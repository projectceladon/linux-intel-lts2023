/* SPDX-License-Identifier: GPL-2.0 */
/*
 * Copyright (C) 2001 Jens Axboe <axboe@suse.de>
 */
#ifndef __LINUX_BIO_H
#define __LINUX_BIO_H

#include <linux/mempool.h>
/* struct bio, bio_vec and BIO_* flags are defined in blk_types.h */
#include <linux/blk_types.h>
#include <linux/uio.h>

#define BIO_MAX_VECS		256U

static inline unsigned int bio_max_segs(unsigned int nr_segs)
{
	return min(nr_segs, BIO_MAX_VECS);
}

#define bio_prio(bio)			(bio)->bi_ioprio
#define bio_set_prio(bio, prio)		((bio)->bi_ioprio = prio)

#define bio_iter_iovec(bio, iter)				\
	bvec_iter_bvec((bio)->bi_io_vec, (iter))

#define bio_iter_page(bio, iter)				\
	bvec_iter_page((bio)->bi_io_vec, (iter))
#define bio_iter_len(bio, iter)					\
	bvec_iter_len((bio)->bi_io_vec, (iter))
#define bio_iter_offset(bio, iter)				\
	bvec_iter_offset((bio)->bi_io_vec, (iter))

#define bio_page(bio)		bio_iter_page((bio), (bio)->bi_iter)
#define bio_offset(bio)		bio_iter_offset((bio), (bio)->bi_iter)
#define bio_iovec(bio)		bio_iter_iovec((bio), (bio)->bi_iter)

#define bvec_iter_sectors(iter)	((iter).bi_size >> 9)
#define bvec_iter_end_sector(iter) ((iter).bi_sector + bvec_iter_sectors((iter)))

#define bio_sectors(bio)	bvec_iter_sectors((bio)->bi_iter)
#define bio_end_sector(bio)	bvec_iter_end_sector((bio)->bi_iter)

/*
 * Return the data direction, READ or WRITE.
 */
#define bio_data_dir(bio) \
	(op_is_write(bio_op(bio)) ? WRITE : READ)

/*
 * Check whether this bio carries any data or not. A NULL bio is allowed.
 */
static inline bool bio_has_data(struct bio *bio)
{
	if (bio &&
	    bio->bi_iter.bi_size &&
	    bio_op(bio) != REQ_OP_DISCARD &&
	    bio_op(bio) != REQ_OP_SECURE_ERASE &&
	    bio_op(bio) != REQ_OP_WRITE_ZEROES)
		return true;

	return false;
}

static inline bool bio_no_advance_iter(const struct bio *bio)
{
	return bio_op(bio) == REQ_OP_DISCARD ||
	       bio_op(bio) == REQ_OP_SECURE_ERASE ||
	       bio_op(bio) == REQ_OP_WRITE_SAME ||
	       bio_op(bio) == REQ_OP_WRITE_ZEROES;
}

static inline void *bio_data(struct bio *bio)
{
	if (bio_has_data(bio))
		return page_address(bio_page(bio)) + bio_offset(bio);

	return NULL;
}

static inline bool bio_next_segment(const struct bio *bio,
				    struct bvec_iter_all *iter)
{
	if (iter->idx >= bio->bi_vcnt)
		return false;

	bvec_advance(&bio->bi_io_vec[iter->idx], iter);
	return true;
}

/*
 * drivers should _never_ use the all version - the bio may have been split
 * before it got to the driver and the driver won't own all of it
 */
#define bio_for_each_segment_all(bvl, bio, iter) \
	for (bvl = bvec_init_iter_all(&iter); bio_next_segment((bio), &iter); )

static inline void bio_advance_iter(const struct bio *bio,
				    struct bvec_iter *iter, unsigned int bytes)
{
	iter->bi_sector += bytes >> 9;

	if (bio_no_advance_iter(bio))
		iter->bi_size -= bytes;
	else
		bvec_iter_advance(bio->bi_io_vec, iter, bytes);
		/* TODO: It is reasonable to complete bio with error here. */
}

/* @bytes should be less or equal to bvec[i->bi_idx].bv_len */
static inline void bio_advance_iter_single(const struct bio *bio,
					   struct bvec_iter *iter,
					   unsigned int bytes)
{
	iter->bi_sector += bytes >> 9;

	if (bio_no_advance_iter(bio))
		iter->bi_size -= bytes;
	else
		bvec_iter_advance_single(bio->bi_io_vec, iter, bytes);
}

void __bio_advance(struct bio *, unsigned bytes);

/**
 * bio_advance - increment/complete a bio by some number of bytes
 * @bio:	bio to advance
 * @bytes:	number of bytes to complete
 *
 * This updates bi_sector, bi_size and bi_idx; if the number of bytes to
 * complete doesn't align with a bvec boundary, then bv_len and bv_offset will
 * be updated on the last bvec as well.
 *
 * @bio will then represent the remaining, uncompleted portion of the io.
 */
static inline void bio_advance(struct bio *bio, unsigned int nbytes)
{
	if (nbytes == bio->bi_iter.bi_size) {
		bio->bi_iter.bi_size = 0;
		return;
	}
	__bio_advance(bio, nbytes);
}

#define __bio_for_each_segment(bvl, bio, iter, start)			\
	for (iter = (start);						\
	     (iter).bi_size &&						\
		((bvl = bio_iter_iovec((bio), (iter))), 1);		\
	     bio_advance_iter_single((bio), &(iter), (bvl).bv_len))

#define bio_for_each_segment(bvl, bio, iter)				\
	__bio_for_each_segment(bvl, bio, iter, (bio)->bi_iter)

#define __bio_for_each_bvec(bvl, bio, iter, start)		\
	for (iter = (start);						\
	     (iter).bi_size &&						\
		((bvl = mp_bvec_iter_bvec((bio)->bi_io_vec, (iter))), 1); \
	     bio_advance_iter_single((bio), &(iter), (bvl).bv_len))

/* iterate over multi-page bvec */
#define bio_for_each_bvec(bvl, bio, iter)			\
	__bio_for_each_bvec(bvl, bio, iter, (bio)->bi_iter)

/*
 * Iterate over all multi-page bvecs. Drivers shouldn't use this version for the
 * same reasons as bio_for_each_segment_all().
 */
#define bio_for_each_bvec_all(bvl, bio, i)		\
	for (i = 0, bvl = bio_first_bvec_all(bio);	\
	     i < (bio)->bi_vcnt; i++, bvl++)		\

#define bio_iter_last(bvec, iter) ((iter).bi_size == (bvec).bv_len)

static inline unsigned bio_segments(struct bio *bio)
{
	unsigned segs = 0;
	struct bio_vec bv;
	struct bvec_iter iter;

	/*
	 * We special case discard/write same/write zeroes, because they
	 * interpret bi_size differently:
	 */

	switch (bio_op(bio)) {
	case REQ_OP_DISCARD:
	case REQ_OP_SECURE_ERASE:
	case REQ_OP_WRITE_ZEROES:
		return 0;
	case REQ_OP_WRITE_SAME:
		return 1;
	default:
		break;
	}

	bio_for_each_segment(bv, bio, iter)
		segs++;

	return segs;
}

/*
 * get a reference to a bio, so it won't disappear. the intended use is
 * something like:
 *
 * bio_get(bio);
 * submit_bio(rw, bio);
 * if (bio->bi_flags ...)
 *	do_something
 * bio_put(bio);
 *
 * without the bio_get(), it could potentially complete I/O before submit_bio
 * returns. and then bio would be freed memory when if (bio->bi_flags ...)
 * runs
 */
static inline void bio_get(struct bio *bio)
{
	bio->bi_flags |= (1 << BIO_REFFED);
	smp_mb__before_atomic();
	atomic_inc(&bio->__bi_cnt);
}

static inline void bio_cnt_set(struct bio *bio, unsigned int count)
{
	if (count != 1) {
		bio->bi_flags |= (1 << BIO_REFFED);
		smp_mb();
	}
	atomic_set(&bio->__bi_cnt, count);
}

static inline bool bio_flagged(struct bio *bio, unsigned int bit)
{
	return (bio->bi_flags & (1U << bit)) != 0;
}

static inline void bio_set_flag(struct bio *bio, unsigned int bit)
{
	bio->bi_flags |= (1U << bit);
}

static inline void bio_clear_flag(struct bio *bio, unsigned int bit)
{
	bio->bi_flags &= ~(1U << bit);
}

<<<<<<< HEAD
static inline void bio_get_first_bvec(struct bio *bio, struct bio_vec *bv)
{
	*bv = mp_bvec_iter_bvec(bio->bi_io_vec, bio->bi_iter);
}

static inline void bio_get_last_bvec(struct bio *bio, struct bio_vec *bv)
{
	struct bvec_iter iter = bio->bi_iter;
	int idx;

	bio_get_first_bvec(bio, bv);
	if (bv->bv_len == bio->bi_iter.bi_size)
		return;		/* this bio only has a single bvec */

	bio_advance_iter(bio, &iter, iter.bi_size);

	if (!iter.bi_bvec_done)
		idx = iter.bi_idx - 1;
	else	/* in the middle of bvec */
		idx = iter.bi_idx;

	*bv = bio->bi_io_vec[idx];

	/*
	 * iter.bi_bvec_done records actual length of the last bvec
	 * if this bio ends in the middle of one io vector
	 */
	if (iter.bi_bvec_done)
		bv->bv_len = iter.bi_bvec_done;
}

=======
>>>>>>> df0cc57e
static inline struct bio_vec *bio_first_bvec_all(struct bio *bio)
{
	WARN_ON_ONCE(bio_flagged(bio, BIO_CLONED));
	return bio->bi_io_vec;
}

static inline struct page *bio_first_page_all(struct bio *bio)
{
	return bio_first_bvec_all(bio)->bv_page;
}

static inline struct bio_vec *bio_last_bvec_all(struct bio *bio)
{
	WARN_ON_ONCE(bio_flagged(bio, BIO_CLONED));
	return &bio->bi_io_vec[bio->bi_vcnt - 1];
}

enum bip_flags {
	BIP_BLOCK_INTEGRITY	= 1 << 0, /* block layer owns integrity data */
	BIP_MAPPED_INTEGRITY	= 1 << 1, /* ref tag has been remapped */
	BIP_CTRL_NOCHECK	= 1 << 2, /* disable HBA integrity checking */
	BIP_DISK_NOCHECK	= 1 << 3, /* disable disk integrity checking */
	BIP_IP_CHECKSUM		= 1 << 4, /* IP checksum */
};

/*
 * bio integrity payload
 */
struct bio_integrity_payload {
	struct bio		*bip_bio;	/* parent bio */

	struct bvec_iter	bip_iter;

	unsigned short		bip_vcnt;	/* # of integrity bio_vecs */
	unsigned short		bip_max_vcnt;	/* integrity bio_vec slots */
	unsigned short		bip_flags;	/* control flags */

	struct bvec_iter	bio_iter;	/* for rewinding parent bio */

	struct work_struct	bip_work;	/* I/O completion */

	struct bio_vec		*bip_vec;
	struct bio_vec		bip_inline_vecs[];/* embedded bvec array */
};

#if defined(CONFIG_BLK_DEV_INTEGRITY)

static inline struct bio_integrity_payload *bio_integrity(struct bio *bio)
{
	if (bio->bi_opf & REQ_INTEGRITY)
		return bio->bi_integrity;

	return NULL;
}

static inline bool bio_integrity_flagged(struct bio *bio, enum bip_flags flag)
{
	struct bio_integrity_payload *bip = bio_integrity(bio);

	if (bip)
		return bip->bip_flags & flag;

	return false;
}

static inline sector_t bip_get_seed(struct bio_integrity_payload *bip)
{
	return bip->bip_iter.bi_sector;
}

static inline void bip_set_seed(struct bio_integrity_payload *bip,
				sector_t seed)
{
	bip->bip_iter.bi_sector = seed;
}

#endif /* CONFIG_BLK_DEV_INTEGRITY */

void bio_trim(struct bio *bio, sector_t offset, sector_t size);
extern struct bio *bio_split(struct bio *bio, int sectors,
			     gfp_t gfp, struct bio_set *bs);

/**
 * bio_next_split - get next @sectors from a bio, splitting if necessary
 * @bio:	bio to split
 * @sectors:	number of sectors to split from the front of @bio
 * @gfp:	gfp mask
 * @bs:		bio set to allocate from
 *
 * Returns a bio representing the next @sectors of @bio - if the bio is smaller
 * than @sectors, returns the original bio unchanged.
 */
static inline struct bio *bio_next_split(struct bio *bio, int sectors,
					 gfp_t gfp, struct bio_set *bs)
{
	if (sectors >= bio_sectors(bio))
		return bio;

	return bio_split(bio, sectors, gfp, bs);
}

enum {
	BIOSET_NEED_BVECS = BIT(0),
	BIOSET_NEED_RESCUER = BIT(1),
	BIOSET_PERCPU_CACHE = BIT(2),
};
extern int bioset_init(struct bio_set *, unsigned int, unsigned int, int flags);
extern void bioset_exit(struct bio_set *);
extern int biovec_init_pool(mempool_t *pool, int pool_entries);
extern int bioset_init_from_src(struct bio_set *bs, struct bio_set *src);

struct bio *bio_alloc_bioset(gfp_t gfp, unsigned short nr_iovecs,
		struct bio_set *bs);
struct bio *bio_alloc_kiocb(struct kiocb *kiocb, unsigned short nr_vecs,
		struct bio_set *bs);
struct bio *bio_kmalloc(gfp_t gfp_mask, unsigned short nr_iovecs);
extern void bio_put(struct bio *);

extern void __bio_clone_fast(struct bio *, struct bio *);
extern struct bio *bio_clone_fast(struct bio *, gfp_t, struct bio_set *);

extern struct bio_set fs_bio_set;

static inline struct bio *bio_alloc(gfp_t gfp_mask, unsigned short nr_iovecs)
{
	return bio_alloc_bioset(gfp_mask, nr_iovecs, &fs_bio_set);
}

void submit_bio(struct bio *bio);

extern void bio_endio(struct bio *);

static inline void bio_io_error(struct bio *bio)
{
	bio->bi_status = BLK_STS_IOERR;
	bio_endio(bio);
}

static inline void bio_wouldblock_error(struct bio *bio)
{
	bio_set_flag(bio, BIO_QUIET);
	bio->bi_status = BLK_STS_AGAIN;
	bio_endio(bio);
}

/*
 * Calculate number of bvec segments that should be allocated to fit data
 * pointed by @iter. If @iter is backed by bvec it's going to be reused
 * instead of allocating a new one.
 */
static inline int bio_iov_vecs_to_alloc(struct iov_iter *iter, int max_segs)
{
	if (iov_iter_is_bvec(iter))
		return 0;
	return iov_iter_npages(iter, max_segs);
}

struct request_queue;

extern int submit_bio_wait(struct bio *bio);
extern void bio_init(struct bio *bio, struct bio_vec *table,
		     unsigned short max_vecs);
extern void bio_uninit(struct bio *);
extern void bio_reset(struct bio *);
void bio_chain(struct bio *, struct bio *);

extern int bio_add_page(struct bio *, struct page *, unsigned int,unsigned int);
extern int bio_add_pc_page(struct request_queue *, struct bio *, struct page *,
			   unsigned int, unsigned int);
int bio_add_zone_append_page(struct bio *bio, struct page *page,
			     unsigned int len, unsigned int offset);
void __bio_add_page(struct bio *bio, struct page *page,
		unsigned int len, unsigned int off);
int bio_iov_iter_get_pages(struct bio *bio, struct iov_iter *iter);
void bio_iov_bvec_set(struct bio *bio, struct iov_iter *iter);
void __bio_release_pages(struct bio *bio, bool mark_dirty);
extern void bio_set_pages_dirty(struct bio *bio);
extern void bio_check_pages_dirty(struct bio *bio);

extern void bio_copy_data_iter(struct bio *dst, struct bvec_iter *dst_iter,
			       struct bio *src, struct bvec_iter *src_iter);
extern void bio_copy_data(struct bio *dst, struct bio *src);
extern void bio_free_pages(struct bio *bio);
void guard_bio_eod(struct bio *bio);
void zero_fill_bio(struct bio *bio);

static inline void bio_release_pages(struct bio *bio, bool mark_dirty)
{
	if (!bio_flagged(bio, BIO_NO_PAGE_REF))
		__bio_release_pages(bio, mark_dirty);
}

extern const char *bio_devname(struct bio *bio, char *buffer);

#define bio_dev(bio) \
	disk_devt((bio)->bi_bdev->bd_disk)

#ifdef CONFIG_BLK_CGROUP
void bio_associate_blkg(struct bio *bio);
void bio_associate_blkg_from_css(struct bio *bio,
				 struct cgroup_subsys_state *css);
void bio_clone_blkg_association(struct bio *dst, struct bio *src);
#else	/* CONFIG_BLK_CGROUP */
static inline void bio_associate_blkg(struct bio *bio) { }
static inline void bio_associate_blkg_from_css(struct bio *bio,
					       struct cgroup_subsys_state *css)
{ }
static inline void bio_clone_blkg_association(struct bio *dst,
					      struct bio *src) { }
#endif	/* CONFIG_BLK_CGROUP */

<<<<<<< HEAD
=======
static inline void bio_set_dev(struct bio *bio, struct block_device *bdev)
{
	bio_clear_flag(bio, BIO_REMAPPED);
	if (bio->bi_bdev != bdev)
		bio_clear_flag(bio, BIO_THROTTLED);
	bio->bi_bdev = bdev;
	bio_associate_blkg(bio);
}

static inline void bio_copy_dev(struct bio *dst, struct bio *src)
{
	bio_clear_flag(dst, BIO_REMAPPED);
	dst->bi_bdev = src->bi_bdev;
	bio_clone_blkg_association(dst, src);
}

>>>>>>> df0cc57e
/*
 * BIO list management for use by remapping drivers (e.g. DM or MD) and loop.
 *
 * A bio_list anchors a singly-linked list of bios chained through the bi_next
 * member of the bio.  The bio_list also caches the last list member to allow
 * fast access to the tail.
 */
struct bio_list {
	struct bio *head;
	struct bio *tail;
};

static inline int bio_list_empty(const struct bio_list *bl)
{
	return bl->head == NULL;
}

static inline void bio_list_init(struct bio_list *bl)
{
	bl->head = bl->tail = NULL;
}

#define BIO_EMPTY_LIST	{ NULL, NULL }

#define bio_list_for_each(bio, bl) \
	for (bio = (bl)->head; bio; bio = bio->bi_next)

static inline unsigned bio_list_size(const struct bio_list *bl)
{
	unsigned sz = 0;
	struct bio *bio;

	bio_list_for_each(bio, bl)
		sz++;

	return sz;
}

static inline void bio_list_add(struct bio_list *bl, struct bio *bio)
{
	bio->bi_next = NULL;

	if (bl->tail)
		bl->tail->bi_next = bio;
	else
		bl->head = bio;

	bl->tail = bio;
}

static inline void bio_list_add_head(struct bio_list *bl, struct bio *bio)
{
	bio->bi_next = bl->head;

	bl->head = bio;

	if (!bl->tail)
		bl->tail = bio;
}

static inline void bio_list_merge(struct bio_list *bl, struct bio_list *bl2)
{
	if (!bl2->head)
		return;

	if (bl->tail)
		bl->tail->bi_next = bl2->head;
	else
		bl->head = bl2->head;

	bl->tail = bl2->tail;
}

static inline void bio_list_merge_head(struct bio_list *bl,
				       struct bio_list *bl2)
{
	if (!bl2->head)
		return;

	if (bl->head)
		bl2->tail->bi_next = bl->head;
	else
		bl->tail = bl2->tail;

	bl->head = bl2->head;
}

static inline struct bio *bio_list_peek(struct bio_list *bl)
{
	return bl->head;
}

static inline struct bio *bio_list_pop(struct bio_list *bl)
{
	struct bio *bio = bl->head;

	if (bio) {
		bl->head = bl->head->bi_next;
		if (!bl->head)
			bl->tail = NULL;

		bio->bi_next = NULL;
	}

	return bio;
}

static inline struct bio *bio_list_get(struct bio_list *bl)
{
	struct bio *bio = bl->head;

	bl->head = bl->tail = NULL;

	return bio;
}

/*
 * Increment chain count for the bio. Make sure the CHAIN flag update
 * is visible before the raised count.
 */
static inline void bio_inc_remaining(struct bio *bio)
{
	bio_set_flag(bio, BIO_CHAIN);
	smp_mb__before_atomic();
	atomic_inc(&bio->__bi_remaining);
}

/*
 * bio_set is used to allow other portions of the IO system to
 * allocate their own private memory pools for bio and iovec structures.
 * These memory pools in turn all allocate from the bio_slab
 * and the bvec_slabs[].
 */
#define BIO_POOL_SIZE 2

struct bio_set {
	struct kmem_cache *bio_slab;
	unsigned int front_pad;

	/*
	 * per-cpu bio alloc cache
	 */
	struct bio_alloc_cache __percpu *cache;

	mempool_t bio_pool;
	mempool_t bvec_pool;
#if defined(CONFIG_BLK_DEV_INTEGRITY)
	mempool_t bio_integrity_pool;
	mempool_t bvec_integrity_pool;
#endif

	unsigned int back_pad;
	/*
	 * Deadlock avoidance for stacking block drivers: see comments in
	 * bio_alloc_bioset() for details
	 */
	spinlock_t		rescue_lock;
	struct bio_list		rescue_list;
	struct work_struct	rescue_work;
	struct workqueue_struct	*rescue_workqueue;

	/*
	 * Hot un-plug notifier for the per-cpu cache, if used
	 */
	struct hlist_node cpuhp_dead;
};

static inline bool bioset_initialized(struct bio_set *bs)
{
	return bs->bio_slab != NULL;
}

#if defined(CONFIG_BLK_DEV_INTEGRITY)

#define bip_for_each_vec(bvl, bip, iter)				\
	for_each_bvec(bvl, (bip)->bip_vec, iter, (bip)->bip_iter)

#define bio_for_each_integrity_vec(_bvl, _bio, _iter)			\
	for_each_bio(_bio)						\
		bip_for_each_vec(_bvl, _bio->bi_integrity, _iter)

extern struct bio_integrity_payload *bio_integrity_alloc(struct bio *, gfp_t, unsigned int);
extern int bio_integrity_add_page(struct bio *, struct page *, unsigned int, unsigned int);
extern bool bio_integrity_prep(struct bio *);
extern void bio_integrity_advance(struct bio *, unsigned int);
extern void bio_integrity_trim(struct bio *);
extern int bio_integrity_clone(struct bio *, struct bio *, gfp_t);
extern int bioset_integrity_create(struct bio_set *, int);
extern void bioset_integrity_free(struct bio_set *);
extern void bio_integrity_init(void);

#else /* CONFIG_BLK_DEV_INTEGRITY */

static inline void *bio_integrity(struct bio *bio)
{
	return NULL;
}

static inline int bioset_integrity_create(struct bio_set *bs, int pool_size)
{
	return 0;
}

static inline void bioset_integrity_free (struct bio_set *bs)
{
	return;
}

static inline bool bio_integrity_prep(struct bio *bio)
{
	return true;
}

static inline int bio_integrity_clone(struct bio *bio, struct bio *bio_src,
				      gfp_t gfp_mask)
{
	return 0;
}

static inline void bio_integrity_advance(struct bio *bio,
					 unsigned int bytes_done)
{
	return;
}

static inline void bio_integrity_trim(struct bio *bio)
{
	return;
}

static inline void bio_integrity_init(void)
{
	return;
}

static inline bool bio_integrity_flagged(struct bio *bio, enum bip_flags flag)
{
	return false;
}

static inline void *bio_integrity_alloc(struct bio * bio, gfp_t gfp,
								unsigned int nr)
{
	return ERR_PTR(-EINVAL);
}

static inline int bio_integrity_add_page(struct bio *bio, struct page *page,
					unsigned int len, unsigned int offset)
{
	return 0;
}

#endif /* CONFIG_BLK_DEV_INTEGRITY */

/*
 * Mark a bio as polled. Note that for async polled IO, the caller must
 * expect -EWOULDBLOCK if we cannot allocate a request (or other resources).
 * We cannot block waiting for requests on polled IO, as those completions
 * must be found by the caller. This is different than IRQ driven IO, where
 * it's safe to wait for IO to complete.
 */
static inline void bio_set_polled(struct bio *bio, struct kiocb *kiocb)
{
	bio->bi_opf |= REQ_POLLED;
	if (!is_sync_kiocb(kiocb))
		bio->bi_opf |= REQ_NOWAIT;
}

struct bio *blk_next_bio(struct bio *bio, unsigned int nr_pages, gfp_t gfp);

#endif /* __LINUX_BIO_H */<|MERGE_RESOLUTION|>--- conflicted
+++ resolved
@@ -243,40 +243,6 @@
 	bio->bi_flags &= ~(1U << bit);
 }
 
-<<<<<<< HEAD
-static inline void bio_get_first_bvec(struct bio *bio, struct bio_vec *bv)
-{
-	*bv = mp_bvec_iter_bvec(bio->bi_io_vec, bio->bi_iter);
-}
-
-static inline void bio_get_last_bvec(struct bio *bio, struct bio_vec *bv)
-{
-	struct bvec_iter iter = bio->bi_iter;
-	int idx;
-
-	bio_get_first_bvec(bio, bv);
-	if (bv->bv_len == bio->bi_iter.bi_size)
-		return;		/* this bio only has a single bvec */
-
-	bio_advance_iter(bio, &iter, iter.bi_size);
-
-	if (!iter.bi_bvec_done)
-		idx = iter.bi_idx - 1;
-	else	/* in the middle of bvec */
-		idx = iter.bi_idx;
-
-	*bv = bio->bi_io_vec[idx];
-
-	/*
-	 * iter.bi_bvec_done records actual length of the last bvec
-	 * if this bio ends in the middle of one io vector
-	 */
-	if (iter.bi_bvec_done)
-		bv->bv_len = iter.bi_bvec_done;
-}
-
-=======
->>>>>>> df0cc57e
 static inline struct bio_vec *bio_first_bvec_all(struct bio *bio)
 {
 	WARN_ON_ONCE(bio_flagged(bio, BIO_CLONED));
@@ -488,8 +454,6 @@
 					      struct bio *src) { }
 #endif	/* CONFIG_BLK_CGROUP */
 
-<<<<<<< HEAD
-=======
 static inline void bio_set_dev(struct bio *bio, struct block_device *bdev)
 {
 	bio_clear_flag(bio, BIO_REMAPPED);
@@ -506,7 +470,6 @@
 	bio_clone_blkg_association(dst, src);
 }
 
->>>>>>> df0cc57e
 /*
  * BIO list management for use by remapping drivers (e.g. DM or MD) and loop.
  *
