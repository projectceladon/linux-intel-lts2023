/* SPDX-License-Identifier: GPL-2.0 */
/*
 *	pci.h
 *
 *	PCI defines and function prototypes
 *	Copyright 1994, Drew Eckhardt
 *	Copyright 1997--1999 Martin Mares <mj@ucw.cz>
 *
 *	PCI Express ASPM defines and function prototypes
 *	Copyright (c) 2007 Intel Corp.
 *		Zhang Yanmin (yanmin.zhang@intel.com)
 *		Shaohua Li (shaohua.li@intel.com)
 *
 *	For more information, please consult the following manuals (look at
 *	http://www.pcisig.com/ for how to get them):
 *
 *	PCI BIOS Specification
 *	PCI Local Bus Specification
 *	PCI to PCI Bridge Specification
 *	PCI Express Specification
 *	PCI System Design Guide
 */
#ifndef LINUX_PCI_H
#define LINUX_PCI_H

#include <linux/args.h>
#include <linux/mod_devicetable.h>

#include <linux/types.h>
#include <linux/init.h>
#include <linux/ioport.h>
#include <linux/list.h>
#include <linux/compiler.h>
#include <linux/errno.h>
#include <linux/kobject.h>
#include <linux/atomic.h>
#include <linux/device.h>
#include <linux/interrupt.h>
#include <linux/io.h>
#include <linux/resource_ext.h>
#include <linux/msi_api.h>
#include <uapi/linux/pci.h>

#include <linux/pci_ids.h>

#define PCI_STATUS_ERROR_BITS (PCI_STATUS_DETECTED_PARITY  | \
			       PCI_STATUS_SIG_SYSTEM_ERROR | \
			       PCI_STATUS_REC_MASTER_ABORT | \
			       PCI_STATUS_REC_TARGET_ABORT | \
			       PCI_STATUS_SIG_TARGET_ABORT | \
			       PCI_STATUS_PARITY)

/* Number of reset methods used in pci_reset_fn_methods array in pci.c */
#define PCI_NUM_RESET_METHODS 7

#define PCI_RESET_PROBE		true
#define PCI_RESET_DO_RESET	false

/*
 * The PCI interface treats multi-function devices as independent
 * devices.  The slot/function address of each device is encoded
 * in a single byte as follows:
 *
 *	7:3 = slot
 *	2:0 = function
 *
 * PCI_DEVFN(), PCI_SLOT(), and PCI_FUNC() are defined in uapi/linux/pci.h.
 * In the interest of not exposing interfaces to user-space unnecessarily,
 * the following kernel-only defines are being added here.
 */
#define PCI_DEVID(bus, devfn)	((((u16)(bus)) << 8) | (devfn))
/* return bus from PCI devid = ((u16)bus_number) << 8) | devfn */
#define PCI_BUS_NUM(x) (((x) >> 8) & 0xff)

/* pci_slot represents a physical slot */
struct pci_slot {
	struct pci_bus		*bus;		/* Bus this slot is on */
	struct list_head	list;		/* Node in list of slots */
	struct hotplug_slot	*hotplug;	/* Hotplug info (move here) */
	unsigned char		number;		/* PCI_SLOT(pci_dev->devfn) */
	struct kobject		kobj;
};

static inline const char *pci_slot_name(const struct pci_slot *slot)
{
	return kobject_name(&slot->kobj);
}

/* File state for mmap()s on /proc/bus/pci/X/Y */
enum pci_mmap_state {
	pci_mmap_io,
	pci_mmap_mem
};

/* For PCI devices, the region numbers are assigned this way: */
enum {
	/* #0-5: standard PCI resources */
	PCI_STD_RESOURCES,
	PCI_STD_RESOURCE_END = PCI_STD_RESOURCES + PCI_STD_NUM_BARS - 1,

	/* #6: expansion ROM resource */
	PCI_ROM_RESOURCE,

	/* Device-specific resources */
#ifdef CONFIG_PCI_IOV
	PCI_IOV_RESOURCES,
	PCI_IOV_RESOURCE_END = PCI_IOV_RESOURCES + PCI_SRIOV_NUM_BARS - 1,
#endif

/* PCI-to-PCI (P2P) bridge windows */
#define PCI_BRIDGE_IO_WINDOW		(PCI_BRIDGE_RESOURCES + 0)
#define PCI_BRIDGE_MEM_WINDOW		(PCI_BRIDGE_RESOURCES + 1)
#define PCI_BRIDGE_PREF_MEM_WINDOW	(PCI_BRIDGE_RESOURCES + 2)

/* CardBus bridge windows */
#define PCI_CB_BRIDGE_IO_0_WINDOW	(PCI_BRIDGE_RESOURCES + 0)
#define PCI_CB_BRIDGE_IO_1_WINDOW	(PCI_BRIDGE_RESOURCES + 1)
#define PCI_CB_BRIDGE_MEM_0_WINDOW	(PCI_BRIDGE_RESOURCES + 2)
#define PCI_CB_BRIDGE_MEM_1_WINDOW	(PCI_BRIDGE_RESOURCES + 3)

/* Total number of bridge resources for P2P and CardBus */
#define PCI_BRIDGE_RESOURCE_NUM 4

	/* Resources assigned to buses behind the bridge */
	PCI_BRIDGE_RESOURCES,
	PCI_BRIDGE_RESOURCE_END = PCI_BRIDGE_RESOURCES +
				  PCI_BRIDGE_RESOURCE_NUM - 1,

	/* Total resources associated with a PCI device */
	PCI_NUM_RESOURCES,

	/* Preserve this for compatibility */
	DEVICE_COUNT_RESOURCE = PCI_NUM_RESOURCES,
};

/**
 * enum pci_interrupt_pin - PCI INTx interrupt values
 * @PCI_INTERRUPT_UNKNOWN: Unknown or unassigned interrupt
 * @PCI_INTERRUPT_INTA: PCI INTA pin
 * @PCI_INTERRUPT_INTB: PCI INTB pin
 * @PCI_INTERRUPT_INTC: PCI INTC pin
 * @PCI_INTERRUPT_INTD: PCI INTD pin
 *
 * Corresponds to values for legacy PCI INTx interrupts, as can be found in the
 * PCI_INTERRUPT_PIN register.
 */
enum pci_interrupt_pin {
	PCI_INTERRUPT_UNKNOWN,
	PCI_INTERRUPT_INTA,
	PCI_INTERRUPT_INTB,
	PCI_INTERRUPT_INTC,
	PCI_INTERRUPT_INTD,
};

/* The number of legacy PCI INTx interrupts */
#define PCI_NUM_INTX	4

/*
 * Reading from a device that doesn't respond typically returns ~0.  A
 * successful read from a device may also return ~0, so you need additional
 * information to reliably identify errors.
 */
#define PCI_ERROR_RESPONSE		(~0ULL)
#define PCI_SET_ERROR_RESPONSE(val)	(*(val) = ((typeof(*(val))) PCI_ERROR_RESPONSE))
#define PCI_POSSIBLE_ERROR(val)		((val) == ((typeof(val)) PCI_ERROR_RESPONSE))

/*
 * pci_power_t values must match the bits in the Capabilities PME_Support
 * and Control/Status PowerState fields in the Power Management capability.
 */
typedef int __bitwise pci_power_t;

#define PCI_D0		((pci_power_t __force) 0)
#define PCI_D1		((pci_power_t __force) 1)
#define PCI_D2		((pci_power_t __force) 2)
#define PCI_D3hot	((pci_power_t __force) 3)
#define PCI_D3cold	((pci_power_t __force) 4)
#define PCI_UNKNOWN	((pci_power_t __force) 5)
#define PCI_POWER_ERROR	((pci_power_t __force) -1)

/* Remember to update this when the list above changes! */
extern const char *pci_power_names[];

static inline const char *pci_power_name(pci_power_t state)
{
	return pci_power_names[1 + (__force int) state];
}

/**
 * typedef pci_channel_state_t
 *
 * The pci_channel state describes connectivity between the CPU and
 * the PCI device.  If some PCI bus between here and the PCI device
 * has crashed or locked up, this info is reflected here.
 */
typedef unsigned int __bitwise pci_channel_state_t;

enum {
	/* I/O channel is in normal state */
	pci_channel_io_normal = (__force pci_channel_state_t) 1,

	/* I/O to channel is blocked */
	pci_channel_io_frozen = (__force pci_channel_state_t) 2,

	/* PCI card is dead */
	pci_channel_io_perm_failure = (__force pci_channel_state_t) 3,
};

typedef unsigned int __bitwise pcie_reset_state_t;

enum pcie_reset_state {
	/* Reset is NOT asserted (Use to deassert reset) */
	pcie_deassert_reset = (__force pcie_reset_state_t) 1,

	/* Use #PERST to reset PCIe device */
	pcie_warm_reset = (__force pcie_reset_state_t) 2,

	/* Use PCIe Hot Reset to reset device */
	pcie_hot_reset = (__force pcie_reset_state_t) 3
};

typedef unsigned short __bitwise pci_dev_flags_t;
enum pci_dev_flags {
	/* INTX_DISABLE in PCI_COMMAND register disables MSI too */
	PCI_DEV_FLAGS_MSI_INTX_DISABLE_BUG = (__force pci_dev_flags_t) (1 << 0),
	/* Device configuration is irrevocably lost if disabled into D3 */
	PCI_DEV_FLAGS_NO_D3 = (__force pci_dev_flags_t) (1 << 1),
	/* Provide indication device is assigned by a Virtual Machine Manager */
	PCI_DEV_FLAGS_ASSIGNED = (__force pci_dev_flags_t) (1 << 2),
	/* Flag for quirk use to store if quirk-specific ACS is enabled */
	PCI_DEV_FLAGS_ACS_ENABLED_QUIRK = (__force pci_dev_flags_t) (1 << 3),
	/* Use a PCIe-to-PCI bridge alias even if !pci_is_pcie */
	PCI_DEV_FLAG_PCIE_BRIDGE_ALIAS = (__force pci_dev_flags_t) (1 << 5),
	/* Do not use bus resets for device */
	PCI_DEV_FLAGS_NO_BUS_RESET = (__force pci_dev_flags_t) (1 << 6),
	/* Do not use PM reset even if device advertises NoSoftRst- */
	PCI_DEV_FLAGS_NO_PM_RESET = (__force pci_dev_flags_t) (1 << 7),
	/* Get VPD from function 0 VPD */
	PCI_DEV_FLAGS_VPD_REF_F0 = (__force pci_dev_flags_t) (1 << 8),
	/* A non-root bridge where translation occurs, stop alias search here */
	PCI_DEV_FLAGS_BRIDGE_XLATE_ROOT = (__force pci_dev_flags_t) (1 << 9),
	/* Do not use FLR even if device advertises PCI_AF_CAP */
	PCI_DEV_FLAGS_NO_FLR_RESET = (__force pci_dev_flags_t) (1 << 10),
	/* Don't use Relaxed Ordering for TLPs directed at this device */
	PCI_DEV_FLAGS_NO_RELAXED_ORDERING = (__force pci_dev_flags_t) (1 << 11),
	/* Device does honor MSI masking despite saying otherwise */
	PCI_DEV_FLAGS_HAS_MSI_MASKING = (__force pci_dev_flags_t) (1 << 12),
};

enum pci_irq_reroute_variant {
	INTEL_IRQ_REROUTE_VARIANT = 1,
	MAX_IRQ_REROUTE_VARIANTS = 3
};

typedef unsigned short __bitwise pci_bus_flags_t;
enum pci_bus_flags {
	PCI_BUS_FLAGS_NO_MSI	= (__force pci_bus_flags_t) 1,
	PCI_BUS_FLAGS_NO_MMRBC	= (__force pci_bus_flags_t) 2,
	PCI_BUS_FLAGS_NO_AERSID	= (__force pci_bus_flags_t) 4,
	PCI_BUS_FLAGS_NO_EXTCFG	= (__force pci_bus_flags_t) 8,
};

/* Values from Link Status register, PCIe r3.1, sec 7.8.8 */
enum pcie_link_width {
	PCIE_LNK_WIDTH_RESRV	= 0x00,
	PCIE_LNK_X1		= 0x01,
	PCIE_LNK_X2		= 0x02,
	PCIE_LNK_X4		= 0x04,
	PCIE_LNK_X8		= 0x08,
	PCIE_LNK_X12		= 0x0c,
	PCIE_LNK_X16		= 0x10,
	PCIE_LNK_X32		= 0x20,
	PCIE_LNK_WIDTH_UNKNOWN	= 0xff,
};

/* See matching string table in pci_speed_string() */
enum pci_bus_speed {
	PCI_SPEED_33MHz			= 0x00,
	PCI_SPEED_66MHz			= 0x01,
	PCI_SPEED_66MHz_PCIX		= 0x02,
	PCI_SPEED_100MHz_PCIX		= 0x03,
	PCI_SPEED_133MHz_PCIX		= 0x04,
	PCI_SPEED_66MHz_PCIX_ECC	= 0x05,
	PCI_SPEED_100MHz_PCIX_ECC	= 0x06,
	PCI_SPEED_133MHz_PCIX_ECC	= 0x07,
	PCI_SPEED_66MHz_PCIX_266	= 0x09,
	PCI_SPEED_100MHz_PCIX_266	= 0x0a,
	PCI_SPEED_133MHz_PCIX_266	= 0x0b,
	AGP_UNKNOWN			= 0x0c,
	AGP_1X				= 0x0d,
	AGP_2X				= 0x0e,
	AGP_4X				= 0x0f,
	AGP_8X				= 0x10,
	PCI_SPEED_66MHz_PCIX_533	= 0x11,
	PCI_SPEED_100MHz_PCIX_533	= 0x12,
	PCI_SPEED_133MHz_PCIX_533	= 0x13,
	PCIE_SPEED_2_5GT		= 0x14,
	PCIE_SPEED_5_0GT		= 0x15,
	PCIE_SPEED_8_0GT		= 0x16,
	PCIE_SPEED_16_0GT		= 0x17,
	PCIE_SPEED_32_0GT		= 0x18,
	PCIE_SPEED_64_0GT		= 0x19,
	PCI_SPEED_UNKNOWN		= 0xff,
};

enum pci_bus_speed pcie_get_speed_cap(struct pci_dev *dev);
enum pcie_link_width pcie_get_width_cap(struct pci_dev *dev);

struct pci_vpd {
	struct mutex	lock;
	unsigned int	len;
	u8		cap;
};

struct irq_affinity;
struct pcie_link_state;
struct pci_sriov;
struct pci_p2pdma;
struct rcec_ea;

/* The pci_dev structure describes PCI devices */
struct pci_dev {
	struct list_head bus_list;	/* Node in per-bus list */
	struct pci_bus	*bus;		/* Bus this device is on */
	struct pci_bus	*subordinate;	/* Bus this device bridges to */

	void		*sysdata;	/* Hook for sys-specific extension */
	struct proc_dir_entry *procent;	/* Device entry in /proc/bus/pci */
	struct pci_slot	*slot;		/* Physical slot this device is in */

	unsigned int	devfn;		/* Encoded device & function index */
	unsigned short	vendor;
	unsigned short	device;
	unsigned short	subsystem_vendor;
	unsigned short	subsystem_device;
	unsigned int	class;		/* 3 bytes: (base,sub,prog-if) */
	u8		revision;	/* PCI revision, low byte of class word */
	u8		hdr_type;	/* PCI header type (`multi' flag masked out) */
#ifdef CONFIG_PCIEAER
	u16		aer_cap;	/* AER capability offset */
	struct aer_stats *aer_stats;	/* AER stats for this device */
#endif
#ifdef CONFIG_PCIEPORTBUS
	struct rcec_ea	*rcec_ea;	/* RCEC cached endpoint association */
	struct pci_dev  *rcec;          /* Associated RCEC device */
#endif
	u32		devcap;		/* PCIe Device Capabilities */
	u8		pcie_cap;	/* PCIe capability offset */
	u8		msi_cap;	/* MSI capability offset */
	u8		msix_cap;	/* MSI-X capability offset */
	u8		pcie_mpss:3;	/* PCIe Max Payload Size Supported */
	u8		rom_base_reg;	/* Config register controlling ROM */
	u8		pin;		/* Interrupt pin this device uses */
	u16		pcie_flags_reg;	/* Cached PCIe Capabilities Register */
	unsigned long	*dma_alias_mask;/* Mask of enabled devfn aliases */

	struct pci_driver *driver;	/* Driver bound to this device */
	u64		dma_mask;	/* Mask of the bits of bus address this
					   device implements.  Normally this is
					   0xffffffff.  You only need to change
					   this if your device has broken DMA
					   or supports 64-bit transfers.  */

	struct device_dma_parameters dma_parms;

	pci_power_t	current_state;	/* Current operating state. In ACPI,
					   this is D0-D3, D0 being fully
					   functional, and D3 being off. */
	u8		pm_cap;		/* PM capability offset */
	unsigned int	imm_ready:1;	/* Supports Immediate Readiness */
	unsigned int	pme_support:5;	/* Bitmask of states from which PME#
					   can be generated */
	unsigned int	pme_poll:1;	/* Poll device's PME status bit */
	unsigned int	d1_support:1;	/* Low power state D1 is supported */
	unsigned int	d2_support:1;	/* Low power state D2 is supported */
	unsigned int	no_d1d2:1;	/* D1 and D2 are forbidden */
	unsigned int	no_d3cold:1;	/* D3cold is forbidden */
	unsigned int	bridge_d3:1;	/* Allow D3 for bridge */
	unsigned int	d3cold_allowed:1;	/* D3cold is allowed by user */
	unsigned int	mmio_always_on:1;	/* Disallow turning off io/mem
						   decoding during BAR sizing */
	unsigned int	wakeup_prepared:1;
	unsigned int	skip_bus_pm:1;	/* Internal: Skip bus-level PM */
	unsigned int	ignore_hotplug:1;	/* Ignore hotplug events */
	unsigned int	hotplug_user_indicators:1; /* SlotCtl indicators
						      controlled exclusively by
						      user sysfs */
	unsigned int	clear_retrain_link:1;	/* Need to clear Retrain Link
						   bit manually */
	unsigned int	d3hot_delay;	/* D3hot->D0 transition time in ms */
	unsigned int	d3cold_delay;	/* D3cold->D0 transition time in ms */

#ifdef CONFIG_PCIEASPM
	struct pcie_link_state	*link_state;	/* ASPM link state */
	u16		l1ss;		/* L1SS Capability pointer */
	unsigned int	ltr_path:1;	/* Latency Tolerance Reporting
					   supported from root to here */
#endif
	unsigned int	pasid_no_tlp:1;		/* PASID works without TLP Prefix */
	unsigned int	eetlp_prefix_path:1;	/* End-to-End TLP Prefix */

	pci_channel_state_t error_state;	/* Current connectivity state */
	struct device	dev;			/* Generic device interface */

	int		cfg_size;		/* Size of config space */

	/*
	 * Instead of touching interrupt line and base address registers
	 * directly, use the values stored here. They might be different!
	 */
	unsigned int	irq;
	struct resource resource[DEVICE_COUNT_RESOURCE]; /* I/O and memory regions + expansion ROMs */
	struct resource driver_exclusive_resource;	 /* driver exclusive resource ranges */

	bool		match_driver;		/* Skip attaching driver */

	unsigned int	transparent:1;		/* Subtractive decode bridge */
	unsigned int	io_window:1;		/* Bridge has I/O window */
	unsigned int	pref_window:1;		/* Bridge has pref mem window */
	unsigned int	pref_64_window:1;	/* Pref mem window is 64-bit */
	unsigned int	multifunction:1;	/* Multi-function device */

	unsigned int	is_busmaster:1;		/* Is busmaster */
	unsigned int	no_msi:1;		/* May not use MSI */
	unsigned int	no_64bit_msi:1;		/* May only use 32-bit MSIs */
	unsigned int	block_cfg_access:1;	/* Config space access blocked */
	unsigned int	broken_parity_status:1;	/* Generates false positive parity */
	unsigned int	irq_reroute_variant:2;	/* Needs IRQ rerouting variant */
	unsigned int	msi_enabled:1;
	unsigned int	msix_enabled:1;
	unsigned int	ari_enabled:1;		/* ARI forwarding */
	unsigned int	ats_enabled:1;		/* Address Translation Svc */
	unsigned int	pasid_enabled:1;	/* Process Address Space ID */
	unsigned int	pri_enabled:1;		/* Page Request Interface */
	unsigned int	is_managed:1;		/* Managed via devres */
	unsigned int	is_msi_managed:1;	/* MSI release via devres installed */
	unsigned int	needs_freset:1;		/* Requires fundamental reset */
	unsigned int	state_saved:1;
	unsigned int	is_physfn:1;
	unsigned int	is_virtfn:1;
	unsigned int	is_hotplug_bridge:1;
	unsigned int	shpc_managed:1;		/* SHPC owned by shpchp */
	unsigned int	is_thunderbolt:1;	/* Thunderbolt controller */
	/*
	 * Devices marked being untrusted are the ones that can potentially
	 * execute DMA attacks and similar. They are typically connected
	 * through external ports such as Thunderbolt but not limited to
	 * that. When an IOMMU is enabled they should be getting full
	 * mappings to make sure they cannot access arbitrary memory.
	 */
	unsigned int	untrusted:1;
	/*
	 * Info from the platform, e.g., ACPI or device tree, may mark a
	 * device as "external-facing".  An external-facing device is
	 * itself internal but devices downstream from it are external.
	 */
	unsigned int	external_facing:1;
	unsigned int	broken_intx_masking:1;	/* INTx masking can't be used */
	unsigned int	io_window_1k:1;		/* Intel bridge 1K I/O windows */
	unsigned int	irq_managed:1;
	unsigned int	non_compliant_bars:1;	/* Broken BARs; ignore them */
	unsigned int	is_probed:1;		/* Device probing in progress */
	unsigned int	link_active_reporting:1;/* Device capable of reporting link active */
	unsigned int	no_vf_scan:1;		/* Don't scan for VFs after IOV enablement */
	unsigned int	no_command_memory:1;	/* No PCI_COMMAND_MEMORY */
	unsigned int	rom_bar_overlap:1;	/* ROM BAR disable broken */
	unsigned int	rom_attr_enabled:1;	/* Display of ROM attribute enabled? */
	pci_dev_flags_t dev_flags;
	atomic_t	enable_cnt;	/* pci_enable_device has been called */

	spinlock_t	pcie_cap_lock;		/* Protects RMW ops in capability accessors */
	u32		saved_config_space[16]; /* Config space saved at suspend time */
	struct hlist_head saved_cap_space;
	struct bin_attribute *res_attr[DEVICE_COUNT_RESOURCE]; /* sysfs file for resources */
	struct bin_attribute *res_attr_wc[DEVICE_COUNT_RESOURCE]; /* sysfs file for WC mapping of resources */

#ifdef CONFIG_HOTPLUG_PCI_PCIE
	unsigned int	broken_cmd_compl:1;	/* No compl for some cmds */
#endif
#ifdef CONFIG_PCIE_PTM
	u16		ptm_cap;		/* PTM Capability */
	unsigned int	ptm_root:1;
	unsigned int	ptm_enabled:1;
	u8		ptm_granularity;
#endif
#ifdef CONFIG_PCI_MSI
	void __iomem	*msix_base;
	raw_spinlock_t	msi_lock;
#endif
	struct pci_vpd	vpd;
#ifdef CONFIG_PCIE_DPC
	u16		dpc_cap;
	unsigned int	dpc_rp_extensions:1;
	u8		dpc_rp_log_size;
#endif
#ifdef CONFIG_PCI_ATS
	union {
		struct pci_sriov	*sriov;		/* PF: SR-IOV info */
		struct pci_dev		*physfn;	/* VF: related PF */
	};
	u16		ats_cap;	/* ATS Capability offset */
	u8		ats_stu;	/* ATS Smallest Translation Unit */
#endif
#ifdef CONFIG_PCI_PRI
	u16		pri_cap;	/* PRI Capability offset */
	u32		pri_reqs_alloc; /* Number of PRI requests allocated */
	unsigned int	pasid_required:1; /* PRG Response PASID Required */
#endif
#ifdef CONFIG_PCI_PASID
	u16		pasid_cap;	/* PASID Capability offset */
	u16		pasid_features;
#endif
#ifdef CONFIG_PCI_P2PDMA
	struct pci_p2pdma __rcu *p2pdma;
#endif
#ifdef CONFIG_PCI_DOE
	struct xarray	doe_mbs;	/* Data Object Exchange mailboxes */
#endif
	u16		acs_cap;	/* ACS Capability offset */
	phys_addr_t	rom;		/* Physical address if not from BAR */
	size_t		romlen;		/* Length if not from BAR */
	/*
	 * Driver name to force a match.  Do not set directly, because core
	 * frees it.  Use driver_set_override() to set or clear it.
	 */
	const char	*driver_override;

	unsigned long	priv_flags;	/* Private flags for the PCI driver */

	/* These methods index pci_reset_fn_methods[] */
	u8 reset_methods[PCI_NUM_RESET_METHODS]; /* In priority order */
};

static inline struct pci_dev *pci_physfn(struct pci_dev *dev)
{
#ifdef CONFIG_PCI_IOV
	if (dev->is_virtfn)
		dev = dev->physfn;
#endif
	return dev;
}

struct pci_dev *pci_alloc_dev(struct pci_bus *bus);

#define	to_pci_dev(n) container_of(n, struct pci_dev, dev)
#define for_each_pci_dev(d) while ((d = pci_get_device(PCI_ANY_ID, PCI_ANY_ID, d)) != NULL)

static inline int pci_channel_offline(struct pci_dev *pdev)
{
	return (pdev->error_state != pci_channel_io_normal);
}

/*
 * Currently in ACPI spec, for each PCI host bridge, PCI Segment
 * Group number is limited to a 16-bit value, therefore (int)-1 is
 * not a valid PCI domain number, and can be used as a sentinel
 * value indicating ->domain_nr is not set by the driver (and
 * CONFIG_PCI_DOMAINS_GENERIC=y archs will set it with
 * pci_bus_find_domain_nr()).
 */
#define PCI_DOMAIN_NR_NOT_SET (-1)

struct pci_host_bridge {
	struct device	dev;
	struct pci_bus	*bus;		/* Root bus */
	struct pci_ops	*ops;
	struct pci_ops	*child_ops;
	void		*sysdata;
	int		busnr;
	int		domain_nr;
	struct list_head windows;	/* resource_entry */
	struct list_head dma_ranges;	/* dma ranges resource list */
	u8 (*swizzle_irq)(struct pci_dev *, u8 *); /* Platform IRQ swizzler */
	int (*map_irq)(const struct pci_dev *, u8, u8);
	void (*release_fn)(struct pci_host_bridge *);
	void		*release_data;
	unsigned int	ignore_reset_delay:1;	/* For entire hierarchy */
	unsigned int	no_ext_tags:1;		/* No Extended Tags */
	unsigned int	no_inc_mrrs:1;		/* No Increase MRRS */
	unsigned int	native_aer:1;		/* OS may use PCIe AER */
	unsigned int	native_pcie_hotplug:1;	/* OS may use PCIe hotplug */
	unsigned int	native_shpc_hotplug:1;	/* OS may use SHPC hotplug */
	unsigned int	native_pme:1;		/* OS may use PCIe PME */
	unsigned int	native_ltr:1;		/* OS may use PCIe LTR */
	unsigned int	native_dpc:1;		/* OS may use PCIe DPC */
	unsigned int	native_cxl_error:1;	/* OS may use CXL RAS/Events */
	unsigned int	preserve_config:1;	/* Preserve FW resource setup */
	unsigned int	size_windows:1;		/* Enable root bus sizing */
	unsigned int	msi_domain:1;		/* Bridge wants MSI domain */

	/* Resource alignment requirements */
	resource_size_t (*align_resource)(struct pci_dev *dev,
			const struct resource *res,
			resource_size_t start,
			resource_size_t size,
			resource_size_t align);
	unsigned long	private[] ____cacheline_aligned;
};

#define	to_pci_host_bridge(n) container_of(n, struct pci_host_bridge, dev)

static inline void *pci_host_bridge_priv(struct pci_host_bridge *bridge)
{
	return (void *)bridge->private;
}

static inline struct pci_host_bridge *pci_host_bridge_from_priv(void *priv)
{
	return container_of(priv, struct pci_host_bridge, private);
}

struct pci_host_bridge *pci_alloc_host_bridge(size_t priv);
struct pci_host_bridge *devm_pci_alloc_host_bridge(struct device *dev,
						   size_t priv);
void pci_free_host_bridge(struct pci_host_bridge *bridge);
struct pci_host_bridge *pci_find_host_bridge(struct pci_bus *bus);

void pci_set_host_bridge_release(struct pci_host_bridge *bridge,
				 void (*release_fn)(struct pci_host_bridge *),
				 void *release_data);

int pcibios_root_bridge_prepare(struct pci_host_bridge *bridge);

/*
 * The first PCI_BRIDGE_RESOURCE_NUM PCI bus resources (those that correspond
 * to P2P or CardBus bridge windows) go in a table.  Additional ones (for
 * buses below host bridges or subtractive decode bridges) go in the list.
 * Use pci_bus_for_each_resource() to iterate through all the resources.
 */

/*
 * PCI_SUBTRACTIVE_DECODE means the bridge forwards the window implicitly
 * and there's no way to program the bridge with the details of the window.
 * This does not apply to ACPI _CRS windows, even with the _DEC subtractive-
 * decode bit set, because they are explicit and can be programmed with _SRS.
 */
#define PCI_SUBTRACTIVE_DECODE	0x1

struct pci_bus_resource {
	struct list_head	list;
	struct resource		*res;
	unsigned int		flags;
};

#define PCI_REGION_FLAG_MASK	0x0fU	/* These bits of resource flags tell us the PCI region flags */

struct pci_bus {
	struct list_head node;		/* Node in list of buses */
	struct pci_bus	*parent;	/* Parent bus this bridge is on */
	struct list_head children;	/* List of child buses */
	struct list_head devices;	/* List of devices on this bus */
	struct pci_dev	*self;		/* Bridge device as seen by parent */
	struct list_head slots;		/* List of slots on this bus;
					   protected by pci_slot_mutex */
	struct resource *resource[PCI_BRIDGE_RESOURCE_NUM];
	struct list_head resources;	/* Address space routed to this bus */
	struct resource busn_res;	/* Bus numbers routed to this bus */

	struct pci_ops	*ops;		/* Configuration access functions */
	void		*sysdata;	/* Hook for sys-specific extension */
	struct proc_dir_entry *procdir;	/* Directory entry in /proc/bus/pci */

	unsigned char	number;		/* Bus number */
	unsigned char	primary;	/* Number of primary bridge */
	unsigned char	max_bus_speed;	/* enum pci_bus_speed */
	unsigned char	cur_bus_speed;	/* enum pci_bus_speed */
#ifdef CONFIG_PCI_DOMAINS_GENERIC
	int		domain_nr;
#endif

	char		name[48];

	unsigned short	bridge_ctl;	/* Manage NO_ISA/FBB/et al behaviors */
	pci_bus_flags_t bus_flags;	/* Inherited by child buses */
	struct device		*bridge;
	struct device		dev;
	struct bin_attribute	*legacy_io;	/* Legacy I/O for this bus */
	struct bin_attribute	*legacy_mem;	/* Legacy mem */
	unsigned int		is_added:1;
	unsigned int		unsafe_warn:1;	/* warned about RW1C config write */
};

#define to_pci_bus(n)	container_of(n, struct pci_bus, dev)

static inline u16 pci_dev_id(struct pci_dev *dev)
{
	return PCI_DEVID(dev->bus->number, dev->devfn);
}

/*
 * Returns true if the PCI bus is root (behind host-PCI bridge),
 * false otherwise
 *
 * Some code assumes that "bus->self == NULL" means that bus is a root bus.
 * This is incorrect because "virtual" buses added for SR-IOV (via
 * virtfn_add_bus()) have "bus->self == NULL" but are not root buses.
 */
static inline bool pci_is_root_bus(struct pci_bus *pbus)
{
	return !(pbus->parent);
}

/**
 * pci_is_bridge - check if the PCI device is a bridge
 * @dev: PCI device
 *
 * Return true if the PCI device is bridge whether it has subordinate
 * or not.
 */
static inline bool pci_is_bridge(struct pci_dev *dev)
{
	return dev->hdr_type == PCI_HEADER_TYPE_BRIDGE ||
		dev->hdr_type == PCI_HEADER_TYPE_CARDBUS;
}

#define for_each_pci_bridge(dev, bus)				\
	list_for_each_entry(dev, &bus->devices, bus_list)	\
		if (!pci_is_bridge(dev)) {} else

static inline struct pci_dev *pci_upstream_bridge(struct pci_dev *dev)
{
	dev = pci_physfn(dev);
	if (pci_is_root_bus(dev->bus))
		return NULL;

	return dev->bus->self;
}

#ifdef CONFIG_PCI_MSI
static inline bool pci_dev_msi_enabled(struct pci_dev *pci_dev)
{
	return pci_dev->msi_enabled || pci_dev->msix_enabled;
}
#else
static inline bool pci_dev_msi_enabled(struct pci_dev *pci_dev) { return false; }
#endif

/* Error values that may be returned by PCI functions */
#define PCIBIOS_SUCCESSFUL		0x00
#define PCIBIOS_FUNC_NOT_SUPPORTED	0x81
#define PCIBIOS_BAD_VENDOR_ID		0x83
#define PCIBIOS_DEVICE_NOT_FOUND	0x86
#define PCIBIOS_BAD_REGISTER_NUMBER	0x87
#define PCIBIOS_SET_FAILED		0x88
#define PCIBIOS_BUFFER_TOO_SMALL	0x89

/* Translate above to generic errno for passing back through non-PCI code */
static inline int pcibios_err_to_errno(int err)
{
	if (err <= PCIBIOS_SUCCESSFUL)
		return err; /* Assume already errno */

	switch (err) {
	case PCIBIOS_FUNC_NOT_SUPPORTED:
		return -ENOENT;
	case PCIBIOS_BAD_VENDOR_ID:
		return -ENOTTY;
	case PCIBIOS_DEVICE_NOT_FOUND:
		return -ENODEV;
	case PCIBIOS_BAD_REGISTER_NUMBER:
		return -EFAULT;
	case PCIBIOS_SET_FAILED:
		return -EIO;
	case PCIBIOS_BUFFER_TOO_SMALL:
		return -ENOSPC;
	}

	return -ERANGE;
}

/* Low-level architecture-dependent routines */

struct pci_ops {
	int (*add_bus)(struct pci_bus *bus);
	void (*remove_bus)(struct pci_bus *bus);
	void __iomem *(*map_bus)(struct pci_bus *bus, unsigned int devfn, int where);
	int (*read)(struct pci_bus *bus, unsigned int devfn, int where, int size, u32 *val);
	int (*write)(struct pci_bus *bus, unsigned int devfn, int where, int size, u32 val);
};

/*
 * ACPI needs to be able to access PCI config space before we've done a
 * PCI bus scan and created pci_bus structures.
 */
int raw_pci_read(unsigned int domain, unsigned int bus, unsigned int devfn,
		 int reg, int len, u32 *val);
int raw_pci_write(unsigned int domain, unsigned int bus, unsigned int devfn,
		  int reg, int len, u32 val);

#ifdef CONFIG_ARCH_DMA_ADDR_T_64BIT
typedef u64 pci_bus_addr_t;
#else
typedef u32 pci_bus_addr_t;
#endif

struct pci_bus_region {
	pci_bus_addr_t	start;
	pci_bus_addr_t	end;
};

struct pci_dynids {
	spinlock_t		lock;	/* Protects list, index */
	struct list_head	list;	/* For IDs added at runtime */
};


/*
 * PCI Error Recovery System (PCI-ERS).  If a PCI device driver provides
 * a set of callbacks in struct pci_error_handlers, that device driver
 * will be notified of PCI bus errors, and will be driven to recovery
 * when an error occurs.
 */

typedef unsigned int __bitwise pci_ers_result_t;

enum pci_ers_result {
	/* No result/none/not supported in device driver */
	PCI_ERS_RESULT_NONE = (__force pci_ers_result_t) 1,

	/* Device driver can recover without slot reset */
	PCI_ERS_RESULT_CAN_RECOVER = (__force pci_ers_result_t) 2,

	/* Device driver wants slot to be reset */
	PCI_ERS_RESULT_NEED_RESET = (__force pci_ers_result_t) 3,

	/* Device has completely failed, is unrecoverable */
	PCI_ERS_RESULT_DISCONNECT = (__force pci_ers_result_t) 4,

	/* Device driver is fully recovered and operational */
	PCI_ERS_RESULT_RECOVERED = (__force pci_ers_result_t) 5,

	/* No AER capabilities registered for the driver */
	PCI_ERS_RESULT_NO_AER_DRIVER = (__force pci_ers_result_t) 6,
};

/* PCI bus error event callbacks */
struct pci_error_handlers {
	/* PCI bus error detected on this device */
	pci_ers_result_t (*error_detected)(struct pci_dev *dev,
					   pci_channel_state_t error);

	/* MMIO has been re-enabled, but not DMA */
	pci_ers_result_t (*mmio_enabled)(struct pci_dev *dev);

	/* PCI slot has been reset */
	pci_ers_result_t (*slot_reset)(struct pci_dev *dev);

	/* PCI function reset prepare or completed */
	void (*reset_prepare)(struct pci_dev *dev);
	void (*reset_done)(struct pci_dev *dev);

	/* Device driver may resume normal operations */
	void (*resume)(struct pci_dev *dev);

	/* Allow device driver to record more details of a correctable error */
	void (*cor_error_detected)(struct pci_dev *dev);
};


struct module;

/**
 * struct pci_driver - PCI driver structure
 * @node:	List of driver structures.
 * @name:	Driver name.
 * @id_table:	Pointer to table of device IDs the driver is
 *		interested in.  Most drivers should export this
 *		table using MODULE_DEVICE_TABLE(pci,...).
 * @probe:	This probing function gets called (during execution
 *		of pci_register_driver() for already existing
 *		devices or later if a new device gets inserted) for
 *		all PCI devices which match the ID table and are not
 *		"owned" by the other drivers yet. This function gets
 *		passed a "struct pci_dev \*" for each device whose
 *		entry in the ID table matches the device. The probe
 *		function returns zero when the driver chooses to
 *		take "ownership" of the device or an error code
 *		(negative number) otherwise.
 *		The probe function always gets called from process
 *		context, so it can sleep.
 * @remove:	The remove() function gets called whenever a device
 *		being handled by this driver is removed (either during
 *		deregistration of the driver or when it's manually
 *		pulled out of a hot-pluggable slot).
 *		The remove function always gets called from process
 *		context, so it can sleep.
 * @suspend:	Put device into low power state.
 * @resume:	Wake device from low power state.
 *		(Please see Documentation/power/pci.rst for descriptions
 *		of PCI Power Management and the related functions.)
 * @shutdown:	Hook into reboot_notifier_list (kernel/sys.c).
 *		Intended to stop any idling DMA operations.
 *		Useful for enabling wake-on-lan (NIC) or changing
 *		the power state of a device before reboot.
 *		e.g. drivers/net/e100.c.
 * @sriov_configure: Optional driver callback to allow configuration of
 *		number of VFs to enable via sysfs "sriov_numvfs" file.
 * @sriov_set_msix_vec_count: PF Driver callback to change number of MSI-X
 *              vectors on a VF. Triggered via sysfs "sriov_vf_msix_count".
 *              This will change MSI-X Table Size in the VF Message Control
 *              registers.
 * @sriov_get_vf_total_msix: PF driver callback to get the total number of
 *              MSI-X vectors available for distribution to the VFs.
 * @err_handler: See Documentation/PCI/pci-error-recovery.rst
 * @groups:	Sysfs attribute groups.
 * @dev_groups: Attributes attached to the device that will be
 *              created once it is bound to the driver.
 * @driver:	Driver model structure.
 * @dynids:	List of dynamically added device IDs.
 * @driver_managed_dma: Device driver doesn't use kernel DMA API for DMA.
 *		For most device drivers, no need to care about this flag
 *		as long as all DMAs are handled through the kernel DMA API.
 *		For some special ones, for example VFIO drivers, they know
 *		how to manage the DMA themselves and set this flag so that
 *		the IOMMU layer will allow them to setup and manage their
 *		own I/O address space.
 */
struct pci_driver {
	struct list_head	node;
	const char		*name;
	const struct pci_device_id *id_table;	/* Must be non-NULL for probe to be called */
	int  (*probe)(struct pci_dev *dev, const struct pci_device_id *id);	/* New device inserted */
	void (*remove)(struct pci_dev *dev);	/* Device removed (NULL if not a hot-plug capable driver) */
	int  (*suspend)(struct pci_dev *dev, pm_message_t state);	/* Device suspended */
	int  (*resume)(struct pci_dev *dev);	/* Device woken up */
	void (*shutdown)(struct pci_dev *dev);
	int  (*sriov_configure)(struct pci_dev *dev, int num_vfs); /* On PF */
	int  (*sriov_set_msix_vec_count)(struct pci_dev *vf, int msix_vec_count); /* On PF */
	u32  (*sriov_get_vf_total_msix)(struct pci_dev *pf);
	const struct pci_error_handlers *err_handler;
	const struct attribute_group **groups;
	const struct attribute_group **dev_groups;
	struct device_driver	driver;
	struct pci_dynids	dynids;
	bool driver_managed_dma;
};

static inline struct pci_driver *to_pci_driver(struct device_driver *drv)
{
    return drv ? container_of(drv, struct pci_driver, driver) : NULL;
}

/**
 * PCI_DEVICE - macro used to describe a specific PCI device
 * @vend: the 16 bit PCI Vendor ID
 * @dev: the 16 bit PCI Device ID
 *
 * This macro is used to create a struct pci_device_id that matches a
 * specific device.  The subvendor and subdevice fields will be set to
 * PCI_ANY_ID.
 */
#define PCI_DEVICE(vend,dev) \
	.vendor = (vend), .device = (dev), \
	.subvendor = PCI_ANY_ID, .subdevice = PCI_ANY_ID

/**
 * PCI_DEVICE_DRIVER_OVERRIDE - macro used to describe a PCI device with
 *                              override_only flags.
 * @vend: the 16 bit PCI Vendor ID
 * @dev: the 16 bit PCI Device ID
 * @driver_override: the 32 bit PCI Device override_only
 *
 * This macro is used to create a struct pci_device_id that matches only a
 * driver_override device. The subvendor and subdevice fields will be set to
 * PCI_ANY_ID.
 */
#define PCI_DEVICE_DRIVER_OVERRIDE(vend, dev, driver_override) \
	.vendor = (vend), .device = (dev), .subvendor = PCI_ANY_ID, \
	.subdevice = PCI_ANY_ID, .override_only = (driver_override)

/**
 * PCI_DRIVER_OVERRIDE_DEVICE_VFIO - macro used to describe a VFIO
 *                                   "driver_override" PCI device.
 * @vend: the 16 bit PCI Vendor ID
 * @dev: the 16 bit PCI Device ID
 *
 * This macro is used to create a struct pci_device_id that matches a
 * specific device. The subvendor and subdevice fields will be set to
 * PCI_ANY_ID and the driver_override will be set to
 * PCI_ID_F_VFIO_DRIVER_OVERRIDE.
 */
#define PCI_DRIVER_OVERRIDE_DEVICE_VFIO(vend, dev) \
	PCI_DEVICE_DRIVER_OVERRIDE(vend, dev, PCI_ID_F_VFIO_DRIVER_OVERRIDE)

/**
 * PCI_DEVICE_SUB - macro used to describe a specific PCI device with subsystem
 * @vend: the 16 bit PCI Vendor ID
 * @dev: the 16 bit PCI Device ID
 * @subvend: the 16 bit PCI Subvendor ID
 * @subdev: the 16 bit PCI Subdevice ID
 *
 * This macro is used to create a struct pci_device_id that matches a
 * specific device with subsystem information.
 */
#define PCI_DEVICE_SUB(vend, dev, subvend, subdev) \
	.vendor = (vend), .device = (dev), \
	.subvendor = (subvend), .subdevice = (subdev)

/**
 * PCI_DEVICE_CLASS - macro used to describe a specific PCI device class
 * @dev_class: the class, subclass, prog-if triple for this device
 * @dev_class_mask: the class mask for this device
 *
 * This macro is used to create a struct pci_device_id that matches a
 * specific PCI class.  The vendor, device, subvendor, and subdevice
 * fields will be set to PCI_ANY_ID.
 */
#define PCI_DEVICE_CLASS(dev_class,dev_class_mask) \
	.class = (dev_class), .class_mask = (dev_class_mask), \
	.vendor = PCI_ANY_ID, .device = PCI_ANY_ID, \
	.subvendor = PCI_ANY_ID, .subdevice = PCI_ANY_ID

/**
 * PCI_VDEVICE - macro used to describe a specific PCI device in short form
 * @vend: the vendor name
 * @dev: the 16 bit PCI Device ID
 *
 * This macro is used to create a struct pci_device_id that matches a
 * specific PCI device.  The subvendor, and subdevice fields will be set
 * to PCI_ANY_ID. The macro allows the next field to follow as the device
 * private data.
 */
#define PCI_VDEVICE(vend, dev) \
	.vendor = PCI_VENDOR_ID_##vend, .device = (dev), \
	.subvendor = PCI_ANY_ID, .subdevice = PCI_ANY_ID, 0, 0

/**
 * PCI_DEVICE_DATA - macro used to describe a specific PCI device in very short form
 * @vend: the vendor name (without PCI_VENDOR_ID_ prefix)
 * @dev: the device name (without PCI_DEVICE_ID_<vend>_ prefix)
 * @data: the driver data to be filled
 *
 * This macro is used to create a struct pci_device_id that matches a
 * specific PCI device.  The subvendor, and subdevice fields will be set
 * to PCI_ANY_ID.
 */
#define PCI_DEVICE_DATA(vend, dev, data) \
	.vendor = PCI_VENDOR_ID_##vend, .device = PCI_DEVICE_ID_##vend##_##dev, \
	.subvendor = PCI_ANY_ID, .subdevice = PCI_ANY_ID, 0, 0, \
	.driver_data = (kernel_ulong_t)(data)

enum {
	PCI_REASSIGN_ALL_RSRC	= 0x00000001,	/* Ignore firmware setup */
	PCI_REASSIGN_ALL_BUS	= 0x00000002,	/* Reassign all bus numbers */
	PCI_PROBE_ONLY		= 0x00000004,	/* Use existing setup */
	PCI_CAN_SKIP_ISA_ALIGN	= 0x00000008,	/* Don't do ISA alignment */
	PCI_ENABLE_PROC_DOMAINS	= 0x00000010,	/* Enable domains in /proc */
	PCI_COMPAT_DOMAIN_0	= 0x00000020,	/* ... except domain 0 */
	PCI_SCAN_ALL_PCIE_DEVS	= 0x00000040,	/* Scan all, not just dev 0 */
};

#define PCI_IRQ_LEGACY		(1 << 0) /* Allow legacy interrupts */
#define PCI_IRQ_MSI		(1 << 1) /* Allow MSI interrupts */
#define PCI_IRQ_MSIX		(1 << 2) /* Allow MSI-X interrupts */
#define PCI_IRQ_AFFINITY	(1 << 3) /* Auto-assign affinity */

/* These external functions are only available when PCI support is enabled */
#ifdef CONFIG_PCI

extern unsigned int pci_flags;

static inline void pci_set_flags(int flags) { pci_flags = flags; }
static inline void pci_add_flags(int flags) { pci_flags |= flags; }
static inline void pci_clear_flags(int flags) { pci_flags &= ~flags; }
static inline int pci_has_flag(int flag) { return pci_flags & flag; }

void pcie_bus_configure_settings(struct pci_bus *bus);

enum pcie_bus_config_types {
	PCIE_BUS_TUNE_OFF,	/* Don't touch MPS at all */
	PCIE_BUS_DEFAULT,	/* Ensure MPS matches upstream bridge */
	PCIE_BUS_SAFE,		/* Use largest MPS boot-time devices support */
	PCIE_BUS_PERFORMANCE,	/* Use MPS and MRRS for best performance */
	PCIE_BUS_PEER2PEER,	/* Set MPS = 128 for all devices */
};

extern enum pcie_bus_config_types pcie_bus_config;

extern struct bus_type pci_bus_type;

/* Do NOT directly access these two variables, unless you are arch-specific PCI
 * code, or PCI core code. */
extern struct list_head pci_root_buses;	/* List of all known PCI buses */
/* Some device drivers need know if PCI is initiated */
int no_pci_devices(void);

void pcibios_resource_survey_bus(struct pci_bus *bus);
void pcibios_bus_add_device(struct pci_dev *pdev);
void pcibios_add_bus(struct pci_bus *bus);
void pcibios_remove_bus(struct pci_bus *bus);
void pcibios_fixup_bus(struct pci_bus *);
int __must_check pcibios_enable_device(struct pci_dev *, int mask);
/* Architecture-specific versions may override this (weak) */
char *pcibios_setup(char *str);

/* Used only when drivers/pci/setup.c is used */
resource_size_t pcibios_align_resource(void *, const struct resource *,
				resource_size_t,
				resource_size_t);

/* Weak but can be overridden by arch */
void pci_fixup_cardbus(struct pci_bus *);

/* Generic PCI functions used internally */

void pcibios_resource_to_bus(struct pci_bus *bus, struct pci_bus_region *region,
			     struct resource *res);
void pcibios_bus_to_resource(struct pci_bus *bus, struct resource *res,
			     struct pci_bus_region *region);
void pcibios_scan_specific_bus(int busn);
struct pci_bus *pci_find_bus(int domain, int busnr);
void pci_bus_add_devices(const struct pci_bus *bus);
struct pci_bus *pci_scan_bus(int bus, struct pci_ops *ops, void *sysdata);
struct pci_bus *pci_create_root_bus(struct device *parent, int bus,
				    struct pci_ops *ops, void *sysdata,
				    struct list_head *resources);
int pci_host_probe(struct pci_host_bridge *bridge);
int pci_bus_insert_busn_res(struct pci_bus *b, int bus, int busmax);
int pci_bus_update_busn_res_end(struct pci_bus *b, int busmax);
void pci_bus_release_busn_res(struct pci_bus *b);
struct pci_bus *pci_scan_root_bus(struct device *parent, int bus,
				  struct pci_ops *ops, void *sysdata,
				  struct list_head *resources);
int pci_scan_root_bus_bridge(struct pci_host_bridge *bridge);
struct pci_bus *pci_add_new_bus(struct pci_bus *parent, struct pci_dev *dev,
				int busnr);
struct pci_slot *pci_create_slot(struct pci_bus *parent, int slot_nr,
				 const char *name,
				 struct hotplug_slot *hotplug);
void pci_destroy_slot(struct pci_slot *slot);
#ifdef CONFIG_SYSFS
void pci_dev_assign_slot(struct pci_dev *dev);
#else
static inline void pci_dev_assign_slot(struct pci_dev *dev) { }
#endif
int pci_scan_slot(struct pci_bus *bus, int devfn);
struct pci_dev *pci_scan_single_device(struct pci_bus *bus, int devfn);
void pci_device_add(struct pci_dev *dev, struct pci_bus *bus);
unsigned int pci_scan_child_bus(struct pci_bus *bus);
void pci_bus_add_device(struct pci_dev *dev);
void pci_read_bridge_bases(struct pci_bus *child);
struct resource *pci_find_parent_resource(const struct pci_dev *dev,
					  struct resource *res);
u8 pci_swizzle_interrupt_pin(const struct pci_dev *dev, u8 pin);
int pci_get_interrupt_pin(struct pci_dev *dev, struct pci_dev **bridge);
u8 pci_common_swizzle(struct pci_dev *dev, u8 *pinp);
struct pci_dev *pci_dev_get(struct pci_dev *dev);
void pci_dev_put(struct pci_dev *dev);
void pci_remove_bus(struct pci_bus *b);
void pci_stop_and_remove_bus_device(struct pci_dev *dev);
void pci_stop_and_remove_bus_device_locked(struct pci_dev *dev);
void pci_stop_root_bus(struct pci_bus *bus);
void pci_remove_root_bus(struct pci_bus *bus);
void pci_setup_cardbus(struct pci_bus *bus);
void pcibios_setup_bridge(struct pci_bus *bus, unsigned long type);
void pci_sort_breadthfirst(void);
#define dev_is_pci(d) ((d)->bus == &pci_bus_type)
#define dev_is_pf(d) ((dev_is_pci(d) ? to_pci_dev(d)->is_physfn : false))

/* Generic PCI functions exported to card drivers */

u8 pci_bus_find_capability(struct pci_bus *bus, unsigned int devfn, int cap);
u8 pci_find_capability(struct pci_dev *dev, int cap);
u8 pci_find_next_capability(struct pci_dev *dev, u8 pos, int cap);
u8 pci_find_ht_capability(struct pci_dev *dev, int ht_cap);
u8 pci_find_next_ht_capability(struct pci_dev *dev, u8 pos, int ht_cap);
u16 pci_find_ext_capability(struct pci_dev *dev, int cap);
u16 pci_find_next_ext_capability(struct pci_dev *dev, u16 pos, int cap);
struct pci_bus *pci_find_next_bus(const struct pci_bus *from);
u16 pci_find_vsec_capability(struct pci_dev *dev, u16 vendor, int cap);
u16 pci_find_dvsec_capability(struct pci_dev *dev, u16 vendor, u16 dvsec);

u64 pci_get_dsn(struct pci_dev *dev);

struct pci_dev *pci_get_device(unsigned int vendor, unsigned int device,
			       struct pci_dev *from);
struct pci_dev *pci_get_subsys(unsigned int vendor, unsigned int device,
			       unsigned int ss_vendor, unsigned int ss_device,
			       struct pci_dev *from);
struct pci_dev *pci_get_slot(struct pci_bus *bus, unsigned int devfn);
struct pci_dev *pci_get_domain_bus_and_slot(int domain, unsigned int bus,
					    unsigned int devfn);
struct pci_dev *pci_get_class(unsigned int class, struct pci_dev *from);
int pci_dev_present(const struct pci_device_id *ids);

int pci_bus_read_config_byte(struct pci_bus *bus, unsigned int devfn,
			     int where, u8 *val);
int pci_bus_read_config_word(struct pci_bus *bus, unsigned int devfn,
			     int where, u16 *val);
int pci_bus_read_config_dword(struct pci_bus *bus, unsigned int devfn,
			      int where, u32 *val);
int pci_bus_write_config_byte(struct pci_bus *bus, unsigned int devfn,
			      int where, u8 val);
int pci_bus_write_config_word(struct pci_bus *bus, unsigned int devfn,
			      int where, u16 val);
int pci_bus_write_config_dword(struct pci_bus *bus, unsigned int devfn,
			       int where, u32 val);

int pci_generic_config_read(struct pci_bus *bus, unsigned int devfn,
			    int where, int size, u32 *val);
int pci_generic_config_write(struct pci_bus *bus, unsigned int devfn,
			    int where, int size, u32 val);
int pci_generic_config_read32(struct pci_bus *bus, unsigned int devfn,
			      int where, int size, u32 *val);
int pci_generic_config_write32(struct pci_bus *bus, unsigned int devfn,
			       int where, int size, u32 val);

struct pci_ops *pci_bus_set_ops(struct pci_bus *bus, struct pci_ops *ops);

int pci_read_config_byte(const struct pci_dev *dev, int where, u8 *val);
int pci_read_config_word(const struct pci_dev *dev, int where, u16 *val);
int pci_read_config_dword(const struct pci_dev *dev, int where, u32 *val);
int pci_write_config_byte(const struct pci_dev *dev, int where, u8 val);
int pci_write_config_word(const struct pci_dev *dev, int where, u16 val);
int pci_write_config_dword(const struct pci_dev *dev, int where, u32 val);

int pcie_capability_read_word(struct pci_dev *dev, int pos, u16 *val);
int pcie_capability_read_dword(struct pci_dev *dev, int pos, u32 *val);
int pcie_capability_write_word(struct pci_dev *dev, int pos, u16 val);
int pcie_capability_write_dword(struct pci_dev *dev, int pos, u32 val);
int pcie_capability_clear_and_set_word_unlocked(struct pci_dev *dev, int pos,
						u16 clear, u16 set);
int pcie_capability_clear_and_set_word_locked(struct pci_dev *dev, int pos,
					      u16 clear, u16 set);
int pcie_capability_clear_and_set_dword(struct pci_dev *dev, int pos,
					u32 clear, u32 set);

/**
 * pcie_capability_clear_and_set_word - RMW accessor for PCI Express Capability Registers
 * @dev:	PCI device structure of the PCI Express device
 * @pos:	PCI Express Capability Register
 * @clear:	Clear bitmask
 * @set:	Set bitmask
 *
 * Perform a Read-Modify-Write (RMW) operation using @clear and @set
 * bitmasks on PCI Express Capability Register at @pos. Certain PCI Express
 * Capability Registers are accessed concurrently in RMW fashion, hence
 * require locking which is handled transparently to the caller.
 */
static inline int pcie_capability_clear_and_set_word(struct pci_dev *dev,
						     int pos,
						     u16 clear, u16 set)
{
	switch (pos) {
	case PCI_EXP_LNKCTL:
	case PCI_EXP_RTCTL:
		return pcie_capability_clear_and_set_word_locked(dev, pos,
								 clear, set);
	default:
		return pcie_capability_clear_and_set_word_unlocked(dev, pos,
								   clear, set);
	}
}

static inline int pcie_capability_set_word(struct pci_dev *dev, int pos,
					   u16 set)
{
	return pcie_capability_clear_and_set_word(dev, pos, 0, set);
}

static inline int pcie_capability_set_dword(struct pci_dev *dev, int pos,
					    u32 set)
{
	return pcie_capability_clear_and_set_dword(dev, pos, 0, set);
}

static inline int pcie_capability_clear_word(struct pci_dev *dev, int pos,
					     u16 clear)
{
	return pcie_capability_clear_and_set_word(dev, pos, clear, 0);
}

static inline int pcie_capability_clear_dword(struct pci_dev *dev, int pos,
					      u32 clear)
{
	return pcie_capability_clear_and_set_dword(dev, pos, clear, 0);
}

/* User-space driven config access */
int pci_user_read_config_byte(struct pci_dev *dev, int where, u8 *val);
int pci_user_read_config_word(struct pci_dev *dev, int where, u16 *val);
int pci_user_read_config_dword(struct pci_dev *dev, int where, u32 *val);
int pci_user_write_config_byte(struct pci_dev *dev, int where, u8 val);
int pci_user_write_config_word(struct pci_dev *dev, int where, u16 val);
int pci_user_write_config_dword(struct pci_dev *dev, int where, u32 val);

int __must_check pci_enable_device(struct pci_dev *dev);
int __must_check pci_enable_device_io(struct pci_dev *dev);
int __must_check pci_enable_device_mem(struct pci_dev *dev);
int __must_check pci_reenable_device(struct pci_dev *);
int __must_check pcim_enable_device(struct pci_dev *pdev);
void pcim_pin_device(struct pci_dev *pdev);

static inline bool pci_intx_mask_supported(struct pci_dev *pdev)
{
	/*
	 * INTx masking is supported if PCI_COMMAND_INTX_DISABLE is
	 * writable and no quirk has marked the feature broken.
	 */
	return !pdev->broken_intx_masking;
}

static inline int pci_is_enabled(struct pci_dev *pdev)
{
	return (atomic_read(&pdev->enable_cnt) > 0);
}

static inline int pci_is_managed(struct pci_dev *pdev)
{
	return pdev->is_managed;
}

void pci_disable_device(struct pci_dev *dev);

extern unsigned int pcibios_max_latency;
void pci_set_master(struct pci_dev *dev);
void pci_clear_master(struct pci_dev *dev);

int pci_set_pcie_reset_state(struct pci_dev *dev, enum pcie_reset_state state);
int pci_set_cacheline_size(struct pci_dev *dev);
int __must_check pci_set_mwi(struct pci_dev *dev);
int __must_check pcim_set_mwi(struct pci_dev *dev);
int pci_try_set_mwi(struct pci_dev *dev);
void pci_clear_mwi(struct pci_dev *dev);
void pci_disable_parity(struct pci_dev *dev);
void pci_intx(struct pci_dev *dev, int enable);
bool pci_check_and_mask_intx(struct pci_dev *dev);
bool pci_check_and_unmask_intx(struct pci_dev *dev);
int pci_wait_for_pending(struct pci_dev *dev, int pos, u16 mask);
int pci_wait_for_pending_transaction(struct pci_dev *dev);
int pcix_get_max_mmrbc(struct pci_dev *dev);
int pcix_get_mmrbc(struct pci_dev *dev);
int pcix_set_mmrbc(struct pci_dev *dev, int mmrbc);
int pcie_get_readrq(struct pci_dev *dev);
int pcie_set_readrq(struct pci_dev *dev, int rq);
int pcie_get_mps(struct pci_dev *dev);
int pcie_set_mps(struct pci_dev *dev, int mps);
u32 pcie_bandwidth_available(struct pci_dev *dev, struct pci_dev **limiting_dev,
			     enum pci_bus_speed *speed,
			     enum pcie_link_width *width);
void pcie_print_link_status(struct pci_dev *dev);
int pcie_reset_flr(struct pci_dev *dev, bool probe);
int pcie_flr(struct pci_dev *dev);
int __pci_reset_function_locked(struct pci_dev *dev);
int pci_reset_function(struct pci_dev *dev);
int pci_reset_function_locked(struct pci_dev *dev);
int pci_try_reset_function(struct pci_dev *dev);
int pci_probe_reset_slot(struct pci_slot *slot);
int pci_probe_reset_bus(struct pci_bus *bus);
int pci_reset_bus(struct pci_dev *dev);
void pci_reset_secondary_bus(struct pci_dev *dev);
void pcibios_reset_secondary_bus(struct pci_dev *dev);
void pci_update_resource(struct pci_dev *dev, int resno);
int __must_check pci_assign_resource(struct pci_dev *dev, int i);
int __must_check pci_reassign_resource(struct pci_dev *dev, int i, resource_size_t add_size, resource_size_t align);
void pci_release_resource(struct pci_dev *dev, int resno);
static inline int pci_rebar_bytes_to_size(u64 bytes)
{
	bytes = roundup_pow_of_two(bytes);

	/* Return BAR size as defined in the resizable BAR specification */
	return max(ilog2(bytes), 20) - 20;
}

u32 pci_rebar_get_possible_sizes(struct pci_dev *pdev, int bar);
int __must_check pci_resize_resource(struct pci_dev *dev, int i, int size);
int pci_select_bars(struct pci_dev *dev, unsigned long flags);
bool pci_device_is_present(struct pci_dev *pdev);
void pci_ignore_hotplug(struct pci_dev *dev);
struct pci_dev *pci_real_dma_dev(struct pci_dev *dev);
int pci_status_get_and_clear_errors(struct pci_dev *pdev);

int __printf(6, 7) pci_request_irq(struct pci_dev *dev, unsigned int nr,
		irq_handler_t handler, irq_handler_t thread_fn, void *dev_id,
		const char *fmt, ...);
void pci_free_irq(struct pci_dev *dev, unsigned int nr, void *dev_id);

/* ROM control related routines */
int pci_enable_rom(struct pci_dev *pdev);
void pci_disable_rom(struct pci_dev *pdev);
void __iomem __must_check *pci_map_rom(struct pci_dev *pdev, size_t *size);
void pci_unmap_rom(struct pci_dev *pdev, void __iomem *rom);

/* Power management related routines */
int pci_save_state(struct pci_dev *dev);
void pci_restore_state(struct pci_dev *dev);
struct pci_saved_state *pci_store_saved_state(struct pci_dev *dev);
int pci_load_saved_state(struct pci_dev *dev,
			 struct pci_saved_state *state);
int pci_load_and_free_saved_state(struct pci_dev *dev,
				  struct pci_saved_state **state);
int pci_platform_power_transition(struct pci_dev *dev, pci_power_t state);
int pci_set_power_state(struct pci_dev *dev, pci_power_t state);
pci_power_t pci_choose_state(struct pci_dev *dev, pm_message_t state);
bool pci_pme_capable(struct pci_dev *dev, pci_power_t state);
void pci_pme_active(struct pci_dev *dev, bool enable);
int pci_enable_wake(struct pci_dev *dev, pci_power_t state, bool enable);
int pci_wake_from_d3(struct pci_dev *dev, bool enable);
int pci_prepare_to_sleep(struct pci_dev *dev);
int pci_back_from_sleep(struct pci_dev *dev);
bool pci_dev_run_wake(struct pci_dev *dev);
void pci_d3cold_enable(struct pci_dev *dev);
void pci_d3cold_disable(struct pci_dev *dev);
bool pcie_relaxed_ordering_enabled(struct pci_dev *dev);
void pci_resume_bus(struct pci_bus *bus);
void pci_bus_set_current_state(struct pci_bus *bus, pci_power_t state);

/* For use by arch with custom probe code */
void set_pcie_port_type(struct pci_dev *pdev);
void set_pcie_hotplug_bridge(struct pci_dev *pdev);

/* Functions for PCI Hotplug drivers to use */
unsigned int pci_rescan_bus_bridge_resize(struct pci_dev *bridge);
unsigned int pci_rescan_bus(struct pci_bus *bus);
void pci_lock_rescan_remove(void);
void pci_unlock_rescan_remove(void);

/* Vital Product Data routines */
ssize_t pci_read_vpd(struct pci_dev *dev, loff_t pos, size_t count, void *buf);
ssize_t pci_write_vpd(struct pci_dev *dev, loff_t pos, size_t count, const void *buf);
ssize_t pci_read_vpd_any(struct pci_dev *dev, loff_t pos, size_t count, void *buf);
ssize_t pci_write_vpd_any(struct pci_dev *dev, loff_t pos, size_t count, const void *buf);

/* Helper functions for low-level code (drivers/pci/setup-[bus,res].c) */
resource_size_t pcibios_retrieve_fw_addr(struct pci_dev *dev, int idx);
void pci_bus_assign_resources(const struct pci_bus *bus);
void pci_bus_claim_resources(struct pci_bus *bus);
void pci_bus_size_bridges(struct pci_bus *bus);
int pci_claim_resource(struct pci_dev *, int);
int pci_claim_bridge_resource(struct pci_dev *bridge, int i);
void pci_assign_unassigned_resources(void);
void pci_assign_unassigned_bridge_resources(struct pci_dev *bridge);
void pci_assign_unassigned_bus_resources(struct pci_bus *bus);
void pci_assign_unassigned_root_bus_resources(struct pci_bus *bus);
int pci_reassign_bridge_resources(struct pci_dev *bridge, unsigned long type);
int pci_enable_resources(struct pci_dev *, int mask);
void pci_assign_irq(struct pci_dev *dev);
struct resource *pci_find_resource(struct pci_dev *dev, struct resource *res);
#define HAVE_PCI_REQ_REGIONS	2
int __must_check pci_request_regions(struct pci_dev *, const char *);
int __must_check pci_request_regions_exclusive(struct pci_dev *, const char *);
void pci_release_regions(struct pci_dev *);
int __must_check pci_request_region(struct pci_dev *, int, const char *);
void pci_release_region(struct pci_dev *, int);
int pci_request_selected_regions(struct pci_dev *, int, const char *);
int pci_request_selected_regions_exclusive(struct pci_dev *, int, const char *);
void pci_release_selected_regions(struct pci_dev *, int);

static inline __must_check struct resource *
pci_request_config_region_exclusive(struct pci_dev *pdev, unsigned int offset,
				    unsigned int len, const char *name)
{
	return __request_region(&pdev->driver_exclusive_resource, offset, len,
				name, IORESOURCE_EXCLUSIVE);
}

static inline void pci_release_config_region(struct pci_dev *pdev,
					     unsigned int offset,
					     unsigned int len)
{
	__release_region(&pdev->driver_exclusive_resource, offset, len);
}

/* drivers/pci/bus.c */
void pci_add_resource(struct list_head *resources, struct resource *res);
void pci_add_resource_offset(struct list_head *resources, struct resource *res,
			     resource_size_t offset);
void pci_free_resource_list(struct list_head *resources);
void pci_bus_add_resource(struct pci_bus *bus, struct resource *res,
			  unsigned int flags);
struct resource *pci_bus_resource_n(const struct pci_bus *bus, int n);
void pci_bus_remove_resources(struct pci_bus *bus);
void pci_bus_remove_resource(struct pci_bus *bus, struct resource *res);
int devm_request_pci_bus_resources(struct device *dev,
				   struct list_head *resources);

/* Temporary until new and working PCI SBR API in place */
int pci_bridge_secondary_bus_reset(struct pci_dev *dev);

#define __pci_bus_for_each_res0(bus, res, ...)				\
	for (unsigned int __b = 0;					\
	     (res = pci_bus_resource_n(bus, __b)) || __b < PCI_BRIDGE_RESOURCE_NUM; \
	     __b++)

#define __pci_bus_for_each_res1(bus, res, __b)				\
	for (__b = 0;							\
	     (res = pci_bus_resource_n(bus, __b)) || __b < PCI_BRIDGE_RESOURCE_NUM; \
	     __b++)

/**
 * pci_bus_for_each_resource - iterate over PCI bus resources
 * @bus: the PCI bus
 * @res: pointer to the current resource
 * @...: optional index of the current resource
 *
 * Iterate over PCI bus resources. The first part is to go over PCI bus
 * resource array, which has at most the %PCI_BRIDGE_RESOURCE_NUM entries.
 * After that continue with the separate list of the additional resources,
 * if not empty. That's why the Logical OR is being used.
 *
 * Possible usage:
 *
 *	struct pci_bus *bus = ...;
 *	struct resource *res;
 *	unsigned int i;
 *
 * 	// With optional index
 * 	pci_bus_for_each_resource(bus, res, i)
 * 		pr_info("PCI bus resource[%u]: %pR\n", i, res);
 *
 * 	// Without index
 * 	pci_bus_for_each_resource(bus, res)
 * 		_do_something_(res);
 */
#define pci_bus_for_each_resource(bus, res, ...)			\
	CONCATENATE(__pci_bus_for_each_res, COUNT_ARGS(__VA_ARGS__))	\
		    (bus, res, __VA_ARGS__)

int __must_check pci_bus_alloc_resource(struct pci_bus *bus,
			struct resource *res, resource_size_t size,
			resource_size_t align, resource_size_t min,
			unsigned long type_mask,
			resource_size_t (*alignf)(void *,
						  const struct resource *,
						  resource_size_t,
						  resource_size_t),
			void *alignf_data);


int pci_register_io_range(struct fwnode_handle *fwnode, phys_addr_t addr,
			resource_size_t size);
unsigned long pci_address_to_pio(phys_addr_t addr);
phys_addr_t pci_pio_to_address(unsigned long pio);
int pci_remap_iospace(const struct resource *res, phys_addr_t phys_addr);
int devm_pci_remap_iospace(struct device *dev, const struct resource *res,
			   phys_addr_t phys_addr);
void pci_unmap_iospace(struct resource *res);
void __iomem *devm_pci_remap_cfgspace(struct device *dev,
				      resource_size_t offset,
				      resource_size_t size);
void __iomem *devm_pci_remap_cfg_resource(struct device *dev,
					  struct resource *res);

static inline pci_bus_addr_t pci_bus_address(struct pci_dev *pdev, int bar)
{
	struct pci_bus_region region;

	pcibios_resource_to_bus(pdev->bus, &region, &pdev->resource[bar]);
	return region.start;
}

/* Proper probing supporting hot-pluggable devices */
int __must_check __pci_register_driver(struct pci_driver *, struct module *,
				       const char *mod_name);

/* pci_register_driver() must be a macro so KBUILD_MODNAME can be expanded */
#define pci_register_driver(driver)		\
	__pci_register_driver(driver, THIS_MODULE, KBUILD_MODNAME)

void pci_unregister_driver(struct pci_driver *dev);

/**
 * module_pci_driver() - Helper macro for registering a PCI driver
 * @__pci_driver: pci_driver struct
 *
 * Helper macro for PCI drivers which do not do anything special in module
 * init/exit. This eliminates a lot of boilerplate. Each module may only
 * use this macro once, and calling it replaces module_init() and module_exit()
 */
#define module_pci_driver(__pci_driver) \
	module_driver(__pci_driver, pci_register_driver, pci_unregister_driver)

/**
 * builtin_pci_driver() - Helper macro for registering a PCI driver
 * @__pci_driver: pci_driver struct
 *
 * Helper macro for PCI drivers which do not do anything special in their
 * init code. This eliminates a lot of boilerplate. Each driver may only
 * use this macro once, and calling it replaces device_initcall(...)
 */
#define builtin_pci_driver(__pci_driver) \
	builtin_driver(__pci_driver, pci_register_driver)

struct pci_driver *pci_dev_driver(const struct pci_dev *dev);
int pci_add_dynid(struct pci_driver *drv,
		  unsigned int vendor, unsigned int device,
		  unsigned int subvendor, unsigned int subdevice,
		  unsigned int class, unsigned int class_mask,
		  unsigned long driver_data);
const struct pci_device_id *pci_match_id(const struct pci_device_id *ids,
					 struct pci_dev *dev);
int pci_scan_bridge(struct pci_bus *bus, struct pci_dev *dev, int max,
		    int pass);

void pci_walk_bus(struct pci_bus *top, int (*cb)(struct pci_dev *, void *),
		  void *userdata);
int pci_cfg_space_size(struct pci_dev *dev);
unsigned char pci_bus_max_busnr(struct pci_bus *bus);
void pci_setup_bridge(struct pci_bus *bus);
resource_size_t pcibios_window_alignment(struct pci_bus *bus,
					 unsigned long type);

#define PCI_VGA_STATE_CHANGE_BRIDGE (1 << 0)
#define PCI_VGA_STATE_CHANGE_DECODES (1 << 1)

int pci_set_vga_state(struct pci_dev *pdev, bool decode,
		      unsigned int command_bits, u32 flags);

/*
 * Virtual interrupts allow for more interrupts to be allocated
 * than the device has interrupts for. These are not programmed
 * into the device's MSI-X table and must be handled by some
 * other driver means.
 */
#define PCI_IRQ_VIRTUAL		(1 << 4)

#define PCI_IRQ_ALL_TYPES \
	(PCI_IRQ_LEGACY | PCI_IRQ_MSI | PCI_IRQ_MSIX)

#include <linux/dmapool.h>

struct msix_entry {
	u32	vector;	/* Kernel uses to write allocated vector */
	u16	entry;	/* Driver uses to specify entry, OS writes */
};

struct msi_domain_template;

#ifdef CONFIG_PCI_MSI
int pci_msi_vec_count(struct pci_dev *dev);
void pci_disable_msi(struct pci_dev *dev);
int pci_msix_vec_count(struct pci_dev *dev);
void pci_disable_msix(struct pci_dev *dev);
void pci_restore_msi_state(struct pci_dev *dev);
int pci_msi_enabled(void);
int pci_enable_msi(struct pci_dev *dev);
int pci_enable_msix_range(struct pci_dev *dev, struct msix_entry *entries,
			  int minvec, int maxvec);
static inline int pci_enable_msix_exact(struct pci_dev *dev,
					struct msix_entry *entries, int nvec)
{
	int rc = pci_enable_msix_range(dev, entries, nvec, nvec);
	if (rc < 0)
		return rc;
	return 0;
}
int pci_alloc_irq_vectors(struct pci_dev *dev, unsigned int min_vecs,
			  unsigned int max_vecs, unsigned int flags);
int pci_alloc_irq_vectors_affinity(struct pci_dev *dev, unsigned int min_vecs,
				   unsigned int max_vecs, unsigned int flags,
				   struct irq_affinity *affd);

bool pci_msix_can_alloc_dyn(struct pci_dev *dev);
struct msi_map pci_msix_alloc_irq_at(struct pci_dev *dev, unsigned int index,
				     const struct irq_affinity_desc *affdesc);
void pci_msix_free_irq(struct pci_dev *pdev, struct msi_map map);

void pci_free_irq_vectors(struct pci_dev *dev);
int pci_irq_vector(struct pci_dev *dev, unsigned int nr);
const struct cpumask *pci_irq_get_affinity(struct pci_dev *pdev, int vec);
bool pci_create_ims_domain(struct pci_dev *pdev, const struct msi_domain_template *template,
			   unsigned int hwsize, void *data);
struct msi_map pci_ims_alloc_irq(struct pci_dev *pdev, union msi_instance_cookie *icookie,
				 const struct irq_affinity_desc *affdesc);
void pci_ims_free_irq(struct pci_dev *pdev, struct msi_map map);

#else
static inline int pci_msi_vec_count(struct pci_dev *dev) { return -ENOSYS; }
static inline void pci_disable_msi(struct pci_dev *dev) { }
static inline int pci_msix_vec_count(struct pci_dev *dev) { return -ENOSYS; }
static inline void pci_disable_msix(struct pci_dev *dev) { }
static inline void pci_restore_msi_state(struct pci_dev *dev) { }
static inline int pci_msi_enabled(void) { return 0; }
static inline int pci_enable_msi(struct pci_dev *dev)
{ return -ENOSYS; }
static inline int pci_enable_msix_range(struct pci_dev *dev,
			struct msix_entry *entries, int minvec, int maxvec)
{ return -ENOSYS; }
static inline int pci_enable_msix_exact(struct pci_dev *dev,
			struct msix_entry *entries, int nvec)
{ return -ENOSYS; }

static inline int
pci_alloc_irq_vectors_affinity(struct pci_dev *dev, unsigned int min_vecs,
			       unsigned int max_vecs, unsigned int flags,
			       struct irq_affinity *aff_desc)
{
	if ((flags & PCI_IRQ_LEGACY) && min_vecs == 1 && dev->irq)
		return 1;
	return -ENOSPC;
}
static inline int
pci_alloc_irq_vectors(struct pci_dev *dev, unsigned int min_vecs,
		      unsigned int max_vecs, unsigned int flags)
{
	return pci_alloc_irq_vectors_affinity(dev, min_vecs, max_vecs,
					      flags, NULL);
}

static inline bool pci_msix_can_alloc_dyn(struct pci_dev *dev)
{ return false; }
static inline struct msi_map pci_msix_alloc_irq_at(struct pci_dev *dev, unsigned int index,
						   const struct irq_affinity_desc *affdesc)
{
	struct msi_map map = { .index = -ENOSYS, };

	return map;
}

static inline void pci_msix_free_irq(struct pci_dev *pdev, struct msi_map map)
{
}

static inline void pci_free_irq_vectors(struct pci_dev *dev)
{
}

static inline int pci_irq_vector(struct pci_dev *dev, unsigned int nr)
{
	if (WARN_ON_ONCE(nr > 0))
		return -EINVAL;
	return dev->irq;
}
static inline const struct cpumask *pci_irq_get_affinity(struct pci_dev *pdev,
		int vec)
{
	return cpu_possible_mask;
}

static inline bool pci_create_ims_domain(struct pci_dev *pdev,
					 const struct msi_domain_template *template,
					 unsigned int hwsize, void *data)
{ return false; }

static inline struct msi_map pci_ims_alloc_irq(struct pci_dev *pdev,
					       union msi_instance_cookie *icookie,
					       const struct irq_affinity_desc *affdesc)
{
	struct msi_map map = { .index = -ENOSYS, };

	return map;
}

static inline void pci_ims_free_irq(struct pci_dev *pdev, struct msi_map map)
{
}

#endif

/**
 * pci_irqd_intx_xlate() - Translate PCI INTx value to an IRQ domain hwirq
 * @d: the INTx IRQ domain
 * @node: the DT node for the device whose interrupt we're translating
 * @intspec: the interrupt specifier data from the DT
 * @intsize: the number of entries in @intspec
 * @out_hwirq: pointer at which to write the hwirq number
 * @out_type: pointer at which to write the interrupt type
 *
 * Translate a PCI INTx interrupt number from device tree in the range 1-4, as
 * stored in the standard PCI_INTERRUPT_PIN register, to a value in the range
 * 0-3 suitable for use in a 4 entry IRQ domain. That is, subtract one from the
 * INTx value to obtain the hwirq number.
 *
 * Returns 0 on success, or -EINVAL if the interrupt specifier is out of range.
 */
static inline int pci_irqd_intx_xlate(struct irq_domain *d,
				      struct device_node *node,
				      const u32 *intspec,
				      unsigned int intsize,
				      unsigned long *out_hwirq,
				      unsigned int *out_type)
{
	const u32 intx = intspec[0];

	if (intx < PCI_INTERRUPT_INTA || intx > PCI_INTERRUPT_INTD)
		return -EINVAL;

	*out_hwirq = intx - PCI_INTERRUPT_INTA;
	return 0;
}

#ifdef CONFIG_PCIEPORTBUS
extern bool pcie_ports_disabled;
extern bool pcie_ports_native;
#else
#define pcie_ports_disabled	true
#define pcie_ports_native	false
#endif

#define PCIE_LINK_STATE_L0S		BIT(0)
#define PCIE_LINK_STATE_L1		BIT(1)
#define PCIE_LINK_STATE_CLKPM		BIT(2)
#define PCIE_LINK_STATE_L1_1		BIT(3)
#define PCIE_LINK_STATE_L1_2		BIT(4)
#define PCIE_LINK_STATE_L1_1_PCIPM	BIT(5)
#define PCIE_LINK_STATE_L1_2_PCIPM	BIT(6)
#define PCIE_LINK_STATE_ALL		(PCIE_LINK_STATE_L0S | PCIE_LINK_STATE_L1 |\
					 PCIE_LINK_STATE_CLKPM | PCIE_LINK_STATE_L1_1 |\
					 PCIE_LINK_STATE_L1_2 | PCIE_LINK_STATE_L1_1_PCIPM |\
					 PCIE_LINK_STATE_L1_2_PCIPM)

#ifdef CONFIG_PCIEASPM
int pci_disable_link_state(struct pci_dev *pdev, int state);
int pci_disable_link_state_locked(struct pci_dev *pdev, int state);
<<<<<<< HEAD
int pci_enable_link_state(struct pci_dev *pdev, int state, bool sem);
=======
int pci_enable_link_state(struct pci_dev *pdev, int state);
int pci_enable_link_state_locked(struct pci_dev *pdev, int state);
>>>>>>> c9a51ebb
void pcie_no_aspm(void);
bool pcie_aspm_support_enabled(void);
bool pcie_aspm_enabled(struct pci_dev *pdev);
#else
static inline int pci_disable_link_state(struct pci_dev *pdev, int state)
{ return 0; }
static inline int pci_disable_link_state_locked(struct pci_dev *pdev, int state)
{ return 0; }
static inline int
pci_enable_link_state(struct pci_dev *pdev, int state, bool sem)
{ return 0; }
static inline int pci_enable_link_state_locked(struct pci_dev *pdev, int state)
{ return 0; }
static inline void pcie_no_aspm(void) { }
static inline bool pcie_aspm_support_enabled(void) { return false; }
static inline bool pcie_aspm_enabled(struct pci_dev *pdev) { return false; }
#endif

#ifdef CONFIG_PCIEAER
bool pci_aer_available(void);
#else
static inline bool pci_aer_available(void) { return false; }
#endif

bool pci_ats_disabled(void);

#ifdef CONFIG_PCIE_PTM
int pci_enable_ptm(struct pci_dev *dev, u8 *granularity);
void pci_disable_ptm(struct pci_dev *dev);
bool pcie_ptm_enabled(struct pci_dev *dev);
#else
static inline int pci_enable_ptm(struct pci_dev *dev, u8 *granularity)
{ return -EINVAL; }
static inline void pci_disable_ptm(struct pci_dev *dev) { }
static inline bool pcie_ptm_enabled(struct pci_dev *dev)
{ return false; }
#endif

void pci_cfg_access_lock(struct pci_dev *dev);
bool pci_cfg_access_trylock(struct pci_dev *dev);
void pci_cfg_access_unlock(struct pci_dev *dev);

void pci_dev_lock(struct pci_dev *dev);
int pci_dev_trylock(struct pci_dev *dev);
void pci_dev_unlock(struct pci_dev *dev);

/*
 * PCI domain support.  Sometimes called PCI segment (eg by ACPI),
 * a PCI domain is defined to be a set of PCI buses which share
 * configuration space.
 */
#ifdef CONFIG_PCI_DOMAINS
extern int pci_domains_supported;
#else
enum { pci_domains_supported = 0 };
static inline int pci_domain_nr(struct pci_bus *bus) { return 0; }
static inline int pci_proc_domain(struct pci_bus *bus) { return 0; }
#endif /* CONFIG_PCI_DOMAINS */

/*
 * Generic implementation for PCI domain support. If your
 * architecture does not need custom management of PCI
 * domains then this implementation will be used
 */
#ifdef CONFIG_PCI_DOMAINS_GENERIC
static inline int pci_domain_nr(struct pci_bus *bus)
{
	return bus->domain_nr;
}
#ifdef CONFIG_ACPI
int acpi_pci_bus_find_domain_nr(struct pci_bus *bus);
#else
static inline int acpi_pci_bus_find_domain_nr(struct pci_bus *bus)
{ return 0; }
#endif
int pci_bus_find_domain_nr(struct pci_bus *bus, struct device *parent);
void pci_bus_release_domain_nr(struct pci_bus *bus, struct device *parent);
#endif

/* Some architectures require additional setup to direct VGA traffic */
typedef int (*arch_set_vga_state_t)(struct pci_dev *pdev, bool decode,
				    unsigned int command_bits, u32 flags);
void pci_register_set_vga_state(arch_set_vga_state_t func);

static inline int
pci_request_io_regions(struct pci_dev *pdev, const char *name)
{
	return pci_request_selected_regions(pdev,
			    pci_select_bars(pdev, IORESOURCE_IO), name);
}

static inline void
pci_release_io_regions(struct pci_dev *pdev)
{
	return pci_release_selected_regions(pdev,
			    pci_select_bars(pdev, IORESOURCE_IO));
}

static inline int
pci_request_mem_regions(struct pci_dev *pdev, const char *name)
{
	return pci_request_selected_regions(pdev,
			    pci_select_bars(pdev, IORESOURCE_MEM), name);
}

static inline void
pci_release_mem_regions(struct pci_dev *pdev)
{
	return pci_release_selected_regions(pdev,
			    pci_select_bars(pdev, IORESOURCE_MEM));
}

#else /* CONFIG_PCI is not enabled */

static inline void pci_set_flags(int flags) { }
static inline void pci_add_flags(int flags) { }
static inline void pci_clear_flags(int flags) { }
static inline int pci_has_flag(int flag) { return 0; }

/*
 * If the system does not have PCI, clearly these return errors.  Define
 * these as simple inline functions to avoid hair in drivers.
 */
#define _PCI_NOP(o, s, t) \
	static inline int pci_##o##_config_##s(struct pci_dev *dev, \
						int where, t val) \
		{ return PCIBIOS_FUNC_NOT_SUPPORTED; }

#define _PCI_NOP_ALL(o, x)	_PCI_NOP(o, byte, u8 x) \
				_PCI_NOP(o, word, u16 x) \
				_PCI_NOP(o, dword, u32 x)
_PCI_NOP_ALL(read, *)
_PCI_NOP_ALL(write,)

static inline struct pci_dev *pci_get_device(unsigned int vendor,
					     unsigned int device,
					     struct pci_dev *from)
{ return NULL; }

static inline struct pci_dev *pci_get_subsys(unsigned int vendor,
					     unsigned int device,
					     unsigned int ss_vendor,
					     unsigned int ss_device,
					     struct pci_dev *from)
{ return NULL; }

static inline struct pci_dev *pci_get_class(unsigned int class,
					    struct pci_dev *from)
{ return NULL; }


static inline int pci_dev_present(const struct pci_device_id *ids)
{ return 0; }

#define no_pci_devices()	(1)
#define pci_dev_put(dev)	do { } while (0)

static inline void pci_set_master(struct pci_dev *dev) { }
static inline void pci_clear_master(struct pci_dev *dev) { }
static inline int pci_enable_device(struct pci_dev *dev) { return -EIO; }
static inline void pci_disable_device(struct pci_dev *dev) { }
static inline int pcim_enable_device(struct pci_dev *pdev) { return -EIO; }
static inline int pci_assign_resource(struct pci_dev *dev, int i)
{ return -EBUSY; }
static inline int __must_check __pci_register_driver(struct pci_driver *drv,
						     struct module *owner,
						     const char *mod_name)
{ return 0; }
static inline int pci_register_driver(struct pci_driver *drv)
{ return 0; }
static inline void pci_unregister_driver(struct pci_driver *drv) { }
static inline u8 pci_find_capability(struct pci_dev *dev, int cap)
{ return 0; }
static inline int pci_find_next_capability(struct pci_dev *dev, u8 post,
					   int cap)
{ return 0; }
static inline int pci_find_ext_capability(struct pci_dev *dev, int cap)
{ return 0; }

static inline u64 pci_get_dsn(struct pci_dev *dev)
{ return 0; }

/* Power management related routines */
static inline int pci_save_state(struct pci_dev *dev) { return 0; }
static inline void pci_restore_state(struct pci_dev *dev) { }
static inline int pci_set_power_state(struct pci_dev *dev, pci_power_t state)
{ return 0; }
static inline int pci_wake_from_d3(struct pci_dev *dev, bool enable)
{ return 0; }
static inline pci_power_t pci_choose_state(struct pci_dev *dev,
					   pm_message_t state)
{ return PCI_D0; }
static inline int pci_enable_wake(struct pci_dev *dev, pci_power_t state,
				  int enable)
{ return 0; }

static inline struct resource *pci_find_resource(struct pci_dev *dev,
						 struct resource *res)
{ return NULL; }
static inline int pci_request_regions(struct pci_dev *dev, const char *res_name)
{ return -EIO; }
static inline void pci_release_regions(struct pci_dev *dev) { }

static inline int pci_register_io_range(struct fwnode_handle *fwnode,
					phys_addr_t addr, resource_size_t size)
{ return -EINVAL; }

static inline unsigned long pci_address_to_pio(phys_addr_t addr) { return -1; }

static inline struct pci_bus *pci_find_next_bus(const struct pci_bus *from)
{ return NULL; }
static inline struct pci_dev *pci_get_slot(struct pci_bus *bus,
						unsigned int devfn)
{ return NULL; }
static inline struct pci_dev *pci_get_domain_bus_and_slot(int domain,
					unsigned int bus, unsigned int devfn)
{ return NULL; }

static inline int pci_domain_nr(struct pci_bus *bus) { return 0; }
static inline struct pci_dev *pci_dev_get(struct pci_dev *dev) { return NULL; }

#define dev_is_pci(d) (false)
#define dev_is_pf(d) (false)
static inline bool pci_acs_enabled(struct pci_dev *pdev, u16 acs_flags)
{ return false; }
static inline int pci_irqd_intx_xlate(struct irq_domain *d,
				      struct device_node *node,
				      const u32 *intspec,
				      unsigned int intsize,
				      unsigned long *out_hwirq,
				      unsigned int *out_type)
{ return -EINVAL; }

static inline const struct pci_device_id *pci_match_id(const struct pci_device_id *ids,
							 struct pci_dev *dev)
{ return NULL; }
static inline bool pci_ats_disabled(void) { return true; }

static inline int pci_irq_vector(struct pci_dev *dev, unsigned int nr)
{
	return -EINVAL;
}

static inline int
pci_alloc_irq_vectors_affinity(struct pci_dev *dev, unsigned int min_vecs,
			       unsigned int max_vecs, unsigned int flags,
			       struct irq_affinity *aff_desc)
{
	return -ENOSPC;
}
static inline int
pci_alloc_irq_vectors(struct pci_dev *dev, unsigned int min_vecs,
		      unsigned int max_vecs, unsigned int flags)
{
	return -ENOSPC;
}
#endif /* CONFIG_PCI */

/* Include architecture-dependent settings and functions */

#include <asm/pci.h>

/*
 * pci_mmap_resource_range() maps a specific BAR, and vm->vm_pgoff
 * is expected to be an offset within that region.
 *
 */
int pci_mmap_resource_range(struct pci_dev *dev, int bar,
			    struct vm_area_struct *vma,
			    enum pci_mmap_state mmap_state, int write_combine);

#ifndef arch_can_pci_mmap_wc
#define arch_can_pci_mmap_wc()		0
#endif

#ifndef arch_can_pci_mmap_io
#define arch_can_pci_mmap_io()		0
#define pci_iobar_pfn(pdev, bar, vma) (-EINVAL)
#else
int pci_iobar_pfn(struct pci_dev *pdev, int bar, struct vm_area_struct *vma);
#endif

#ifndef pci_root_bus_fwnode
#define pci_root_bus_fwnode(bus)	NULL
#endif

/*
 * These helpers provide future and backwards compatibility
 * for accessing popular PCI BAR info
 */
#define pci_resource_n(dev, bar)	(&(dev)->resource[(bar)])
#define pci_resource_start(dev, bar)	(pci_resource_n(dev, bar)->start)
#define pci_resource_end(dev, bar)	(pci_resource_n(dev, bar)->end)
#define pci_resource_flags(dev, bar)	(pci_resource_n(dev, bar)->flags)
#define pci_resource_len(dev,bar)					\
	(pci_resource_end((dev), (bar)) ? 				\
	 resource_size(pci_resource_n((dev), (bar))) : 0)

#define __pci_dev_for_each_res0(dev, res, ...)				\
	for (unsigned int __b = 0;					\
	     res = pci_resource_n(dev, __b), __b < PCI_NUM_RESOURCES;	\
	     __b++)

#define __pci_dev_for_each_res1(dev, res, __b)				\
	for (__b = 0;							\
	     res = pci_resource_n(dev, __b), __b < PCI_NUM_RESOURCES;	\
	     __b++)

#define pci_dev_for_each_resource(dev, res, ...)			\
	CONCATENATE(__pci_dev_for_each_res, COUNT_ARGS(__VA_ARGS__)) 	\
		    (dev, res, __VA_ARGS__)

/*
 * Similar to the helpers above, these manipulate per-pci_dev
 * driver-specific data.  They are really just a wrapper around
 * the generic device structure functions of these calls.
 */
static inline void *pci_get_drvdata(struct pci_dev *pdev)
{
	return dev_get_drvdata(&pdev->dev);
}

static inline void pci_set_drvdata(struct pci_dev *pdev, void *data)
{
	dev_set_drvdata(&pdev->dev, data);
}

static inline const char *pci_name(const struct pci_dev *pdev)
{
	return dev_name(&pdev->dev);
}

void pci_resource_to_user(const struct pci_dev *dev, int bar,
			  const struct resource *rsrc,
			  resource_size_t *start, resource_size_t *end);

/*
 * The world is not perfect and supplies us with broken PCI devices.
 * For at least a part of these bugs we need a work-around, so both
 * generic (drivers/pci/quirks.c) and per-architecture code can define
 * fixup hooks to be called for particular buggy devices.
 */

struct pci_fixup {
	u16 vendor;			/* Or PCI_ANY_ID */
	u16 device;			/* Or PCI_ANY_ID */
	u32 class;			/* Or PCI_ANY_ID */
	unsigned int class_shift;	/* should be 0, 8, 16 */
#ifdef CONFIG_HAVE_ARCH_PREL32_RELOCATIONS
	int hook_offset;
#else
	void (*hook)(struct pci_dev *dev);
#endif
};

enum pci_fixup_pass {
	pci_fixup_early,	/* Before probing BARs */
	pci_fixup_header,	/* After reading configuration header */
	pci_fixup_final,	/* Final phase of device fixups */
	pci_fixup_enable,	/* pci_enable_device() time */
	pci_fixup_resume,	/* pci_device_resume() */
	pci_fixup_suspend,	/* pci_device_suspend() */
	pci_fixup_resume_early, /* pci_device_resume_early() */
	pci_fixup_suspend_late,	/* pci_device_suspend_late() */
};

#ifdef CONFIG_HAVE_ARCH_PREL32_RELOCATIONS
#define ___DECLARE_PCI_FIXUP_SECTION(sec, name, vendor, device, class,	\
				    class_shift, hook)			\
	__ADDRESSABLE(hook)						\
	asm(".section "	#sec ", \"a\"				\n"	\
	    ".balign	16					\n"	\
	    ".short "	#vendor ", " #device "			\n"	\
	    ".long "	#class ", " #class_shift "		\n"	\
	    ".long "	#hook " - .				\n"	\
	    ".previous						\n");

/*
 * Clang's LTO may rename static functions in C, but has no way to
 * handle such renamings when referenced from inline asm. To work
 * around this, create global C stubs for these cases.
 */
#ifdef CONFIG_LTO_CLANG
#define __DECLARE_PCI_FIXUP_SECTION(sec, name, vendor, device, class,	\
				  class_shift, hook, stub)		\
	void stub(struct pci_dev *dev);					\
	void stub(struct pci_dev *dev)					\
	{ 								\
		hook(dev); 						\
	}								\
	___DECLARE_PCI_FIXUP_SECTION(sec, name, vendor, device, class,	\
				  class_shift, stub)
#else
#define __DECLARE_PCI_FIXUP_SECTION(sec, name, vendor, device, class,	\
				  class_shift, hook, stub)		\
	___DECLARE_PCI_FIXUP_SECTION(sec, name, vendor, device, class,	\
				  class_shift, hook)
#endif

#define DECLARE_PCI_FIXUP_SECTION(sec, name, vendor, device, class,	\
				  class_shift, hook)			\
	__DECLARE_PCI_FIXUP_SECTION(sec, name, vendor, device, class,	\
				  class_shift, hook, __UNIQUE_ID(hook))
#else
/* Anonymous variables would be nice... */
#define DECLARE_PCI_FIXUP_SECTION(section, name, vendor, device, class,	\
				  class_shift, hook)			\
	static const struct pci_fixup __PASTE(__pci_fixup_##name,__LINE__) __used	\
	__attribute__((__section__(#section), aligned((sizeof(void *)))))    \
		= { vendor, device, class, class_shift, hook };
#endif

#define DECLARE_PCI_FIXUP_CLASS_EARLY(vendor, device, class,		\
					 class_shift, hook)		\
	DECLARE_PCI_FIXUP_SECTION(.pci_fixup_early,			\
		hook, vendor, device, class, class_shift, hook)
#define DECLARE_PCI_FIXUP_CLASS_HEADER(vendor, device, class,		\
					 class_shift, hook)		\
	DECLARE_PCI_FIXUP_SECTION(.pci_fixup_header,			\
		hook, vendor, device, class, class_shift, hook)
#define DECLARE_PCI_FIXUP_CLASS_FINAL(vendor, device, class,		\
					 class_shift, hook)		\
	DECLARE_PCI_FIXUP_SECTION(.pci_fixup_final,			\
		hook, vendor, device, class, class_shift, hook)
#define DECLARE_PCI_FIXUP_CLASS_ENABLE(vendor, device, class,		\
					 class_shift, hook)		\
	DECLARE_PCI_FIXUP_SECTION(.pci_fixup_enable,			\
		hook, vendor, device, class, class_shift, hook)
#define DECLARE_PCI_FIXUP_CLASS_RESUME(vendor, device, class,		\
					 class_shift, hook)		\
	DECLARE_PCI_FIXUP_SECTION(.pci_fixup_resume,			\
		resume##hook, vendor, device, class, class_shift, hook)
#define DECLARE_PCI_FIXUP_CLASS_RESUME_EARLY(vendor, device, class,	\
					 class_shift, hook)		\
	DECLARE_PCI_FIXUP_SECTION(.pci_fixup_resume_early,		\
		resume_early##hook, vendor, device, class, class_shift, hook)
#define DECLARE_PCI_FIXUP_CLASS_SUSPEND(vendor, device, class,		\
					 class_shift, hook)		\
	DECLARE_PCI_FIXUP_SECTION(.pci_fixup_suspend,			\
		suspend##hook, vendor, device, class, class_shift, hook)
#define DECLARE_PCI_FIXUP_CLASS_SUSPEND_LATE(vendor, device, class,	\
					 class_shift, hook)		\
	DECLARE_PCI_FIXUP_SECTION(.pci_fixup_suspend_late,		\
		suspend_late##hook, vendor, device, class, class_shift, hook)

#define DECLARE_PCI_FIXUP_EARLY(vendor, device, hook)			\
	DECLARE_PCI_FIXUP_SECTION(.pci_fixup_early,			\
		hook, vendor, device, PCI_ANY_ID, 0, hook)
#define DECLARE_PCI_FIXUP_HEADER(vendor, device, hook)			\
	DECLARE_PCI_FIXUP_SECTION(.pci_fixup_header,			\
		hook, vendor, device, PCI_ANY_ID, 0, hook)
#define DECLARE_PCI_FIXUP_FINAL(vendor, device, hook)			\
	DECLARE_PCI_FIXUP_SECTION(.pci_fixup_final,			\
		hook, vendor, device, PCI_ANY_ID, 0, hook)
#define DECLARE_PCI_FIXUP_ENABLE(vendor, device, hook)			\
	DECLARE_PCI_FIXUP_SECTION(.pci_fixup_enable,			\
		hook, vendor, device, PCI_ANY_ID, 0, hook)
#define DECLARE_PCI_FIXUP_RESUME(vendor, device, hook)			\
	DECLARE_PCI_FIXUP_SECTION(.pci_fixup_resume,			\
		resume##hook, vendor, device, PCI_ANY_ID, 0, hook)
#define DECLARE_PCI_FIXUP_RESUME_EARLY(vendor, device, hook)		\
	DECLARE_PCI_FIXUP_SECTION(.pci_fixup_resume_early,		\
		resume_early##hook, vendor, device, PCI_ANY_ID, 0, hook)
#define DECLARE_PCI_FIXUP_SUSPEND(vendor, device, hook)			\
	DECLARE_PCI_FIXUP_SECTION(.pci_fixup_suspend,			\
		suspend##hook, vendor, device, PCI_ANY_ID, 0, hook)
#define DECLARE_PCI_FIXUP_SUSPEND_LATE(vendor, device, hook)		\
	DECLARE_PCI_FIXUP_SECTION(.pci_fixup_suspend_late,		\
		suspend_late##hook, vendor, device, PCI_ANY_ID, 0, hook)

#ifdef CONFIG_PCI_QUIRKS
void pci_fixup_device(enum pci_fixup_pass pass, struct pci_dev *dev);
#else
static inline void pci_fixup_device(enum pci_fixup_pass pass,
				    struct pci_dev *dev) { }
#endif

void __iomem *pcim_iomap(struct pci_dev *pdev, int bar, unsigned long maxlen);
void pcim_iounmap(struct pci_dev *pdev, void __iomem *addr);
void __iomem * const *pcim_iomap_table(struct pci_dev *pdev);
int pcim_iomap_regions(struct pci_dev *pdev, int mask, const char *name);
int pcim_iomap_regions_request_all(struct pci_dev *pdev, int mask,
				   const char *name);
void pcim_iounmap_regions(struct pci_dev *pdev, int mask);

extern int pci_pci_problems;
#define PCIPCI_FAIL		1	/* No PCI PCI DMA */
#define PCIPCI_TRITON		2
#define PCIPCI_NATOMA		4
#define PCIPCI_VIAETBF		8
#define PCIPCI_VSFX		16
#define PCIPCI_ALIMAGIK		32	/* Need low latency setting */
#define PCIAGP_FAIL		64	/* No PCI to AGP DMA */

extern unsigned long pci_cardbus_io_size;
extern unsigned long pci_cardbus_mem_size;
extern u8 pci_dfl_cache_line_size;
extern u8 pci_cache_line_size;

/* Architecture-specific versions may override these (weak) */
void pcibios_disable_device(struct pci_dev *dev);
void pcibios_set_master(struct pci_dev *dev);
int pcibios_set_pcie_reset_state(struct pci_dev *dev,
				 enum pcie_reset_state state);
int pcibios_device_add(struct pci_dev *dev);
void pcibios_release_device(struct pci_dev *dev);
#ifdef CONFIG_PCI
void pcibios_penalize_isa_irq(int irq, int active);
#else
static inline void pcibios_penalize_isa_irq(int irq, int active) {}
#endif
int pcibios_alloc_irq(struct pci_dev *dev);
void pcibios_free_irq(struct pci_dev *dev);
resource_size_t pcibios_default_alignment(void);

#if !defined(HAVE_PCI_MMAP) && !defined(ARCH_GENERIC_PCI_MMAP_RESOURCE)
extern int pci_create_resource_files(struct pci_dev *dev);
extern void pci_remove_resource_files(struct pci_dev *dev);
#endif

#if defined(CONFIG_PCI_MMCONFIG) || defined(CONFIG_ACPI_MCFG)
void __init pci_mmcfg_early_init(void);
void __init pci_mmcfg_late_init(void);
#else
static inline void pci_mmcfg_early_init(void) { }
static inline void pci_mmcfg_late_init(void) { }
#endif

int pci_ext_cfg_avail(void);

void __iomem *pci_ioremap_bar(struct pci_dev *pdev, int bar);
void __iomem *pci_ioremap_wc_bar(struct pci_dev *pdev, int bar);

#ifdef CONFIG_PCI_IOV
int pci_iov_virtfn_bus(struct pci_dev *dev, int id);
int pci_iov_virtfn_devfn(struct pci_dev *dev, int id);
int pci_iov_vf_id(struct pci_dev *dev);
void *pci_iov_get_pf_drvdata(struct pci_dev *dev, struct pci_driver *pf_driver);
int pci_enable_sriov(struct pci_dev *dev, int nr_virtfn);
void pci_disable_sriov(struct pci_dev *dev);

int pci_iov_sysfs_link(struct pci_dev *dev, struct pci_dev *virtfn, int id);
int pci_iov_add_virtfn(struct pci_dev *dev, int id);
void pci_iov_remove_virtfn(struct pci_dev *dev, int id);
int pci_num_vf(struct pci_dev *dev);
int pci_vfs_assigned(struct pci_dev *dev);
int pci_sriov_set_totalvfs(struct pci_dev *dev, u16 numvfs);
int pci_sriov_get_totalvfs(struct pci_dev *dev);
int pci_sriov_configure_simple(struct pci_dev *dev, int nr_virtfn);
resource_size_t pci_iov_resource_size(struct pci_dev *dev, int resno);
void pci_vf_drivers_autoprobe(struct pci_dev *dev, bool probe);

/* Arch may override these (weak) */
int pcibios_sriov_enable(struct pci_dev *pdev, u16 num_vfs);
int pcibios_sriov_disable(struct pci_dev *pdev);
resource_size_t pcibios_iov_resource_alignment(struct pci_dev *dev, int resno);
#else
static inline int pci_iov_virtfn_bus(struct pci_dev *dev, int id)
{
	return -ENOSYS;
}
static inline int pci_iov_virtfn_devfn(struct pci_dev *dev, int id)
{
	return -ENOSYS;
}

static inline int pci_iov_vf_id(struct pci_dev *dev)
{
	return -ENOSYS;
}

static inline void *pci_iov_get_pf_drvdata(struct pci_dev *dev,
					   struct pci_driver *pf_driver)
{
	return ERR_PTR(-EINVAL);
}

static inline int pci_enable_sriov(struct pci_dev *dev, int nr_virtfn)
{ return -ENODEV; }

static inline int pci_iov_sysfs_link(struct pci_dev *dev,
				     struct pci_dev *virtfn, int id)
{
	return -ENODEV;
}
static inline int pci_iov_add_virtfn(struct pci_dev *dev, int id)
{
	return -ENOSYS;
}
static inline void pci_iov_remove_virtfn(struct pci_dev *dev,
					 int id) { }
static inline void pci_disable_sriov(struct pci_dev *dev) { }
static inline int pci_num_vf(struct pci_dev *dev) { return 0; }
static inline int pci_vfs_assigned(struct pci_dev *dev)
{ return 0; }
static inline int pci_sriov_set_totalvfs(struct pci_dev *dev, u16 numvfs)
{ return 0; }
static inline int pci_sriov_get_totalvfs(struct pci_dev *dev)
{ return 0; }
#define pci_sriov_configure_simple	NULL
static inline resource_size_t pci_iov_resource_size(struct pci_dev *dev, int resno)
{ return 0; }
static inline void pci_vf_drivers_autoprobe(struct pci_dev *dev, bool probe) { }
#endif

#if defined(CONFIG_HOTPLUG_PCI) || defined(CONFIG_HOTPLUG_PCI_MODULE)
void pci_hp_create_module_link(struct pci_slot *pci_slot);
void pci_hp_remove_module_link(struct pci_slot *pci_slot);
#endif

/**
 * pci_pcie_cap - get the saved PCIe capability offset
 * @dev: PCI device
 *
 * PCIe capability offset is calculated at PCI device initialization
 * time and saved in the data structure. This function returns saved
 * PCIe capability offset. Using this instead of pci_find_capability()
 * reduces unnecessary search in the PCI configuration space. If you
 * need to calculate PCIe capability offset from raw device for some
 * reasons, please use pci_find_capability() instead.
 */
static inline int pci_pcie_cap(struct pci_dev *dev)
{
	return dev->pcie_cap;
}

/**
 * pci_is_pcie - check if the PCI device is PCI Express capable
 * @dev: PCI device
 *
 * Returns: true if the PCI device is PCI Express capable, false otherwise.
 */
static inline bool pci_is_pcie(struct pci_dev *dev)
{
	return pci_pcie_cap(dev);
}

/**
 * pcie_caps_reg - get the PCIe Capabilities Register
 * @dev: PCI device
 */
static inline u16 pcie_caps_reg(const struct pci_dev *dev)
{
	return dev->pcie_flags_reg;
}

/**
 * pci_pcie_type - get the PCIe device/port type
 * @dev: PCI device
 */
static inline int pci_pcie_type(const struct pci_dev *dev)
{
	return (pcie_caps_reg(dev) & PCI_EXP_FLAGS_TYPE) >> 4;
}

/**
 * pcie_find_root_port - Get the PCIe root port device
 * @dev: PCI device
 *
 * Traverse up the parent chain and return the PCIe Root Port PCI Device
 * for a given PCI/PCIe Device.
 */
static inline struct pci_dev *pcie_find_root_port(struct pci_dev *dev)
{
	while (dev) {
		if (pci_is_pcie(dev) &&
		    pci_pcie_type(dev) == PCI_EXP_TYPE_ROOT_PORT)
			return dev;
		dev = pci_upstream_bridge(dev);
	}

	return NULL;
}

void pci_request_acs(void);
bool pci_acs_enabled(struct pci_dev *pdev, u16 acs_flags);
bool pci_acs_path_enabled(struct pci_dev *start,
			  struct pci_dev *end, u16 acs_flags);
int pci_enable_atomic_ops_to_root(struct pci_dev *dev, u32 cap_mask);

#define PCI_VPD_LRDT			0x80	/* Large Resource Data Type */
#define PCI_VPD_LRDT_ID(x)		((x) | PCI_VPD_LRDT)

/* Large Resource Data Type Tag Item Names */
#define PCI_VPD_LTIN_ID_STRING		0x02	/* Identifier String */
#define PCI_VPD_LTIN_RO_DATA		0x10	/* Read-Only Data */
#define PCI_VPD_LTIN_RW_DATA		0x11	/* Read-Write Data */

#define PCI_VPD_LRDT_ID_STRING		PCI_VPD_LRDT_ID(PCI_VPD_LTIN_ID_STRING)
#define PCI_VPD_LRDT_RO_DATA		PCI_VPD_LRDT_ID(PCI_VPD_LTIN_RO_DATA)
#define PCI_VPD_LRDT_RW_DATA		PCI_VPD_LRDT_ID(PCI_VPD_LTIN_RW_DATA)

#define PCI_VPD_RO_KEYWORD_PARTNO	"PN"
#define PCI_VPD_RO_KEYWORD_SERIALNO	"SN"
#define PCI_VPD_RO_KEYWORD_MFR_ID	"MN"
#define PCI_VPD_RO_KEYWORD_VENDOR0	"V0"
#define PCI_VPD_RO_KEYWORD_CHKSUM	"RV"

/**
 * pci_vpd_alloc - Allocate buffer and read VPD into it
 * @dev: PCI device
 * @size: pointer to field where VPD length is returned
 *
 * Returns pointer to allocated buffer or an ERR_PTR in case of failure
 */
void *pci_vpd_alloc(struct pci_dev *dev, unsigned int *size);

/**
 * pci_vpd_find_id_string - Locate id string in VPD
 * @buf: Pointer to buffered VPD data
 * @len: The length of the buffer area in which to search
 * @size: Pointer to field where length of id string is returned
 *
 * Returns the index of the id string or -ENOENT if not found.
 */
int pci_vpd_find_id_string(const u8 *buf, unsigned int len, unsigned int *size);

/**
 * pci_vpd_find_ro_info_keyword - Locate info field keyword in VPD RO section
 * @buf: Pointer to buffered VPD data
 * @len: The length of the buffer area in which to search
 * @kw: The keyword to search for
 * @size: Pointer to field where length of found keyword data is returned
 *
 * Returns the index of the information field keyword data or -ENOENT if
 * not found.
 */
int pci_vpd_find_ro_info_keyword(const void *buf, unsigned int len,
				 const char *kw, unsigned int *size);

/**
 * pci_vpd_check_csum - Check VPD checksum
 * @buf: Pointer to buffered VPD data
 * @len: VPD size
 *
 * Returns 1 if VPD has no checksum, otherwise 0 or an errno
 */
int pci_vpd_check_csum(const void *buf, unsigned int len);

/* PCI <-> OF binding helpers */
#ifdef CONFIG_OF
struct device_node;
struct irq_domain;
struct irq_domain *pci_host_bridge_of_msi_domain(struct pci_bus *bus);
bool pci_host_of_has_msi_map(struct device *dev);

/* Arch may override this (weak) */
struct device_node *pcibios_get_phb_of_node(struct pci_bus *bus);

#else	/* CONFIG_OF */
static inline struct irq_domain *
pci_host_bridge_of_msi_domain(struct pci_bus *bus) { return NULL; }
static inline bool pci_host_of_has_msi_map(struct device *dev) { return false; }
#endif  /* CONFIG_OF */

static inline struct device_node *
pci_device_to_OF_node(const struct pci_dev *pdev)
{
	return pdev ? pdev->dev.of_node : NULL;
}

static inline struct device_node *pci_bus_to_OF_node(struct pci_bus *bus)
{
	return bus ? bus->dev.of_node : NULL;
}

#ifdef CONFIG_ACPI
struct irq_domain *pci_host_bridge_acpi_msi_domain(struct pci_bus *bus);

void
pci_msi_register_fwnode_provider(struct fwnode_handle *(*fn)(struct device *));
bool pci_pr3_present(struct pci_dev *pdev);
#else
static inline struct irq_domain *
pci_host_bridge_acpi_msi_domain(struct pci_bus *bus) { return NULL; }
static inline bool pci_pr3_present(struct pci_dev *pdev) { return false; }
#endif

#ifdef CONFIG_EEH
static inline struct eeh_dev *pci_dev_to_eeh_dev(struct pci_dev *pdev)
{
	return pdev->dev.archdata.edev;
}
#endif

void pci_add_dma_alias(struct pci_dev *dev, u8 devfn_from, unsigned nr_devfns);
bool pci_devs_are_dma_aliases(struct pci_dev *dev1, struct pci_dev *dev2);
int pci_for_each_dma_alias(struct pci_dev *pdev,
			   int (*fn)(struct pci_dev *pdev,
				     u16 alias, void *data), void *data);

/* Helper functions for operation of device flag */
static inline void pci_set_dev_assigned(struct pci_dev *pdev)
{
	pdev->dev_flags |= PCI_DEV_FLAGS_ASSIGNED;
}
static inline void pci_clear_dev_assigned(struct pci_dev *pdev)
{
	pdev->dev_flags &= ~PCI_DEV_FLAGS_ASSIGNED;
}
static inline bool pci_is_dev_assigned(struct pci_dev *pdev)
{
	return (pdev->dev_flags & PCI_DEV_FLAGS_ASSIGNED) == PCI_DEV_FLAGS_ASSIGNED;
}

/**
 * pci_ari_enabled - query ARI forwarding status
 * @bus: the PCI bus
 *
 * Returns true if ARI forwarding is enabled.
 */
static inline bool pci_ari_enabled(struct pci_bus *bus)
{
	return bus->self && bus->self->ari_enabled;
}

/**
 * pci_is_thunderbolt_attached - whether device is on a Thunderbolt daisy chain
 * @pdev: PCI device to check
 *
 * Walk upwards from @pdev and check for each encountered bridge if it's part
 * of a Thunderbolt controller.  Reaching the host bridge means @pdev is not
 * Thunderbolt-attached.  (But rather soldered to the mainboard usually.)
 */
static inline bool pci_is_thunderbolt_attached(struct pci_dev *pdev)
{
	struct pci_dev *parent = pdev;

	if (pdev->is_thunderbolt)
		return true;

	while ((parent = pci_upstream_bridge(parent)))
		if (parent->is_thunderbolt)
			return true;

	return false;
}

#if defined(CONFIG_PCIEPORTBUS) || defined(CONFIG_EEH)
void pci_uevent_ers(struct pci_dev *pdev, enum  pci_ers_result err_type);
#endif

#include <linux/dma-mapping.h>

#define pci_printk(level, pdev, fmt, arg...) \
	dev_printk(level, &(pdev)->dev, fmt, ##arg)

#define pci_emerg(pdev, fmt, arg...)	dev_emerg(&(pdev)->dev, fmt, ##arg)
#define pci_alert(pdev, fmt, arg...)	dev_alert(&(pdev)->dev, fmt, ##arg)
#define pci_crit(pdev, fmt, arg...)	dev_crit(&(pdev)->dev, fmt, ##arg)
#define pci_err(pdev, fmt, arg...)	dev_err(&(pdev)->dev, fmt, ##arg)
#define pci_warn(pdev, fmt, arg...)	dev_warn(&(pdev)->dev, fmt, ##arg)
#define pci_warn_once(pdev, fmt, arg...) dev_warn_once(&(pdev)->dev, fmt, ##arg)
#define pci_notice(pdev, fmt, arg...)	dev_notice(&(pdev)->dev, fmt, ##arg)
#define pci_info(pdev, fmt, arg...)	dev_info(&(pdev)->dev, fmt, ##arg)
#define pci_dbg(pdev, fmt, arg...)	dev_dbg(&(pdev)->dev, fmt, ##arg)

#define pci_notice_ratelimited(pdev, fmt, arg...) \
	dev_notice_ratelimited(&(pdev)->dev, fmt, ##arg)

#define pci_info_ratelimited(pdev, fmt, arg...) \
	dev_info_ratelimited(&(pdev)->dev, fmt, ##arg)

#define pci_WARN(pdev, condition, fmt, arg...) \
	WARN(condition, "%s %s: " fmt, \
	     dev_driver_string(&(pdev)->dev), pci_name(pdev), ##arg)

#define pci_WARN_ONCE(pdev, condition, fmt, arg...) \
	WARN_ONCE(condition, "%s %s: " fmt, \
		  dev_driver_string(&(pdev)->dev), pci_name(pdev), ##arg)

#endif /* LINUX_PCI_H */<|MERGE_RESOLUTION|>--- conflicted
+++ resolved
@@ -1802,12 +1802,8 @@
 #ifdef CONFIG_PCIEASPM
 int pci_disable_link_state(struct pci_dev *pdev, int state);
 int pci_disable_link_state_locked(struct pci_dev *pdev, int state);
-<<<<<<< HEAD
-int pci_enable_link_state(struct pci_dev *pdev, int state, bool sem);
-=======
 int pci_enable_link_state(struct pci_dev *pdev, int state);
 int pci_enable_link_state_locked(struct pci_dev *pdev, int state);
->>>>>>> c9a51ebb
 void pcie_no_aspm(void);
 bool pcie_aspm_support_enabled(void);
 bool pcie_aspm_enabled(struct pci_dev *pdev);
@@ -1816,8 +1812,7 @@
 { return 0; }
 static inline int pci_disable_link_state_locked(struct pci_dev *pdev, int state)
 { return 0; }
-static inline int
-pci_enable_link_state(struct pci_dev *pdev, int state, bool sem)
+static inline int pci_enable_link_state(struct pci_dev *pdev, int state)
 { return 0; }
 static inline int pci_enable_link_state_locked(struct pci_dev *pdev, int state)
 { return 0; }
