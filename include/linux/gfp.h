/* SPDX-License-Identifier: GPL-2.0 */
#ifndef __LINUX_GFP_H
#define __LINUX_GFP_H

#include <linux/gfp_types.h>

#include <linux/mmzone.h>
#include <linux/topology.h>

struct vm_area_struct;

/* Convert GFP flags to their corresponding migrate type */
#define GFP_MOVABLE_MASK (__GFP_RECLAIMABLE|__GFP_MOVABLE)
#define GFP_MOVABLE_SHIFT 3

static inline int gfp_migratetype(const gfp_t gfp_flags)
{
	VM_WARN_ON((gfp_flags & GFP_MOVABLE_MASK) == GFP_MOVABLE_MASK);
	BUILD_BUG_ON((1UL << GFP_MOVABLE_SHIFT) != ___GFP_MOVABLE);
	BUILD_BUG_ON((___GFP_MOVABLE >> GFP_MOVABLE_SHIFT) != MIGRATE_MOVABLE);
	BUILD_BUG_ON((___GFP_RECLAIMABLE >> GFP_MOVABLE_SHIFT) != MIGRATE_RECLAIMABLE);

	if (unlikely(page_group_by_mobility_disabled))
		return MIGRATE_UNMOVABLE;

	/* Group based on mobility */
	return (__force unsigned long)(gfp_flags & GFP_MOVABLE_MASK) >> GFP_MOVABLE_SHIFT;
}
#undef GFP_MOVABLE_MASK
#undef GFP_MOVABLE_SHIFT

static inline bool gfpflags_allow_blocking(const gfp_t gfp_flags)
{
	return !!(gfp_flags & __GFP_DIRECT_RECLAIM);
}

#ifdef CONFIG_HIGHMEM
#define OPT_ZONE_HIGHMEM ZONE_HIGHMEM
#else
#define OPT_ZONE_HIGHMEM ZONE_NORMAL
#endif

#ifdef CONFIG_ZONE_DMA
#define OPT_ZONE_DMA ZONE_DMA
#else
#define OPT_ZONE_DMA ZONE_NORMAL
#endif

#ifdef CONFIG_ZONE_DMA32
#define OPT_ZONE_DMA32 ZONE_DMA32
#else
#define OPT_ZONE_DMA32 ZONE_NORMAL
#endif

/*
 * GFP_ZONE_TABLE is a word size bitstring that is used for looking up the
 * zone to use given the lowest 4 bits of gfp_t. Entries are GFP_ZONES_SHIFT
 * bits long and there are 16 of them to cover all possible combinations of
 * __GFP_DMA, __GFP_DMA32, __GFP_MOVABLE and __GFP_HIGHMEM.
 *
 * The zone fallback order is MOVABLE=>HIGHMEM=>NORMAL=>DMA32=>DMA.
 * But GFP_MOVABLE is not only a zone specifier but also an allocation
 * policy. Therefore __GFP_MOVABLE plus another zone selector is valid.
 * Only 1 bit of the lowest 3 bits (DMA,DMA32,HIGHMEM) can be set to "1".
 *
 *       bit       result
 *       =================
 *       0x0    => NORMAL
 *       0x1    => DMA or NORMAL
 *       0x2    => HIGHMEM or NORMAL
 *       0x3    => BAD (DMA+HIGHMEM)
 *       0x4    => DMA32 or NORMAL
 *       0x5    => BAD (DMA+DMA32)
 *       0x6    => BAD (HIGHMEM+DMA32)
 *       0x7    => BAD (HIGHMEM+DMA32+DMA)
 *       0x8    => NORMAL (MOVABLE+0)
 *       0x9    => DMA or NORMAL (MOVABLE+DMA)
 *       0xa    => MOVABLE (Movable is valid only if HIGHMEM is set too)
 *       0xb    => BAD (MOVABLE+HIGHMEM+DMA)
 *       0xc    => DMA32 or NORMAL (MOVABLE+DMA32)
 *       0xd    => BAD (MOVABLE+DMA32+DMA)
 *       0xe    => BAD (MOVABLE+DMA32+HIGHMEM)
 *       0xf    => BAD (MOVABLE+DMA32+HIGHMEM+DMA)
 *
 * GFP_ZONES_SHIFT must be <= 2 on 32 bit platforms.
 */

#if MAX_NR_ZONES - 2 - IS_ENABLED(CONFIG_ZONE_DEVICE) <= 4
/* zones beyond ZONE_MOVABLE are not valid GFP zone specifiers */
#define GFP_ZONES_SHIFT 2
#else
#define GFP_ZONES_SHIFT ZONES_SHIFT
#endif

#if 16 * GFP_ZONES_SHIFT > BITS_PER_LONG
#error GFP_ZONES_SHIFT too large to create GFP_ZONE_TABLE integer
#endif

#define GFP_ZONE_TABLE ( \
	(ZONE_NORMAL << 0 * GFP_ZONES_SHIFT)				       \
	| (OPT_ZONE_DMA << ___GFP_DMA * GFP_ZONES_SHIFT)		       \
	| (OPT_ZONE_HIGHMEM << ___GFP_HIGHMEM * GFP_ZONES_SHIFT)	       \
	| (OPT_ZONE_DMA32 << ___GFP_DMA32 * GFP_ZONES_SHIFT)		       \
	| (ZONE_NORMAL << ___GFP_MOVABLE * GFP_ZONES_SHIFT)		       \
	| (OPT_ZONE_DMA << (___GFP_MOVABLE | ___GFP_DMA) * GFP_ZONES_SHIFT)    \
	| (ZONE_MOVABLE << (___GFP_MOVABLE | ___GFP_HIGHMEM) * GFP_ZONES_SHIFT)\
	| (OPT_ZONE_DMA32 << (___GFP_MOVABLE | ___GFP_DMA32) * GFP_ZONES_SHIFT)\
)

/*
 * GFP_ZONE_BAD is a bitmap for all combinations of __GFP_DMA, __GFP_DMA32
 * __GFP_HIGHMEM and __GFP_MOVABLE that are not permitted. One flag per
 * entry starting with bit 0. Bit is set if the combination is not
 * allowed.
 */
#define GFP_ZONE_BAD ( \
	1 << (___GFP_DMA | ___GFP_HIGHMEM)				      \
	| 1 << (___GFP_DMA | ___GFP_DMA32)				      \
	| 1 << (___GFP_DMA32 | ___GFP_HIGHMEM)				      \
	| 1 << (___GFP_DMA | ___GFP_DMA32 | ___GFP_HIGHMEM)		      \
	| 1 << (___GFP_MOVABLE | ___GFP_HIGHMEM | ___GFP_DMA)		      \
	| 1 << (___GFP_MOVABLE | ___GFP_DMA32 | ___GFP_DMA)		      \
	| 1 << (___GFP_MOVABLE | ___GFP_DMA32 | ___GFP_HIGHMEM)		      \
	| 1 << (___GFP_MOVABLE | ___GFP_DMA32 | ___GFP_DMA | ___GFP_HIGHMEM)  \
)

DECLARE_STATIC_KEY_FALSE(movablecore_enabled);

static inline enum zone_type __gfp_zone(gfp_t flags)
{
	enum zone_type z;
	int bit = (__force int) (flags & GFP_ZONEMASK);

	z = (GFP_ZONE_TABLE >> (bit * GFP_ZONES_SHIFT)) &
					 ((1 << GFP_ZONES_SHIFT) - 1);
	VM_BUG_ON((GFP_ZONE_BAD >> bit) & 1);

<<<<<<< HEAD
	if ((flags & __GFP_COMP) &&
	    (!static_branch_unlikely(&movablecore_enabled) || (flags & __GFP_MOVABLE)))
=======

	if (z == ZONE_MOVABLE)
>>>>>>> 4163e724
		return LAST_VIRT_ZONE;

	return z;
}

extern int zone_nomerge_order __read_mostly;
extern int zone_nosplit_order __read_mostly;

static inline enum zone_type gfp_order_zone(gfp_t flags, int order)
{
	enum zone_type zid = __gfp_zone(flags);

	if (zid >= ZONE_NOMERGE && (!zone_nomerge_order || order != zone_nomerge_order))
		zid = ZONE_NOMERGE - 1;

	if (zid == ZONE_NOSPLIT && (!zone_nosplit_order || order < zone_nosplit_order))
		zid = ZONE_NOSPLIT - 1;

	return zid;
}

enum zone_type gfp_zone(gfp_t flags);

/*
 * There is only one page-allocator function, and two main namespaces to
 * it. The alloc_page*() variants return 'struct page *' and as such
 * can allocate highmem pages, the *get*page*() variants return
 * virtual kernel addresses to the allocated page(s).
 */

static inline int gfp_zonelist(gfp_t flags)
{
#ifdef CONFIG_NUMA
	if (unlikely(flags & __GFP_THISNODE))
		return ZONELIST_NOFALLBACK;
#endif
	return ZONELIST_FALLBACK;
}

/*
 * We get the zone list from the current node and the gfp_mask.
 * This zone list contains a maximum of MAX_NUMNODES*MAX_NR_ZONES zones.
 * There are two zonelists per node, one for all zones with memory and
 * one containing just zones from the node the zonelist belongs to.
 *
 * For the case of non-NUMA systems the NODE_DATA() gets optimized to
 * &contig_page_data at compile-time.
 */
static inline struct zonelist *node_zonelist(int nid, gfp_t flags)
{
	return NODE_DATA(nid)->node_zonelists + gfp_zonelist(flags);
}

#ifndef HAVE_ARCH_FREE_PAGE
static inline void arch_free_page(struct page *page, int order) { }
#endif
#ifndef HAVE_ARCH_ALLOC_PAGE
static inline void arch_alloc_page(struct page *page, int order) { }
#endif

struct page *__alloc_pages(gfp_t gfp, unsigned int order, int preferred_nid,
		nodemask_t *nodemask);
struct folio *__folio_alloc(gfp_t gfp, unsigned int order, int preferred_nid,
		nodemask_t *nodemask);

unsigned long __alloc_pages_bulk(gfp_t gfp, int preferred_nid,
				nodemask_t *nodemask, int nr_pages,
				struct list_head *page_list,
				struct page **page_array);

unsigned long alloc_pages_bulk_array_mempolicy(gfp_t gfp,
				unsigned long nr_pages,
				struct page **page_array);

/* Bulk allocate order-0 pages */
static inline unsigned long
alloc_pages_bulk_list(gfp_t gfp, unsigned long nr_pages, struct list_head *list)
{
	return __alloc_pages_bulk(gfp, numa_mem_id(), NULL, nr_pages, list, NULL);
}

static inline unsigned long
alloc_pages_bulk_array(gfp_t gfp, unsigned long nr_pages, struct page **page_array)
{
	return __alloc_pages_bulk(gfp, numa_mem_id(), NULL, nr_pages, NULL, page_array);
}

static inline unsigned long
alloc_pages_bulk_array_node(gfp_t gfp, int nid, unsigned long nr_pages, struct page **page_array)
{
	if (nid == NUMA_NO_NODE)
		nid = numa_mem_id();

	return __alloc_pages_bulk(gfp, nid, NULL, nr_pages, NULL, page_array);
}

static inline void warn_if_node_offline(int this_node, gfp_t gfp_mask)
{
	gfp_t warn_gfp = gfp_mask & (__GFP_THISNODE|__GFP_NOWARN);

	if (warn_gfp != (__GFP_THISNODE|__GFP_NOWARN))
		return;

	if (node_online(this_node))
		return;

	pr_warn("%pGg allocation from offline node %d\n", &gfp_mask, this_node);
	dump_stack();
}

/*
 * Allocate pages, preferring the node given as nid. The node must be valid and
 * online. For more general interface, see alloc_pages_node().
 */
static inline struct page *
__alloc_pages_node(int nid, gfp_t gfp_mask, unsigned int order)
{
	VM_BUG_ON(nid < 0 || nid >= MAX_NUMNODES);
	warn_if_node_offline(nid, gfp_mask);

	return __alloc_pages(gfp_mask, order, nid, NULL);
}

static inline
struct folio *__folio_alloc_node(gfp_t gfp, unsigned int order, int nid)
{
	VM_BUG_ON(nid < 0 || nid >= MAX_NUMNODES);
	warn_if_node_offline(nid, gfp);

	return __folio_alloc(gfp, order, nid, NULL);
}

/*
 * Allocate pages, preferring the node given as nid. When nid == NUMA_NO_NODE,
 * prefer the current CPU's closest node. Otherwise node must be valid and
 * online.
 */
static inline struct page *alloc_pages_node(int nid, gfp_t gfp_mask,
						unsigned int order)
{
	if (nid == NUMA_NO_NODE)
		nid = numa_mem_id();

	return __alloc_pages_node(nid, gfp_mask, order);
}

#ifdef CONFIG_NUMA
struct page *alloc_pages(gfp_t gfp, unsigned int order);
struct folio *folio_alloc(gfp_t gfp, unsigned order);
struct folio *vma_alloc_folio(gfp_t gfp, int order, struct vm_area_struct *vma,
		unsigned long addr, bool hugepage);
#else
static inline struct page *alloc_pages(gfp_t gfp_mask, unsigned int order)
{
	return alloc_pages_node(numa_node_id(), gfp_mask, order);
}
static inline struct folio *folio_alloc(gfp_t gfp, unsigned int order)
{
	return __folio_alloc_node(gfp, order, numa_node_id());
}
#define vma_alloc_folio(gfp, order, vma, addr, hugepage)		\
	folio_alloc(gfp, order)
#endif
#define alloc_page(gfp_mask) alloc_pages(gfp_mask, 0)
static inline struct page *alloc_page_vma(gfp_t gfp,
		struct vm_area_struct *vma, unsigned long addr)
{
	struct folio *folio = vma_alloc_folio(gfp, 0, vma, addr, false);

	return &folio->page;
}

extern unsigned long __get_free_pages(gfp_t gfp_mask, unsigned int order);
extern unsigned long get_zeroed_page(gfp_t gfp_mask);

void *alloc_pages_exact(size_t size, gfp_t gfp_mask) __alloc_size(1);
void free_pages_exact(void *virt, size_t size);
__meminit void *alloc_pages_exact_nid(int nid, size_t size, gfp_t gfp_mask) __alloc_size(2);

#define __get_free_page(gfp_mask) \
		__get_free_pages((gfp_mask), 0)

#define __get_dma_pages(gfp_mask, order) \
		__get_free_pages((gfp_mask) | GFP_DMA, (order))

extern void __free_pages(struct page *page, unsigned int order);
extern void free_pages(unsigned long addr, unsigned int order);

struct page_frag_cache;
extern void __page_frag_cache_drain(struct page *page, unsigned int count);
extern void *page_frag_alloc_align(struct page_frag_cache *nc,
				   unsigned int fragsz, gfp_t gfp_mask,
				   unsigned int align_mask);

static inline void *page_frag_alloc(struct page_frag_cache *nc,
			     unsigned int fragsz, gfp_t gfp_mask)
{
	return page_frag_alloc_align(nc, fragsz, gfp_mask, ~0u);
}

extern void page_frag_free(void *addr);

#define __free_page(page) __free_pages((page), 0)
#define free_page(addr) free_pages((addr), 0)

void page_alloc_init_cpuhp(void);
void drain_zone_pages(struct zone *zone, struct per_cpu_pages *pcp);
void drain_all_pages(struct zone *zone);
void drain_local_pages(struct zone *zone);

void page_alloc_init_late(void);

/*
 * gfp_allowed_mask is set to GFP_BOOT_MASK during early boot to restrict what
 * GFP flags are used before interrupts are enabled. Once interrupts are
 * enabled, it is set to __GFP_BITS_MASK while the system is running. During
 * hibernation, it is used by PM to avoid I/O during memory allocation while
 * devices are suspended.
 */
extern gfp_t gfp_allowed_mask;

/* Returns true if the gfp_mask allows use of ALLOC_NO_WATERMARK */
bool gfp_pfmemalloc_allowed(gfp_t gfp_mask);

static inline bool gfp_has_io_fs(gfp_t gfp)
{
	return (gfp & (__GFP_IO | __GFP_FS)) == (__GFP_IO | __GFP_FS);
}

/*
 * Check if the gfp flags allow compaction - GFP_NOIO is a really
 * tricky context because the migration might require IO.
 */
static inline bool gfp_compaction_allowed(gfp_t gfp_mask)
{
	return IS_ENABLED(CONFIG_COMPACTION) && (gfp_mask & __GFP_IO);
}

extern gfp_t vma_thp_gfp_mask(struct vm_area_struct *vma);

int set_reclaim_params(int wmark_scale_factor, int swappiness);
void get_reclaim_params(int *wmark_scale_factor, int *swappiness);

#ifdef CONFIG_CONTIG_ALLOC
/* The below functions must be run on a range from a single zone. */
extern int alloc_contig_range(unsigned long start, unsigned long end,
			      unsigned migratetype, gfp_t gfp_mask);
extern struct page *alloc_contig_pages(unsigned long nr_pages, gfp_t gfp_mask,
				       int nid, nodemask_t *nodemask);
#endif
void free_contig_range(unsigned long pfn, unsigned long nr_pages);

#endif /* __LINUX_GFP_H */<|MERGE_RESOLUTION|>--- conflicted
+++ resolved
@@ -135,13 +135,8 @@
 					 ((1 << GFP_ZONES_SHIFT) - 1);
 	VM_BUG_ON((GFP_ZONE_BAD >> bit) & 1);
 
-<<<<<<< HEAD
-	if ((flags & __GFP_COMP) &&
-	    (!static_branch_unlikely(&movablecore_enabled) || (flags & __GFP_MOVABLE)))
-=======
 
 	if (z == ZONE_MOVABLE)
->>>>>>> 4163e724
 		return LAST_VIRT_ZONE;
 
 	return z;
