--- conflicted
+++ resolved
@@ -368,14 +368,11 @@
 
 void do_traversal_all_lruvec(void);
 
-<<<<<<< HEAD
-=======
 int mem_cgroup_move_account(struct folio *folio,
 			    bool compound,
 			    struct mem_cgroup *from,
 			    struct mem_cgroup *to);
 
->>>>>>> 227f0fab
 /*
  * After the initialization objcg->memcg is always pointing at
  * a valid memcg, but can be atomically swapped to the parent memcg.
@@ -1215,8 +1212,6 @@
 {
 }
 
-<<<<<<< HEAD
-=======
 static inline int mem_cgroup_move_account(struct folio *folio,
 					  bool compound,
 					  struct mem_cgroup *from,
@@ -1225,7 +1220,6 @@
 	return 0;
 }
 
->>>>>>> 227f0fab
 static inline bool mem_cgroup_is_root(struct mem_cgroup *memcg)
 {
 	return true;
