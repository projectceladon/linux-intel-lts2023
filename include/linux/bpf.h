/* SPDX-License-Identifier: GPL-2.0-only */
/* Copyright (c) 2011-2014 PLUMgrid, http://plumgrid.com
 */
#ifndef _LINUX_BPF_H
#define _LINUX_BPF_H 1

#include <uapi/linux/bpf.h>
#include <uapi/linux/filter.h>

#include <linux/workqueue.h>
#include <linux/file.h>
#include <linux/percpu.h>
#include <linux/err.h>
#include <linux/rbtree_latch.h>
#include <linux/numa.h>
#include <linux/mm_types.h>
#include <linux/wait.h>
#include <linux/refcount.h>
#include <linux/mutex.h>
#include <linux/module.h>
#include <linux/kallsyms.h>
#include <linux/capability.h>
#include <linux/sched/mm.h>
#include <linux/slab.h>
#include <linux/percpu-refcount.h>
#include <linux/stddef.h>
#include <linux/bpfptr.h>
#include <linux/btf.h>
#include <linux/rcupdate_trace.h>
#include <linux/static_call.h>
#include <linux/memcontrol.h>
#include <linux/android_kabi.h>

struct bpf_verifier_env;
struct bpf_verifier_log;
struct perf_event;
struct bpf_prog;
struct bpf_prog_aux;
struct bpf_map;
struct sock;
struct seq_file;
struct btf;
struct btf_type;
struct exception_table_entry;
struct seq_operations;
struct bpf_iter_aux_info;
struct bpf_local_storage;
struct bpf_local_storage_map;
struct kobject;
struct mem_cgroup;
struct module;
struct bpf_func_state;
struct ftrace_ops;
struct cgroup;

extern struct idr btf_idr;
extern spinlock_t btf_idr_lock;
extern struct kobject *btf_kobj;
extern struct bpf_mem_alloc bpf_global_ma;
extern bool bpf_global_ma_set;

typedef u64 (*bpf_callback_t)(u64, u64, u64, u64, u64);
typedef int (*bpf_iter_init_seq_priv_t)(void *private_data,
					struct bpf_iter_aux_info *aux);
typedef void (*bpf_iter_fini_seq_priv_t)(void *private_data);
typedef unsigned int (*bpf_func_t)(const void *,
				   const struct bpf_insn *);
struct bpf_iter_seq_info {
	const struct seq_operations *seq_ops;
	bpf_iter_init_seq_priv_t init_seq_private;
	bpf_iter_fini_seq_priv_t fini_seq_private;
	u32 seq_priv_size;
};

/* map is generic key/value storage optionally accessible by eBPF programs */
struct bpf_map_ops {
	/* funcs callable from userspace (via syscall) */
	int (*map_alloc_check)(union bpf_attr *attr);
	struct bpf_map *(*map_alloc)(union bpf_attr *attr);
	void (*map_release)(struct bpf_map *map, struct file *map_file);
	void (*map_free)(struct bpf_map *map);
	int (*map_get_next_key)(struct bpf_map *map, void *key, void *next_key);
	void (*map_release_uref)(struct bpf_map *map);
	void *(*map_lookup_elem_sys_only)(struct bpf_map *map, void *key);
	int (*map_lookup_batch)(struct bpf_map *map, const union bpf_attr *attr,
				union bpf_attr __user *uattr);
	int (*map_lookup_and_delete_elem)(struct bpf_map *map, void *key,
					  void *value, u64 flags);
	int (*map_lookup_and_delete_batch)(struct bpf_map *map,
					   const union bpf_attr *attr,
					   union bpf_attr __user *uattr);
	int (*map_update_batch)(struct bpf_map *map, struct file *map_file,
				const union bpf_attr *attr,
				union bpf_attr __user *uattr);
	int (*map_delete_batch)(struct bpf_map *map, const union bpf_attr *attr,
				union bpf_attr __user *uattr);

	/* funcs callable from userspace and from eBPF programs */
	void *(*map_lookup_elem)(struct bpf_map *map, void *key);
	long (*map_update_elem)(struct bpf_map *map, void *key, void *value, u64 flags);
	long (*map_delete_elem)(struct bpf_map *map, void *key);
	long (*map_push_elem)(struct bpf_map *map, void *value, u64 flags);
	long (*map_pop_elem)(struct bpf_map *map, void *value);
	long (*map_peek_elem)(struct bpf_map *map, void *value);
	void *(*map_lookup_percpu_elem)(struct bpf_map *map, void *key, u32 cpu);

	/* funcs called by prog_array and perf_event_array map */
	void *(*map_fd_get_ptr)(struct bpf_map *map, struct file *map_file,
				int fd);
	/* If need_defer is true, the implementation should guarantee that
	 * the to-be-put element is still alive before the bpf program, which
	 * may manipulate it, exists.
	 */
	void (*map_fd_put_ptr)(struct bpf_map *map, void *ptr, bool need_defer);
	int (*map_gen_lookup)(struct bpf_map *map, struct bpf_insn *insn_buf);
	u32 (*map_fd_sys_lookup_elem)(void *ptr);
	void (*map_seq_show_elem)(struct bpf_map *map, void *key,
				  struct seq_file *m);
	int (*map_check_btf)(const struct bpf_map *map,
			     const struct btf *btf,
			     const struct btf_type *key_type,
			     const struct btf_type *value_type);

	/* Prog poke tracking helpers. */
	int (*map_poke_track)(struct bpf_map *map, struct bpf_prog_aux *aux);
	void (*map_poke_untrack)(struct bpf_map *map, struct bpf_prog_aux *aux);
	void (*map_poke_run)(struct bpf_map *map, u32 key, struct bpf_prog *old,
			     struct bpf_prog *new);

	/* Direct value access helpers. */
	int (*map_direct_value_addr)(const struct bpf_map *map,
				     u64 *imm, u32 off);
	int (*map_direct_value_meta)(const struct bpf_map *map,
				     u64 imm, u32 *off);
	int (*map_mmap)(struct bpf_map *map, struct vm_area_struct *vma);
	__poll_t (*map_poll)(struct bpf_map *map, struct file *filp,
			     struct poll_table_struct *pts);

	/* Functions called by bpf_local_storage maps */
	int (*map_local_storage_charge)(struct bpf_local_storage_map *smap,
					void *owner, u32 size);
	void (*map_local_storage_uncharge)(struct bpf_local_storage_map *smap,
					   void *owner, u32 size);
	struct bpf_local_storage __rcu ** (*map_owner_storage_ptr)(void *owner);

	/* Misc helpers.*/
	long (*map_redirect)(struct bpf_map *map, u64 key, u64 flags);

	/* map_meta_equal must be implemented for maps that can be
	 * used as an inner map.  It is a runtime check to ensure
	 * an inner map can be inserted to an outer map.
	 *
	 * Some properties of the inner map has been used during the
	 * verification time.  When inserting an inner map at the runtime,
	 * map_meta_equal has to ensure the inserting map has the same
	 * properties that the verifier has used earlier.
	 */
	bool (*map_meta_equal)(const struct bpf_map *meta0,
			       const struct bpf_map *meta1);


	int (*map_set_for_each_callback_args)(struct bpf_verifier_env *env,
					      struct bpf_func_state *caller,
					      struct bpf_func_state *callee);
	long (*map_for_each_callback)(struct bpf_map *map,
				     bpf_callback_t callback_fn,
				     void *callback_ctx, u64 flags);

	u64 (*map_mem_usage)(const struct bpf_map *map);

	/* BTF id of struct allocated by map_alloc */
	int *map_btf_id;

	/* bpf_iter info used to open a seq_file */
	const struct bpf_iter_seq_info *iter_seq_info;

	ANDROID_KABI_RESERVE(1);
	ANDROID_KABI_RESERVE(2);
};

enum {
	/* Support at most 10 fields in a BTF type */
	BTF_FIELDS_MAX	   = 10,
};

enum btf_field_type {
	BPF_SPIN_LOCK  = (1 << 0),
	BPF_TIMER      = (1 << 1),
	BPF_KPTR_UNREF = (1 << 2),
	BPF_KPTR_REF   = (1 << 3),
	BPF_KPTR       = BPF_KPTR_UNREF | BPF_KPTR_REF,
	BPF_LIST_HEAD  = (1 << 4),
	BPF_LIST_NODE  = (1 << 5),
	BPF_RB_ROOT    = (1 << 6),
	BPF_RB_NODE    = (1 << 7),
	BPF_GRAPH_NODE_OR_ROOT = BPF_LIST_NODE | BPF_LIST_HEAD |
				 BPF_RB_NODE | BPF_RB_ROOT,
	BPF_REFCOUNT   = (1 << 8),
};

typedef void (*btf_dtor_kfunc_t)(void *);

struct btf_field_kptr {
	struct btf *btf;
	struct module *module;
	/* dtor used if btf_is_kernel(btf), otherwise the type is
	 * program-allocated, dtor is NULL,  and __bpf_obj_drop_impl is used
	 */
	btf_dtor_kfunc_t dtor;
	u32 btf_id;
};

struct btf_field_graph_root {
	struct btf *btf;
	u32 value_btf_id;
	u32 node_offset;
	struct btf_record *value_rec;
};

struct btf_field {
	u32 offset;
	u32 size;
	enum btf_field_type type;
	union {
		struct btf_field_kptr kptr;
		struct btf_field_graph_root graph_root;
	};
};

struct btf_record {
	u32 cnt;
	u32 field_mask;
	int spin_lock_off;
	int timer_off;
	int refcount_off;
	struct btf_field fields[];
};

/* Non-opaque version of bpf_rb_node in uapi/linux/bpf.h */
struct bpf_rb_node_kern {
	struct rb_node rb_node;
	void *owner;
} __attribute__((aligned(8)));

/* Non-opaque version of bpf_list_node in uapi/linux/bpf.h */
struct bpf_list_node_kern {
	struct list_head list_head;
	void *owner;
} __attribute__((aligned(8)));

struct bpf_map {
	/* The first two cachelines with read-mostly members of which some
	 * are also accessed in fast-path (e.g. ops, max_entries).
	 */
	const struct bpf_map_ops *ops ____cacheline_aligned;
	struct bpf_map *inner_map_meta;
#ifdef CONFIG_SECURITY
	void *security;
#endif
	enum bpf_map_type map_type;
	u32 key_size;
	u32 value_size;
	u32 max_entries;
	u64 map_extra; /* any per-map-type extra fields */
	u32 map_flags;
	u32 id;
	struct btf_record *record;
	int numa_node;
	u32 btf_key_type_id;
	u32 btf_value_type_id;
	u32 btf_vmlinux_value_type_id;
	struct btf *btf;
#ifdef CONFIG_MEMCG_KMEM
	struct obj_cgroup *objcg;
#endif
	char name[BPF_OBJ_NAME_LEN];
	/* The 3rd and 4th cacheline with misc members to avoid false sharing
	 * particularly with refcounting.
	 */
	atomic64_t refcnt ____cacheline_aligned;
	atomic64_t usercnt;
	/* rcu is used before freeing and work is only used during freeing */
	union {
		struct work_struct work;
		struct rcu_head rcu;
	};
	struct mutex freeze_mutex;
	atomic64_t writecnt;
	/* 'Ownership' of program-containing map is claimed by the first program
	 * that is going to use this map or by the first program which FD is
	 * stored in the map to make sure that all callers and callees have the
	 * same prog type, JITed flag and xdp_has_frags flag.
	 */
	struct {
		spinlock_t lock;
		enum bpf_prog_type type;
		bool jited;
		bool xdp_has_frags;
	} owner;
	bool bypass_spec_v1;
	bool frozen; /* write-once; write-protected by freeze_mutex */
	bool free_after_mult_rcu_gp;
	s64 __percpu *elem_count;
};

static inline const char *btf_field_type_name(enum btf_field_type type)
{
	switch (type) {
	case BPF_SPIN_LOCK:
		return "bpf_spin_lock";
	case BPF_TIMER:
		return "bpf_timer";
	case BPF_KPTR_UNREF:
	case BPF_KPTR_REF:
		return "kptr";
	case BPF_LIST_HEAD:
		return "bpf_list_head";
	case BPF_LIST_NODE:
		return "bpf_list_node";
	case BPF_RB_ROOT:
		return "bpf_rb_root";
	case BPF_RB_NODE:
		return "bpf_rb_node";
	case BPF_REFCOUNT:
		return "bpf_refcount";
	default:
		WARN_ON_ONCE(1);
		return "unknown";
	}
}

static inline u32 btf_field_type_size(enum btf_field_type type)
{
	switch (type) {
	case BPF_SPIN_LOCK:
		return sizeof(struct bpf_spin_lock);
	case BPF_TIMER:
		return sizeof(struct bpf_timer);
	case BPF_KPTR_UNREF:
	case BPF_KPTR_REF:
		return sizeof(u64);
	case BPF_LIST_HEAD:
		return sizeof(struct bpf_list_head);
	case BPF_LIST_NODE:
		return sizeof(struct bpf_list_node);
	case BPF_RB_ROOT:
		return sizeof(struct bpf_rb_root);
	case BPF_RB_NODE:
		return sizeof(struct bpf_rb_node);
	case BPF_REFCOUNT:
		return sizeof(struct bpf_refcount);
	default:
		WARN_ON_ONCE(1);
		return 0;
	}
}

static inline u32 btf_field_type_align(enum btf_field_type type)
{
	switch (type) {
	case BPF_SPIN_LOCK:
		return __alignof__(struct bpf_spin_lock);
	case BPF_TIMER:
		return __alignof__(struct bpf_timer);
	case BPF_KPTR_UNREF:
	case BPF_KPTR_REF:
		return __alignof__(u64);
	case BPF_LIST_HEAD:
		return __alignof__(struct bpf_list_head);
	case BPF_LIST_NODE:
		return __alignof__(struct bpf_list_node);
	case BPF_RB_ROOT:
		return __alignof__(struct bpf_rb_root);
	case BPF_RB_NODE:
		return __alignof__(struct bpf_rb_node);
	case BPF_REFCOUNT:
		return __alignof__(struct bpf_refcount);
	default:
		WARN_ON_ONCE(1);
		return 0;
	}
}

static inline void bpf_obj_init_field(const struct btf_field *field, void *addr)
{
	memset(addr, 0, field->size);

	switch (field->type) {
	case BPF_REFCOUNT:
		refcount_set((refcount_t *)addr, 1);
		break;
	case BPF_RB_NODE:
		RB_CLEAR_NODE((struct rb_node *)addr);
		break;
	case BPF_LIST_HEAD:
	case BPF_LIST_NODE:
		INIT_LIST_HEAD((struct list_head *)addr);
		break;
	case BPF_RB_ROOT:
		/* RB_ROOT_CACHED 0-inits, no need to do anything after memset */
	case BPF_SPIN_LOCK:
	case BPF_TIMER:
	case BPF_KPTR_UNREF:
	case BPF_KPTR_REF:
		break;
	default:
		WARN_ON_ONCE(1);
		return;
	}
}

static inline bool btf_record_has_field(const struct btf_record *rec, enum btf_field_type type)
{
	if (IS_ERR_OR_NULL(rec))
		return false;
	return rec->field_mask & type;
}

static inline void bpf_obj_init(const struct btf_record *rec, void *obj)
{
	int i;

	if (IS_ERR_OR_NULL(rec))
		return;
	for (i = 0; i < rec->cnt; i++)
		bpf_obj_init_field(&rec->fields[i], obj + rec->fields[i].offset);
}

/* 'dst' must be a temporary buffer and should not point to memory that is being
 * used in parallel by a bpf program or bpf syscall, otherwise the access from
 * the bpf program or bpf syscall may be corrupted by the reinitialization,
 * leading to weird problems. Even 'dst' is newly-allocated from bpf memory
 * allocator, it is still possible for 'dst' to be used in parallel by a bpf
 * program or bpf syscall.
 */
static inline void check_and_init_map_value(struct bpf_map *map, void *dst)
{
	bpf_obj_init(map->record, dst);
}

/* memcpy that is used with 8-byte aligned pointers, power-of-8 size and
 * forced to use 'long' read/writes to try to atomically copy long counters.
 * Best-effort only.  No barriers here, since it _will_ race with concurrent
 * updates from BPF programs. Called from bpf syscall and mostly used with
 * size 8 or 16 bytes, so ask compiler to inline it.
 */
static inline void bpf_long_memcpy(void *dst, const void *src, u32 size)
{
	const long *lsrc = src;
	long *ldst = dst;

	size /= sizeof(long);
	while (size--)
		data_race(*ldst++ = *lsrc++);
}

/* copy everything but bpf_spin_lock, bpf_timer, and kptrs. There could be one of each. */
static inline void bpf_obj_memcpy(struct btf_record *rec,
				  void *dst, void *src, u32 size,
				  bool long_memcpy)
{
	u32 curr_off = 0;
	int i;

	if (IS_ERR_OR_NULL(rec)) {
		if (long_memcpy)
			bpf_long_memcpy(dst, src, round_up(size, 8));
		else
			memcpy(dst, src, size);
		return;
	}

	for (i = 0; i < rec->cnt; i++) {
		u32 next_off = rec->fields[i].offset;
		u32 sz = next_off - curr_off;

		memcpy(dst + curr_off, src + curr_off, sz);
		curr_off += rec->fields[i].size + sz;
	}
	memcpy(dst + curr_off, src + curr_off, size - curr_off);
}

static inline void copy_map_value(struct bpf_map *map, void *dst, void *src)
{
	bpf_obj_memcpy(map->record, dst, src, map->value_size, false);
}

static inline void copy_map_value_long(struct bpf_map *map, void *dst, void *src)
{
	bpf_obj_memcpy(map->record, dst, src, map->value_size, true);
}

static inline void bpf_obj_memzero(struct btf_record *rec, void *dst, u32 size)
{
	u32 curr_off = 0;
	int i;

	if (IS_ERR_OR_NULL(rec)) {
		memset(dst, 0, size);
		return;
	}

	for (i = 0; i < rec->cnt; i++) {
		u32 next_off = rec->fields[i].offset;
		u32 sz = next_off - curr_off;

		memset(dst + curr_off, 0, sz);
		curr_off += rec->fields[i].size + sz;
	}
	memset(dst + curr_off, 0, size - curr_off);
}

static inline void zero_map_value(struct bpf_map *map, void *dst)
{
	bpf_obj_memzero(map->record, dst, map->value_size);
}

void copy_map_value_locked(struct bpf_map *map, void *dst, void *src,
			   bool lock_src);
void bpf_timer_cancel_and_free(void *timer);
void bpf_list_head_free(const struct btf_field *field, void *list_head,
			struct bpf_spin_lock *spin_lock);
void bpf_rb_root_free(const struct btf_field *field, void *rb_root,
		      struct bpf_spin_lock *spin_lock);


int bpf_obj_name_cpy(char *dst, const char *src, unsigned int size);

struct bpf_offload_dev;
struct bpf_offloaded_map;

struct bpf_map_dev_ops {
	int (*map_get_next_key)(struct bpf_offloaded_map *map,
				void *key, void *next_key);
	int (*map_lookup_elem)(struct bpf_offloaded_map *map,
			       void *key, void *value);
	int (*map_update_elem)(struct bpf_offloaded_map *map,
			       void *key, void *value, u64 flags);
	int (*map_delete_elem)(struct bpf_offloaded_map *map, void *key);

	ANDROID_KABI_RESERVE(1);
};

struct bpf_offloaded_map {
	struct bpf_map map;
	struct net_device *netdev;
	const struct bpf_map_dev_ops *dev_ops;
	void *dev_priv;
	struct list_head offloads;
};

static inline struct bpf_offloaded_map *map_to_offmap(struct bpf_map *map)
{
	return container_of(map, struct bpf_offloaded_map, map);
}

static inline bool bpf_map_offload_neutral(const struct bpf_map *map)
{
	return map->map_type == BPF_MAP_TYPE_PERF_EVENT_ARRAY;
}

static inline bool bpf_map_support_seq_show(const struct bpf_map *map)
{
	return (map->btf_value_type_id || map->btf_vmlinux_value_type_id) &&
		map->ops->map_seq_show_elem;
}

int map_check_no_btf(const struct bpf_map *map,
		     const struct btf *btf,
		     const struct btf_type *key_type,
		     const struct btf_type *value_type);

bool bpf_map_meta_equal(const struct bpf_map *meta0,
			const struct bpf_map *meta1);

extern const struct bpf_map_ops bpf_map_offload_ops;

/* bpf_type_flag contains a set of flags that are applicable to the values of
 * arg_type, ret_type and reg_type. For example, a pointer value may be null,
 * or a memory is read-only. We classify types into two categories: base types
 * and extended types. Extended types are base types combined with a type flag.
 *
 * Currently there are no more than 32 base types in arg_type, ret_type and
 * reg_types.
 */
#define BPF_BASE_TYPE_BITS	8

enum bpf_type_flag {
	/* PTR may be NULL. */
	PTR_MAYBE_NULL		= BIT(0 + BPF_BASE_TYPE_BITS),

	/* MEM is read-only. When applied on bpf_arg, it indicates the arg is
	 * compatible with both mutable and immutable memory.
	 */
	MEM_RDONLY		= BIT(1 + BPF_BASE_TYPE_BITS),

	/* MEM points to BPF ring buffer reservation. */
	MEM_RINGBUF		= BIT(2 + BPF_BASE_TYPE_BITS),

	/* MEM is in user address space. */
	MEM_USER		= BIT(3 + BPF_BASE_TYPE_BITS),

	/* MEM is a percpu memory. MEM_PERCPU tags PTR_TO_BTF_ID. When tagged
	 * with MEM_PERCPU, PTR_TO_BTF_ID _cannot_ be directly accessed. In
	 * order to drop this tag, it must be passed into bpf_per_cpu_ptr()
	 * or bpf_this_cpu_ptr(), which will return the pointer corresponding
	 * to the specified cpu.
	 */
	MEM_PERCPU		= BIT(4 + BPF_BASE_TYPE_BITS),

	/* Indicates that the argument will be released. */
	OBJ_RELEASE		= BIT(5 + BPF_BASE_TYPE_BITS),

	/* PTR is not trusted. This is only used with PTR_TO_BTF_ID, to mark
	 * unreferenced and referenced kptr loaded from map value using a load
	 * instruction, so that they can only be dereferenced but not escape the
	 * BPF program into the kernel (i.e. cannot be passed as arguments to
	 * kfunc or bpf helpers).
	 */
	PTR_UNTRUSTED		= BIT(6 + BPF_BASE_TYPE_BITS),

	/* MEM can be uninitialized. */
	MEM_UNINIT		= BIT(7 + BPF_BASE_TYPE_BITS),

	/* DYNPTR points to memory local to the bpf program. */
	DYNPTR_TYPE_LOCAL	= BIT(8 + BPF_BASE_TYPE_BITS),

	/* DYNPTR points to a kernel-produced ringbuf record. */
	DYNPTR_TYPE_RINGBUF	= BIT(9 + BPF_BASE_TYPE_BITS),

	/* Size is known at compile time. */
	MEM_FIXED_SIZE		= BIT(10 + BPF_BASE_TYPE_BITS),

	/* MEM is of an allocated object of type in program BTF. This is used to
	 * tag PTR_TO_BTF_ID allocated using bpf_obj_new.
	 */
	MEM_ALLOC		= BIT(11 + BPF_BASE_TYPE_BITS),

	/* PTR was passed from the kernel in a trusted context, and may be
	 * passed to KF_TRUSTED_ARGS kfuncs or BPF helper functions.
	 * Confusingly, this is _not_ the opposite of PTR_UNTRUSTED above.
	 * PTR_UNTRUSTED refers to a kptr that was read directly from a map
	 * without invoking bpf_kptr_xchg(). What we really need to know is
	 * whether a pointer is safe to pass to a kfunc or BPF helper function.
	 * While PTR_UNTRUSTED pointers are unsafe to pass to kfuncs and BPF
	 * helpers, they do not cover all possible instances of unsafe
	 * pointers. For example, a pointer that was obtained from walking a
	 * struct will _not_ get the PTR_UNTRUSTED type modifier, despite the
	 * fact that it may be NULL, invalid, etc. This is due to backwards
	 * compatibility requirements, as this was the behavior that was first
	 * introduced when kptrs were added. The behavior is now considered
	 * deprecated, and PTR_UNTRUSTED will eventually be removed.
	 *
	 * PTR_TRUSTED, on the other hand, is a pointer that the kernel
	 * guarantees to be valid and safe to pass to kfuncs and BPF helpers.
	 * For example, pointers passed to tracepoint arguments are considered
	 * PTR_TRUSTED, as are pointers that are passed to struct_ops
	 * callbacks. As alluded to above, pointers that are obtained from
	 * walking PTR_TRUSTED pointers are _not_ trusted. For example, if a
	 * struct task_struct *task is PTR_TRUSTED, then accessing
	 * task->last_wakee will lose the PTR_TRUSTED modifier when it's stored
	 * in a BPF register. Similarly, pointers passed to certain programs
	 * types such as kretprobes are not guaranteed to be valid, as they may
	 * for example contain an object that was recently freed.
	 */
	PTR_TRUSTED		= BIT(12 + BPF_BASE_TYPE_BITS),

	/* MEM is tagged with rcu and memory access needs rcu_read_lock protection. */
	MEM_RCU			= BIT(13 + BPF_BASE_TYPE_BITS),

	/* Used to tag PTR_TO_BTF_ID | MEM_ALLOC references which are non-owning.
	 * Currently only valid for linked-list and rbtree nodes. If the nodes
	 * have a bpf_refcount_field, they must be tagged MEM_RCU as well.
	 */
	NON_OWN_REF		= BIT(14 + BPF_BASE_TYPE_BITS),

	/* DYNPTR points to sk_buff */
	DYNPTR_TYPE_SKB		= BIT(15 + BPF_BASE_TYPE_BITS),

	/* DYNPTR points to xdp_buff */
	DYNPTR_TYPE_XDP		= BIT(16 + BPF_BASE_TYPE_BITS),

<<<<<<< HEAD
=======
	/* Memory must be aligned on some architectures, used in combination with
	 * MEM_FIXED_SIZE.
	 */
	MEM_ALIGNED		= BIT(17 + BPF_BASE_TYPE_BITS),

	/* MEM is being written to, often combined with MEM_UNINIT. Non-presence
	 * of MEM_WRITE means that MEM is only being read. MEM_WRITE without the
	 * MEM_UNINIT means that memory needs to be initialized since it is also
	 * read.
	 */
	MEM_WRITE		= BIT(18 + BPF_BASE_TYPE_BITS),

>>>>>>> a4ec5f44
	__BPF_TYPE_FLAG_MAX,
	__BPF_TYPE_LAST_FLAG	= __BPF_TYPE_FLAG_MAX - 1,
};

#define DYNPTR_TYPE_FLAG_MASK	(DYNPTR_TYPE_LOCAL | DYNPTR_TYPE_RINGBUF | DYNPTR_TYPE_SKB \
				 | DYNPTR_TYPE_XDP)

/* Max number of base types. */
#define BPF_BASE_TYPE_LIMIT	(1UL << BPF_BASE_TYPE_BITS)

/* Max number of all types. */
#define BPF_TYPE_LIMIT		(__BPF_TYPE_LAST_FLAG | (__BPF_TYPE_LAST_FLAG - 1))

/* function argument constraints */
enum bpf_arg_type {
	ARG_DONTCARE = 0,	/* unused argument in helper function */

	/* the following constraints used to prototype
	 * bpf_map_lookup/update/delete_elem() functions
	 */
	ARG_CONST_MAP_PTR,	/* const argument used as pointer to bpf_map */
	ARG_PTR_TO_MAP_KEY,	/* pointer to stack used as map key */
	ARG_PTR_TO_MAP_VALUE,	/* pointer to stack used as map value */

	/* Used to prototype bpf_memcmp() and other functions that access data
	 * on eBPF program stack
	 */
	ARG_PTR_TO_MEM,		/* pointer to valid memory (stack, packet, map value) */

	ARG_CONST_SIZE,		/* number of bytes accessed from memory */
	ARG_CONST_SIZE_OR_ZERO,	/* number of bytes accessed from memory or 0 */

	ARG_PTR_TO_CTX,		/* pointer to context */
	ARG_ANYTHING,		/* any (initialized) argument is ok */
	ARG_PTR_TO_SPIN_LOCK,	/* pointer to bpf_spin_lock */
	ARG_PTR_TO_SOCK_COMMON,	/* pointer to sock_common */
	ARG_PTR_TO_INT,		/* pointer to int */
	ARG_PTR_TO_LONG,	/* pointer to long */
	ARG_PTR_TO_SOCKET,	/* pointer to bpf_sock (fullsock) */
	ARG_PTR_TO_BTF_ID,	/* pointer to in-kernel struct */
	ARG_PTR_TO_RINGBUF_MEM,	/* pointer to dynamically reserved ringbuf memory */
	ARG_CONST_ALLOC_SIZE_OR_ZERO,	/* number of allocated bytes requested */
	ARG_PTR_TO_BTF_ID_SOCK_COMMON,	/* pointer to in-kernel sock_common or bpf-mirrored bpf_sock */
	ARG_PTR_TO_PERCPU_BTF_ID,	/* pointer to in-kernel percpu type */
	ARG_PTR_TO_FUNC,	/* pointer to a bpf program function */
	ARG_PTR_TO_STACK,	/* pointer to stack */
	ARG_PTR_TO_CONST_STR,	/* pointer to a null terminated read-only string */
	ARG_PTR_TO_TIMER,	/* pointer to bpf_timer */
	ARG_PTR_TO_KPTR,	/* pointer to referenced kptr */
	ARG_PTR_TO_DYNPTR,      /* pointer to bpf_dynptr. See bpf_type_flag for dynptr type */
	__BPF_ARG_TYPE_MAX,

	/* Extended arg_types. */
	ARG_PTR_TO_MAP_VALUE_OR_NULL	= PTR_MAYBE_NULL | ARG_PTR_TO_MAP_VALUE,
	ARG_PTR_TO_MEM_OR_NULL		= PTR_MAYBE_NULL | ARG_PTR_TO_MEM,
	ARG_PTR_TO_CTX_OR_NULL		= PTR_MAYBE_NULL | ARG_PTR_TO_CTX,
	ARG_PTR_TO_SOCKET_OR_NULL	= PTR_MAYBE_NULL | ARG_PTR_TO_SOCKET,
	ARG_PTR_TO_STACK_OR_NULL	= PTR_MAYBE_NULL | ARG_PTR_TO_STACK,
	ARG_PTR_TO_BTF_ID_OR_NULL	= PTR_MAYBE_NULL | ARG_PTR_TO_BTF_ID,
	/* Pointer to memory does not need to be initialized, since helper function
	 * fills all bytes or clears them in error case.
	 */
	ARG_PTR_TO_UNINIT_MEM		= MEM_UNINIT | MEM_WRITE | ARG_PTR_TO_MEM,
	/* Pointer to valid memory of size known at compile time. */
	ARG_PTR_TO_FIXED_SIZE_MEM	= MEM_FIXED_SIZE | ARG_PTR_TO_MEM,

	/* This must be the last entry. Its purpose is to ensure the enum is
	 * wide enough to hold the higher bits reserved for bpf_type_flag.
	 */
	__BPF_ARG_TYPE_LIMIT	= BPF_TYPE_LIMIT,
};
static_assert(__BPF_ARG_TYPE_MAX <= BPF_BASE_TYPE_LIMIT);

/* type of values returned from helper functions */
enum bpf_return_type {
	RET_INTEGER,			/* function returns integer */
	RET_VOID,			/* function doesn't return anything */
	RET_PTR_TO_MAP_VALUE,		/* returns a pointer to map elem value */
	RET_PTR_TO_SOCKET,		/* returns a pointer to a socket */
	RET_PTR_TO_TCP_SOCK,		/* returns a pointer to a tcp_sock */
	RET_PTR_TO_SOCK_COMMON,		/* returns a pointer to a sock_common */
	RET_PTR_TO_MEM,			/* returns a pointer to memory */
	RET_PTR_TO_MEM_OR_BTF_ID,	/* returns a pointer to a valid memory or a btf_id */
	RET_PTR_TO_BTF_ID,		/* returns a pointer to a btf_id */
	__BPF_RET_TYPE_MAX,

	/* Extended ret_types. */
	RET_PTR_TO_MAP_VALUE_OR_NULL	= PTR_MAYBE_NULL | RET_PTR_TO_MAP_VALUE,
	RET_PTR_TO_SOCKET_OR_NULL	= PTR_MAYBE_NULL | RET_PTR_TO_SOCKET,
	RET_PTR_TO_TCP_SOCK_OR_NULL	= PTR_MAYBE_NULL | RET_PTR_TO_TCP_SOCK,
	RET_PTR_TO_SOCK_COMMON_OR_NULL	= PTR_MAYBE_NULL | RET_PTR_TO_SOCK_COMMON,
	RET_PTR_TO_RINGBUF_MEM_OR_NULL	= PTR_MAYBE_NULL | MEM_RINGBUF | RET_PTR_TO_MEM,
	RET_PTR_TO_DYNPTR_MEM_OR_NULL	= PTR_MAYBE_NULL | RET_PTR_TO_MEM,
	RET_PTR_TO_BTF_ID_OR_NULL	= PTR_MAYBE_NULL | RET_PTR_TO_BTF_ID,
	RET_PTR_TO_BTF_ID_TRUSTED	= PTR_TRUSTED	 | RET_PTR_TO_BTF_ID,

	/* This must be the last entry. Its purpose is to ensure the enum is
	 * wide enough to hold the higher bits reserved for bpf_type_flag.
	 */
	__BPF_RET_TYPE_LIMIT	= BPF_TYPE_LIMIT,
};
static_assert(__BPF_RET_TYPE_MAX <= BPF_BASE_TYPE_LIMIT);

/* eBPF function prototype used by verifier to allow BPF_CALLs from eBPF programs
 * to in-kernel helper functions and for adjusting imm32 field in BPF_CALL
 * instructions after verifying
 */
struct bpf_func_proto {
	u64 (*func)(u64 r1, u64 r2, u64 r3, u64 r4, u64 r5);
	bool gpl_only;
	bool pkt_access;
	bool might_sleep;
	enum bpf_return_type ret_type;
	union {
		struct {
			enum bpf_arg_type arg1_type;
			enum bpf_arg_type arg2_type;
			enum bpf_arg_type arg3_type;
			enum bpf_arg_type arg4_type;
			enum bpf_arg_type arg5_type;
		};
		enum bpf_arg_type arg_type[5];
	};
	union {
		struct {
			u32 *arg1_btf_id;
			u32 *arg2_btf_id;
			u32 *arg3_btf_id;
			u32 *arg4_btf_id;
			u32 *arg5_btf_id;
		};
		u32 *arg_btf_id[5];
		struct {
			size_t arg1_size;
			size_t arg2_size;
			size_t arg3_size;
			size_t arg4_size;
			size_t arg5_size;
		};
		size_t arg_size[5];
	};
	int *ret_btf_id; /* return value btf_id */
	bool (*allowed)(const struct bpf_prog *prog);
};

/* bpf_context is intentionally undefined structure. Pointer to bpf_context is
 * the first argument to eBPF programs.
 * For socket filters: 'struct bpf_context *' == 'struct sk_buff *'
 */
struct bpf_context;

enum bpf_access_type {
	BPF_READ = 1,
	BPF_WRITE = 2
};

/* types of values stored in eBPF registers */
/* Pointer types represent:
 * pointer
 * pointer + imm
 * pointer + (u16) var
 * pointer + (u16) var + imm
 * if (range > 0) then [ptr, ptr + range - off) is safe to access
 * if (id > 0) means that some 'var' was added
 * if (off > 0) means that 'imm' was added
 */
enum bpf_reg_type {
	NOT_INIT = 0,		 /* nothing was written into register */
	SCALAR_VALUE,		 /* reg doesn't contain a valid pointer */
	PTR_TO_CTX,		 /* reg points to bpf_context */
	CONST_PTR_TO_MAP,	 /* reg points to struct bpf_map */
	PTR_TO_MAP_VALUE,	 /* reg points to map element value */
	PTR_TO_MAP_KEY,		 /* reg points to a map element key */
	PTR_TO_STACK,		 /* reg == frame_pointer + offset */
	PTR_TO_PACKET_META,	 /* skb->data - meta_len */
	PTR_TO_PACKET,		 /* reg points to skb->data */
	PTR_TO_PACKET_END,	 /* skb->data + headlen */
	PTR_TO_FLOW_KEYS,	 /* reg points to bpf_flow_keys */
	PTR_TO_SOCKET,		 /* reg points to struct bpf_sock */
	PTR_TO_SOCK_COMMON,	 /* reg points to sock_common */
	PTR_TO_TCP_SOCK,	 /* reg points to struct tcp_sock */
	PTR_TO_TP_BUFFER,	 /* reg points to a writable raw tp's buffer */
	PTR_TO_XDP_SOCK,	 /* reg points to struct xdp_sock */
	/* PTR_TO_BTF_ID points to a kernel struct that does not need
	 * to be null checked by the BPF program. This does not imply the
	 * pointer is _not_ null and in practice this can easily be a null
	 * pointer when reading pointer chains. The assumption is program
	 * context will handle null pointer dereference typically via fault
	 * handling. The verifier must keep this in mind and can make no
	 * assumptions about null or non-null when doing branch analysis.
	 * Further, when passed into helpers the helpers can not, without
	 * additional context, assume the value is non-null.
	 */
	PTR_TO_BTF_ID,
	/* PTR_TO_BTF_ID_OR_NULL points to a kernel struct that has not
	 * been checked for null. Used primarily to inform the verifier
	 * an explicit null check is required for this struct.
	 */
	PTR_TO_MEM,		 /* reg points to valid memory region */
	PTR_TO_BUF,		 /* reg points to a read/write buffer */
	PTR_TO_FUNC,		 /* reg points to a bpf program function */
	CONST_PTR_TO_DYNPTR,	 /* reg points to a const struct bpf_dynptr */
	__BPF_REG_TYPE_MAX,

	/* Extended reg_types. */
	PTR_TO_MAP_VALUE_OR_NULL	= PTR_MAYBE_NULL | PTR_TO_MAP_VALUE,
	PTR_TO_SOCKET_OR_NULL		= PTR_MAYBE_NULL | PTR_TO_SOCKET,
	PTR_TO_SOCK_COMMON_OR_NULL	= PTR_MAYBE_NULL | PTR_TO_SOCK_COMMON,
	PTR_TO_TCP_SOCK_OR_NULL		= PTR_MAYBE_NULL | PTR_TO_TCP_SOCK,
	PTR_TO_BTF_ID_OR_NULL		= PTR_MAYBE_NULL | PTR_TO_BTF_ID,

	/* This must be the last entry. Its purpose is to ensure the enum is
	 * wide enough to hold the higher bits reserved for bpf_type_flag.
	 */
	__BPF_REG_TYPE_LIMIT	= BPF_TYPE_LIMIT,
};
static_assert(__BPF_REG_TYPE_MAX <= BPF_BASE_TYPE_LIMIT);

/* The information passed from prog-specific *_is_valid_access
 * back to the verifier.
 */
struct bpf_insn_access_aux {
	enum bpf_reg_type reg_type;
	union {
		int ctx_field_size;
		struct {
			struct btf *btf;
			u32 btf_id;
		};
	};
	struct bpf_verifier_log *log; /* for verbose logs */
};

static inline void
bpf_ctx_record_field_size(struct bpf_insn_access_aux *aux, u32 size)
{
	aux->ctx_field_size = size;
}

static bool bpf_is_ldimm64(const struct bpf_insn *insn)
{
	return insn->code == (BPF_LD | BPF_IMM | BPF_DW);
}

static inline bool bpf_pseudo_func(const struct bpf_insn *insn)
{
	return bpf_is_ldimm64(insn) && insn->src_reg == BPF_PSEUDO_FUNC;
}

struct bpf_prog_ops {
	int (*test_run)(struct bpf_prog *prog, const union bpf_attr *kattr,
			union bpf_attr __user *uattr);
};

struct bpf_reg_state;
struct bpf_verifier_ops {
	/* return eBPF function prototype for verification */
	const struct bpf_func_proto *
	(*get_func_proto)(enum bpf_func_id func_id,
			  const struct bpf_prog *prog);

	/* return true if 'size' wide access at offset 'off' within bpf_context
	 * with 'type' (read or write) is allowed
	 */
	bool (*is_valid_access)(int off, int size, enum bpf_access_type type,
				const struct bpf_prog *prog,
				struct bpf_insn_access_aux *info);
	int (*gen_prologue)(struct bpf_insn *insn, bool direct_write,
			    const struct bpf_prog *prog);
	int (*gen_ld_abs)(const struct bpf_insn *orig,
			  struct bpf_insn *insn_buf);
	u32 (*convert_ctx_access)(enum bpf_access_type type,
				  const struct bpf_insn *src,
				  struct bpf_insn *dst,
				  struct bpf_prog *prog, u32 *target_size);
	int (*btf_struct_access)(struct bpf_verifier_log *log,
				 const struct bpf_reg_state *reg,
				 int off, int size);
	ANDROID_KABI_RESERVE(1);
};

struct bpf_prog_offload_ops {
	/* verifier basic callbacks */
	int (*insn_hook)(struct bpf_verifier_env *env,
			 int insn_idx, int prev_insn_idx);
	int (*finalize)(struct bpf_verifier_env *env);
	/* verifier optimization callbacks (called after .finalize) */
	int (*replace_insn)(struct bpf_verifier_env *env, u32 off,
			    struct bpf_insn *insn);
	int (*remove_insns)(struct bpf_verifier_env *env, u32 off, u32 cnt);
	/* program management callbacks */
	int (*prepare)(struct bpf_prog *prog);
	int (*translate)(struct bpf_prog *prog);
	void (*destroy)(struct bpf_prog *prog);
	ANDROID_KABI_RESERVE(1);
};

struct bpf_prog_offload {
	struct bpf_prog		*prog;
	struct net_device	*netdev;
	struct bpf_offload_dev	*offdev;
	void			*dev_priv;
	struct list_head	offloads;
	bool			dev_state;
	bool			opt_failed;
	void			*jited_image;
	u32			jited_len;
	ANDROID_KABI_RESERVE(1);
};

enum bpf_cgroup_storage_type {
	BPF_CGROUP_STORAGE_SHARED,
	BPF_CGROUP_STORAGE_PERCPU,
	__BPF_CGROUP_STORAGE_MAX
};

#define MAX_BPF_CGROUP_STORAGE_TYPE __BPF_CGROUP_STORAGE_MAX

/* The longest tracepoint has 12 args.
 * See include/trace/bpf_probe.h
 */
#define MAX_BPF_FUNC_ARGS 12

/* The maximum number of arguments passed through registers
 * a single function may have.
 */
#define MAX_BPF_FUNC_REG_ARGS 5

/* The argument is a structure. */
#define BTF_FMODEL_STRUCT_ARG		BIT(0)

/* The argument is signed. */
#define BTF_FMODEL_SIGNED_ARG		BIT(1)

struct btf_func_model {
	u8 ret_size;
	u8 ret_flags;
	u8 nr_args;
	u8 arg_size[MAX_BPF_FUNC_ARGS];
	u8 arg_flags[MAX_BPF_FUNC_ARGS];
};

/* Restore arguments before returning from trampoline to let original function
 * continue executing. This flag is used for fentry progs when there are no
 * fexit progs.
 */
#define BPF_TRAMP_F_RESTORE_REGS	BIT(0)
/* Call original function after fentry progs, but before fexit progs.
 * Makes sense for fentry/fexit, normal calls and indirect calls.
 */
#define BPF_TRAMP_F_CALL_ORIG		BIT(1)
/* Skip current frame and return to parent.  Makes sense for fentry/fexit
 * programs only. Should not be used with normal calls and indirect calls.
 */
#define BPF_TRAMP_F_SKIP_FRAME		BIT(2)
/* Store IP address of the caller on the trampoline stack,
 * so it's available for trampoline's programs.
 */
#define BPF_TRAMP_F_IP_ARG		BIT(3)
/* Return the return value of fentry prog. Only used by bpf_struct_ops. */
#define BPF_TRAMP_F_RET_FENTRY_RET	BIT(4)

/* Get original function from stack instead of from provided direct address.
 * Makes sense for trampolines with fexit or fmod_ret programs.
 */
#define BPF_TRAMP_F_ORIG_STACK		BIT(5)

/* This trampoline is on a function with another ftrace_ops with IPMODIFY,
 * e.g., a live patch. This flag is set and cleared by ftrace call backs,
 */
#define BPF_TRAMP_F_SHARE_IPMODIFY	BIT(6)

/* Indicate that current trampoline is in a tail call context. Then, it has to
 * cache and restore tail_call_cnt to avoid infinite tail call loop.
 */
#define BPF_TRAMP_F_TAIL_CALL_CTX	BIT(7)

/* Each call __bpf_prog_enter + call bpf_func + call __bpf_prog_exit is ~50
 * bytes on x86.
 */
enum {
#if defined(__s390x__)
	BPF_MAX_TRAMP_LINKS = 27,
#else
	BPF_MAX_TRAMP_LINKS = 38,
#endif
};

struct bpf_tramp_links {
	struct bpf_tramp_link *links[BPF_MAX_TRAMP_LINKS];
	int nr_links;
};

struct bpf_tramp_run_ctx;

/* Different use cases for BPF trampoline:
 * 1. replace nop at the function entry (kprobe equivalent)
 *    flags = BPF_TRAMP_F_RESTORE_REGS
 *    fentry = a set of programs to run before returning from trampoline
 *
 * 2. replace nop at the function entry (kprobe + kretprobe equivalent)
 *    flags = BPF_TRAMP_F_CALL_ORIG | BPF_TRAMP_F_SKIP_FRAME
 *    orig_call = fentry_ip + MCOUNT_INSN_SIZE
 *    fentry = a set of program to run before calling original function
 *    fexit = a set of program to run after original function
 *
 * 3. replace direct call instruction anywhere in the function body
 *    or assign a function pointer for indirect call (like tcp_congestion_ops->cong_avoid)
 *    With flags = 0
 *      fentry = a set of programs to run before returning from trampoline
 *    With flags = BPF_TRAMP_F_CALL_ORIG
 *      orig_call = original callback addr or direct function addr
 *      fentry = a set of program to run before calling original function
 *      fexit = a set of program to run after original function
 */
struct bpf_tramp_image;
int arch_prepare_bpf_trampoline(struct bpf_tramp_image *tr, void *image, void *image_end,
				const struct btf_func_model *m, u32 flags,
				struct bpf_tramp_links *tlinks,
				void *orig_call);
u64 notrace __bpf_prog_enter_sleepable_recur(struct bpf_prog *prog,
					     struct bpf_tramp_run_ctx *run_ctx);
void notrace __bpf_prog_exit_sleepable_recur(struct bpf_prog *prog, u64 start,
					     struct bpf_tramp_run_ctx *run_ctx);
void notrace __bpf_tramp_enter(struct bpf_tramp_image *tr);
void notrace __bpf_tramp_exit(struct bpf_tramp_image *tr);
typedef u64 (*bpf_trampoline_enter_t)(struct bpf_prog *prog,
				      struct bpf_tramp_run_ctx *run_ctx);
typedef void (*bpf_trampoline_exit_t)(struct bpf_prog *prog, u64 start,
				      struct bpf_tramp_run_ctx *run_ctx);
bpf_trampoline_enter_t bpf_trampoline_enter(const struct bpf_prog *prog);
bpf_trampoline_exit_t bpf_trampoline_exit(const struct bpf_prog *prog);

struct bpf_ksym {
	unsigned long		 start;
	unsigned long		 end;
	char			 name[KSYM_NAME_LEN];
	struct list_head	 lnode;
	struct latch_tree_node	 tnode;
	bool			 prog;
};

enum bpf_tramp_prog_type {
	BPF_TRAMP_FENTRY,
	BPF_TRAMP_FEXIT,
	BPF_TRAMP_MODIFY_RETURN,
	BPF_TRAMP_MAX,
	BPF_TRAMP_REPLACE, /* more than MAX */
};

struct bpf_tramp_image {
	void *image;
	struct bpf_ksym ksym;
	struct percpu_ref pcref;
	void *ip_after_call;
	void *ip_epilogue;
	union {
		struct rcu_head rcu;
		struct work_struct work;
	};
};

struct bpf_trampoline {
	/* hlist for trampoline_table */
	struct hlist_node hlist;
	struct ftrace_ops *fops;
	/* serializes access to fields of this trampoline */
	struct mutex mutex;
	refcount_t refcnt;
	u32 flags;
	u64 key;
	struct {
		struct btf_func_model model;
		void *addr;
		bool ftrace_managed;
	} func;
	/* if !NULL this is BPF_PROG_TYPE_EXT program that extends another BPF
	 * program by replacing one of its functions. func.addr is the address
	 * of the function it replaced.
	 */
	struct bpf_prog *extension_prog;
	/* list of BPF programs using this trampoline */
	struct hlist_head progs_hlist[BPF_TRAMP_MAX];
	/* Number of attached programs. A counter per kind. */
	int progs_cnt[BPF_TRAMP_MAX];
	/* Executable image of trampoline */
	struct bpf_tramp_image *cur_image;
	struct module *mod;
	ANDROID_KABI_RESERVE(1);
};

struct bpf_attach_target_info {
	struct btf_func_model fmodel;
	long tgt_addr;
	struct module *tgt_mod;
	const char *tgt_name;
	const struct btf_type *tgt_type;
};

#define BPF_DISPATCHER_MAX 48 /* Fits in 2048B */

struct bpf_dispatcher_prog {
	struct bpf_prog *prog;
	refcount_t users;
};

struct bpf_dispatcher {
	/* dispatcher mutex */
	struct mutex mutex;
	void *func;
	struct bpf_dispatcher_prog progs[BPF_DISPATCHER_MAX];
	int num_progs;
	void *image;
	void *rw_image;
	u32 image_off;
	struct bpf_ksym ksym;
#ifdef CONFIG_HAVE_STATIC_CALL
	struct static_call_key *sc_key;
	void *sc_tramp;
#endif
	ANDROID_KABI_RESERVE(1);
};

static __always_inline __nocfi unsigned int bpf_dispatcher_nop_func(
	const void *ctx,
	const struct bpf_insn *insnsi,
	bpf_func_t bpf_func)
{
	return bpf_func(ctx, insnsi);
}

/* the implementation of the opaque uapi struct bpf_dynptr */
struct bpf_dynptr_kern {
	void *data;
	/* Size represents the number of usable bytes of dynptr data.
	 * If for example the offset is at 4 for a local dynptr whose data is
	 * of type u64, the number of usable bytes is 4.
	 *
	 * The upper 8 bits are reserved. It is as follows:
	 * Bits 0 - 23 = size
	 * Bits 24 - 30 = dynptr type
	 * Bit 31 = whether dynptr is read-only
	 */
	u32 size;
	u32 offset;
} __aligned(8);

enum bpf_dynptr_type {
	BPF_DYNPTR_TYPE_INVALID,
	/* Points to memory that is local to the bpf program */
	BPF_DYNPTR_TYPE_LOCAL,
	/* Underlying data is a ringbuf record */
	BPF_DYNPTR_TYPE_RINGBUF,
	/* Underlying data is a sk_buff */
	BPF_DYNPTR_TYPE_SKB,
	/* Underlying data is a xdp_buff */
	BPF_DYNPTR_TYPE_XDP,
};

int bpf_dynptr_check_size(u32 size);
u32 __bpf_dynptr_size(const struct bpf_dynptr_kern *ptr);

#ifdef CONFIG_BPF_JIT
int bpf_trampoline_link_prog(struct bpf_tramp_link *link, struct bpf_trampoline *tr);
int bpf_trampoline_unlink_prog(struct bpf_tramp_link *link, struct bpf_trampoline *tr);
struct bpf_trampoline *bpf_trampoline_get(u64 key,
					  struct bpf_attach_target_info *tgt_info);
void bpf_trampoline_put(struct bpf_trampoline *tr);
int arch_prepare_bpf_dispatcher(void *image, void *buf, s64 *funcs, int num_funcs);

/*
 * When the architecture supports STATIC_CALL replace the bpf_dispatcher_fn
 * indirection with a direct call to the bpf program. If the architecture does
 * not have STATIC_CALL, avoid a double-indirection.
 */
#ifdef CONFIG_HAVE_STATIC_CALL

#define __BPF_DISPATCHER_SC_INIT(_name)				\
	.sc_key = &STATIC_CALL_KEY(_name),			\
	.sc_tramp = STATIC_CALL_TRAMP_ADDR(_name),

#define __BPF_DISPATCHER_SC(name)				\
	DEFINE_STATIC_CALL(bpf_dispatcher_##name##_call, bpf_dispatcher_nop_func)

#define __BPF_DISPATCHER_CALL(name)				\
	static_call(bpf_dispatcher_##name##_call)(ctx, insnsi, bpf_func)

#define __BPF_DISPATCHER_UPDATE(_d, _new)			\
	__static_call_update((_d)->sc_key, (_d)->sc_tramp, (_new))

#else
#define __BPF_DISPATCHER_SC_INIT(name)
#define __BPF_DISPATCHER_SC(name)
#define __BPF_DISPATCHER_CALL(name)		bpf_func(ctx, insnsi)
#define __BPF_DISPATCHER_UPDATE(_d, _new)
#endif

#define BPF_DISPATCHER_INIT(_name) {				\
	.mutex = __MUTEX_INITIALIZER(_name.mutex),		\
	.func = &_name##_func,					\
	.progs = {},						\
	.num_progs = 0,						\
	.image = NULL,						\
	.image_off = 0,						\
	.ksym = {						\
		.name  = #_name,				\
		.lnode = LIST_HEAD_INIT(_name.ksym.lnode),	\
	},							\
	__BPF_DISPATCHER_SC_INIT(_name##_call)			\
}

#define DEFINE_BPF_DISPATCHER(name)					\
	__BPF_DISPATCHER_SC(name);					\
	noinline __nocfi unsigned int bpf_dispatcher_##name##_func(	\
		const void *ctx,					\
		const struct bpf_insn *insnsi,				\
		bpf_func_t bpf_func)					\
	{								\
		return __BPF_DISPATCHER_CALL(name);			\
	}								\
	EXPORT_SYMBOL(bpf_dispatcher_##name##_func);			\
	struct bpf_dispatcher bpf_dispatcher_##name =			\
		BPF_DISPATCHER_INIT(bpf_dispatcher_##name);

#define DECLARE_BPF_DISPATCHER(name)					\
	unsigned int bpf_dispatcher_##name##_func(			\
		const void *ctx,					\
		const struct bpf_insn *insnsi,				\
		bpf_func_t bpf_func);					\
	extern struct bpf_dispatcher bpf_dispatcher_##name;

#define BPF_DISPATCHER_FUNC(name) bpf_dispatcher_##name##_func
#define BPF_DISPATCHER_PTR(name) (&bpf_dispatcher_##name)
void bpf_dispatcher_change_prog(struct bpf_dispatcher *d, struct bpf_prog *from,
				struct bpf_prog *to);
/* Called only from JIT-enabled code, so there's no need for stubs. */
void bpf_image_ksym_add(void *data, struct bpf_ksym *ksym);
void bpf_image_ksym_del(struct bpf_ksym *ksym);
void bpf_ksym_add(struct bpf_ksym *ksym);
void bpf_ksym_del(struct bpf_ksym *ksym);
int bpf_jit_charge_modmem(u32 size);
void bpf_jit_uncharge_modmem(u32 size);
bool bpf_prog_has_trampoline(const struct bpf_prog *prog);
#else
static inline int bpf_trampoline_link_prog(struct bpf_tramp_link *link,
					   struct bpf_trampoline *tr)
{
	return -ENOTSUPP;
}
static inline int bpf_trampoline_unlink_prog(struct bpf_tramp_link *link,
					     struct bpf_trampoline *tr)
{
	return -ENOTSUPP;
}
static inline struct bpf_trampoline *bpf_trampoline_get(u64 key,
							struct bpf_attach_target_info *tgt_info)
{
	return NULL;
}
static inline void bpf_trampoline_put(struct bpf_trampoline *tr) {}
#define DEFINE_BPF_DISPATCHER(name)
#define DECLARE_BPF_DISPATCHER(name)
#define BPF_DISPATCHER_FUNC(name) bpf_dispatcher_nop_func
#define BPF_DISPATCHER_PTR(name) NULL
static inline void bpf_dispatcher_change_prog(struct bpf_dispatcher *d,
					      struct bpf_prog *from,
					      struct bpf_prog *to) {}
static inline bool is_bpf_image_address(unsigned long address)
{
	return false;
}
static inline bool bpf_prog_has_trampoline(const struct bpf_prog *prog)
{
	return false;
}
#endif

struct bpf_func_info_aux {
	u16 linkage;
	bool unreliable;
};

enum bpf_jit_poke_reason {
	BPF_POKE_REASON_TAIL_CALL,
};

/* Descriptor of pokes pointing /into/ the JITed image. */
struct bpf_jit_poke_descriptor {
	void *tailcall_target;
	void *tailcall_bypass;
	void *bypass_addr;
	void *aux;
	union {
		struct {
			struct bpf_map *map;
			u32 key;
		} tail_call;
	};
	bool tailcall_target_stable;
	u8 adj_off;
	u16 reason;
	u32 insn_idx;
};

/* reg_type info for ctx arguments */
struct bpf_ctx_arg_aux {
	u32 offset;
	enum bpf_reg_type reg_type;
	u32 btf_id;
};

struct btf_mod_pair {
	struct btf *btf;
	struct module *module;
};

struct bpf_kfunc_desc_tab;

struct bpf_prog_aux {
	atomic64_t refcnt;
	u32 used_map_cnt;
	u32 used_btf_cnt;
	u32 max_ctx_offset;
	u32 max_pkt_offset;
	u32 max_tp_access;
	u32 stack_depth;
	u32 id;
	u32 func_cnt; /* used by non-func prog as the number of func progs */
	u32 func_idx; /* 0 for non-func prog, the index in func array for func prog */
	u32 attach_btf_id; /* in-kernel BTF type id to attach to */
	u32 ctx_arg_info_size;
	u32 max_rdonly_access;
	u32 max_rdwr_access;
	struct btf *attach_btf;
	const struct bpf_ctx_arg_aux *ctx_arg_info;
	struct mutex dst_mutex; /* protects dst_* pointers below, *after* prog becomes visible */
	struct bpf_prog *dst_prog;
	struct bpf_trampoline *dst_trampoline;
	enum bpf_prog_type saved_dst_prog_type;
	enum bpf_attach_type saved_dst_attach_type;
	bool verifier_zext; /* Zero extensions has been inserted by verifier. */
	bool dev_bound; /* Program is bound to the netdev. */
	bool offload_requested; /* Program is bound and offloaded to the netdev. */
	bool attach_btf_trace; /* true if attaching to BTF-enabled raw tp */
	bool func_proto_unreliable;
	bool sleepable;
	bool tail_call_reachable;
	bool xdp_has_frags;
	/* BTF_KIND_FUNC_PROTO for valid attach_btf_id */
	const struct btf_type *attach_func_proto;
	/* function name for valid attach_btf_id */
	const char *attach_func_name;
	struct bpf_prog **func;
	void *jit_data; /* JIT specific data. arch dependent */
	struct bpf_jit_poke_descriptor *poke_tab;
	struct bpf_kfunc_desc_tab *kfunc_tab;
	struct bpf_kfunc_btf_tab *kfunc_btf_tab;
	u32 size_poke_tab;
	struct bpf_ksym ksym;
	const struct bpf_prog_ops *ops;
	struct bpf_map **used_maps;
	struct mutex used_maps_mutex; /* mutex for used_maps and used_map_cnt */
	struct btf_mod_pair *used_btfs;
	struct bpf_prog *prog;
	struct user_struct *user;
	u64 load_time; /* ns since boottime */
	u32 verified_insns;
	int cgroup_atype; /* enum cgroup_bpf_attach_type */
	struct bpf_map *cgroup_storage[MAX_BPF_CGROUP_STORAGE_TYPE];
	char name[BPF_OBJ_NAME_LEN];
#ifdef CONFIG_SECURITY
	void *security;
#endif
	struct bpf_prog_offload *offload;
	struct btf *btf;
	struct bpf_func_info *func_info;
	struct bpf_func_info_aux *func_info_aux;
	/* bpf_line_info loaded from userspace.  linfo->insn_off
	 * has the xlated insn offset.
	 * Both the main and sub prog share the same linfo.
	 * The subprog can access its first linfo by
	 * using the linfo_idx.
	 */
	struct bpf_line_info *linfo;
	/* jited_linfo is the jited addr of the linfo.  It has a
	 * one to one mapping to linfo:
	 * jited_linfo[i] is the jited addr for the linfo[i]->insn_off.
	 * Both the main and sub prog share the same jited_linfo.
	 * The subprog can access its first jited_linfo by
	 * using the linfo_idx.
	 */
	void **jited_linfo;
	u32 func_info_cnt;
	u32 nr_linfo;
	/* subprog can use linfo_idx to access its first linfo and
	 * jited_linfo.
	 * main prog always has linfo_idx == 0
	 */
	u32 linfo_idx;
	struct module *mod;
	u32 num_exentries;
	struct exception_table_entry *extable;
	union {
		struct work_struct work;
		struct rcu_head	rcu;
	};
	ANDROID_KABI_RESERVE(1);
};

struct bpf_prog {
	u16			pages;		/* Number of allocated pages */
	u16			jited:1,	/* Is our filter JIT'ed? */
				jit_requested:1,/* archs need to JIT the prog */
				gpl_compatible:1, /* Is filter GPL compatible? */
				cb_access:1,	/* Is control block accessed? */
				dst_needed:1,	/* Do we need dst entry? */
				blinding_requested:1, /* needs constant blinding */
				blinded:1,	/* Was blinded */
				is_func:1,	/* program is a bpf function */
				kprobe_override:1, /* Do we override a kprobe? */
				has_callchain_buf:1, /* callchain buffer allocated? */
				enforce_expected_attach_type:1, /* Enforce expected_attach_type checking at attach time */
				call_get_stack:1, /* Do we call bpf_get_stack() or bpf_get_stackid() */
				call_get_func_ip:1, /* Do we call get_func_ip() */
				tstamp_type_access:1; /* Accessed __sk_buff->tstamp_type */
	enum bpf_prog_type	type;		/* Type of BPF program */
	enum bpf_attach_type	expected_attach_type; /* For some prog types */
	u32			len;		/* Number of filter blocks */
	u32			jited_len;	/* Size of jited insns in bytes */
	u8			tag[BPF_TAG_SIZE];
	struct bpf_prog_stats __percpu *stats;
	int __percpu		*active;
	unsigned int		(*bpf_func)(const void *ctx,
					    const struct bpf_insn *insn);
	struct bpf_prog_aux	*aux;		/* Auxiliary fields */
	struct sock_fprog_kern	*orig_prog;	/* Original BPF program */
	ANDROID_KABI_RESERVE(1);
	/* Instructions for interpreter */
	union {
		DECLARE_FLEX_ARRAY(struct sock_filter, insns);
		DECLARE_FLEX_ARRAY(struct bpf_insn, insnsi);
	};
};

struct bpf_array_aux {
	/* Programs with direct jumps into programs part of this array. */
	struct list_head poke_progs;
	struct bpf_map *map;
	struct mutex poke_mutex;
	struct work_struct work;
};

struct bpf_link {
	atomic64_t refcnt;
	u32 id;
	enum bpf_link_type type;
	const struct bpf_link_ops *ops;
	struct bpf_prog *prog;
	/* rcu is used before freeing, work can be used to schedule that
	 * RCU-based freeing before that, so they never overlap
	 */
	union {
		struct rcu_head rcu;
		struct work_struct work;
	};
};

struct bpf_link_ops {
	void (*release)(struct bpf_link *link);
	/* deallocate link resources callback, called without RCU grace period
	 * waiting
	 */
	void (*dealloc)(struct bpf_link *link);
	/* deallocate link resources callback, called after RCU grace period;
	 * if underlying BPF program is sleepable we go through tasks trace
	 * RCU GP and then "classic" RCU GP
	 */
	void (*dealloc_deferred)(struct bpf_link *link);
	int (*detach)(struct bpf_link *link);
	int (*update_prog)(struct bpf_link *link, struct bpf_prog *new_prog,
			   struct bpf_prog *old_prog);
	void (*show_fdinfo)(const struct bpf_link *link, struct seq_file *seq);
	int (*fill_link_info)(const struct bpf_link *link,
			      struct bpf_link_info *info);
	int (*update_map)(struct bpf_link *link, struct bpf_map *new_map,
			  struct bpf_map *old_map);
	ANDROID_KABI_RESERVE(1);
};

struct bpf_tramp_link {
	struct bpf_link link;
	struct hlist_node tramp_hlist;
	u64 cookie;
};

struct bpf_shim_tramp_link {
	struct bpf_tramp_link link;
	struct bpf_trampoline *trampoline;
};

struct bpf_tracing_link {
	struct bpf_tramp_link link;
	enum bpf_attach_type attach_type;
	struct bpf_trampoline *trampoline;
	struct bpf_prog *tgt_prog;
};

struct bpf_link_primer {
	struct bpf_link *link;
	struct file *file;
	int fd;
	u32 id;
};

struct bpf_struct_ops_value;
struct btf_member;

#define BPF_STRUCT_OPS_MAX_NR_MEMBERS 64
/**
 * struct bpf_struct_ops - A structure of callbacks allowing a subsystem to
 *			   define a BPF_MAP_TYPE_STRUCT_OPS map type composed
 *			   of BPF_PROG_TYPE_STRUCT_OPS progs.
 * @verifier_ops: A structure of callbacks that are invoked by the verifier
 *		  when determining whether the struct_ops progs in the
 *		  struct_ops map are valid.
 * @init: A callback that is invoked a single time, and before any other
 *	  callback, to initialize the structure. A nonzero return value means
 *	  the subsystem could not be initialized.
 * @check_member: When defined, a callback invoked by the verifier to allow
 *		  the subsystem to determine if an entry in the struct_ops map
 *		  is valid. A nonzero return value means that the map is
 *		  invalid and should be rejected by the verifier.
 * @init_member: A callback that is invoked for each member of the struct_ops
 *		 map to allow the subsystem to initialize the member. A nonzero
 *		 value means the member could not be initialized. This callback
 *		 is exclusive with the @type, @type_id, @value_type, and
 *		 @value_id fields.
 * @reg: A callback that is invoked when the struct_ops map has been
 *	 initialized and is being attached to. Zero means the struct_ops map
 *	 has been successfully registered and is live. A nonzero return value
 *	 means the struct_ops map could not be registered.
 * @unreg: A callback that is invoked when the struct_ops map should be
 *	   unregistered.
 * @update: A callback that is invoked when the live struct_ops map is being
 *	    updated to contain new values. This callback is only invoked when
 *	    the struct_ops map is loaded with BPF_F_LINK. If not defined, the
 *	    it is assumed that the struct_ops map cannot be updated.
 * @validate: A callback that is invoked after all of the members have been
 *	      initialized. This callback should perform static checks on the
 *	      map, meaning that it should either fail or succeed
 *	      deterministically. A struct_ops map that has been validated may
 *	      not necessarily succeed in being registered if the call to @reg
 *	      fails. For example, a valid struct_ops map may be loaded, but
 *	      then fail to be registered due to there being another active
 *	      struct_ops map on the system in the subsystem already. For this
 *	      reason, if this callback is not defined, the check is skipped as
 *	      the struct_ops map will have final verification performed in
 *	      @reg.
 * @type: BTF type.
 * @value_type: Value type.
 * @name: The name of the struct bpf_struct_ops object.
 * @func_models: Func models
 * @type_id: BTF type id.
 * @value_id: BTF value id.
 */
struct bpf_struct_ops {
	const struct bpf_verifier_ops *verifier_ops;
	int (*init)(struct btf *btf);
	int (*check_member)(const struct btf_type *t,
			    const struct btf_member *member,
			    const struct bpf_prog *prog);
	int (*init_member)(const struct btf_type *t,
			   const struct btf_member *member,
			   void *kdata, const void *udata);
	int (*reg)(void *kdata);
	void (*unreg)(void *kdata);
	int (*update)(void *kdata, void *old_kdata);
	int (*validate)(void *kdata);
	const struct btf_type *type;
	const struct btf_type *value_type;
	const char *name;
	struct btf_func_model func_models[BPF_STRUCT_OPS_MAX_NR_MEMBERS];
	u32 type_id;
	u32 value_id;
	ANDROID_KABI_RESERVE(1);
};

#if defined(CONFIG_BPF_JIT) && defined(CONFIG_BPF_SYSCALL)
#define BPF_MODULE_OWNER ((void *)((0xeB9FUL << 2) + POISON_POINTER_DELTA))
const struct bpf_struct_ops *bpf_struct_ops_find(u32 type_id);
void bpf_struct_ops_init(struct btf *btf, struct bpf_verifier_log *log);
bool bpf_struct_ops_get(const void *kdata);
void bpf_struct_ops_put(const void *kdata);
int bpf_struct_ops_map_sys_lookup_elem(struct bpf_map *map, void *key,
				       void *value);
int bpf_struct_ops_prepare_trampoline(struct bpf_tramp_links *tlinks,
				      struct bpf_tramp_link *link,
				      const struct btf_func_model *model,
				      void *image, void *image_end);
static inline bool bpf_try_module_get(const void *data, struct module *owner)
{
	if (owner == BPF_MODULE_OWNER)
		return bpf_struct_ops_get(data);
	else
		return try_module_get(owner);
}
static inline void bpf_module_put(const void *data, struct module *owner)
{
	if (owner == BPF_MODULE_OWNER)
		bpf_struct_ops_put(data);
	else
		module_put(owner);
}
int bpf_struct_ops_link_create(union bpf_attr *attr);

#ifdef CONFIG_NET
/* Define it here to avoid the use of forward declaration */
struct bpf_dummy_ops_state {
	int val;
};

struct bpf_dummy_ops {
	int (*test_1)(struct bpf_dummy_ops_state *cb);
	int (*test_2)(struct bpf_dummy_ops_state *cb, int a1, unsigned short a2,
		      char a3, unsigned long a4);
	int (*test_sleepable)(struct bpf_dummy_ops_state *cb);
};

int bpf_struct_ops_test_run(struct bpf_prog *prog, const union bpf_attr *kattr,
			    union bpf_attr __user *uattr);
#endif
#else
static inline const struct bpf_struct_ops *bpf_struct_ops_find(u32 type_id)
{
	return NULL;
}
static inline void bpf_struct_ops_init(struct btf *btf,
				       struct bpf_verifier_log *log)
{
}
static inline bool bpf_try_module_get(const void *data, struct module *owner)
{
	return try_module_get(owner);
}
static inline void bpf_module_put(const void *data, struct module *owner)
{
	module_put(owner);
}
static inline int bpf_struct_ops_map_sys_lookup_elem(struct bpf_map *map,
						     void *key,
						     void *value)
{
	return -EINVAL;
}
static inline int bpf_struct_ops_link_create(union bpf_attr *attr)
{
	return -EOPNOTSUPP;
}

#endif

#if defined(CONFIG_CGROUP_BPF) && defined(CONFIG_BPF_LSM)
int bpf_trampoline_link_cgroup_shim(struct bpf_prog *prog,
				    int cgroup_atype);
void bpf_trampoline_unlink_cgroup_shim(struct bpf_prog *prog);
#else
static inline int bpf_trampoline_link_cgroup_shim(struct bpf_prog *prog,
						  int cgroup_atype)
{
	return -EOPNOTSUPP;
}
static inline void bpf_trampoline_unlink_cgroup_shim(struct bpf_prog *prog)
{
}
#endif

struct bpf_array {
	struct bpf_map map;
	u32 elem_size;
	u32 index_mask;
	struct bpf_array_aux *aux;
	union {
		DECLARE_FLEX_ARRAY(char, value) __aligned(8);
		DECLARE_FLEX_ARRAY(void *, ptrs) __aligned(8);
		DECLARE_FLEX_ARRAY(void __percpu *, pptrs) __aligned(8);
	};
};

#define BPF_COMPLEXITY_LIMIT_INSNS      1000000 /* yes. 1M insns */
#define MAX_TAIL_CALL_CNT 33

/* Maximum number of loops for bpf_loop and bpf_iter_num.
 * It's enum to expose it (and thus make it discoverable) through BTF.
 */
enum {
	BPF_MAX_LOOPS = 8 * 1024 * 1024,
};

#define BPF_F_ACCESS_MASK	(BPF_F_RDONLY |		\
				 BPF_F_RDONLY_PROG |	\
				 BPF_F_WRONLY |		\
				 BPF_F_WRONLY_PROG)

#define BPF_MAP_CAN_READ	BIT(0)
#define BPF_MAP_CAN_WRITE	BIT(1)

/* Maximum number of user-producer ring buffer samples that can be drained in
 * a call to bpf_user_ringbuf_drain().
 */
#define BPF_MAX_USER_RINGBUF_SAMPLES (128 * 1024)

static inline u32 bpf_map_flags_to_cap(struct bpf_map *map)
{
	u32 access_flags = map->map_flags & (BPF_F_RDONLY_PROG | BPF_F_WRONLY_PROG);

	/* Combination of BPF_F_RDONLY_PROG | BPF_F_WRONLY_PROG is
	 * not possible.
	 */
	if (access_flags & BPF_F_RDONLY_PROG)
		return BPF_MAP_CAN_READ;
	else if (access_flags & BPF_F_WRONLY_PROG)
		return BPF_MAP_CAN_WRITE;
	else
		return BPF_MAP_CAN_READ | BPF_MAP_CAN_WRITE;
}

static inline bool bpf_map_flags_access_ok(u32 access_flags)
{
	return (access_flags & (BPF_F_RDONLY_PROG | BPF_F_WRONLY_PROG)) !=
	       (BPF_F_RDONLY_PROG | BPF_F_WRONLY_PROG);
}

struct bpf_event_entry {
	struct perf_event *event;
	struct file *perf_file;
	struct file *map_file;
	struct rcu_head rcu;
};

static inline bool map_type_contains_progs(struct bpf_map *map)
{
	return map->map_type == BPF_MAP_TYPE_PROG_ARRAY ||
	       map->map_type == BPF_MAP_TYPE_DEVMAP ||
	       map->map_type == BPF_MAP_TYPE_CPUMAP;
}

bool bpf_prog_map_compatible(struct bpf_map *map, const struct bpf_prog *fp);
int bpf_prog_calc_tag(struct bpf_prog *fp);

const struct bpf_func_proto *bpf_get_trace_printk_proto(void);
const struct bpf_func_proto *bpf_get_trace_vprintk_proto(void);

typedef unsigned long (*bpf_ctx_copy_t)(void *dst, const void *src,
					unsigned long off, unsigned long len);
typedef u32 (*bpf_convert_ctx_access_t)(enum bpf_access_type type,
					const struct bpf_insn *src,
					struct bpf_insn *dst,
					struct bpf_prog *prog,
					u32 *target_size);

u64 bpf_event_output(struct bpf_map *map, u64 flags, void *meta, u64 meta_size,
		     void *ctx, u64 ctx_size, bpf_ctx_copy_t ctx_copy);

/* an array of programs to be executed under rcu_lock.
 *
 * Typical usage:
 * ret = bpf_prog_run_array(rcu_dereference(&bpf_prog_array), ctx, bpf_prog_run);
 *
 * the structure returned by bpf_prog_array_alloc() should be populated
 * with program pointers and the last pointer must be NULL.
 * The user has to keep refcnt on the program and make sure the program
 * is removed from the array before bpf_prog_put().
 * The 'struct bpf_prog_array *' should only be replaced with xchg()
 * since other cpus are walking the array of pointers in parallel.
 */
struct bpf_prog_array_item {
	struct bpf_prog *prog;
	union {
		struct bpf_cgroup_storage *cgroup_storage[MAX_BPF_CGROUP_STORAGE_TYPE];
		u64 bpf_cookie;
	};
};

struct bpf_prog_array {
	struct rcu_head rcu;
	struct bpf_prog_array_item items[];
};

struct bpf_empty_prog_array {
	struct bpf_prog_array hdr;
	struct bpf_prog *null_prog;
};

/* to avoid allocating empty bpf_prog_array for cgroups that
 * don't have bpf program attached use one global 'bpf_empty_prog_array'
 * It will not be modified the caller of bpf_prog_array_alloc()
 * (since caller requested prog_cnt == 0)
 * that pointer should be 'freed' by bpf_prog_array_free()
 */
extern struct bpf_empty_prog_array bpf_empty_prog_array;

struct bpf_prog_array *bpf_prog_array_alloc(u32 prog_cnt, gfp_t flags);
void bpf_prog_array_free(struct bpf_prog_array *progs);
/* Use when traversal over the bpf_prog_array uses tasks_trace rcu */
void bpf_prog_array_free_sleepable(struct bpf_prog_array *progs);
int bpf_prog_array_length(struct bpf_prog_array *progs);
bool bpf_prog_array_is_empty(struct bpf_prog_array *array);
int bpf_prog_array_copy_to_user(struct bpf_prog_array *progs,
				__u32 __user *prog_ids, u32 cnt);

void bpf_prog_array_delete_safe(struct bpf_prog_array *progs,
				struct bpf_prog *old_prog);
int bpf_prog_array_delete_safe_at(struct bpf_prog_array *array, int index);
int bpf_prog_array_update_at(struct bpf_prog_array *array, int index,
			     struct bpf_prog *prog);
int bpf_prog_array_copy_info(struct bpf_prog_array *array,
			     u32 *prog_ids, u32 request_cnt,
			     u32 *prog_cnt);
int bpf_prog_array_copy(struct bpf_prog_array *old_array,
			struct bpf_prog *exclude_prog,
			struct bpf_prog *include_prog,
			u64 bpf_cookie,
			struct bpf_prog_array **new_array);

struct bpf_run_ctx {};

struct bpf_cg_run_ctx {
	struct bpf_run_ctx run_ctx;
	const struct bpf_prog_array_item *prog_item;
	int retval;
};

struct bpf_trace_run_ctx {
	struct bpf_run_ctx run_ctx;
	u64 bpf_cookie;
	bool is_uprobe;
};

struct bpf_tramp_run_ctx {
	struct bpf_run_ctx run_ctx;
	u64 bpf_cookie;
	struct bpf_run_ctx *saved_run_ctx;
};

static inline struct bpf_run_ctx *bpf_set_run_ctx(struct bpf_run_ctx *new_ctx)
{
	struct bpf_run_ctx *old_ctx = NULL;

#ifdef CONFIG_BPF_SYSCALL
	old_ctx = current->bpf_ctx;
	current->bpf_ctx = new_ctx;
#endif
	return old_ctx;
}

static inline void bpf_reset_run_ctx(struct bpf_run_ctx *old_ctx)
{
#ifdef CONFIG_BPF_SYSCALL
	current->bpf_ctx = old_ctx;
#endif
}

/* BPF program asks to bypass CAP_NET_BIND_SERVICE in bind. */
#define BPF_RET_BIND_NO_CAP_NET_BIND_SERVICE			(1 << 0)
/* BPF program asks to set CN on the packet. */
#define BPF_RET_SET_CN						(1 << 0)

typedef u32 (*bpf_prog_run_fn)(const struct bpf_prog *prog, const void *ctx);

static __always_inline u32
bpf_prog_run_array(const struct bpf_prog_array *array,
		   const void *ctx, bpf_prog_run_fn run_prog)
{
	const struct bpf_prog_array_item *item;
	const struct bpf_prog *prog;
	struct bpf_run_ctx *old_run_ctx;
	struct bpf_trace_run_ctx run_ctx;
	u32 ret = 1;

	RCU_LOCKDEP_WARN(!rcu_read_lock_held(), "no rcu lock held");

	if (unlikely(!array))
		return ret;

	run_ctx.is_uprobe = false;

	migrate_disable();
	old_run_ctx = bpf_set_run_ctx(&run_ctx.run_ctx);
	item = &array->items[0];
	while ((prog = READ_ONCE(item->prog))) {
		run_ctx.bpf_cookie = item->bpf_cookie;
		ret &= run_prog(prog, ctx);
		item++;
	}
	bpf_reset_run_ctx(old_run_ctx);
	migrate_enable();
	return ret;
}

/* Notes on RCU design for bpf_prog_arrays containing sleepable programs:
 *
 * We use the tasks_trace rcu flavor read section to protect the bpf_prog_array
 * overall. As a result, we must use the bpf_prog_array_free_sleepable
 * in order to use the tasks_trace rcu grace period.
 *
 * When a non-sleepable program is inside the array, we take the rcu read
 * section and disable preemption for that program alone, so it can access
 * rcu-protected dynamically sized maps.
 */
static __always_inline u32
bpf_prog_run_array_uprobe(const struct bpf_prog_array __rcu *array_rcu,
			  const void *ctx, bpf_prog_run_fn run_prog)
{
	const struct bpf_prog_array_item *item;
	const struct bpf_prog *prog;
	const struct bpf_prog_array *array;
	struct bpf_run_ctx *old_run_ctx;
	struct bpf_trace_run_ctx run_ctx;
	u32 ret = 1;

	might_fault();

	rcu_read_lock_trace();
	migrate_disable();

	run_ctx.is_uprobe = true;

	array = rcu_dereference_check(array_rcu, rcu_read_lock_trace_held());
	if (unlikely(!array))
		goto out;
	old_run_ctx = bpf_set_run_ctx(&run_ctx.run_ctx);
	item = &array->items[0];
	while ((prog = READ_ONCE(item->prog))) {
		if (!prog->aux->sleepable)
			rcu_read_lock();

		run_ctx.bpf_cookie = item->bpf_cookie;
		ret &= run_prog(prog, ctx);
		item++;

		if (!prog->aux->sleepable)
			rcu_read_unlock();
	}
	bpf_reset_run_ctx(old_run_ctx);
out:
	migrate_enable();
	rcu_read_unlock_trace();
	return ret;
}

#ifdef CONFIG_BPF_SYSCALL
DECLARE_PER_CPU(int, bpf_prog_active);
extern struct mutex bpf_stats_enabled_mutex;

/*
 * Block execution of BPF programs attached to instrumentation (perf,
 * kprobes, tracepoints) to prevent deadlocks on map operations as any of
 * these events can happen inside a region which holds a map bucket lock
 * and can deadlock on it.
 */
static inline void bpf_disable_instrumentation(void)
{
	migrate_disable();
	this_cpu_inc(bpf_prog_active);
}

static inline void bpf_enable_instrumentation(void)
{
	this_cpu_dec(bpf_prog_active);
	migrate_enable();
}

extern const struct file_operations bpf_map_fops;
extern const struct file_operations bpf_prog_fops;
extern const struct file_operations bpf_iter_fops;

#define BPF_PROG_TYPE(_id, _name, prog_ctx_type, kern_ctx_type) \
	extern const struct bpf_prog_ops _name ## _prog_ops; \
	extern const struct bpf_verifier_ops _name ## _verifier_ops;
#define BPF_MAP_TYPE(_id, _ops) \
	extern const struct bpf_map_ops _ops;
#define BPF_LINK_TYPE(_id, _name)
#include <linux/bpf_types.h>
#undef BPF_PROG_TYPE
#undef BPF_MAP_TYPE
#undef BPF_LINK_TYPE

extern const struct bpf_prog_ops bpf_offload_prog_ops;
extern const struct bpf_verifier_ops tc_cls_act_analyzer_ops;
extern const struct bpf_verifier_ops xdp_analyzer_ops;

struct bpf_prog *bpf_prog_get(u32 ufd);
struct bpf_prog *bpf_prog_get_type_dev(u32 ufd, enum bpf_prog_type type,
				       bool attach_drv);
void bpf_prog_add(struct bpf_prog *prog, int i);
void bpf_prog_sub(struct bpf_prog *prog, int i);
void bpf_prog_inc(struct bpf_prog *prog);
struct bpf_prog * __must_check bpf_prog_inc_not_zero(struct bpf_prog *prog);
void bpf_prog_put(struct bpf_prog *prog);

void bpf_prog_free_id(struct bpf_prog *prog);
void bpf_map_free_id(struct bpf_map *map);

struct btf_field *btf_record_find(const struct btf_record *rec,
				  u32 offset, u32 field_mask);
void btf_record_free(struct btf_record *rec);
void bpf_map_free_record(struct bpf_map *map);
struct btf_record *btf_record_dup(const struct btf_record *rec);
bool btf_record_equal(const struct btf_record *rec_a, const struct btf_record *rec_b);
void bpf_obj_free_timer(const struct btf_record *rec, void *obj);
void bpf_obj_free_fields(const struct btf_record *rec, void *obj);

struct bpf_map *bpf_map_get(u32 ufd);
struct bpf_map *bpf_map_get_with_uref(u32 ufd);
struct bpf_map *__bpf_map_get(struct fd f);
void bpf_map_inc(struct bpf_map *map);
void bpf_map_inc_with_uref(struct bpf_map *map);
struct bpf_map *__bpf_map_inc_not_zero(struct bpf_map *map, bool uref);
struct bpf_map * __must_check bpf_map_inc_not_zero(struct bpf_map *map);
void bpf_map_put_with_uref(struct bpf_map *map);
void bpf_map_put(struct bpf_map *map);
void *bpf_map_area_alloc(u64 size, int numa_node);
void *bpf_map_area_mmapable_alloc(u64 size, int numa_node);
void bpf_map_area_free(void *base);
bool bpf_map_write_active(const struct bpf_map *map);
void bpf_map_init_from_attr(struct bpf_map *map, union bpf_attr *attr);
int  generic_map_lookup_batch(struct bpf_map *map,
			      const union bpf_attr *attr,
			      union bpf_attr __user *uattr);
int  generic_map_update_batch(struct bpf_map *map, struct file *map_file,
			      const union bpf_attr *attr,
			      union bpf_attr __user *uattr);
int  generic_map_delete_batch(struct bpf_map *map,
			      const union bpf_attr *attr,
			      union bpf_attr __user *uattr);
struct bpf_map *bpf_map_get_curr_or_next(u32 *id);
struct bpf_prog *bpf_prog_get_curr_or_next(u32 *id);

#ifdef CONFIG_MEMCG_KMEM
void *bpf_map_kmalloc_node(const struct bpf_map *map, size_t size, gfp_t flags,
			   int node);
void *bpf_map_kzalloc(const struct bpf_map *map, size_t size, gfp_t flags);
void *bpf_map_kvcalloc(struct bpf_map *map, size_t n, size_t size,
		       gfp_t flags);
void __percpu *bpf_map_alloc_percpu(const struct bpf_map *map, size_t size,
				    size_t align, gfp_t flags);
#else
static inline void *
bpf_map_kmalloc_node(const struct bpf_map *map, size_t size, gfp_t flags,
		     int node)
{
	return kmalloc_node(size, flags, node);
}

static inline void *
bpf_map_kzalloc(const struct bpf_map *map, size_t size, gfp_t flags)
{
	return kzalloc(size, flags);
}

static inline void *
bpf_map_kvcalloc(struct bpf_map *map, size_t n, size_t size, gfp_t flags)
{
	return kvcalloc(n, size, flags);
}

static inline void __percpu *
bpf_map_alloc_percpu(const struct bpf_map *map, size_t size, size_t align,
		     gfp_t flags)
{
	return __alloc_percpu_gfp(size, align, flags);
}
#endif

static inline int
bpf_map_init_elem_count(struct bpf_map *map)
{
	size_t size = sizeof(*map->elem_count), align = size;
	gfp_t flags = GFP_USER | __GFP_NOWARN;

	map->elem_count = bpf_map_alloc_percpu(map, size, align, flags);
	if (!map->elem_count)
		return -ENOMEM;

	return 0;
}

static inline void
bpf_map_free_elem_count(struct bpf_map *map)
{
	free_percpu(map->elem_count);
}

static inline void bpf_map_inc_elem_count(struct bpf_map *map)
{
	this_cpu_inc(*map->elem_count);
}

static inline void bpf_map_dec_elem_count(struct bpf_map *map)
{
	this_cpu_dec(*map->elem_count);
}

extern int sysctl_unprivileged_bpf_disabled;

static inline bool bpf_allow_ptr_leaks(void)
{
	return perfmon_capable();
}

static inline bool bpf_allow_uninit_stack(void)
{
	return perfmon_capable();
}

static inline bool bpf_bypass_spec_v1(void)
{
	return perfmon_capable();
}

static inline bool bpf_bypass_spec_v4(void)
{
	return perfmon_capable();
}

int bpf_map_new_fd(struct bpf_map *map, int flags);
int bpf_prog_new_fd(struct bpf_prog *prog);

void bpf_link_init(struct bpf_link *link, enum bpf_link_type type,
		   const struct bpf_link_ops *ops, struct bpf_prog *prog);
int bpf_link_prime(struct bpf_link *link, struct bpf_link_primer *primer);
int bpf_link_settle(struct bpf_link_primer *primer);
void bpf_link_cleanup(struct bpf_link_primer *primer);
void bpf_link_inc(struct bpf_link *link);
void bpf_link_put(struct bpf_link *link);
int bpf_link_new_fd(struct bpf_link *link);
struct bpf_link *bpf_link_get_from_fd(u32 ufd);
struct bpf_link *bpf_link_get_curr_or_next(u32 *id);

int bpf_obj_pin_user(u32 ufd, int path_fd, const char __user *pathname);
int bpf_obj_get_user(int path_fd, const char __user *pathname, int flags);

#define BPF_ITER_FUNC_PREFIX "bpf_iter_"
#define DEFINE_BPF_ITER_FUNC(target, args...)			\
	extern int bpf_iter_ ## target(args);			\
	int __init bpf_iter_ ## target(args) { return 0; }

/*
 * The task type of iterators.
 *
 * For BPF task iterators, they can be parameterized with various
 * parameters to visit only some of tasks.
 *
 * BPF_TASK_ITER_ALL (default)
 *	Iterate over resources of every task.
 *
 * BPF_TASK_ITER_TID
 *	Iterate over resources of a task/tid.
 *
 * BPF_TASK_ITER_TGID
 *	Iterate over resources of every task of a process / task group.
 */
enum bpf_iter_task_type {
	BPF_TASK_ITER_ALL = 0,
	BPF_TASK_ITER_TID,
	BPF_TASK_ITER_TGID,
};

struct bpf_iter_aux_info {
	/* for map_elem iter */
	struct bpf_map *map;

	/* for cgroup iter */
	struct {
		struct cgroup *start; /* starting cgroup */
		enum bpf_cgroup_iter_order order;
	} cgroup;
	struct {
		enum bpf_iter_task_type	type;
		u32 pid;
	} task;
};

typedef int (*bpf_iter_attach_target_t)(struct bpf_prog *prog,
					union bpf_iter_link_info *linfo,
					struct bpf_iter_aux_info *aux);
typedef void (*bpf_iter_detach_target_t)(struct bpf_iter_aux_info *aux);
typedef void (*bpf_iter_show_fdinfo_t) (const struct bpf_iter_aux_info *aux,
					struct seq_file *seq);
typedef int (*bpf_iter_fill_link_info_t)(const struct bpf_iter_aux_info *aux,
					 struct bpf_link_info *info);
typedef const struct bpf_func_proto *
(*bpf_iter_get_func_proto_t)(enum bpf_func_id func_id,
			     const struct bpf_prog *prog);

enum bpf_iter_feature {
	BPF_ITER_RESCHED	= BIT(0),
};

#define BPF_ITER_CTX_ARG_MAX 2
struct bpf_iter_reg {
	const char *target;
	bpf_iter_attach_target_t attach_target;
	bpf_iter_detach_target_t detach_target;
	bpf_iter_show_fdinfo_t show_fdinfo;
	bpf_iter_fill_link_info_t fill_link_info;
	bpf_iter_get_func_proto_t get_func_proto;
	u32 ctx_arg_info_size;
	u32 feature;
	struct bpf_ctx_arg_aux ctx_arg_info[BPF_ITER_CTX_ARG_MAX];
	const struct bpf_iter_seq_info *seq_info;
};

struct bpf_iter_meta {
	__bpf_md_ptr(struct seq_file *, seq);
	u64 session_id;
	u64 seq_num;
};

struct bpf_iter__bpf_map_elem {
	__bpf_md_ptr(struct bpf_iter_meta *, meta);
	__bpf_md_ptr(struct bpf_map *, map);
	__bpf_md_ptr(void *, key);
	__bpf_md_ptr(void *, value);
};

int bpf_iter_reg_target(const struct bpf_iter_reg *reg_info);
void bpf_iter_unreg_target(const struct bpf_iter_reg *reg_info);
bool bpf_iter_prog_supported(struct bpf_prog *prog);
const struct bpf_func_proto *
bpf_iter_get_func_proto(enum bpf_func_id func_id, const struct bpf_prog *prog);
int bpf_iter_link_attach(const union bpf_attr *attr, bpfptr_t uattr, struct bpf_prog *prog);
int bpf_iter_new_fd(struct bpf_link *link);
bool bpf_link_is_iter(struct bpf_link *link);
struct bpf_prog *bpf_iter_get_info(struct bpf_iter_meta *meta, bool in_stop);
int bpf_iter_run_prog(struct bpf_prog *prog, void *ctx);
void bpf_iter_map_show_fdinfo(const struct bpf_iter_aux_info *aux,
			      struct seq_file *seq);
int bpf_iter_map_fill_link_info(const struct bpf_iter_aux_info *aux,
				struct bpf_link_info *info);

int map_set_for_each_callback_args(struct bpf_verifier_env *env,
				   struct bpf_func_state *caller,
				   struct bpf_func_state *callee);

int bpf_percpu_hash_copy(struct bpf_map *map, void *key, void *value);
int bpf_percpu_array_copy(struct bpf_map *map, void *key, void *value);
int bpf_percpu_hash_update(struct bpf_map *map, void *key, void *value,
			   u64 flags);
int bpf_percpu_array_update(struct bpf_map *map, void *key, void *value,
			    u64 flags);

int bpf_stackmap_copy(struct bpf_map *map, void *key, void *value);

int bpf_fd_array_map_update_elem(struct bpf_map *map, struct file *map_file,
				 void *key, void *value, u64 map_flags);
int bpf_fd_array_map_lookup_elem(struct bpf_map *map, void *key, u32 *value);
int bpf_fd_htab_map_update_elem(struct bpf_map *map, struct file *map_file,
				void *key, void *value, u64 map_flags);
int bpf_fd_htab_map_lookup_elem(struct bpf_map *map, void *key, u32 *value);

int bpf_get_file_flag(int flags);
int bpf_check_uarg_tail_zero(bpfptr_t uaddr, size_t expected_size,
			     size_t actual_size);

/* verify correctness of eBPF program */
int bpf_check(struct bpf_prog **fp, union bpf_attr *attr, bpfptr_t uattr, u32 uattr_size);

#ifndef CONFIG_BPF_JIT_ALWAYS_ON
void bpf_patch_call_args(struct bpf_insn *insn, u32 stack_depth);
#endif

struct btf *bpf_get_btf_vmlinux(void);

/* Map specifics */
struct xdp_frame;
struct sk_buff;
struct bpf_dtab_netdev;
struct bpf_cpu_map_entry;

void __dev_flush(void);
int dev_xdp_enqueue(struct net_device *dev, struct xdp_frame *xdpf,
		    struct net_device *dev_rx);
int dev_map_enqueue(struct bpf_dtab_netdev *dst, struct xdp_frame *xdpf,
		    struct net_device *dev_rx);
int dev_map_enqueue_multi(struct xdp_frame *xdpf, struct net_device *dev_rx,
			  struct bpf_map *map, bool exclude_ingress);
int dev_map_generic_redirect(struct bpf_dtab_netdev *dst, struct sk_buff *skb,
			     struct bpf_prog *xdp_prog);
int dev_map_redirect_multi(struct net_device *dev, struct sk_buff *skb,
			   struct bpf_prog *xdp_prog, struct bpf_map *map,
			   bool exclude_ingress);

void __cpu_map_flush(void);
int cpu_map_enqueue(struct bpf_cpu_map_entry *rcpu, struct xdp_frame *xdpf,
		    struct net_device *dev_rx);
int cpu_map_generic_redirect(struct bpf_cpu_map_entry *rcpu,
			     struct sk_buff *skb);

/* Return map's numa specified by userspace */
static inline int bpf_map_attr_numa_node(const union bpf_attr *attr)
{
	return (attr->map_flags & BPF_F_NUMA_NODE) ?
		attr->numa_node : NUMA_NO_NODE;
}

struct bpf_prog *bpf_prog_get_type_path(const char *name, enum bpf_prog_type type);
int array_map_alloc_check(union bpf_attr *attr);

int bpf_prog_test_run_xdp(struct bpf_prog *prog, const union bpf_attr *kattr,
			  union bpf_attr __user *uattr);
int bpf_prog_test_run_skb(struct bpf_prog *prog, const union bpf_attr *kattr,
			  union bpf_attr __user *uattr);
int bpf_prog_test_run_tracing(struct bpf_prog *prog,
			      const union bpf_attr *kattr,
			      union bpf_attr __user *uattr);
int bpf_prog_test_run_flow_dissector(struct bpf_prog *prog,
				     const union bpf_attr *kattr,
				     union bpf_attr __user *uattr);
int bpf_prog_test_run_raw_tp(struct bpf_prog *prog,
			     const union bpf_attr *kattr,
			     union bpf_attr __user *uattr);
int bpf_prog_test_run_sk_lookup(struct bpf_prog *prog,
				const union bpf_attr *kattr,
				union bpf_attr __user *uattr);
int bpf_prog_test_run_nf(struct bpf_prog *prog,
			 const union bpf_attr *kattr,
			 union bpf_attr __user *uattr);
bool btf_ctx_access(int off, int size, enum bpf_access_type type,
		    const struct bpf_prog *prog,
		    struct bpf_insn_access_aux *info);

static inline bool bpf_tracing_ctx_access(int off, int size,
					  enum bpf_access_type type)
{
	if (off < 0 || off >= sizeof(__u64) * MAX_BPF_FUNC_ARGS)
		return false;
	if (type != BPF_READ)
		return false;
	if (off % size != 0)
		return false;
	return true;
}

static inline bool bpf_tracing_btf_ctx_access(int off, int size,
					      enum bpf_access_type type,
					      const struct bpf_prog *prog,
					      struct bpf_insn_access_aux *info)
{
	if (!bpf_tracing_ctx_access(off, size, type))
		return false;
	return btf_ctx_access(off, size, type, prog, info);
}

int btf_struct_access(struct bpf_verifier_log *log,
		      const struct bpf_reg_state *reg,
		      int off, int size, enum bpf_access_type atype,
		      u32 *next_btf_id, enum bpf_type_flag *flag, const char **field_name);
bool btf_struct_ids_match(struct bpf_verifier_log *log,
			  const struct btf *btf, u32 id, int off,
			  const struct btf *need_btf, u32 need_type_id,
			  bool strict);

int btf_distill_func_proto(struct bpf_verifier_log *log,
			   struct btf *btf,
			   const struct btf_type *func_proto,
			   const char *func_name,
			   struct btf_func_model *m);

struct bpf_reg_state;
int btf_check_subprog_arg_match(struct bpf_verifier_env *env, int subprog,
				struct bpf_reg_state *regs);
int btf_check_subprog_call(struct bpf_verifier_env *env, int subprog,
			   struct bpf_reg_state *regs);
int btf_prepare_func_args(struct bpf_verifier_env *env, int subprog,
			  struct bpf_reg_state *reg);
int btf_check_type_match(struct bpf_verifier_log *log, const struct bpf_prog *prog,
			 struct btf *btf, const struct btf_type *t);

struct bpf_prog *bpf_prog_by_id(u32 id);
struct bpf_link *bpf_link_by_id(u32 id);

const struct bpf_func_proto *bpf_base_func_proto(enum bpf_func_id func_id);
void bpf_task_storage_free(struct task_struct *task);
void bpf_cgrp_storage_free(struct cgroup *cgroup);
bool bpf_prog_has_kfunc_call(const struct bpf_prog *prog);
const struct btf_func_model *
bpf_jit_find_kfunc_model(const struct bpf_prog *prog,
			 const struct bpf_insn *insn);
int bpf_get_kfunc_addr(const struct bpf_prog *prog, u32 func_id,
		       u16 btf_fd_idx, u8 **func_addr);

struct bpf_core_ctx {
	struct bpf_verifier_log *log;
	const struct btf *btf;
};

bool btf_nested_type_is_trusted(struct bpf_verifier_log *log,
				const struct bpf_reg_state *reg,
				const char *field_name, u32 btf_id, const char *suffix);

bool btf_type_ids_nocast_alias(struct bpf_verifier_log *log,
			       const struct btf *reg_btf, u32 reg_id,
			       const struct btf *arg_btf, u32 arg_id);

int bpf_core_apply(struct bpf_core_ctx *ctx, const struct bpf_core_relo *relo,
		   int relo_idx, void *insn);

static inline bool unprivileged_ebpf_enabled(void)
{
	return !sysctl_unprivileged_bpf_disabled;
}

/* Not all bpf prog type has the bpf_ctx.
 * For the bpf prog type that has initialized the bpf_ctx,
 * this function can be used to decide if a kernel function
 * is called by a bpf program.
 */
static inline bool has_current_bpf_ctx(void)
{
	return !!current->bpf_ctx;
}

void notrace bpf_prog_inc_misses_counter(struct bpf_prog *prog);

void bpf_dynptr_init(struct bpf_dynptr_kern *ptr, void *data,
		     enum bpf_dynptr_type type, u32 offset, u32 size);
void bpf_dynptr_set_null(struct bpf_dynptr_kern *ptr);
void bpf_dynptr_set_rdonly(struct bpf_dynptr_kern *ptr);
#else /* !CONFIG_BPF_SYSCALL */
static inline struct bpf_prog *bpf_prog_get(u32 ufd)
{
	return ERR_PTR(-EOPNOTSUPP);
}

static inline struct bpf_prog *bpf_prog_get_type_dev(u32 ufd,
						     enum bpf_prog_type type,
						     bool attach_drv)
{
	return ERR_PTR(-EOPNOTSUPP);
}

static inline void bpf_prog_add(struct bpf_prog *prog, int i)
{
}

static inline void bpf_prog_sub(struct bpf_prog *prog, int i)
{
}

static inline void bpf_prog_put(struct bpf_prog *prog)
{
}

static inline void bpf_prog_inc(struct bpf_prog *prog)
{
}

static inline struct bpf_prog *__must_check
bpf_prog_inc_not_zero(struct bpf_prog *prog)
{
	return ERR_PTR(-EOPNOTSUPP);
}

static inline void bpf_link_init(struct bpf_link *link, enum bpf_link_type type,
				 const struct bpf_link_ops *ops,
				 struct bpf_prog *prog)
{
}

static inline int bpf_link_prime(struct bpf_link *link,
				 struct bpf_link_primer *primer)
{
	return -EOPNOTSUPP;
}

static inline int bpf_link_settle(struct bpf_link_primer *primer)
{
	return -EOPNOTSUPP;
}

static inline void bpf_link_cleanup(struct bpf_link_primer *primer)
{
}

static inline void bpf_link_inc(struct bpf_link *link)
{
}

static inline void bpf_link_put(struct bpf_link *link)
{
}

static inline int bpf_obj_get_user(const char __user *pathname, int flags)
{
	return -EOPNOTSUPP;
}

static inline void __dev_flush(void)
{
}

struct xdp_frame;
struct bpf_dtab_netdev;
struct bpf_cpu_map_entry;

static inline
int dev_xdp_enqueue(struct net_device *dev, struct xdp_frame *xdpf,
		    struct net_device *dev_rx)
{
	return 0;
}

static inline
int dev_map_enqueue(struct bpf_dtab_netdev *dst, struct xdp_frame *xdpf,
		    struct net_device *dev_rx)
{
	return 0;
}

static inline
int dev_map_enqueue_multi(struct xdp_frame *xdpf, struct net_device *dev_rx,
			  struct bpf_map *map, bool exclude_ingress)
{
	return 0;
}

struct sk_buff;

static inline int dev_map_generic_redirect(struct bpf_dtab_netdev *dst,
					   struct sk_buff *skb,
					   struct bpf_prog *xdp_prog)
{
	return 0;
}

static inline
int dev_map_redirect_multi(struct net_device *dev, struct sk_buff *skb,
			   struct bpf_prog *xdp_prog, struct bpf_map *map,
			   bool exclude_ingress)
{
	return 0;
}

static inline void __cpu_map_flush(void)
{
}

static inline int cpu_map_enqueue(struct bpf_cpu_map_entry *rcpu,
				  struct xdp_frame *xdpf,
				  struct net_device *dev_rx)
{
	return 0;
}

static inline int cpu_map_generic_redirect(struct bpf_cpu_map_entry *rcpu,
					   struct sk_buff *skb)
{
	return -EOPNOTSUPP;
}

static inline struct bpf_prog *bpf_prog_get_type_path(const char *name,
				enum bpf_prog_type type)
{
	return ERR_PTR(-EOPNOTSUPP);
}

static inline int bpf_prog_test_run_xdp(struct bpf_prog *prog,
					const union bpf_attr *kattr,
					union bpf_attr __user *uattr)
{
	return -ENOTSUPP;
}

static inline int bpf_prog_test_run_skb(struct bpf_prog *prog,
					const union bpf_attr *kattr,
					union bpf_attr __user *uattr)
{
	return -ENOTSUPP;
}

static inline int bpf_prog_test_run_tracing(struct bpf_prog *prog,
					    const union bpf_attr *kattr,
					    union bpf_attr __user *uattr)
{
	return -ENOTSUPP;
}

static inline int bpf_prog_test_run_flow_dissector(struct bpf_prog *prog,
						   const union bpf_attr *kattr,
						   union bpf_attr __user *uattr)
{
	return -ENOTSUPP;
}

static inline int bpf_prog_test_run_sk_lookup(struct bpf_prog *prog,
					      const union bpf_attr *kattr,
					      union bpf_attr __user *uattr)
{
	return -ENOTSUPP;
}

static inline void bpf_map_put(struct bpf_map *map)
{
}

static inline struct bpf_prog *bpf_prog_by_id(u32 id)
{
	return ERR_PTR(-ENOTSUPP);
}

static inline int btf_struct_access(struct bpf_verifier_log *log,
				    const struct bpf_reg_state *reg,
				    int off, int size, enum bpf_access_type atype,
				    u32 *next_btf_id, enum bpf_type_flag *flag,
				    const char **field_name)
{
	return -EACCES;
}

static inline const struct bpf_func_proto *
bpf_base_func_proto(enum bpf_func_id func_id)
{
	return NULL;
}

static inline void bpf_task_storage_free(struct task_struct *task)
{
}

static inline bool bpf_prog_has_kfunc_call(const struct bpf_prog *prog)
{
	return false;
}

static inline const struct btf_func_model *
bpf_jit_find_kfunc_model(const struct bpf_prog *prog,
			 const struct bpf_insn *insn)
{
	return NULL;
}

static inline int
bpf_get_kfunc_addr(const struct bpf_prog *prog, u32 func_id,
		   u16 btf_fd_idx, u8 **func_addr)
{
	return -ENOTSUPP;
}

static inline bool unprivileged_ebpf_enabled(void)
{
	return false;
}

static inline bool has_current_bpf_ctx(void)
{
	return false;
}

static inline void bpf_prog_inc_misses_counter(struct bpf_prog *prog)
{
}

static inline void bpf_cgrp_storage_free(struct cgroup *cgroup)
{
}

static inline void bpf_dynptr_init(struct bpf_dynptr_kern *ptr, void *data,
				   enum bpf_dynptr_type type, u32 offset, u32 size)
{
}

static inline void bpf_dynptr_set_null(struct bpf_dynptr_kern *ptr)
{
}

static inline void bpf_dynptr_set_rdonly(struct bpf_dynptr_kern *ptr)
{
}
#endif /* CONFIG_BPF_SYSCALL */

static __always_inline int
bpf_probe_read_kernel_common(void *dst, u32 size, const void *unsafe_ptr)
{
	int ret = -EFAULT;

	if (IS_ENABLED(CONFIG_BPF_EVENTS))
		ret = copy_from_kernel_nofault(dst, unsafe_ptr, size);
	if (unlikely(ret < 0))
		memset(dst, 0, size);
	return ret;
}

void __bpf_free_used_btfs(struct bpf_prog_aux *aux,
			  struct btf_mod_pair *used_btfs, u32 len);

static inline struct bpf_prog *bpf_prog_get_type(u32 ufd,
						 enum bpf_prog_type type)
{
	return bpf_prog_get_type_dev(ufd, type, false);
}

void __bpf_free_used_maps(struct bpf_prog_aux *aux,
			  struct bpf_map **used_maps, u32 len);

bool bpf_prog_get_ok(struct bpf_prog *, enum bpf_prog_type *, bool);

int bpf_prog_offload_compile(struct bpf_prog *prog);
void bpf_prog_dev_bound_destroy(struct bpf_prog *prog);
int bpf_prog_offload_info_fill(struct bpf_prog_info *info,
			       struct bpf_prog *prog);

int bpf_map_offload_info_fill(struct bpf_map_info *info, struct bpf_map *map);

int bpf_map_offload_lookup_elem(struct bpf_map *map, void *key, void *value);
int bpf_map_offload_update_elem(struct bpf_map *map,
				void *key, void *value, u64 flags);
int bpf_map_offload_delete_elem(struct bpf_map *map, void *key);
int bpf_map_offload_get_next_key(struct bpf_map *map,
				 void *key, void *next_key);

bool bpf_offload_prog_map_match(struct bpf_prog *prog, struct bpf_map *map);

struct bpf_offload_dev *
bpf_offload_dev_create(const struct bpf_prog_offload_ops *ops, void *priv);
void bpf_offload_dev_destroy(struct bpf_offload_dev *offdev);
void *bpf_offload_dev_priv(struct bpf_offload_dev *offdev);
int bpf_offload_dev_netdev_register(struct bpf_offload_dev *offdev,
				    struct net_device *netdev);
void bpf_offload_dev_netdev_unregister(struct bpf_offload_dev *offdev,
				       struct net_device *netdev);
bool bpf_offload_dev_match(struct bpf_prog *prog, struct net_device *netdev);

void unpriv_ebpf_notify(int new_state);

#if defined(CONFIG_NET) && defined(CONFIG_BPF_SYSCALL)
int bpf_dev_bound_kfunc_check(struct bpf_verifier_log *log,
			      struct bpf_prog_aux *prog_aux);
void *bpf_dev_bound_resolve_kfunc(struct bpf_prog *prog, u32 func_id);
int bpf_prog_dev_bound_init(struct bpf_prog *prog, union bpf_attr *attr);
int bpf_prog_dev_bound_inherit(struct bpf_prog *new_prog, struct bpf_prog *old_prog);
void bpf_dev_bound_netdev_unregister(struct net_device *dev);

static inline bool bpf_prog_is_dev_bound(const struct bpf_prog_aux *aux)
{
	return aux->dev_bound;
}

static inline bool bpf_prog_is_offloaded(const struct bpf_prog_aux *aux)
{
	return aux->offload_requested;
}

bool bpf_prog_dev_bound_match(const struct bpf_prog *lhs, const struct bpf_prog *rhs);

static inline bool bpf_map_is_offloaded(struct bpf_map *map)
{
	return unlikely(map->ops == &bpf_map_offload_ops);
}

struct bpf_map *bpf_map_offload_map_alloc(union bpf_attr *attr);
void bpf_map_offload_map_free(struct bpf_map *map);
u64 bpf_map_offload_map_mem_usage(const struct bpf_map *map);
int bpf_prog_test_run_syscall(struct bpf_prog *prog,
			      const union bpf_attr *kattr,
			      union bpf_attr __user *uattr);

int sock_map_get_from_fd(const union bpf_attr *attr, struct bpf_prog *prog);
int sock_map_prog_detach(const union bpf_attr *attr, enum bpf_prog_type ptype);
int sock_map_update_elem_sys(struct bpf_map *map, void *key, void *value, u64 flags);
int sock_map_bpf_prog_query(const union bpf_attr *attr,
			    union bpf_attr __user *uattr);

void sock_map_unhash(struct sock *sk);
void sock_map_destroy(struct sock *sk);
void sock_map_close(struct sock *sk, long timeout);
#else
static inline int bpf_dev_bound_kfunc_check(struct bpf_verifier_log *log,
					    struct bpf_prog_aux *prog_aux)
{
	return -EOPNOTSUPP;
}

static inline void *bpf_dev_bound_resolve_kfunc(struct bpf_prog *prog,
						u32 func_id)
{
	return NULL;
}

static inline int bpf_prog_dev_bound_init(struct bpf_prog *prog,
					  union bpf_attr *attr)
{
	return -EOPNOTSUPP;
}

static inline int bpf_prog_dev_bound_inherit(struct bpf_prog *new_prog,
					     struct bpf_prog *old_prog)
{
	return -EOPNOTSUPP;
}

static inline void bpf_dev_bound_netdev_unregister(struct net_device *dev)
{
}

static inline bool bpf_prog_is_dev_bound(const struct bpf_prog_aux *aux)
{
	return false;
}

static inline bool bpf_prog_is_offloaded(struct bpf_prog_aux *aux)
{
	return false;
}

static inline bool bpf_prog_dev_bound_match(const struct bpf_prog *lhs, const struct bpf_prog *rhs)
{
	return false;
}

static inline bool bpf_map_is_offloaded(struct bpf_map *map)
{
	return false;
}

static inline struct bpf_map *bpf_map_offload_map_alloc(union bpf_attr *attr)
{
	return ERR_PTR(-EOPNOTSUPP);
}

static inline void bpf_map_offload_map_free(struct bpf_map *map)
{
}

static inline u64 bpf_map_offload_map_mem_usage(const struct bpf_map *map)
{
	return 0;
}

static inline int bpf_prog_test_run_syscall(struct bpf_prog *prog,
					    const union bpf_attr *kattr,
					    union bpf_attr __user *uattr)
{
	return -ENOTSUPP;
}

#ifdef CONFIG_BPF_SYSCALL
static inline int sock_map_get_from_fd(const union bpf_attr *attr,
				       struct bpf_prog *prog)
{
	return -EINVAL;
}

static inline int sock_map_prog_detach(const union bpf_attr *attr,
				       enum bpf_prog_type ptype)
{
	return -EOPNOTSUPP;
}

static inline int sock_map_update_elem_sys(struct bpf_map *map, void *key, void *value,
					   u64 flags)
{
	return -EOPNOTSUPP;
}

static inline int sock_map_bpf_prog_query(const union bpf_attr *attr,
					  union bpf_attr __user *uattr)
{
	return -EINVAL;
}
#endif /* CONFIG_BPF_SYSCALL */
#endif /* CONFIG_NET && CONFIG_BPF_SYSCALL */

#if defined(CONFIG_INET) && defined(CONFIG_BPF_SYSCALL)
void bpf_sk_reuseport_detach(struct sock *sk);
int bpf_fd_reuseport_array_lookup_elem(struct bpf_map *map, void *key,
				       void *value);
int bpf_fd_reuseport_array_update_elem(struct bpf_map *map, void *key,
				       void *value, u64 map_flags);
#else
static inline void bpf_sk_reuseport_detach(struct sock *sk)
{
}

#ifdef CONFIG_BPF_SYSCALL
static inline int bpf_fd_reuseport_array_lookup_elem(struct bpf_map *map,
						     void *key, void *value)
{
	return -EOPNOTSUPP;
}

static inline int bpf_fd_reuseport_array_update_elem(struct bpf_map *map,
						     void *key, void *value,
						     u64 map_flags)
{
	return -EOPNOTSUPP;
}
#endif /* CONFIG_BPF_SYSCALL */
#endif /* defined(CONFIG_INET) && defined(CONFIG_BPF_SYSCALL) */

/* verifier prototypes for helper functions called from eBPF programs */
extern const struct bpf_func_proto bpf_map_lookup_elem_proto;
extern const struct bpf_func_proto bpf_map_update_elem_proto;
extern const struct bpf_func_proto bpf_map_delete_elem_proto;
extern const struct bpf_func_proto bpf_map_push_elem_proto;
extern const struct bpf_func_proto bpf_map_pop_elem_proto;
extern const struct bpf_func_proto bpf_map_peek_elem_proto;
extern const struct bpf_func_proto bpf_map_lookup_percpu_elem_proto;

extern const struct bpf_func_proto bpf_get_prandom_u32_proto;
extern const struct bpf_func_proto bpf_get_smp_processor_id_proto;
extern const struct bpf_func_proto bpf_get_numa_node_id_proto;
extern const struct bpf_func_proto bpf_tail_call_proto;
extern const struct bpf_func_proto bpf_ktime_get_ns_proto;
extern const struct bpf_func_proto bpf_ktime_get_boot_ns_proto;
extern const struct bpf_func_proto bpf_ktime_get_tai_ns_proto;
extern const struct bpf_func_proto bpf_get_current_pid_tgid_proto;
extern const struct bpf_func_proto bpf_get_current_uid_gid_proto;
extern const struct bpf_func_proto bpf_get_current_comm_proto;
extern const struct bpf_func_proto bpf_get_stackid_proto;
extern const struct bpf_func_proto bpf_get_stack_proto;
extern const struct bpf_func_proto bpf_get_task_stack_proto;
extern const struct bpf_func_proto bpf_get_stackid_proto_pe;
extern const struct bpf_func_proto bpf_get_stack_proto_pe;
extern const struct bpf_func_proto bpf_sock_map_update_proto;
extern const struct bpf_func_proto bpf_sock_hash_update_proto;
extern const struct bpf_func_proto bpf_get_current_cgroup_id_proto;
extern const struct bpf_func_proto bpf_get_current_ancestor_cgroup_id_proto;
extern const struct bpf_func_proto bpf_get_cgroup_classid_curr_proto;
extern const struct bpf_func_proto bpf_msg_redirect_hash_proto;
extern const struct bpf_func_proto bpf_msg_redirect_map_proto;
extern const struct bpf_func_proto bpf_sk_redirect_hash_proto;
extern const struct bpf_func_proto bpf_sk_redirect_map_proto;
extern const struct bpf_func_proto bpf_spin_lock_proto;
extern const struct bpf_func_proto bpf_spin_unlock_proto;
extern const struct bpf_func_proto bpf_get_local_storage_proto;
extern const struct bpf_func_proto bpf_strtol_proto;
extern const struct bpf_func_proto bpf_strtoul_proto;
extern const struct bpf_func_proto bpf_tcp_sock_proto;
extern const struct bpf_func_proto bpf_jiffies64_proto;
extern const struct bpf_func_proto bpf_get_ns_current_pid_tgid_proto;
extern const struct bpf_func_proto bpf_event_output_data_proto;
extern const struct bpf_func_proto bpf_ringbuf_output_proto;
extern const struct bpf_func_proto bpf_ringbuf_reserve_proto;
extern const struct bpf_func_proto bpf_ringbuf_submit_proto;
extern const struct bpf_func_proto bpf_ringbuf_discard_proto;
extern const struct bpf_func_proto bpf_ringbuf_query_proto;
extern const struct bpf_func_proto bpf_ringbuf_reserve_dynptr_proto;
extern const struct bpf_func_proto bpf_ringbuf_submit_dynptr_proto;
extern const struct bpf_func_proto bpf_ringbuf_discard_dynptr_proto;
extern const struct bpf_func_proto bpf_skc_to_tcp6_sock_proto;
extern const struct bpf_func_proto bpf_skc_to_tcp_sock_proto;
extern const struct bpf_func_proto bpf_skc_to_tcp_timewait_sock_proto;
extern const struct bpf_func_proto bpf_skc_to_tcp_request_sock_proto;
extern const struct bpf_func_proto bpf_skc_to_udp6_sock_proto;
extern const struct bpf_func_proto bpf_skc_to_unix_sock_proto;
extern const struct bpf_func_proto bpf_skc_to_mptcp_sock_proto;
extern const struct bpf_func_proto bpf_copy_from_user_proto;
extern const struct bpf_func_proto bpf_snprintf_btf_proto;
extern const struct bpf_func_proto bpf_snprintf_proto;
extern const struct bpf_func_proto bpf_per_cpu_ptr_proto;
extern const struct bpf_func_proto bpf_this_cpu_ptr_proto;
extern const struct bpf_func_proto bpf_ktime_get_coarse_ns_proto;
extern const struct bpf_func_proto bpf_sock_from_file_proto;
extern const struct bpf_func_proto bpf_get_socket_ptr_cookie_proto;
extern const struct bpf_func_proto bpf_task_storage_get_recur_proto;
extern const struct bpf_func_proto bpf_task_storage_get_proto;
extern const struct bpf_func_proto bpf_task_storage_delete_recur_proto;
extern const struct bpf_func_proto bpf_task_storage_delete_proto;
extern const struct bpf_func_proto bpf_for_each_map_elem_proto;
extern const struct bpf_func_proto bpf_btf_find_by_name_kind_proto;
extern const struct bpf_func_proto bpf_sk_setsockopt_proto;
extern const struct bpf_func_proto bpf_sk_getsockopt_proto;
extern const struct bpf_func_proto bpf_unlocked_sk_setsockopt_proto;
extern const struct bpf_func_proto bpf_unlocked_sk_getsockopt_proto;
extern const struct bpf_func_proto bpf_find_vma_proto;
extern const struct bpf_func_proto bpf_loop_proto;
extern const struct bpf_func_proto bpf_copy_from_user_task_proto;
extern const struct bpf_func_proto bpf_set_retval_proto;
extern const struct bpf_func_proto bpf_get_retval_proto;
extern const struct bpf_func_proto bpf_user_ringbuf_drain_proto;
extern const struct bpf_func_proto bpf_cgrp_storage_get_proto;
extern const struct bpf_func_proto bpf_cgrp_storage_delete_proto;

const struct bpf_func_proto *tracing_prog_func_proto(
  enum bpf_func_id func_id, const struct bpf_prog *prog);

/* Shared helpers among cBPF and eBPF. */
void bpf_user_rnd_init_once(void);
u64 bpf_user_rnd_u32(u64 r1, u64 r2, u64 r3, u64 r4, u64 r5);
u64 bpf_get_raw_cpu_id(u64 r1, u64 r2, u64 r3, u64 r4, u64 r5);

#if defined(CONFIG_NET)
bool bpf_sock_common_is_valid_access(int off, int size,
				     enum bpf_access_type type,
				     struct bpf_insn_access_aux *info);
bool bpf_sock_is_valid_access(int off, int size, enum bpf_access_type type,
			      struct bpf_insn_access_aux *info);
u32 bpf_sock_convert_ctx_access(enum bpf_access_type type,
				const struct bpf_insn *si,
				struct bpf_insn *insn_buf,
				struct bpf_prog *prog,
				u32 *target_size);
int bpf_dynptr_from_skb_rdonly(struct sk_buff *skb, u64 flags,
			       struct bpf_dynptr_kern *ptr);
#else
static inline bool bpf_sock_common_is_valid_access(int off, int size,
						   enum bpf_access_type type,
						   struct bpf_insn_access_aux *info)
{
	return false;
}
static inline bool bpf_sock_is_valid_access(int off, int size,
					    enum bpf_access_type type,
					    struct bpf_insn_access_aux *info)
{
	return false;
}
static inline u32 bpf_sock_convert_ctx_access(enum bpf_access_type type,
					      const struct bpf_insn *si,
					      struct bpf_insn *insn_buf,
					      struct bpf_prog *prog,
					      u32 *target_size)
{
	return 0;
}
static inline int bpf_dynptr_from_skb_rdonly(struct sk_buff *skb, u64 flags,
					     struct bpf_dynptr_kern *ptr)
{
	return -EOPNOTSUPP;
}
#endif

#ifdef CONFIG_INET
struct sk_reuseport_kern {
	struct sk_buff *skb;
	struct sock *sk;
	struct sock *selected_sk;
	struct sock *migrating_sk;
	void *data_end;
	u32 hash;
	u32 reuseport_id;
	bool bind_inany;
};
bool bpf_tcp_sock_is_valid_access(int off, int size, enum bpf_access_type type,
				  struct bpf_insn_access_aux *info);

u32 bpf_tcp_sock_convert_ctx_access(enum bpf_access_type type,
				    const struct bpf_insn *si,
				    struct bpf_insn *insn_buf,
				    struct bpf_prog *prog,
				    u32 *target_size);

bool bpf_xdp_sock_is_valid_access(int off, int size, enum bpf_access_type type,
				  struct bpf_insn_access_aux *info);

u32 bpf_xdp_sock_convert_ctx_access(enum bpf_access_type type,
				    const struct bpf_insn *si,
				    struct bpf_insn *insn_buf,
				    struct bpf_prog *prog,
				    u32 *target_size);
#else
static inline bool bpf_tcp_sock_is_valid_access(int off, int size,
						enum bpf_access_type type,
						struct bpf_insn_access_aux *info)
{
	return false;
}

static inline u32 bpf_tcp_sock_convert_ctx_access(enum bpf_access_type type,
						  const struct bpf_insn *si,
						  struct bpf_insn *insn_buf,
						  struct bpf_prog *prog,
						  u32 *target_size)
{
	return 0;
}
static inline bool bpf_xdp_sock_is_valid_access(int off, int size,
						enum bpf_access_type type,
						struct bpf_insn_access_aux *info)
{
	return false;
}

static inline u32 bpf_xdp_sock_convert_ctx_access(enum bpf_access_type type,
						  const struct bpf_insn *si,
						  struct bpf_insn *insn_buf,
						  struct bpf_prog *prog,
						  u32 *target_size)
{
	return 0;
}
#endif /* CONFIG_INET */

enum bpf_text_poke_type {
	BPF_MOD_CALL,
	BPF_MOD_JUMP,
};

int bpf_arch_text_poke(void *ip, enum bpf_text_poke_type t,
		       void *addr1, void *addr2);

void bpf_arch_poke_desc_update(struct bpf_jit_poke_descriptor *poke,
			       struct bpf_prog *new, struct bpf_prog *old);

void *bpf_arch_text_copy(void *dst, void *src, size_t len);
int bpf_arch_text_invalidate(void *dst, size_t len);

struct btf_id_set;
bool btf_id_set_contains(const struct btf_id_set *set, u32 id);

#define MAX_BPRINTF_VARARGS		12
#define MAX_BPRINTF_BUF			1024

struct bpf_bprintf_data {
	u32 *bin_args;
	char *buf;
	bool get_bin_args;
	bool get_buf;
};

int bpf_bprintf_prepare(char *fmt, u32 fmt_size, const u64 *raw_args,
			u32 num_args, struct bpf_bprintf_data *data);
void bpf_bprintf_cleanup(struct bpf_bprintf_data *data);

#ifdef CONFIG_BPF_LSM
void bpf_cgroup_atype_get(u32 attach_btf_id, int cgroup_atype);
void bpf_cgroup_atype_put(int cgroup_atype);
#else
static inline void bpf_cgroup_atype_get(u32 attach_btf_id, int cgroup_atype) {}
static inline void bpf_cgroup_atype_put(int cgroup_atype) {}
#endif /* CONFIG_BPF_LSM */

struct key;

#ifdef CONFIG_KEYS
struct bpf_key {
	struct key *key;
	bool has_ref;
};
#endif /* CONFIG_KEYS */

static inline bool type_is_alloc(u32 type)
{
	return type & MEM_ALLOC;
}

static inline gfp_t bpf_memcg_flags(gfp_t flags)
{
	if (memcg_bpf_enabled())
		return flags | __GFP_ACCOUNT;
	return flags;
}

#endif /* _LINUX_BPF_H */<|MERGE_RESOLUTION|>--- conflicted
+++ resolved
@@ -680,8 +680,6 @@
 	/* DYNPTR points to xdp_buff */
 	DYNPTR_TYPE_XDP		= BIT(16 + BPF_BASE_TYPE_BITS),
 
-<<<<<<< HEAD
-=======
 	/* Memory must be aligned on some architectures, used in combination with
 	 * MEM_FIXED_SIZE.
 	 */
@@ -694,7 +692,6 @@
 	 */
 	MEM_WRITE		= BIT(18 + BPF_BASE_TYPE_BITS),
 
->>>>>>> a4ec5f44
 	__BPF_TYPE_FLAG_MAX,
 	__BPF_TYPE_LAST_FLAG	= __BPF_TYPE_FLAG_MAX - 1,
 };
