/* SPDX-License-Identifier: GPL-2.0-only */
/*
 * Copyright (c) 2006, Intel Corporation.
 *
 * Copyright (C) 2006-2008 Intel Corporation
 * Author: Anil S Keshavamurthy <anil.s.keshavamurthy@intel.com>
 */

#ifndef _IOVA_H_
#define _IOVA_H_

#include <linux/types.h>
#include <linux/kernel.h>
#include <linux/rbtree.h>
#include <linux/dma-mapping.h>
#include <linux/android_vendor.h>

/* iova structure */
struct iova {
	struct rb_node	node;
	unsigned long	pfn_hi; /* Highest allocated pfn */
	unsigned long	pfn_lo; /* Lowest allocated pfn */
};


struct iova_rcache;

/* holds all the iova translations for a domain */
struct iova_domain {
	spinlock_t	iova_rbtree_lock; /* Lock to protect update of rbtree */
	struct rb_root	rbroot;		/* iova domain rbtree root */
	struct rb_node	*cached_node;	/* Save last alloced node */
	struct rb_node	*cached32_node; /* Save last 32-bit alloced node */
	unsigned long	granule;	/* pfn granularity for this domain */
	unsigned long	start_pfn;	/* Lower limit for this domain */
	unsigned long	dma_32bit_pfn;
	unsigned long	max32_alloc_size; /* Size of last failed allocation */
	struct iova	anchor;		/* rbtree lookup anchor */

	struct iova_rcache	*rcaches;
<<<<<<< HEAD
=======
	struct hlist_node	cpuhp_dead;

	ANDROID_VENDOR_DATA(1);
>>>>>>> 734ce10f
};

static inline unsigned long iova_size(struct iova *iova)
{
	return iova->pfn_hi - iova->pfn_lo + 1;
}

static inline unsigned long iova_shift(struct iova_domain *iovad)
{
	return __ffs(iovad->granule);
}

static inline unsigned long iova_mask(struct iova_domain *iovad)
{
	return iovad->granule - 1;
}

static inline size_t iova_offset(struct iova_domain *iovad, dma_addr_t iova)
{
	return iova & iova_mask(iovad);
}

static inline size_t iova_align(struct iova_domain *iovad, size_t size)
{
	return ALIGN(size, iovad->granule);
}

static inline dma_addr_t iova_dma_addr(struct iova_domain *iovad, struct iova *iova)
{
	return (dma_addr_t)iova->pfn_lo << iova_shift(iovad);
}

static inline unsigned long iova_pfn(struct iova_domain *iovad, dma_addr_t iova)
{
	return iova >> iova_shift(iovad);
}

#if IS_REACHABLE(CONFIG_IOMMU_IOVA)
int iova_cache_get(void);
void iova_cache_put(void);

unsigned long iova_rcache_range(void);

void free_iova(struct iova_domain *iovad, unsigned long pfn);
void __free_iova(struct iova_domain *iovad, struct iova *iova);
struct iova *alloc_iova(struct iova_domain *iovad, unsigned long size,
	unsigned long limit_pfn,
	bool size_aligned);
void free_iova_fast(struct iova_domain *iovad, unsigned long pfn,
		    unsigned long size);
unsigned long alloc_iova_fast(struct iova_domain *iovad, unsigned long size,
			      unsigned long limit_pfn, bool flush_rcache);
struct iova *reserve_iova(struct iova_domain *iovad, unsigned long pfn_lo,
	unsigned long pfn_hi);
void init_iova_domain(struct iova_domain *iovad, unsigned long granule,
	unsigned long start_pfn);
int iova_domain_init_rcaches(struct iova_domain *iovad);
struct iova *find_iova(struct iova_domain *iovad, unsigned long pfn);
void put_iova_domain(struct iova_domain *iovad);
#else
static inline int iova_cache_get(void)
{
	return -ENOTSUPP;
}

static inline void iova_cache_put(void)
{
}

static inline void free_iova(struct iova_domain *iovad, unsigned long pfn)
{
}

static inline void __free_iova(struct iova_domain *iovad, struct iova *iova)
{
}

static inline struct iova *alloc_iova(struct iova_domain *iovad,
				      unsigned long size,
				      unsigned long limit_pfn,
				      bool size_aligned)
{
	return NULL;
}

static inline void free_iova_fast(struct iova_domain *iovad,
				  unsigned long pfn,
				  unsigned long size)
{
}

static inline unsigned long alloc_iova_fast(struct iova_domain *iovad,
					    unsigned long size,
					    unsigned long limit_pfn,
					    bool flush_rcache)
{
	return 0;
}

static inline struct iova *reserve_iova(struct iova_domain *iovad,
					unsigned long pfn_lo,
					unsigned long pfn_hi)
{
	return NULL;
}

static inline void init_iova_domain(struct iova_domain *iovad,
				    unsigned long granule,
				    unsigned long start_pfn)
{
}

static inline struct iova *find_iova(struct iova_domain *iovad,
				     unsigned long pfn)
{
	return NULL;
}

static inline void put_iova_domain(struct iova_domain *iovad)
{
}

#endif

#endif<|MERGE_RESOLUTION|>--- conflicted
+++ resolved
@@ -38,12 +38,9 @@
 	struct iova	anchor;		/* rbtree lookup anchor */
 
 	struct iova_rcache	*rcaches;
-<<<<<<< HEAD
-=======
 	struct hlist_node	cpuhp_dead;
 
 	ANDROID_VENDOR_DATA(1);
->>>>>>> 734ce10f
 };
 
 static inline unsigned long iova_size(struct iova *iova)
