{
  "imports": [
    {
      "path": "packages/modules/Connectivity"
    },
    {
      "path": "packages/services/Telecomm"
    },
    {
      "path": "system/netd"
    }
 ],
 "presubmit": [
    {
      "name": "CtsAppEnumerationTestCases",
      "options": [
        {
          "exclude-annotation": "com.android.testutils.SkipPresubmit"
        },
        {
          "include-filter": "android.appenumeration.cts.AppEnumerationTests"
        }
      ]
    },
    {
      "name": "CtsNetTestCases",
      "options": [
        {
          "exclude-annotation": "com.android.testutils.SkipPresubmit"
        }
      ]
    },
    {
      "name": "CtsNetTestCasesLatestSdk",
      "options": [
        {
          "exclude-annotation": "com.android.testutils.SkipPresubmit"
        }
      ]
    },
    {
      "name": "CtsUsbManagerTestCases",
      "options": [
        {
          "exclude-annotation": "com.android.testutils.SkipPresubmit"
        }
      ]
    },
    {
      "name": "CtsWifiBroadcastsHostTestCases",
      "options": [
        {
          "exclude-annotation": "com.android.testutils.SkipPresubmit"
        }
      ]
    },
    {
      "name": "selftests",
      "options": [
        {
          "include-filter": "kselftest_binderfs_binderfs_test"
        },
        {
          "include-filter": "kselftest_breakpoints_breakpoint_test"
        },
        {
          "include-filter": "kselftest_capabilities_test_execve"
        },
        {
          "include-filter": "kselftest_futex_requeue"
        },
        {
          "include-filter": "kselftest_futex_requeue_pi"
        },
        {
          "include-filter": "kselftest_futex_requeue_pi_500k"
        },
        {
          "include-filter": "kselftest_futex_requeue_pi_5k"
        },
        {
          "include-filter": "kselftest_futex_requeue_pi_b"
        },
        {
          "include-filter": "kselftest_futex_requeue_pi_b_500k"
        },
        {
          "include-filter": "kselftest_futex_requeue_pi_b_5k"
        },
        {
          "include-filter": "kselftest_futex_requeue_pi_bl"
        },
        {
          "include-filter": "kselftest_futex_requeue_pi_bl_2G"
        },
        {
          "include-filter": "kselftest_futex_requeue_pi_bl_500k"
        },
        {
          "include-filter": "kselftest_futex_requeue_pi_bl_5k"
        },
        {
          "include-filter": "kselftest_futex_requeue_pi_bo"
        },
        {
          "include-filter": "kselftest_futex_requeue_pi_bo_500k"
        },
        {
          "include-filter": "kselftest_futex_requeue_pi_bo_5k"
        },
        {
          "include-filter": "kselftest_futex_requeue_pi_l"
        },
        {
          "include-filter": "kselftest_futex_requeue_pi_l_2G"
        },
        {
          "include-filter": "kselftest_futex_requeue_pi_l_500k"
        },
        {
          "include-filter": "kselftest_futex_requeue_pi_l_5k"
        },
        {
          "include-filter": "kselftest_futex_requeue_pi_mismatched_ops"
        },
        {
          "include-filter": "kselftest_futex_requeue_pi_o"
        },
        {
          "include-filter": "kselftest_futex_requeue_pi_o_500k"
        },
        {
          "include-filter": "kselftest_futex_requeue_pi_o_5k"
        },
        {
          "include-filter": "kselftest_futex_requeue_pi_signal_restart"
        },
        {
          "include-filter": "kselftest_futex_wait"
        },
        {
          "include-filter": "kselftest_futex_wait_private_mapped_file"
        },
        {
          "include-filter": "kselftest_futex_wait_timeout"
        },
        {
          "include-filter": "kselftest_futex_wait_uninitialized_heap"
        },
        {
          "include-filter": "kselftest_futex_wait_wouldblock"
        },
        {
          "include-filter": "kselftest_kcmp_kcmp_test"
        },
        {
          "include-filter": "kselftest_mm_mremap_dontunmap"
        },
        {
          "include-filter": "kselftest_mm_mremap_test"
        },
        {
          "include-filter": "kselftest_mm_uffd_unit_tests"
        },
        {
          "include-filter": "kselftest_net_psock_tpacket"
        },
        {
          "include-filter": "kselftest_net_reuseaddr_conflict"
        },
        {
          "include-filter": "kselftest_net_socket"
        },
        {
          "include-filter": "kselftest_ptrace_peeksiginfo"
        },
        {
          "include-filter": "kselftest_rtc_rtctest"
        },
        {
          "include-filter": "kselftest_seccomp_seccomp_bpf"
        },
        {
          "include-filter": "kselftest_size_test_get_size"
        },
        {
          "include-filter": "kselftest_timers_inconsistency_check"
        },
        {
          "include-filter": "kselftest_timers_nanosleep"
        },
        {
          "include-filter": "kselftest_timers_nsleep_lat"
        },
        {
          "include-filter": "kselftest_timers_posix_timers"
        },
        {
          "include-filter": "kselftest_timers_set_timer_lat"
        },
        {
          "include-filter": "kselftest_timers_tests_raw_skew"
        },
        {
          "include-filter": "kselftest_timers_threadtest"
        },
        {
          "include-filter": "kselftest_timers_valid_adjtimex"
        },
        {
          "include-filter": "kselftest_vdso_vdso_test_abi"
        },
        {
          "include-filter": "kselftest_vdso_vdso_test_clock_getres"
        },
        {
          "include-filter": "kselftest_vdso_vdso_test_getcpu"
        },
        {
          "include-filter": "kselftest_vdso_vdso_test_gettimeofday"
        },
        {
          "include-filter": "kselftest_x86_check_initial_reg_state"
        },
        {
          "include-filter": "kselftest_x86_ldt_gdt"
        },
        {
          "include-filter": "kselftest_x86_ptrace_syscall"
        },
        {
          "include-filter": "kselftest_x86_single_step_syscall"
        },
        {
          "include-filter": "kselftest_x86_syscall_nt"
        },
        {
          "include-filter": "kselftest_x86_test_mremap_vdso"
        }
      ]
    },
    {
      "name": "vts_kernel_net_tests"
    }
  ],
  "presubmit-large": [
    {
      "name": "CtsHostsideNetworkTests",
      "options": [
        {
          "exclude-annotation": "com.android.testutils.SkipPresubmit"
        }
      ]
    },
    {
      "name": "CtsTelecomTestCases",
      "options": [
        {
          "exclude-annotation": "com.android.testutils.SkipPresubmit"
        },
        {
          "include-filter": "android.telecom.cts.CallRedirectionServiceTest"
        }
      ]
    }
  ],
  "kernel-presubmit": [
    {
      "name": "CtsCameraTestCases",
      "options": [
        {
          "include-filter": "android.hardware.camera2.cts.FastBasicsTest"
        }
      ]
<<<<<<< HEAD
=======
    },
    {
      "name": "CtsIncrementalInstallHostTestCases",
      "options": [
        {
          "include-filter": "android.incrementalinstall.cts.IncrementalFeatureTest"
        },
        {
          "include-filter": "android.incrementalinstall.cts.IncrementalInstallTest"
        }
      ]
    },
    {
      "name": "CtsLibcoreLegacy22TestCases",
      "options": [
        {
          "include-filter": "android.util.cts.FloatMathTest"
        }
      ]
    },
    {
      "name": "CtsRootBluetoothTestCases"
    },
    {
      "name": "vts_kernel_net_tests"
    },
    {
      "name": "KernelAbilistTest"
    },
    {
      "name": "VtsAidlHalSensorsTargetTest"
    },
    {
      "name": "VtsBootconfigTest"
    },
    {
      "name": "binderDriverInterfaceTest"
    },
    {
      "name": "binderLibTest"
    },
    {
      "name": "binderSafeInterfaceTest"
    },
    {
      "name": "memunreachable_binder_test"
    },
    {
      "name": "VtsHalBluetoothAudioTargetTest"
    },
    {
      "name": "CtsBionicTestCases"
    },
    {
      "name": "CtsLibcoreTestCases"
    },
    {
      "name": "CtsUsbTests"
>>>>>>> 44bc0fc0
    }
  ]
}<|MERGE_RESOLUTION|>--- conflicted
+++ resolved
@@ -272,8 +272,6 @@
           "include-filter": "android.hardware.camera2.cts.FastBasicsTest"
         }
       ]
-<<<<<<< HEAD
-=======
     },
     {
       "name": "CtsIncrementalInstallHostTestCases",
@@ -332,7 +330,6 @@
     },
     {
       "name": "CtsUsbTests"
->>>>>>> 44bc0fc0
     }
   ]
 }