/* SPDX-License-Identifier: GPL-2.0-or-later */
/*
 * Universal Flash Storage Host controller driver
 * Copyright (C) 2011-2013 Samsung India Software Operations
 * Copyright (c) 2013-2016, The Linux Foundation. All rights reserved.
 *
 * Authors:
 *	Santosh Yaraganavi <santosh.sy@samsung.com>
 *	Vinayak Holikatti <h.vinayak@samsung.com>
 */

#ifndef _UFSHCD_H
#define _UFSHCD_H

#include <linux/bitfield.h>
#include <linux/blk-crypto-profile.h>
#include <linux/blk-mq.h>
#include <linux/devfreq.h>
#include <linux/msi.h>
#include <linux/pm_runtime.h>
#include <linux/dma-direction.h>
#include <scsi/scsi_device.h>
#include <ufs/unipro.h>
#include <ufs/ufs.h>
#include <ufs/ufs_quirks.h>
#include <ufs/ufshci.h>

#define UFSHCD "ufshcd"

struct ufs_hba;

enum dev_cmd_type {
	DEV_CMD_TYPE_NOP		= 0x0,
	DEV_CMD_TYPE_QUERY		= 0x1,
	DEV_CMD_TYPE_RPMB		= 0x2,
};

enum ufs_event_type {
	/* uic specific errors */
	UFS_EVT_PA_ERR = 0,
	UFS_EVT_DL_ERR,
	UFS_EVT_NL_ERR,
	UFS_EVT_TL_ERR,
	UFS_EVT_DME_ERR,

	/* fatal errors */
	UFS_EVT_AUTO_HIBERN8_ERR,
	UFS_EVT_FATAL_ERR,
	UFS_EVT_LINK_STARTUP_FAIL,
	UFS_EVT_RESUME_ERR,
	UFS_EVT_SUSPEND_ERR,
	UFS_EVT_WL_SUSP_ERR,
	UFS_EVT_WL_RES_ERR,

	/* abnormal events */
	UFS_EVT_DEV_RESET,
	UFS_EVT_HOST_RESET,
	UFS_EVT_ABORT,

	UFS_EVT_CNT,
};

/**
 * struct uic_command - UIC command structure
 * @command: UIC command
 * @argument1: UIC command argument 1
 * @argument2: UIC command argument 2
 * @argument3: UIC command argument 3
 * @cmd_active: Indicate if UIC command is outstanding
 * @done: UIC command completion
 */
struct uic_command {
	u32 command;
	u32 argument1;
	u32 argument2;
	u32 argument3;
	int cmd_active;
	struct completion done;
};

/* Used to differentiate the power management options */
enum ufs_pm_op {
	UFS_RUNTIME_PM,
	UFS_SYSTEM_PM,
	UFS_SHUTDOWN_PM,
};

/* Host <-> Device UniPro Link state */
enum uic_link_state {
	UIC_LINK_OFF_STATE	= 0, /* Link powered down or disabled */
	UIC_LINK_ACTIVE_STATE	= 1, /* Link is in Fast/Slow/Sleep state */
	UIC_LINK_HIBERN8_STATE	= 2, /* Link is in Hibernate state */
	UIC_LINK_BROKEN_STATE	= 3, /* Link is in broken state */
};

#define ufshcd_is_link_off(hba) ((hba)->uic_link_state == UIC_LINK_OFF_STATE)
#define ufshcd_is_link_active(hba) ((hba)->uic_link_state == \
				    UIC_LINK_ACTIVE_STATE)
#define ufshcd_is_link_hibern8(hba) ((hba)->uic_link_state == \
				    UIC_LINK_HIBERN8_STATE)
#define ufshcd_is_link_broken(hba) ((hba)->uic_link_state == \
				   UIC_LINK_BROKEN_STATE)
#define ufshcd_set_link_off(hba) ((hba)->uic_link_state = UIC_LINK_OFF_STATE)
#define ufshcd_set_link_active(hba) ((hba)->uic_link_state = \
				    UIC_LINK_ACTIVE_STATE)
#define ufshcd_set_link_hibern8(hba) ((hba)->uic_link_state = \
				    UIC_LINK_HIBERN8_STATE)
#define ufshcd_set_link_broken(hba) ((hba)->uic_link_state = \
				    UIC_LINK_BROKEN_STATE)

#define ufshcd_set_ufs_dev_active(h) \
	((h)->curr_dev_pwr_mode = UFS_ACTIVE_PWR_MODE)
#define ufshcd_set_ufs_dev_sleep(h) \
	((h)->curr_dev_pwr_mode = UFS_SLEEP_PWR_MODE)
#define ufshcd_set_ufs_dev_poweroff(h) \
	((h)->curr_dev_pwr_mode = UFS_POWERDOWN_PWR_MODE)
#define ufshcd_set_ufs_dev_deepsleep(h) \
	((h)->curr_dev_pwr_mode = UFS_DEEPSLEEP_PWR_MODE)
#define ufshcd_is_ufs_dev_active(h) \
	((h)->curr_dev_pwr_mode == UFS_ACTIVE_PWR_MODE)
#define ufshcd_is_ufs_dev_sleep(h) \
	((h)->curr_dev_pwr_mode == UFS_SLEEP_PWR_MODE)
#define ufshcd_is_ufs_dev_poweroff(h) \
	((h)->curr_dev_pwr_mode == UFS_POWERDOWN_PWR_MODE)
#define ufshcd_is_ufs_dev_deepsleep(h) \
	((h)->curr_dev_pwr_mode == UFS_DEEPSLEEP_PWR_MODE)

/*
 * UFS Power management levels.
 * Each level is in increasing order of power savings, except DeepSleep
 * which is lower than PowerDown with power on but not PowerDown with
 * power off.
 */
enum ufs_pm_level {
	UFS_PM_LVL_0,
	UFS_PM_LVL_1,
	UFS_PM_LVL_2,
	UFS_PM_LVL_3,
	UFS_PM_LVL_4,
	UFS_PM_LVL_5,
	UFS_PM_LVL_6,
	UFS_PM_LVL_MAX
};

struct ufs_pm_lvl_states {
	enum ufs_dev_pwr_mode dev_state;
	enum uic_link_state link_state;
};

/**
 * struct ufshcd_lrb - local reference block
 * @utr_descriptor_ptr: UTRD address of the command
 * @ucd_req_ptr: UCD address of the command
 * @ucd_rsp_ptr: Response UPIU address for this command
 * @ucd_prdt_ptr: PRDT address of the command
 * @utrd_dma_addr: UTRD dma address for debug
 * @ucd_prdt_dma_addr: PRDT dma address for debug
 * @ucd_rsp_dma_addr: UPIU response dma address for debug
 * @ucd_req_dma_addr: UPIU request dma address for debug
 * @cmd: pointer to SCSI command
 * @scsi_status: SCSI status of the command
 * @command_type: SCSI, UFS, Query.
 * @task_tag: Task tag of the command
 * @lun: LUN of the command
 * @intr_cmd: Interrupt command (doesn't participate in interrupt aggregation)
 * @issue_time_stamp: time stamp for debug purposes (CLOCK_MONOTONIC)
 * @issue_time_stamp_local_clock: time stamp for debug purposes (local_clock)
 * @compl_time_stamp: time stamp for statistics (CLOCK_MONOTONIC)
 * @compl_time_stamp_local_clock: time stamp for debug purposes (local_clock)
 * @crypto_key_slot: the key slot to use for inline crypto (-1 if none)
 * @data_unit_num: the data unit number for the first block for inline crypto
 * @req_abort_skip: skip request abort task flag
 */
struct ufshcd_lrb {
	struct utp_transfer_req_desc *utr_descriptor_ptr;
	struct utp_upiu_req *ucd_req_ptr;
	struct utp_upiu_rsp *ucd_rsp_ptr;
	struct ufshcd_sg_entry *ucd_prdt_ptr;

	dma_addr_t utrd_dma_addr;
	dma_addr_t ucd_req_dma_addr;
	dma_addr_t ucd_rsp_dma_addr;
	dma_addr_t ucd_prdt_dma_addr;

	struct scsi_cmnd *cmd;
	int scsi_status;

	int command_type;
	int task_tag;
	u8 lun; /* UPIU LUN id field is only 8-bit wide */
	bool intr_cmd;
	ktime_t issue_time_stamp;
	u64 issue_time_stamp_local_clock;
	ktime_t compl_time_stamp;
	u64 compl_time_stamp_local_clock;
#ifdef CONFIG_SCSI_UFS_CRYPTO
	int crypto_key_slot;
	u64 data_unit_num;
#endif

	bool req_abort_skip;
};

/**
 * struct ufs_query - holds relevant data structures for query request
 * @request: request upiu and function
 * @descriptor: buffer for sending/receiving descriptor
 * @response: response upiu and response
 */
struct ufs_query {
	struct ufs_query_req request;
	u8 *descriptor;
	struct ufs_query_res response;
};

/**
 * struct ufs_dev_cmd - all assosiated fields with device management commands
 * @type: device management command type - Query, NOP OUT
 * @lock: lock to allow one command at a time
 * @complete: internal commands completion
 * @query: Device management query information
 */
struct ufs_dev_cmd {
	enum dev_cmd_type type;
	struct mutex lock;
	struct completion *complete;
	struct ufs_query query;
	struct cq_entry *cqe;
};

/**
 * struct ufs_clk_info - UFS clock related info
 * @list: list headed by hba->clk_list_head
 * @clk: clock node
 * @name: clock name
 * @max_freq: maximum frequency supported by the clock
 * @min_freq: min frequency that can be used for clock scaling
 * @curr_freq: indicates the current frequency that it is set to
 * @keep_link_active: indicates that the clk should not be disabled if
 *		      link is active
 * @enabled: variable to check against multiple enable/disable
 */
struct ufs_clk_info {
	struct list_head list;
	struct clk *clk;
	const char *name;
	u32 max_freq;
	u32 min_freq;
	u32 curr_freq;
	bool keep_link_active;
	bool enabled;
};

enum ufs_notify_change_status {
	PRE_CHANGE,
	POST_CHANGE,
};

struct ufs_pa_layer_attr {
	u32 gear_rx;
	u32 gear_tx;
	u32 lane_rx;
	u32 lane_tx;
	u32 pwr_rx;
	u32 pwr_tx;
	u32 hs_rate;
};

struct ufs_pwr_mode_info {
	bool is_valid;
	struct ufs_pa_layer_attr info;
};

/**
 * struct ufs_hba_variant_ops - variant specific callbacks
 * @name: variant name
 * @init: called when the driver is initialized
 * @exit: called to cleanup everything done in init
 * @get_ufs_hci_version: called to get UFS HCI version
 * @clk_scale_notify: notifies that clks are scaled up/down
 * @setup_clocks: called before touching any of the controller registers
 * @hce_enable_notify: called before and after HCE enable bit is set to allow
 *                     variant specific Uni-Pro initialization.
 * @link_startup_notify: called before and after Link startup is carried out
 *                       to allow variant specific Uni-Pro initialization.
 * @pwr_change_notify: called before and after a power mode change
 *			is carried out to allow vendor spesific capabilities
 *			to be set.
 * @setup_xfer_req: called before any transfer request is issued
 *                  to set some things
 * @setup_task_mgmt: called before any task management request is issued
 *                  to set some things
 * @hibern8_notify: called around hibern8 enter/exit
 * @apply_dev_quirks: called to apply device specific quirks
 * @fixup_dev_quirks: called to modify device specific quirks
 * @suspend: called during host controller PM callback
 * @resume: called during host controller PM callback
 * @dbg_register_dump: used to dump controller debug information
 * @phy_initialization: used to initialize phys
 * @device_reset: called to issue a reset pulse on the UFS device
 * @config_scaling_param: called to configure clock scaling parameters
 * @program_key: program or evict an inline encryption key
 * @event_notify: called to notify important events
 * @reinit_notify: called to notify reinit of UFSHCD during max gear switch
 * @mcq_config_resource: called to configure MCQ platform resources
 * @get_hba_mac: called to get vendor specific mac value, mandatory for mcq mode
 * @op_runtime_config: called to config Operation and runtime regs Pointers
 * @get_outstanding_cqs: called to get outstanding completion queues
 * @config_esi: called to config Event Specific Interrupt
 */
struct ufs_hba_variant_ops {
	const char *name;
	int	(*init)(struct ufs_hba *);
	void    (*exit)(struct ufs_hba *);
	u32	(*get_ufs_hci_version)(struct ufs_hba *);
	int	(*clk_scale_notify)(struct ufs_hba *, bool,
				    enum ufs_notify_change_status);
	int	(*setup_clocks)(struct ufs_hba *, bool,
				enum ufs_notify_change_status);
	int	(*hce_enable_notify)(struct ufs_hba *,
				     enum ufs_notify_change_status);
	int	(*link_startup_notify)(struct ufs_hba *,
				       enum ufs_notify_change_status);
	int	(*pwr_change_notify)(struct ufs_hba *,
					enum ufs_notify_change_status status,
					struct ufs_pa_layer_attr *,
					struct ufs_pa_layer_attr *);
	void	(*setup_xfer_req)(struct ufs_hba *hba, int tag,
				  bool is_scsi_cmd);
	void	(*setup_task_mgmt)(struct ufs_hba *, int, u8);
	void    (*hibern8_notify)(struct ufs_hba *, enum uic_cmd_dme,
					enum ufs_notify_change_status);
	int	(*apply_dev_quirks)(struct ufs_hba *hba);
	void	(*fixup_dev_quirks)(struct ufs_hba *hba);
	int     (*suspend)(struct ufs_hba *, enum ufs_pm_op,
					enum ufs_notify_change_status);
	int     (*resume)(struct ufs_hba *, enum ufs_pm_op);
	void	(*dbg_register_dump)(struct ufs_hba *hba);
	int	(*phy_initialization)(struct ufs_hba *);
	int	(*device_reset)(struct ufs_hba *hba);
	void	(*config_scaling_param)(struct ufs_hba *hba,
				struct devfreq_dev_profile *profile,
				struct devfreq_simple_ondemand_data *data);
	int	(*program_key)(struct ufs_hba *hba,
			       const union ufs_crypto_cfg_entry *cfg, int slot);
	void	(*event_notify)(struct ufs_hba *hba,
				enum ufs_event_type evt, void *data);
	void	(*reinit_notify)(struct ufs_hba *);
	int	(*mcq_config_resource)(struct ufs_hba *hba);
	int	(*get_hba_mac)(struct ufs_hba *hba);
	int	(*op_runtime_config)(struct ufs_hba *hba);
	int	(*get_outstanding_cqs)(struct ufs_hba *hba,
				       unsigned long *ocqs);
	int	(*config_esi)(struct ufs_hba *hba);
};

/* clock gating state  */
enum clk_gating_state {
	CLKS_OFF,
	CLKS_ON,
	REQ_CLKS_OFF,
	REQ_CLKS_ON,
};

/**
 * struct ufs_clk_gating - UFS clock gating related info
 * @gate_work: worker to turn off clocks after some delay as specified in
 * delay_ms
 * @ungate_work: worker to turn on clocks that will be used in case of
 * interrupt context
 * @state: the current clocks state
 * @delay_ms: gating delay in ms
 * @is_suspended: clk gating is suspended when set to 1 which can be used
 * during suspend/resume
 * @delay_attr: sysfs attribute to control delay_attr
 * @enable_attr: sysfs attribute to enable/disable clock gating
 * @is_enabled: Indicates the current status of clock gating
 * @is_initialized: Indicates whether clock gating is initialized or not
 * @active_reqs: number of requests that are pending and should be waited for
 * completion before gating clocks.
 * @clk_gating_workq: workqueue for clock gating work.
 */
struct ufs_clk_gating {
	struct delayed_work gate_work;
	struct work_struct ungate_work;
	enum clk_gating_state state;
	unsigned long delay_ms;
	bool is_suspended;
	struct device_attribute delay_attr;
	struct device_attribute enable_attr;
	bool is_enabled;
	bool is_initialized;
	int active_reqs;
	struct workqueue_struct *clk_gating_workq;
};

struct ufs_saved_pwr_info {
	struct ufs_pa_layer_attr info;
	bool is_valid;
};

/**
 * struct ufs_clk_scaling - UFS clock scaling related data
 * @active_reqs: number of requests that are pending. If this is zero when
 * devfreq ->target() function is called then schedule "suspend_work" to
 * suspend devfreq.
 * @tot_busy_t: Total busy time in current polling window
 * @window_start_t: Start time (in jiffies) of the current polling window
 * @busy_start_t: Start time of current busy period
 * @enable_attr: sysfs attribute to enable/disable clock scaling
 * @saved_pwr_info: UFS power mode may also be changed during scaling and this
 * one keeps track of previous power mode.
 * @workq: workqueue to schedule devfreq suspend/resume work
 * @suspend_work: worker to suspend devfreq
 * @resume_work: worker to resume devfreq
 * @min_gear: lowest HS gear to scale down to
 * @is_enabled: tracks if scaling is currently enabled or not, controlled by
 *		clkscale_enable sysfs node
 * @is_allowed: tracks if scaling is currently allowed or not, used to block
 *		clock scaling which is not invoked from devfreq governor
 * @is_initialized: Indicates whether clock scaling is initialized or not
 * @is_busy_started: tracks if busy period has started or not
 * @is_suspended: tracks if devfreq is suspended or not
 */
struct ufs_clk_scaling {
	int active_reqs;
	unsigned long tot_busy_t;
	ktime_t window_start_t;
	ktime_t busy_start_t;
	struct device_attribute enable_attr;
	struct ufs_saved_pwr_info saved_pwr_info;
	struct workqueue_struct *workq;
	struct work_struct suspend_work;
	struct work_struct resume_work;
	u32 min_gear;
	bool is_enabled;
	bool is_allowed;
	bool is_initialized;
	bool is_busy_started;
	bool is_suspended;
};

#define UFS_EVENT_HIST_LENGTH 8
/**
 * struct ufs_event_hist - keeps history of errors
 * @pos: index to indicate cyclic buffer position
 * @val: cyclic buffer for registers value
 * @tstamp: cyclic buffer for time stamp
 * @cnt: error counter
 */
struct ufs_event_hist {
	int pos;
	u32 val[UFS_EVENT_HIST_LENGTH];
	u64 tstamp[UFS_EVENT_HIST_LENGTH];
	unsigned long long cnt;
};

/**
 * struct ufs_stats - keeps usage/err statistics
 * @last_intr_status: record the last interrupt status.
 * @last_intr_ts: record the last interrupt timestamp.
 * @hibern8_exit_cnt: Counter to keep track of number of exits,
 *		reset this after link-startup.
 * @last_hibern8_exit_tstamp: Set time after the hibern8 exit.
 *		Clear after the first successful command completion.
 * @event: array with event history.
 */
struct ufs_stats {
	u32 last_intr_status;
	u64 last_intr_ts;

	u32 hibern8_exit_cnt;
	u64 last_hibern8_exit_tstamp;
	struct ufs_event_hist event[UFS_EVT_CNT];
};

/**
 * enum ufshcd_state - UFS host controller state
 * @UFSHCD_STATE_RESET: Link is not operational. Postpone SCSI command
 *	processing.
 * @UFSHCD_STATE_OPERATIONAL: The host controller is operational and can process
 *	SCSI commands.
 * @UFSHCD_STATE_EH_SCHEDULED_NON_FATAL: The error handler has been scheduled.
 *	SCSI commands may be submitted to the controller.
 * @UFSHCD_STATE_EH_SCHEDULED_FATAL: The error handler has been scheduled. Fail
 *	newly submitted SCSI commands with error code DID_BAD_TARGET.
 * @UFSHCD_STATE_ERROR: An unrecoverable error occurred, e.g. link recovery
 *	failed. Fail all SCSI commands with error code DID_ERROR.
 */
enum ufshcd_state {
	UFSHCD_STATE_RESET,
	UFSHCD_STATE_OPERATIONAL,
	UFSHCD_STATE_EH_SCHEDULED_NON_FATAL,
	UFSHCD_STATE_EH_SCHEDULED_FATAL,
	UFSHCD_STATE_ERROR,
};

enum ufshcd_quirks {
	/* Interrupt aggregation support is broken */
	UFSHCD_QUIRK_BROKEN_INTR_AGGR			= 1 << 0,

	/*
	 * delay before each dme command is required as the unipro
	 * layer has shown instabilities
	 */
	UFSHCD_QUIRK_DELAY_BEFORE_DME_CMDS		= 1 << 1,

	/*
	 * If UFS host controller is having issue in processing LCC (Line
	 * Control Command) coming from device then enable this quirk.
	 * When this quirk is enabled, host controller driver should disable
	 * the LCC transmission on UFS device (by clearing TX_LCC_ENABLE
	 * attribute of device to 0).
	 */
	UFSHCD_QUIRK_BROKEN_LCC				= 1 << 2,

	/*
	 * The attribute PA_RXHSUNTERMCAP specifies whether or not the
	 * inbound Link supports unterminated line in HS mode. Setting this
	 * attribute to 1 fixes moving to HS gear.
	 */
	UFSHCD_QUIRK_BROKEN_PA_RXHSUNTERMCAP		= 1 << 3,

	/*
	 * This quirk needs to be enabled if the host controller only allows
	 * accessing the peer dme attributes in AUTO mode (FAST AUTO or
	 * SLOW AUTO).
	 */
	UFSHCD_QUIRK_DME_PEER_ACCESS_AUTO_MODE		= 1 << 4,

	/*
	 * This quirk needs to be enabled if the host controller doesn't
	 * advertise the correct version in UFS_VER register. If this quirk
	 * is enabled, standard UFS host driver will call the vendor specific
	 * ops (get_ufs_hci_version) to get the correct version.
	 */
	UFSHCD_QUIRK_BROKEN_UFS_HCI_VERSION		= 1 << 5,

	/*
	 * Clear handling for transfer/task request list is just opposite.
	 */
	UFSHCI_QUIRK_BROKEN_REQ_LIST_CLR		= 1 << 6,

	/*
	 * This quirk needs to be enabled if host controller doesn't allow
	 * that the interrupt aggregation timer and counter are reset by s/w.
	 */
	UFSHCI_QUIRK_SKIP_RESET_INTR_AGGR		= 1 << 7,

	/*
	 * This quirks needs to be enabled if host controller cannot be
	 * enabled via HCE register.
	 */
	UFSHCI_QUIRK_BROKEN_HCE				= 1 << 8,

	/*
	 * This quirk needs to be enabled if the host controller regards
	 * resolution of the values of PRDTO and PRDTL in UTRD as byte.
	 */
	UFSHCD_QUIRK_PRDT_BYTE_GRAN			= 1 << 9,

	/*
	 * This quirk needs to be enabled if the host controller reports
	 * OCS FATAL ERROR with device error through sense data
	 */
	UFSHCD_QUIRK_BROKEN_OCS_FATAL_ERROR		= 1 << 10,

	/*
	 * This quirk needs to be enabled if the host controller has
	 * auto-hibernate capability but it doesn't work.
	 */
	UFSHCD_QUIRK_BROKEN_AUTO_HIBERN8		= 1 << 11,

	/*
	 * This quirk needs to disable manual flush for write booster
	 */
	UFSHCI_QUIRK_SKIP_MANUAL_WB_FLUSH_CTRL		= 1 << 12,

	/*
	 * This quirk needs to disable unipro timeout values
	 * before power mode change
	 */
	UFSHCD_QUIRK_SKIP_DEF_UNIPRO_TIMEOUT_SETTING = 1 << 13,

	/*
	 * Align DMA SG entries on a 4 KiB boundary.
	 */
	UFSHCD_QUIRK_4KB_DMA_ALIGNMENT			= 1 << 14,

	/*
	 * This quirk needs to be enabled if the host controller does not
	 * support UIC command
	 */
	UFSHCD_QUIRK_BROKEN_UIC_CMD			= 1 << 15,

	/*
	 * This quirk needs to be enabled if the host controller cannot
	 * support physical host configuration.
	 */
	UFSHCD_QUIRK_SKIP_PH_CONFIGURATION		= 1 << 16,

	/*
	 * This quirk needs to be enabled if the host controller has
	 * 64-bit addressing supported capability but it doesn't work.
	 */
	UFSHCD_QUIRK_BROKEN_64BIT_ADDRESS		= 1 << 17,

	/*
	 * This quirk needs to be enabled if the host controller has
	 * auto-hibernate capability but it's FASTAUTO only.
	 */
	UFSHCD_QUIRK_HIBERN_FASTAUTO			= 1 << 18,

	/*
	 * This quirk needs to be enabled if the host controller needs
	 * to reinit the device after switching to maximum gear.
	 */
	UFSHCD_QUIRK_REINIT_AFTER_MAX_GEAR_SWITCH       = 1 << 19,
};

enum ufshcd_android_quirks {

	/*
	 * IMPORTANT: set this in hba->android_quirks, not hba->quirks!
	 *
	 * This quirk needs to be enabled if the host controller supports inline
	 * encryption, but it needs to initialize the crypto capabilities in a
	 * nonstandard way and/or it needs to override blk_crypto_ll_ops.  If
	 * enabled, the standard code won't initialize the blk_crypto_profile;
	 * ufs_hba_variant_ops::init() must do it instead.
	 */
	UFSHCD_ANDROID_QUIRK_CUSTOM_CRYPTO_PROFILE	= 1 << 0,

	/*
	 * IMPORTANT: set this in hba->android_quirks, not hba->quirks!
	 *
	 * This quirk needs to be enabled if the host controller supports inline
	 * encryption, but the CRYPTO_GENERAL_ENABLE bit is not implemented and
	 * breaks the HCE sequence if used.
	 */
	UFSHCD_ANDROID_QUIRK_BROKEN_CRYPTO_ENABLE	= 1 << 1,

	/*
	 * IMPORTANT: set this in hba->android_quirks, not hba->quirks!
	 *
	 * This quirk needs to be enabled if the host controller requires that
	 * the PRDT be cleared after each encrypted request because encryption
	 * keys were stored in it.
	 */
	UFSHCD_ANDROID_QUIRK_KEYS_IN_PRDT		= 1 << 2,
};

enum ufshcd_caps {
	/* Allow dynamic clk gating */
	UFSHCD_CAP_CLK_GATING				= 1 << 0,

	/* Allow hiberb8 with clk gating */
	UFSHCD_CAP_HIBERN8_WITH_CLK_GATING		= 1 << 1,

	/* Allow dynamic clk scaling */
	UFSHCD_CAP_CLK_SCALING				= 1 << 2,

	/* Allow auto bkops to enabled during runtime suspend */
	UFSHCD_CAP_AUTO_BKOPS_SUSPEND			= 1 << 3,

	/*
	 * This capability allows host controller driver to use the UFS HCI's
	 * interrupt aggregation capability.
	 * CAUTION: Enabling this might reduce overall UFS throughput.
	 */
	UFSHCD_CAP_INTR_AGGR				= 1 << 4,

	/*
	 * This capability allows the device auto-bkops to be always enabled
	 * except during suspend (both runtime and suspend).
	 * Enabling this capability means that device will always be allowed
	 * to do background operation when it's active but it might degrade
	 * the performance of ongoing read/write operations.
	 */
	UFSHCD_CAP_KEEP_AUTO_BKOPS_ENABLED_EXCEPT_SUSPEND = 1 << 5,

	/*
	 * This capability allows host controller driver to automatically
	 * enable runtime power management by itself instead of waiting
	 * for userspace to control the power management.
	 */
	UFSHCD_CAP_RPM_AUTOSUSPEND			= 1 << 6,

	/*
	 * This capability allows the host controller driver to turn-on
	 * WriteBooster, if the underlying device supports it and is
	 * provisioned to be used. This would increase the write performance.
	 */
	UFSHCD_CAP_WB_EN				= 1 << 7,

	/*
	 * This capability allows the host controller driver to use the
	 * inline crypto engine, if it is present
	 */
	UFSHCD_CAP_CRYPTO				= 1 << 8,

	/*
	 * This capability allows the controller regulators to be put into
	 * lpm mode aggressively during clock gating.
	 * This would increase power savings.
	 */
	UFSHCD_CAP_AGGR_POWER_COLLAPSE			= 1 << 9,

	/*
	 * This capability allows the host controller driver to use DeepSleep,
	 * if it is supported by the UFS device. The host controller driver must
	 * support device hardware reset via the hba->device_reset() callback,
	 * in order to exit DeepSleep state.
	 */
	UFSHCD_CAP_DEEPSLEEP				= 1 << 10,

	/*
	 * This capability allows the host controller driver to use temperature
	 * notification if it is supported by the UFS device.
	 */
	UFSHCD_CAP_TEMP_NOTIF				= 1 << 11,

	/*
	 * Enable WriteBooster when scaling up the clock and disable
	 * WriteBooster when scaling the clock down.
	 */
	UFSHCD_CAP_WB_WITH_CLK_SCALING			= 1 << 12,
};

struct ufs_hba_variant_params {
	struct devfreq_dev_profile devfreq_profile;
	struct devfreq_simple_ondemand_data ondemand_data;
	u16 hba_enable_delay_us;
	u32 wb_flush_threshold;
};

#ifdef CONFIG_SCSI_UFS_HPB
/**
 * struct ufshpb_dev_info - UFSHPB device related info
 * @num_lu: the number of user logical unit to check whether all lu finished
 *          initialization
 * @rgn_size: device reported HPB region size
 * @srgn_size: device reported HPB sub-region size
 * @slave_conf_cnt: counter to check all lu finished initialization
 * @hpb_disabled: flag to check if HPB is disabled
 * @max_hpb_single_cmd: device reported bMAX_DATA_SIZE_FOR_SINGLE_CMD value
 * @is_legacy: flag to check HPB 1.0
 * @control_mode: either host or device
 */
struct ufshpb_dev_info {
	int num_lu;
	int rgn_size;
	int srgn_size;
	atomic_t slave_conf_cnt;
	bool hpb_disabled;
	u8 max_hpb_single_cmd;
	bool is_legacy;
	u8 control_mode;
};
#endif

struct ufs_hba_monitor {
	unsigned long chunk_size;

	unsigned long nr_sec_rw[2];
	ktime_t total_busy[2];

	unsigned long nr_req[2];
	/* latencies*/
	ktime_t lat_sum[2];
	ktime_t lat_max[2];
	ktime_t lat_min[2];

	u32 nr_queued[2];
	ktime_t busy_start_ts[2];

	ktime_t enabled_ts;
	bool enabled;
};

/**
 * struct ufshcd_res_info_t - MCQ related resource regions
 *
 * @name: resource name
 * @resource: pointer to resource region
 * @base: register base address
 */
struct ufshcd_res_info {
	const char *name;
	struct resource *resource;
	void __iomem *base;
};

enum ufshcd_res {
	RES_UFS,
	RES_MCQ,
	RES_MCQ_SQD,
	RES_MCQ_SQIS,
	RES_MCQ_CQD,
	RES_MCQ_CQIS,
	RES_MCQ_VS,
	RES_MAX,
};

/**
 * struct ufshcd_mcq_opr_info_t - Operation and Runtime registers
 *
 * @offset: Doorbell Address Offset
 * @stride: Steps proportional to queue [0...31]
 * @base: base address
 */
struct ufshcd_mcq_opr_info_t {
	unsigned long offset;
	unsigned long stride;
	void __iomem *base;
};

enum ufshcd_mcq_opr {
	OPR_SQD,
	OPR_SQIS,
	OPR_CQD,
	OPR_CQIS,
	OPR_MAX,
};

/**
 * struct ufs_hba - per adapter private structure
 * @mmio_base: UFSHCI base register address
 * @ucdl_base_addr: UFS Command Descriptor base address
 * @utrdl_base_addr: UTP Transfer Request Descriptor base address
 * @utmrdl_base_addr: UTP Task Management Descriptor base address
 * @ucdl_dma_addr: UFS Command Descriptor DMA address
 * @utrdl_dma_addr: UTRDL DMA address
 * @utmrdl_dma_addr: UTMRDL DMA address
 * @host: Scsi_Host instance of the driver
 * @dev: device handle
 * @ufs_device_wlun: WLUN that controls the entire UFS device.
 * @hwmon_device: device instance registered with the hwmon core.
 * @curr_dev_pwr_mode: active UFS device power mode.
 * @uic_link_state: active state of the link to the UFS device.
 * @rpm_lvl: desired UFS power management level during runtime PM.
 * @spm_lvl: desired UFS power management level during system PM.
 * @pm_op_in_progress: whether or not a PM operation is in progress.
 * @ahit: value of Auto-Hibernate Idle Timer register.
 * @lrb: local reference block
 * @outstanding_tasks: Bits representing outstanding task requests
 * @outstanding_lock: Protects @outstanding_reqs.
 * @outstanding_reqs: Bits representing outstanding transfer requests
 * @capabilities: UFS Controller Capabilities
 * @mcq_capabilities: UFS Multi Circular Queue capabilities
 * @nutrs: Transfer Request Queue depth supported by controller
 * @nutmrs: Task Management Queue depth supported by controller
 * @reserved_slot: Used to submit device commands. Protected by @dev_cmd.lock.
 * @ufs_version: UFS Version to which controller complies
 * @vops: pointer to variant specific operations
 * @vps: pointer to variant specific parameters
 * @priv: pointer to variant specific private data
 * @sg_entry_size: size of struct ufshcd_sg_entry (may include variant fields)
 * @irq: Irq number of the controller
 * @is_irq_enabled: whether or not the UFS controller interrupt is enabled.
 * @dev_ref_clk_freq: reference clock frequency
 * @quirks: bitmask with information about deviations from the UFSHCI standard.
 * @dev_quirks: bitmask with information about deviations from the UFS standard.
 * @tmf_tag_set: TMF tag set.
 * @tmf_queue: Used to allocate TMF tags.
 * @tmf_rqs: array with pointers to TMF requests while these are in progress.
 * @active_uic_cmd: handle of active UIC command
 * @uic_cmd_mutex: mutex for UIC command
 * @uic_async_done: completion used during UIC processing
 * @ufshcd_state: UFSHCD state
 * @eh_flags: Error handling flags
 * @intr_mask: Interrupt Mask Bits
 * @ee_ctrl_mask: Exception event control mask
 * @ee_drv_mask: Exception event mask for driver
 * @ee_usr_mask: Exception event mask for user (set via debugfs)
 * @ee_ctrl_mutex: Used to serialize exception event information.
 * @is_powered: flag to check if HBA is powered
 * @shutting_down: flag to check if shutdown has been invoked
 * @host_sem: semaphore used to serialize concurrent contexts
 * @eh_wq: Workqueue that eh_work works on
 * @eh_work: Worker to handle UFS errors that require s/w attention
 * @eeh_work: Worker to handle exception events
 * @errors: HBA errors
 * @uic_error: UFS interconnect layer error status
 * @saved_err: sticky error mask
 * @saved_uic_err: sticky UIC error mask
 * @ufs_stats: various error counters
 * @force_reset: flag to force eh_work perform a full reset
 * @force_pmc: flag to force a power mode change
 * @silence_err_logs: flag to silence error logs
 * @dev_cmd: ufs device management command information
 * @last_dme_cmd_tstamp: time stamp of the last completed DME command
 * @nop_out_timeout: NOP OUT timeout value
 * @dev_info: information about the UFS device
 * @auto_bkops_enabled: to track whether bkops is enabled in device
 * @vreg_info: UFS device voltage regulator information
 * @clk_list_head: UFS host controller clocks list node head
 * @req_abort_count: number of times ufshcd_abort() has been called
 * @lanes_per_direction: number of lanes per data direction between the UFS
 *	controller and the UFS device.
 * @pwr_info: holds current power mode
 * @max_pwr_info: keeps the device max valid pwm
 * @clk_gating: information related to clock gating
 * @caps: bitmask with information about UFS controller capabilities
 * @devfreq: frequency scaling information owned by the devfreq core
 * @clk_scaling: frequency scaling information owned by the UFS driver
 * @system_suspending: system suspend has been started and system resume has
 *	not yet finished.
 * @is_sys_suspended: UFS device has been suspended because of system suspend
 * @urgent_bkops_lvl: keeps track of urgent bkops level for device
 * @is_urgent_bkops_lvl_checked: keeps track if the urgent bkops level for
 *  device is known or not.
 * @wb_mutex: used to serialize devfreq and sysfs write booster toggling
 * @clk_scaling_lock: used to serialize device commands and clock scaling
 * @desc_size: descriptor sizes reported by device
 * @scsi_block_reqs_cnt: reference counting for scsi block requests
 * @bsg_dev: struct device associated with the BSG queue
 * @bsg_queue: BSG queue associated with the UFS controller
 * @rpm_dev_flush_recheck_work: used to suspend from RPM (runtime power
 *	management) after the UFS device has finished a WriteBooster buffer
 *	flush or auto BKOP.
 * @ufshpb_dev: information related to HPB (Host Performance Booster).
 * @monitor: statistics about UFS commands
 * @crypto_capabilities: Content of crypto capabilities register (0x100)
 * @crypto_cap_array: Array of crypto capabilities
 * @crypto_cfg_register: Start of the crypto cfg array
 * @crypto_profile: the crypto profile of this hba (if applicable)
 * @debugfs_root: UFS controller debugfs root directory
 * @debugfs_ee_work: used to restore ee_ctrl_mask after a delay
 * @debugfs_ee_rate_limit_ms: user configurable delay after which to restore
 *	ee_ctrl_mask
 * @luns_avail: number of regular and well known LUNs supported by the UFS
 *	device
 * @nr_hw_queues: number of hardware queues configured
 * @nr_queues: number of Queues of different queue types
 * @complete_put: whether or not to call ufshcd_rpm_put() from inside
 *	ufshcd_resume_complete()
 * @ext_iid_sup: is EXT_IID is supported by UFSHC
 * @mcq_sup: is mcq supported by UFSHC
 * @mcq_enabled: is mcq ready to accept requests
 * @res: array of resource info of MCQ registers
 * @mcq_base: Multi circular queue registers base address
 * @uhq: array of supported hardware queues
 * @dev_cmd_queue: Queue for issuing device management commands
 */
struct ufs_hba {
	void __iomem *mmio_base;

	/* Virtual memory reference */
	struct utp_transfer_cmd_desc *ucdl_base_addr;
	struct utp_transfer_req_desc *utrdl_base_addr;
	struct utp_task_req_desc *utmrdl_base_addr;

	/* DMA memory reference */
	dma_addr_t ucdl_dma_addr;
	dma_addr_t utrdl_dma_addr;
	dma_addr_t utmrdl_dma_addr;

	struct Scsi_Host *host;
	struct device *dev;
	struct scsi_device *ufs_device_wlun;

#ifdef CONFIG_SCSI_UFS_HWMON
	struct device *hwmon_device;
#endif

	enum ufs_dev_pwr_mode curr_dev_pwr_mode;
	enum uic_link_state uic_link_state;
	/* Desired UFS power management level during runtime PM */
	enum ufs_pm_level rpm_lvl;
	/* Desired UFS power management level during system PM */
	enum ufs_pm_level spm_lvl;
	int pm_op_in_progress;

	/* Auto-Hibernate Idle Timer register value */
	u32 ahit;

	struct ufshcd_lrb *lrb;

	unsigned long outstanding_tasks;
	spinlock_t outstanding_lock;
	unsigned long outstanding_reqs;

	u32 capabilities;
	int nutrs;
	u32 mcq_capabilities;
	int nutmrs;
	u32 reserved_slot;
	u32 ufs_version;
	const struct ufs_hba_variant_ops *vops;
	struct ufs_hba_variant_params *vps;
	void *priv;
<<<<<<< HEAD
	size_t sg_entry_size;
=======
#ifdef CONFIG_SCSI_UFS_VARIABLE_SG_ENTRY_SIZE
	size_t sg_entry_size;
#endif
>>>>>>> 87620693
	unsigned int irq;
	bool is_irq_enabled;
	enum ufs_ref_clk_freq dev_ref_clk_freq;

	unsigned int quirks;	/* Deviations from standard UFSHCI spec. */

	unsigned int android_quirks; /* for UFSHCD_ANDROID_QUIRK_* flags */

	/* Device deviations from standard UFS device spec. */
	unsigned int dev_quirks;

	struct blk_mq_tag_set tmf_tag_set;
	struct request_queue *tmf_queue;
	struct request **tmf_rqs;

	struct uic_command *active_uic_cmd;
	struct mutex uic_cmd_mutex;
	struct completion *uic_async_done;

	enum ufshcd_state ufshcd_state;
	u32 eh_flags;
	u32 intr_mask;
	u16 ee_ctrl_mask;
	u16 ee_drv_mask;
	u16 ee_usr_mask;
	struct mutex ee_ctrl_mutex;
	bool is_powered;
	bool shutting_down;
	struct semaphore host_sem;

	/* Work Queues */
	struct workqueue_struct *eh_wq;
	struct work_struct eh_work;
	struct work_struct eeh_work;

	/* HBA Errors */
	u32 errors;
	u32 uic_error;
	u32 saved_err;
	u32 saved_uic_err;
	struct ufs_stats ufs_stats;
	bool force_reset;
	bool force_pmc;
	bool silence_err_logs;

	/* Device management request data */
	struct ufs_dev_cmd dev_cmd;
	ktime_t last_dme_cmd_tstamp;
	int nop_out_timeout;

	/* Keeps information of the UFS device connected to this host */
	struct ufs_dev_info dev_info;
	bool auto_bkops_enabled;
	struct ufs_vreg_info vreg_info;
	struct list_head clk_list_head;

	/* Number of requests aborts */
	int req_abort_count;

	/* Number of lanes available (1 or 2) for Rx/Tx */
	u32 lanes_per_direction;
	struct ufs_pa_layer_attr pwr_info;
	struct ufs_pwr_mode_info max_pwr_info;

	struct ufs_clk_gating clk_gating;
	/* Control to enable/disable host capabilities */
	u32 caps;

	struct devfreq *devfreq;
	struct ufs_clk_scaling clk_scaling;
	bool system_suspending;
	bool is_sys_suspended;

	enum bkops_status urgent_bkops_lvl;
	bool is_urgent_bkops_lvl_checked;

	struct mutex wb_mutex;
	struct rw_semaphore clk_scaling_lock;
	atomic_t scsi_block_reqs_cnt;

	struct device		bsg_dev;
	struct request_queue	*bsg_queue;
	struct delayed_work rpm_dev_flush_recheck_work;

#ifdef CONFIG_SCSI_UFS_HPB
	struct ufshpb_dev_info ufshpb_dev;
#endif

	struct ufs_hba_monitor	monitor;

#ifdef CONFIG_SCSI_UFS_CRYPTO
	union ufs_crypto_capabilities crypto_capabilities;
	union ufs_crypto_cap_entry *crypto_cap_array;
	u32 crypto_cfg_register;
	struct blk_crypto_profile crypto_profile;
#endif
#ifdef CONFIG_DEBUG_FS
	struct dentry *debugfs_root;
	struct delayed_work debugfs_ee_work;
	u32 debugfs_ee_rate_limit_ms;
#endif
	u32 luns_avail;
	unsigned int nr_hw_queues;
	unsigned int nr_queues[HCTX_MAX_TYPES];
	bool complete_put;
	bool ext_iid_sup;
	bool scsi_host_added;
	bool mcq_sup;
	bool mcq_enabled;
	struct ufshcd_res_info res[RES_MAX];
	void __iomem *mcq_base;
	struct ufs_hw_queue *uhq;
	struct ufs_hw_queue *dev_cmd_queue;
	struct ufshcd_mcq_opr_info_t mcq_opr[OPR_MAX];
};

/**
 * struct ufs_hw_queue - per hardware queue structure
 * @mcq_sq_head: base address of submission queue head pointer
 * @mcq_sq_tail: base address of submission queue tail pointer
 * @mcq_cq_head: base address of completion queue head pointer
 * @mcq_cq_tail: base address of completion queue tail pointer
 * @sqe_base_addr: submission queue entry base address
 * @sqe_dma_addr: submission queue dma address
 * @cqe_base_addr: completion queue base address
 * @cqe_dma_addr: completion queue dma address
 * @max_entries: max number of slots in this hardware queue
 * @id: hardware queue ID
 * @sq_tp_slot: current slot to which SQ tail pointer is pointing
 * @sq_lock: serialize submission queue access
 * @cq_tail_slot: current slot to which CQ tail pointer is pointing
 * @cq_head_slot: current slot to which CQ head pointer is pointing
 * @cq_lock: Synchronize between multiple polling instances
 */
struct ufs_hw_queue {
	void __iomem *mcq_sq_head;
	void __iomem *mcq_sq_tail;
	void __iomem *mcq_cq_head;
	void __iomem *mcq_cq_tail;

	void *sqe_base_addr;
	dma_addr_t sqe_dma_addr;
	struct cq_entry *cqe_base_addr;
	dma_addr_t cqe_dma_addr;
	u32 max_entries;
	u32 id;
	u32 sq_tail_slot;
	spinlock_t sq_lock;
	u32 cq_tail_slot;
	u32 cq_head_slot;
	spinlock_t cq_lock;
};

static inline bool is_mcq_enabled(struct ufs_hba *hba)
{
	return hba->mcq_enabled;
}

#ifdef CONFIG_SCSI_UFS_VARIABLE_SG_ENTRY_SIZE
static inline size_t ufshcd_sg_entry_size(const struct ufs_hba *hba)
{
	return hba->sg_entry_size;
}

static inline void ufshcd_set_sg_entry_size(struct ufs_hba *hba, size_t sg_entry_size)
{
	WARN_ON_ONCE(sg_entry_size < sizeof(struct ufshcd_sg_entry));
	hba->sg_entry_size = sg_entry_size;
}
#else
static inline size_t ufshcd_sg_entry_size(const struct ufs_hba *hba)
{
	return sizeof(struct ufshcd_sg_entry);
}

#define ufshcd_set_sg_entry_size(hba, sg_entry_size)                   \
	({ (void)(hba); BUILD_BUG_ON(sg_entry_size != sizeof(struct ufshcd_sg_entry)); })
#endif

static inline size_t sizeof_utp_transfer_cmd_desc(const struct ufs_hba *hba)
{
	return sizeof(struct utp_transfer_cmd_desc) + SG_ALL * ufshcd_sg_entry_size(hba);
}

/* Returns true if clocks can be gated. Otherwise false */
static inline bool ufshcd_is_clkgating_allowed(struct ufs_hba *hba)
{
	return hba->caps & UFSHCD_CAP_CLK_GATING;
}
static inline bool ufshcd_can_hibern8_during_gating(struct ufs_hba *hba)
{
	return hba->caps & UFSHCD_CAP_HIBERN8_WITH_CLK_GATING;
}
static inline int ufshcd_is_clkscaling_supported(struct ufs_hba *hba)
{
	return hba->caps & UFSHCD_CAP_CLK_SCALING;
}
static inline bool ufshcd_can_autobkops_during_suspend(struct ufs_hba *hba)
{
	return hba->caps & UFSHCD_CAP_AUTO_BKOPS_SUSPEND;
}
static inline bool ufshcd_is_rpm_autosuspend_allowed(struct ufs_hba *hba)
{
	return hba->caps & UFSHCD_CAP_RPM_AUTOSUSPEND;
}

static inline bool ufshcd_is_intr_aggr_allowed(struct ufs_hba *hba)
{
	return (hba->caps & UFSHCD_CAP_INTR_AGGR) &&
		!(hba->quirks & UFSHCD_QUIRK_BROKEN_INTR_AGGR);
}

static inline bool ufshcd_can_aggressive_pc(struct ufs_hba *hba)
{
	return !!(ufshcd_is_link_hibern8(hba) &&
		  (hba->caps & UFSHCD_CAP_AGGR_POWER_COLLAPSE));
}

static inline bool ufshcd_is_auto_hibern8_supported(struct ufs_hba *hba)
{
	return (hba->capabilities & MASK_AUTO_HIBERN8_SUPPORT) &&
		!(hba->quirks & UFSHCD_QUIRK_BROKEN_AUTO_HIBERN8);
}

static inline bool ufshcd_is_auto_hibern8_enabled(struct ufs_hba *hba)
{
	return FIELD_GET(UFSHCI_AHIBERN8_TIMER_MASK, hba->ahit);
}

static inline bool ufshcd_is_wb_allowed(struct ufs_hba *hba)
{
	return hba->caps & UFSHCD_CAP_WB_EN;
}

static inline bool ufshcd_enable_wb_if_scaling_up(struct ufs_hba *hba)
{
	return hba->caps & UFSHCD_CAP_WB_WITH_CLK_SCALING;
}

#define ufsmcq_writel(hba, val, reg)	\
	writel((val), (hba)->mcq_base + (reg))
#define ufsmcq_readl(hba, reg)	\
	readl((hba)->mcq_base + (reg))

#define ufsmcq_writelx(hba, val, reg)	\
	writel_relaxed((val), (hba)->mcq_base + (reg))
#define ufsmcq_readlx(hba, reg)	\
	readl_relaxed((hba)->mcq_base + (reg))

#define ufshcd_writel(hba, val, reg)	\
	writel((val), (hba)->mmio_base + (reg))
#define ufshcd_readl(hba, reg)	\
	readl((hba)->mmio_base + (reg))

/**
 * ufshcd_rmwl - perform read/modify/write for a controller register
 * @hba: per adapter instance
 * @mask: mask to apply on read value
 * @val: actual value to write
 * @reg: register address
 */
static inline void ufshcd_rmwl(struct ufs_hba *hba, u32 mask, u32 val, u32 reg)
{
	u32 tmp;

	tmp = ufshcd_readl(hba, reg);
	tmp &= ~mask;
	tmp |= (val & mask);
	ufshcd_writel(hba, tmp, reg);
}

int ufshcd_alloc_host(struct device *, struct ufs_hba **);
void ufshcd_dealloc_host(struct ufs_hba *);
int ufshcd_hba_enable(struct ufs_hba *hba);
int ufshcd_init(struct ufs_hba *, void __iomem *, unsigned int);
int ufshcd_link_recovery(struct ufs_hba *hba);
int ufshcd_make_hba_operational(struct ufs_hba *hba);
void ufshcd_remove(struct ufs_hba *);
int ufshcd_uic_hibern8_enter(struct ufs_hba *hba);
int ufshcd_uic_hibern8_exit(struct ufs_hba *hba);
void ufshcd_delay_us(unsigned long us, unsigned long tolerance);
void ufshcd_parse_dev_ref_clk_freq(struct ufs_hba *hba, struct clk *refclk);
void ufshcd_update_evt_hist(struct ufs_hba *hba, u32 id, u32 val);
void ufshcd_hba_stop(struct ufs_hba *hba);
void ufshcd_schedule_eh_work(struct ufs_hba *hba);
void ufshcd_mcq_write_cqis(struct ufs_hba *hba, u32 val, int i);
unsigned long ufshcd_mcq_poll_cqe_nolock(struct ufs_hba *hba,
					 struct ufs_hw_queue *hwq);
void ufshcd_mcq_enable_esi(struct ufs_hba *hba);
void ufshcd_mcq_config_esi(struct ufs_hba *hba, struct msi_msg *msg);

/**
 * ufshcd_set_variant - set variant specific data to the hba
 * @hba: per adapter instance
 * @variant: pointer to variant specific data
 */
static inline void ufshcd_set_variant(struct ufs_hba *hba, void *variant)
{
	BUG_ON(!hba);
	hba->priv = variant;
}

/**
 * ufshcd_get_variant - get variant specific data from the hba
 * @hba: per adapter instance
 */
static inline void *ufshcd_get_variant(struct ufs_hba *hba)
{
	BUG_ON(!hba);
	return hba->priv;
}

#ifdef CONFIG_PM
extern int ufshcd_runtime_suspend(struct device *dev);
extern int ufshcd_runtime_resume(struct device *dev);
#endif
#ifdef CONFIG_PM_SLEEP
extern int ufshcd_system_suspend(struct device *dev);
extern int ufshcd_system_resume(struct device *dev);
extern int ufshcd_system_freeze(struct device *dev);
extern int ufshcd_system_thaw(struct device *dev);
extern int ufshcd_system_restore(struct device *dev);
#endif
extern int ufshcd_shutdown(struct ufs_hba *hba);

extern int ufshcd_dme_configure_adapt(struct ufs_hba *hba,
				      int agreed_gear,
				      int adapt_val);
extern int ufshcd_dme_set_attr(struct ufs_hba *hba, u32 attr_sel,
			       u8 attr_set, u32 mib_val, u8 peer);
extern int ufshcd_dme_get_attr(struct ufs_hba *hba, u32 attr_sel,
			       u32 *mib_val, u8 peer);
extern int ufshcd_config_pwr_mode(struct ufs_hba *hba,
			struct ufs_pa_layer_attr *desired_pwr_mode);
extern int ufshcd_uic_change_pwr_mode(struct ufs_hba *hba, u8 mode);

/* UIC command interfaces for DME primitives */
#define DME_LOCAL	0
#define DME_PEER	1
#define ATTR_SET_NOR	0	/* NORMAL */
#define ATTR_SET_ST	1	/* STATIC */

static inline int ufshcd_dme_set(struct ufs_hba *hba, u32 attr_sel,
				 u32 mib_val)
{
	return ufshcd_dme_set_attr(hba, attr_sel, ATTR_SET_NOR,
				   mib_val, DME_LOCAL);
}

static inline int ufshcd_dme_st_set(struct ufs_hba *hba, u32 attr_sel,
				    u32 mib_val)
{
	return ufshcd_dme_set_attr(hba, attr_sel, ATTR_SET_ST,
				   mib_val, DME_LOCAL);
}

static inline int ufshcd_dme_peer_set(struct ufs_hba *hba, u32 attr_sel,
				      u32 mib_val)
{
	return ufshcd_dme_set_attr(hba, attr_sel, ATTR_SET_NOR,
				   mib_val, DME_PEER);
}

static inline int ufshcd_dme_peer_st_set(struct ufs_hba *hba, u32 attr_sel,
					 u32 mib_val)
{
	return ufshcd_dme_set_attr(hba, attr_sel, ATTR_SET_ST,
				   mib_val, DME_PEER);
}

static inline int ufshcd_dme_get(struct ufs_hba *hba,
				 u32 attr_sel, u32 *mib_val)
{
	return ufshcd_dme_get_attr(hba, attr_sel, mib_val, DME_LOCAL);
}

static inline int ufshcd_dme_peer_get(struct ufs_hba *hba,
				      u32 attr_sel, u32 *mib_val)
{
	return ufshcd_dme_get_attr(hba, attr_sel, mib_val, DME_PEER);
}

static inline bool ufshcd_is_hs_mode(struct ufs_pa_layer_attr *pwr_info)
{
	return (pwr_info->pwr_rx == FAST_MODE ||
		pwr_info->pwr_rx == FASTAUTO_MODE) &&
		(pwr_info->pwr_tx == FAST_MODE ||
		pwr_info->pwr_tx == FASTAUTO_MODE);
}

static inline int ufshcd_disable_host_tx_lcc(struct ufs_hba *hba)
{
	return ufshcd_dme_set(hba, UIC_ARG_MIB(PA_LOCAL_TX_LCC_ENABLE), 0);
}

int ufshcd_read_desc_param(struct ufs_hba *hba,
			   enum desc_idn desc_id,
			   int desc_index,
			   u8 param_offset,
			   u8 *param_read_buf,
			   u8 param_size);
int ufshcd_query_attr_retry(struct ufs_hba *hba,
	enum query_opcode opcode, enum attr_idn idn, u8 index, u8 selector,
	u32 *attr_val);
int ufshcd_query_flag_retry(struct ufs_hba *hba,
	enum query_opcode opcode, enum flag_idn idn, u8 index, bool *flag_res);

int ufshcd_bkops_ctrl(struct ufs_hba *hba, enum bkops_status status);

void ufshcd_auto_hibern8_enable(struct ufs_hba *hba);
void ufshcd_auto_hibern8_update(struct ufs_hba *hba, u32 ahit);
void ufshcd_fixup_dev_quirks(struct ufs_hba *hba,
			     const struct ufs_dev_quirk *fixups);
#define SD_ASCII_STD true
#define SD_RAW false
int ufshcd_read_string_desc(struct ufs_hba *hba, u8 desc_index,
			    u8 **buf, bool ascii);

int ufshcd_hold(struct ufs_hba *hba, bool async);
void ufshcd_release(struct ufs_hba *hba);

void ufshcd_clkgate_delay_set(struct device *dev, unsigned long value);

u32 ufshcd_get_local_unipro_ver(struct ufs_hba *hba);

int ufshcd_get_vreg(struct device *dev, struct ufs_vreg *vreg);

int ufshcd_send_uic_cmd(struct ufs_hba *hba, struct uic_command *uic_cmd);

int ufshcd_exec_raw_upiu_cmd(struct ufs_hba *hba,
			     struct utp_upiu_req *req_upiu,
			     struct utp_upiu_req *rsp_upiu,
			     int msgcode,
			     u8 *desc_buff, int *buff_len,
			     enum query_opcode desc_op);
int ufshcd_advanced_rpmb_req_handler(struct ufs_hba *hba, struct utp_upiu_req *req_upiu,
				     struct utp_upiu_req *rsp_upiu, struct ufs_ehs *ehs_req,
				     struct ufs_ehs *ehs_rsp, int sg_cnt,
				     struct scatterlist *sg_list, enum dma_data_direction dir);
int ufshcd_wb_toggle(struct ufs_hba *hba, bool enable);
int ufshcd_wb_toggle_buf_flush(struct ufs_hba *hba, bool enable);
int ufshcd_suspend_prepare(struct device *dev);
int __ufshcd_suspend_prepare(struct device *dev, bool rpm_ok_for_spm);
void ufshcd_resume_complete(struct device *dev);

/* Wrapper functions for safely calling variant operations */
static inline int ufshcd_vops_init(struct ufs_hba *hba)
{
	if (hba->vops && hba->vops->init)
		return hba->vops->init(hba);

	return 0;
}

static inline int ufshcd_vops_phy_initialization(struct ufs_hba *hba)
{
	if (hba->vops && hba->vops->phy_initialization)
		return hba->vops->phy_initialization(hba);

	return 0;
}

extern const struct ufs_pm_lvl_states ufs_pm_lvl_states[];

int ufshcd_dump_regs(struct ufs_hba *hba, size_t offset, size_t len,
		     const char *prefix);

int __ufshcd_write_ee_control(struct ufs_hba *hba, u32 ee_ctrl_mask);
int ufshcd_write_ee_control(struct ufs_hba *hba);
int ufshcd_update_ee_control(struct ufs_hba *hba, u16 *mask,
			     const u16 *other_mask, u16 set, u16 clr);

#endif /* End of Header */<|MERGE_RESOLUTION|>--- conflicted
+++ resolved
@@ -990,13 +990,9 @@
 	const struct ufs_hba_variant_ops *vops;
 	struct ufs_hba_variant_params *vps;
 	void *priv;
-<<<<<<< HEAD
-	size_t sg_entry_size;
-=======
 #ifdef CONFIG_SCSI_UFS_VARIABLE_SG_ENTRY_SIZE
 	size_t sg_entry_size;
 #endif
->>>>>>> 87620693
 	unsigned int irq;
 	bool is_irq_enabled;
 	enum ufs_ref_clk_freq dev_ref_clk_freq;
