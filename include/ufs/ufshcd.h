--- conflicted
+++ resolved
@@ -691,12 +691,9 @@
 	 * 64-bit addressing support.
 	 */
 	UFSHCD_ANDROID_QUIRK_36BIT_ADDRESS_DMA		= 1 << 3,
-<<<<<<< HEAD
-=======
 
 	/* Set IID to one. */
 	UFSHCD_ANDROID_QUIRK_SET_IID_TO_ONE		= 1 << 30,
->>>>>>> 4163e724
 };
 
 enum ufshcd_caps {
