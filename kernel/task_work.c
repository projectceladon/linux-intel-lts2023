--- conflicted
+++ resolved
@@ -6,20 +6,14 @@
 
 static struct callback_head work_exited; /* all we need is ->next == NULL */
 
-<<<<<<< HEAD
-=======
 #ifdef CONFIG_IRQ_WORK
->>>>>>> a4ec5f44
 static void task_work_set_notify_irq(struct irq_work *entry)
 {
 	test_and_set_tsk_thread_flag(current, TIF_NOTIFY_RESUME);
 }
 static DEFINE_PER_CPU(struct irq_work, irq_work_NMI_resume) =
 	IRQ_WORK_INIT_HARD(task_work_set_notify_irq);
-<<<<<<< HEAD
-=======
 #endif
->>>>>>> a4ec5f44
 
 /**
  * task_work_add - ask the @task to execute @work->func()
@@ -67,11 +61,8 @@
 	if (notify == TWA_NMI_CURRENT) {
 		if (WARN_ON_ONCE(task != current))
 			return -EINVAL;
-<<<<<<< HEAD
-=======
 		if (!IS_ENABLED(CONFIG_IRQ_WORK))
 			return -EINVAL;
->>>>>>> a4ec5f44
 	} else {
 		/*
 		 * Record the work call stack in order to print it in KASAN
@@ -105,17 +96,11 @@
 	case TWA_SIGNAL_NO_IPI:
 		__set_notify_signal(task);
 		break;
-<<<<<<< HEAD
-	case TWA_NMI_CURRENT:
-		irq_work_queue(this_cpu_ptr(&irq_work_NMI_resume));
-		break;
-=======
 #ifdef CONFIG_IRQ_WORK
 	case TWA_NMI_CURRENT:
 		irq_work_queue(this_cpu_ptr(&irq_work_NMI_resume));
 		break;
 #endif
->>>>>>> a4ec5f44
 	default:
 		WARN_ON_ONCE(1);
 		break;
