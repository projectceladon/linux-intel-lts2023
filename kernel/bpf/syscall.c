--- conflicted
+++ resolved
@@ -2905,12 +2905,7 @@
 	if (link->prog) {
 		sleepable = link->prog->aux->sleepable;
 		/* detach BPF program, clean up used resources */
-<<<<<<< HEAD
 		link->ops->release(link);
-		bpf_prog_put(link->prog);
-=======
-		ops->release(link);
->>>>>>> 8f149bcc
 	}
 	if (link->ops->dealloc_deferred) {
 		/* schedule BPF link deallocation; if underlying BPF program
@@ -2921,15 +2916,9 @@
 			call_rcu_tasks_trace(&link->rcu, bpf_link_defer_dealloc_mult_rcu_gp);
 		else
 			call_rcu(&link->rcu, bpf_link_defer_dealloc_rcu_gp);
-<<<<<<< HEAD
 	}
 	if (link->ops->dealloc)
-		link->ops->dealloc(link);
-=======
-	} else if (ops->dealloc) {
 		bpf_link_dealloc(link);
-	}
->>>>>>> 8f149bcc
 }
 
 static void bpf_link_put_deferred(struct work_struct *work)
