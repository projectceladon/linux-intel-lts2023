// SPDX-License-Identifier: GPL-2.0
/*
 * ring buffer based function tracer
 *
 * Copyright (C) 2007-2012 Steven Rostedt <srostedt@redhat.com>
 * Copyright (C) 2008 Ingo Molnar <mingo@redhat.com>
 *
 * Originally taken from the RT patch by:
 *    Arnaldo Carvalho de Melo <acme@redhat.com>
 *
 * Based on code from the latency_tracer, that is:
 *  Copyright (C) 2004-2006 Ingo Molnar
 *  Copyright (C) 2004 Nadia Yvette Chambers
 */
#include <linux/ring_buffer.h>
#include <generated/utsrelease.h>
#include <linux/stacktrace.h>
#include <linux/writeback.h>
#include <linux/kallsyms.h>
#include <linux/security.h>
#include <linux/seq_file.h>
#include <linux/irqflags.h>
#include <linux/debugfs.h>
#include <linux/tracefs.h>
#include <linux/pagemap.h>
#include <linux/hardirq.h>
#include <linux/linkage.h>
#include <linux/uaccess.h>
#include <linux/vmalloc.h>
#include <linux/ftrace.h>
#include <linux/module.h>
#include <linux/percpu.h>
#include <linux/splice.h>
#include <linux/kdebug.h>
#include <linux/string.h>
#include <linux/mount.h>
#include <linux/rwsem.h>
#include <linux/slab.h>
#include <linux/ctype.h>
#include <linux/init.h>
#include <linux/panic_notifier.h>
#include <linux/kmemleak.h>
#include <linux/poll.h>
#include <linux/nmi.h>
#include <linux/fs.h>
#include <linux/trace.h>
#include <linux/sched/clock.h>
#include <linux/sched/rt.h>
#include <linux/fsnotify.h>
#include <linux/irq_work.h>
#include <linux/workqueue.h>
#include <trace/hooks/ftrace_dump.h>

#include <asm/setup.h> /* COMMAND_LINE_SIZE */

#include "trace.h"
#include "trace_output.h"

/*
 * On boot up, the ring buffer is set to the minimum size, so that
 * we do not waste memory on systems that are not using tracing.
 */
bool ring_buffer_expanded;

#ifdef CONFIG_FTRACE_STARTUP_TEST
/*
 * We need to change this state when a selftest is running.
 * A selftest will lurk into the ring-buffer to count the
 * entries inserted during the selftest although some concurrent
 * insertions into the ring-buffer such as trace_printk could occurred
 * at the same time, giving false positive or negative results.
 */
static bool __read_mostly tracing_selftest_running;

/*
 * If boot-time tracing including tracers/events via kernel cmdline
 * is running, we do not want to run SELFTEST.
 */
bool __read_mostly tracing_selftest_disabled;

void __init disable_tracing_selftest(const char *reason)
{
	if (!tracing_selftest_disabled) {
		tracing_selftest_disabled = true;
		pr_info("Ftrace startup test is disabled due to %s\n", reason);
	}
}
#else
#define tracing_selftest_running	0
#define tracing_selftest_disabled	0
#endif

/* Pipe tracepoints to printk */
static struct trace_iterator *tracepoint_print_iter;
int tracepoint_printk;
static bool tracepoint_printk_stop_on_boot __initdata;
static DEFINE_STATIC_KEY_FALSE(tracepoint_printk_key);

/* For tracers that don't implement custom flags */
static struct tracer_opt dummy_tracer_opt[] = {
	{ }
};

static int
dummy_set_flag(struct trace_array *tr, u32 old_flags, u32 bit, int set)
{
	return 0;
}

/*
 * To prevent the comm cache from being overwritten when no
 * tracing is active, only save the comm when a trace event
 * occurred.
 */
static DEFINE_PER_CPU(bool, trace_taskinfo_save);

/*
 * Kill all tracing for good (never come back).
 * It is initialized to 1 but will turn to zero if the initialization
 * of the tracer is successful. But that is the only place that sets
 * this back to zero.
 */
static int tracing_disabled = 1;

cpumask_var_t __read_mostly	tracing_buffer_mask;

/*
 * ftrace_dump_on_oops - variable to dump ftrace buffer on oops
 *
 * If there is an oops (or kernel panic) and the ftrace_dump_on_oops
 * is set, then ftrace_dump is called. This will output the contents
 * of the ftrace buffers to the console.  This is very useful for
 * capturing traces that lead to crashes and outputing it to a
 * serial console.
 *
 * It is default off, but you can enable it with either specifying
 * "ftrace_dump_on_oops" in the kernel command line, or setting
 * /proc/sys/kernel/ftrace_dump_on_oops
 * Set 1 if you want to dump buffers of all CPUs
 * Set 2 if you want to dump the buffer of the CPU that triggered oops
 * Set instance name if you want to dump the specific trace instance
 * Multiple instance dump is also supported, and instances are seperated
 * by commas.
 */
/* Set to string format zero to disable by default */
char ftrace_dump_on_oops[MAX_TRACER_SIZE] = "0";

/* When set, tracing will stop when a WARN*() is hit */
int __disable_trace_on_warning;

#ifdef CONFIG_TRACE_EVAL_MAP_FILE
/* Map of enums to their values, for "eval_map" file */
struct trace_eval_map_head {
	struct module			*mod;
	unsigned long			length;
};

union trace_eval_map_item;

struct trace_eval_map_tail {
	/*
	 * "end" is first and points to NULL as it must be different
	 * than "mod" or "eval_string"
	 */
	union trace_eval_map_item	*next;
	const char			*end;	/* points to NULL */
};

static DEFINE_MUTEX(trace_eval_mutex);

/*
 * The trace_eval_maps are saved in an array with two extra elements,
 * one at the beginning, and one at the end. The beginning item contains
 * the count of the saved maps (head.length), and the module they
 * belong to if not built in (head.mod). The ending item contains a
 * pointer to the next array of saved eval_map items.
 */
union trace_eval_map_item {
	struct trace_eval_map		map;
	struct trace_eval_map_head	head;
	struct trace_eval_map_tail	tail;
};

static union trace_eval_map_item *trace_eval_maps;
#endif /* CONFIG_TRACE_EVAL_MAP_FILE */

int tracing_set_tracer(struct trace_array *tr, const char *buf);
static void ftrace_trace_userstack(struct trace_array *tr,
				   struct trace_buffer *buffer,
				   unsigned int trace_ctx);

static char bootup_tracer_buf[MAX_TRACER_SIZE] __initdata;
static char *default_bootup_tracer;

static bool allocate_snapshot;
static bool snapshot_at_boot;

static char boot_instance_info[COMMAND_LINE_SIZE] __initdata;
static int boot_instance_index;

static char boot_snapshot_info[COMMAND_LINE_SIZE] __initdata;
static int boot_snapshot_index;

static int __init set_cmdline_ftrace(char *str)
{
	strscpy(bootup_tracer_buf, str, MAX_TRACER_SIZE);
	default_bootup_tracer = bootup_tracer_buf;
	/* We are using ftrace early, expand it */
	ring_buffer_expanded = true;
	return 1;
}
__setup("ftrace=", set_cmdline_ftrace);

int ftrace_dump_on_oops_enabled(void)
{
	if (!strcmp("0", ftrace_dump_on_oops))
		return 0;
	else
		return 1;
}

static int __init set_ftrace_dump_on_oops(char *str)
{
	if (!*str) {
		strscpy(ftrace_dump_on_oops, "1", MAX_TRACER_SIZE);
		return 1;
	}

	if (*str == ',') {
		strscpy(ftrace_dump_on_oops, "1", MAX_TRACER_SIZE);
		strscpy(ftrace_dump_on_oops + 1, str, MAX_TRACER_SIZE - 1);
		return 1;
	}

	if (*str++ == '=') {
		strscpy(ftrace_dump_on_oops, str, MAX_TRACER_SIZE);
		return 1;
	}

	return 0;
}
__setup("ftrace_dump_on_oops", set_ftrace_dump_on_oops);

static int __init stop_trace_on_warning(char *str)
{
	if ((strcmp(str, "=0") != 0 && strcmp(str, "=off") != 0))
		__disable_trace_on_warning = 1;
	return 1;
}
__setup("traceoff_on_warning", stop_trace_on_warning);

static int __init boot_alloc_snapshot(char *str)
{
	char *slot = boot_snapshot_info + boot_snapshot_index;
	int left = sizeof(boot_snapshot_info) - boot_snapshot_index;
	int ret;

	if (str[0] == '=') {
		str++;
		if (strlen(str) >= left)
			return -1;

		ret = snprintf(slot, left, "%s\t", str);
		boot_snapshot_index += ret;
	} else {
		allocate_snapshot = true;
		/* We also need the main ring buffer expanded */
		ring_buffer_expanded = true;
	}
	return 1;
}
__setup("alloc_snapshot", boot_alloc_snapshot);


static int __init boot_snapshot(char *str)
{
	snapshot_at_boot = true;
	boot_alloc_snapshot(str);
	return 1;
}
__setup("ftrace_boot_snapshot", boot_snapshot);


static int __init boot_instance(char *str)
{
	char *slot = boot_instance_info + boot_instance_index;
	int left = sizeof(boot_instance_info) - boot_instance_index;
	int ret;

	if (strlen(str) >= left)
		return -1;

	ret = snprintf(slot, left, "%s\t", str);
	boot_instance_index += ret;

	return 1;
}
__setup("trace_instance=", boot_instance);


static char trace_boot_options_buf[MAX_TRACER_SIZE] __initdata;

static int __init set_trace_boot_options(char *str)
{
	strscpy(trace_boot_options_buf, str, MAX_TRACER_SIZE);
	return 1;
}
__setup("trace_options=", set_trace_boot_options);

static char trace_boot_clock_buf[MAX_TRACER_SIZE] __initdata;
static char *trace_boot_clock __initdata;

static int __init set_trace_boot_clock(char *str)
{
	strscpy(trace_boot_clock_buf, str, MAX_TRACER_SIZE);
	trace_boot_clock = trace_boot_clock_buf;
	return 1;
}
__setup("trace_clock=", set_trace_boot_clock);

static int __init set_tracepoint_printk(char *str)
{
	/* Ignore the "tp_printk_stop_on_boot" param */
	if (*str == '_')
		return 0;

	if ((strcmp(str, "=0") != 0 && strcmp(str, "=off") != 0))
		tracepoint_printk = 1;
	return 1;
}
__setup("tp_printk", set_tracepoint_printk);

static int __init set_tracepoint_printk_stop(char *str)
{
	tracepoint_printk_stop_on_boot = true;
	return 1;
}
__setup("tp_printk_stop_on_boot", set_tracepoint_printk_stop);

unsigned long long ns2usecs(u64 nsec)
{
	nsec += 500;
	do_div(nsec, 1000);
	return nsec;
}

static void
trace_process_export(struct trace_export *export,
	       struct ring_buffer_event *event, int flag)
{
	struct trace_entry *entry;
	unsigned int size = 0;

	if (export->flags & flag) {
		entry = ring_buffer_event_data(event);
		size = ring_buffer_event_length(event);
		export->write(export, entry, size);
	}
}

static DEFINE_MUTEX(ftrace_export_lock);

static struct trace_export __rcu *ftrace_exports_list __read_mostly;

static DEFINE_STATIC_KEY_FALSE(trace_function_exports_enabled);
static DEFINE_STATIC_KEY_FALSE(trace_event_exports_enabled);
static DEFINE_STATIC_KEY_FALSE(trace_marker_exports_enabled);

static inline void ftrace_exports_enable(struct trace_export *export)
{
	if (export->flags & TRACE_EXPORT_FUNCTION)
		static_branch_inc(&trace_function_exports_enabled);

	if (export->flags & TRACE_EXPORT_EVENT)
		static_branch_inc(&trace_event_exports_enabled);

	if (export->flags & TRACE_EXPORT_MARKER)
		static_branch_inc(&trace_marker_exports_enabled);
}

static inline void ftrace_exports_disable(struct trace_export *export)
{
	if (export->flags & TRACE_EXPORT_FUNCTION)
		static_branch_dec(&trace_function_exports_enabled);

	if (export->flags & TRACE_EXPORT_EVENT)
		static_branch_dec(&trace_event_exports_enabled);

	if (export->flags & TRACE_EXPORT_MARKER)
		static_branch_dec(&trace_marker_exports_enabled);
}

static void ftrace_exports(struct ring_buffer_event *event, int flag)
{
	struct trace_export *export;

	preempt_disable_notrace();

	export = rcu_dereference_raw_check(ftrace_exports_list);
	while (export) {
		trace_process_export(export, event, flag);
		export = rcu_dereference_raw_check(export->next);
	}

	preempt_enable_notrace();
}

static inline void
add_trace_export(struct trace_export **list, struct trace_export *export)
{
	rcu_assign_pointer(export->next, *list);
	/*
	 * We are entering export into the list but another
	 * CPU might be walking that list. We need to make sure
	 * the export->next pointer is valid before another CPU sees
	 * the export pointer included into the list.
	 */
	rcu_assign_pointer(*list, export);
}

static inline int
rm_trace_export(struct trace_export **list, struct trace_export *export)
{
	struct trace_export **p;

	for (p = list; *p != NULL; p = &(*p)->next)
		if (*p == export)
			break;

	if (*p != export)
		return -1;

	rcu_assign_pointer(*p, (*p)->next);

	return 0;
}

static inline void
add_ftrace_export(struct trace_export **list, struct trace_export *export)
{
	ftrace_exports_enable(export);

	add_trace_export(list, export);
}

static inline int
rm_ftrace_export(struct trace_export **list, struct trace_export *export)
{
	int ret;

	ret = rm_trace_export(list, export);
	ftrace_exports_disable(export);

	return ret;
}

int register_ftrace_export(struct trace_export *export)
{
	if (WARN_ON_ONCE(!export->write))
		return -1;

	mutex_lock(&ftrace_export_lock);

	add_ftrace_export(&ftrace_exports_list, export);

	mutex_unlock(&ftrace_export_lock);

	return 0;
}
EXPORT_SYMBOL_GPL(register_ftrace_export);

int unregister_ftrace_export(struct trace_export *export)
{
	int ret;

	mutex_lock(&ftrace_export_lock);

	ret = rm_ftrace_export(&ftrace_exports_list, export);

	mutex_unlock(&ftrace_export_lock);

	return ret;
}
EXPORT_SYMBOL_GPL(unregister_ftrace_export);

/* trace_flags holds trace_options default values */
#define TRACE_DEFAULT_FLAGS						\
	(FUNCTION_DEFAULT_FLAGS |					\
	 TRACE_ITER_PRINT_PARENT | TRACE_ITER_PRINTK |			\
	 TRACE_ITER_ANNOTATE | TRACE_ITER_CONTEXT_INFO |		\
	 TRACE_ITER_RECORD_CMD | TRACE_ITER_OVERWRITE |			\
	 TRACE_ITER_IRQ_INFO | TRACE_ITER_MARKERS |			\
	 TRACE_ITER_HASH_PTR)

/* trace_options that are only supported by global_trace */
#define TOP_LEVEL_TRACE_FLAGS (TRACE_ITER_PRINTK |			\
	       TRACE_ITER_PRINTK_MSGONLY | TRACE_ITER_RECORD_CMD)

/* trace_flags that are default zero for instances */
#define ZEROED_TRACE_FLAGS \
	(TRACE_ITER_EVENT_FORK | TRACE_ITER_FUNC_FORK)

/*
 * The global_trace is the descriptor that holds the top-level tracing
 * buffers for the live tracing.
 */
static struct trace_array global_trace = {
	.trace_flags = TRACE_DEFAULT_FLAGS,
};

LIST_HEAD(ftrace_trace_arrays);

int trace_array_get(struct trace_array *this_tr)
{
	struct trace_array *tr;
	int ret = -ENODEV;

	mutex_lock(&trace_types_lock);
	list_for_each_entry(tr, &ftrace_trace_arrays, list) {
		if (tr == this_tr) {
			tr->ref++;
			ret = 0;
			break;
		}
	}
	mutex_unlock(&trace_types_lock);

	return ret;
}

static void __trace_array_put(struct trace_array *this_tr)
{
	WARN_ON(!this_tr->ref);
	this_tr->ref--;
}

/**
 * trace_array_put - Decrement the reference counter for this trace array.
 * @this_tr : pointer to the trace array
 *
 * NOTE: Use this when we no longer need the trace array returned by
 * trace_array_get_by_name(). This ensures the trace array can be later
 * destroyed.
 *
 */
void trace_array_put(struct trace_array *this_tr)
{
	if (!this_tr)
		return;

	mutex_lock(&trace_types_lock);
	__trace_array_put(this_tr);
	mutex_unlock(&trace_types_lock);
}
EXPORT_SYMBOL_GPL(trace_array_put);

int tracing_check_open_get_tr(struct trace_array *tr)
{
	int ret;

	ret = security_locked_down(LOCKDOWN_TRACEFS);
	if (ret)
		return ret;

	if (tracing_disabled)
		return -ENODEV;

	if (tr && trace_array_get(tr) < 0)
		return -ENODEV;

	return 0;
}

int call_filter_check_discard(struct trace_event_call *call, void *rec,
			      struct trace_buffer *buffer,
			      struct ring_buffer_event *event)
{
	if (unlikely(call->flags & TRACE_EVENT_FL_FILTERED) &&
	    !filter_match_preds(call->filter, rec)) {
		__trace_event_discard_commit(buffer, event);
		return 1;
	}

	return 0;
}

/**
 * trace_find_filtered_pid - check if a pid exists in a filtered_pid list
 * @filtered_pids: The list of pids to check
 * @search_pid: The PID to find in @filtered_pids
 *
 * Returns true if @search_pid is found in @filtered_pids, and false otherwise.
 */
bool
trace_find_filtered_pid(struct trace_pid_list *filtered_pids, pid_t search_pid)
{
	return trace_pid_list_is_set(filtered_pids, search_pid);
}

/**
 * trace_ignore_this_task - should a task be ignored for tracing
 * @filtered_pids: The list of pids to check
 * @filtered_no_pids: The list of pids not to be traced
 * @task: The task that should be ignored if not filtered
 *
 * Checks if @task should be traced or not from @filtered_pids.
 * Returns true if @task should *NOT* be traced.
 * Returns false if @task should be traced.
 */
bool
trace_ignore_this_task(struct trace_pid_list *filtered_pids,
		       struct trace_pid_list *filtered_no_pids,
		       struct task_struct *task)
{
	/*
	 * If filtered_no_pids is not empty, and the task's pid is listed
	 * in filtered_no_pids, then return true.
	 * Otherwise, if filtered_pids is empty, that means we can
	 * trace all tasks. If it has content, then only trace pids
	 * within filtered_pids.
	 */

	return (filtered_pids &&
		!trace_find_filtered_pid(filtered_pids, task->pid)) ||
		(filtered_no_pids &&
		 trace_find_filtered_pid(filtered_no_pids, task->pid));
}

/**
 * trace_filter_add_remove_task - Add or remove a task from a pid_list
 * @pid_list: The list to modify
 * @self: The current task for fork or NULL for exit
 * @task: The task to add or remove
 *
 * If adding a task, if @self is defined, the task is only added if @self
 * is also included in @pid_list. This happens on fork and tasks should
 * only be added when the parent is listed. If @self is NULL, then the
 * @task pid will be removed from the list, which would happen on exit
 * of a task.
 */
void trace_filter_add_remove_task(struct trace_pid_list *pid_list,
				  struct task_struct *self,
				  struct task_struct *task)
{
	if (!pid_list)
		return;

	/* For forks, we only add if the forking task is listed */
	if (self) {
		if (!trace_find_filtered_pid(pid_list, self->pid))
			return;
	}

	/* "self" is set for forks, and NULL for exits */
	if (self)
		trace_pid_list_set(pid_list, task->pid);
	else
		trace_pid_list_clear(pid_list, task->pid);
}

/**
 * trace_pid_next - Used for seq_file to get to the next pid of a pid_list
 * @pid_list: The pid list to show
 * @v: The last pid that was shown (+1 the actual pid to let zero be displayed)
 * @pos: The position of the file
 *
 * This is used by the seq_file "next" operation to iterate the pids
 * listed in a trace_pid_list structure.
 *
 * Returns the pid+1 as we want to display pid of zero, but NULL would
 * stop the iteration.
 */
void *trace_pid_next(struct trace_pid_list *pid_list, void *v, loff_t *pos)
{
	long pid = (unsigned long)v;
	unsigned int next;

	(*pos)++;

	/* pid already is +1 of the actual previous bit */
	if (trace_pid_list_next(pid_list, pid, &next) < 0)
		return NULL;

	pid = next;

	/* Return pid + 1 to allow zero to be represented */
	return (void *)(pid + 1);
}

/**
 * trace_pid_start - Used for seq_file to start reading pid lists
 * @pid_list: The pid list to show
 * @pos: The position of the file
 *
 * This is used by seq_file "start" operation to start the iteration
 * of listing pids.
 *
 * Returns the pid+1 as we want to display pid of zero, but NULL would
 * stop the iteration.
 */
void *trace_pid_start(struct trace_pid_list *pid_list, loff_t *pos)
{
	unsigned long pid;
	unsigned int first;
	loff_t l = 0;

	if (trace_pid_list_first(pid_list, &first) < 0)
		return NULL;

	pid = first;

	/* Return pid + 1 so that zero can be the exit value */
	for (pid++; pid && l < *pos;
	     pid = (unsigned long)trace_pid_next(pid_list, (void *)pid, &l))
		;
	return (void *)pid;
}

/**
 * trace_pid_show - show the current pid in seq_file processing
 * @m: The seq_file structure to write into
 * @v: A void pointer of the pid (+1) value to display
 *
 * Can be directly used by seq_file operations to display the current
 * pid value.
 */
int trace_pid_show(struct seq_file *m, void *v)
{
	unsigned long pid = (unsigned long)v - 1;

	seq_printf(m, "%lu\n", pid);
	return 0;
}

/* 128 should be much more than enough */
#define PID_BUF_SIZE		127

int trace_pid_write(struct trace_pid_list *filtered_pids,
		    struct trace_pid_list **new_pid_list,
		    const char __user *ubuf, size_t cnt)
{
	struct trace_pid_list *pid_list;
	struct trace_parser parser;
	unsigned long val;
	int nr_pids = 0;
	ssize_t read = 0;
	ssize_t ret;
	loff_t pos;
	pid_t pid;

	if (trace_parser_get_init(&parser, PID_BUF_SIZE + 1))
		return -ENOMEM;

	/*
	 * Always recreate a new array. The write is an all or nothing
	 * operation. Always create a new array when adding new pids by
	 * the user. If the operation fails, then the current list is
	 * not modified.
	 */
	pid_list = trace_pid_list_alloc();
	if (!pid_list) {
		trace_parser_put(&parser);
		return -ENOMEM;
	}

	if (filtered_pids) {
		/* copy the current bits to the new max */
		ret = trace_pid_list_first(filtered_pids, &pid);
		while (!ret) {
			trace_pid_list_set(pid_list, pid);
			ret = trace_pid_list_next(filtered_pids, pid + 1, &pid);
			nr_pids++;
		}
	}

	ret = 0;
	while (cnt > 0) {

		pos = 0;

		ret = trace_get_user(&parser, ubuf, cnt, &pos);
		if (ret < 0)
			break;

		read += ret;
		ubuf += ret;
		cnt -= ret;

		if (!trace_parser_loaded(&parser))
			break;

		ret = -EINVAL;
		if (kstrtoul(parser.buffer, 0, &val))
			break;

		pid = (pid_t)val;

		if (trace_pid_list_set(pid_list, pid) < 0) {
			ret = -1;
			break;
		}
		nr_pids++;

		trace_parser_clear(&parser);
		ret = 0;
	}
	trace_parser_put(&parser);

	if (ret < 0) {
		trace_pid_list_free(pid_list);
		return ret;
	}

	if (!nr_pids) {
		/* Cleared the list of pids */
		trace_pid_list_free(pid_list);
		pid_list = NULL;
	}

	*new_pid_list = pid_list;

	return read;
}

static u64 buffer_ftrace_now(struct array_buffer *buf, int cpu)
{
	u64 ts;

	/* Early boot up does not have a buffer yet */
	if (!buf->buffer)
		return trace_clock_local();

	ts = ring_buffer_time_stamp(buf->buffer);
	ring_buffer_normalize_time_stamp(buf->buffer, cpu, &ts);

	return ts;
}

u64 ftrace_now(int cpu)
{
	return buffer_ftrace_now(&global_trace.array_buffer, cpu);
}

/**
 * tracing_is_enabled - Show if global_trace has been enabled
 *
 * Shows if the global trace has been enabled or not. It uses the
 * mirror flag "buffer_disabled" to be used in fast paths such as for
 * the irqsoff tracer. But it may be inaccurate due to races. If you
 * need to know the accurate state, use tracing_is_on() which is a little
 * slower, but accurate.
 */
int tracing_is_enabled(void)
{
	/*
	 * For quick access (irqsoff uses this in fast path), just
	 * return the mirror variable of the state of the ring buffer.
	 * It's a little racy, but we don't really care.
	 */
	smp_rmb();
	return !global_trace.buffer_disabled;
}

/*
 * trace_buf_size is the size in bytes that is allocated
 * for a buffer. Note, the number of bytes is always rounded
 * to page size.
 *
 * This number is purposely set to a low number of 16384.
 * If the dump on oops happens, it will be much appreciated
 * to not have to wait for all that output. Anyway this can be
 * boot time and run time configurable.
 */
#define TRACE_BUF_SIZE_DEFAULT	1441792UL /* 16384 * 88 (sizeof(entry)) */

static unsigned long		trace_buf_size = TRACE_BUF_SIZE_DEFAULT;

/* trace_types holds a link list of available tracers. */
static struct tracer		*trace_types __read_mostly;

/*
 * trace_types_lock is used to protect the trace_types list.
 */
DEFINE_MUTEX(trace_types_lock);

/*
 * serialize the access of the ring buffer
 *
 * ring buffer serializes readers, but it is low level protection.
 * The validity of the events (which returns by ring_buffer_peek() ..etc)
 * are not protected by ring buffer.
 *
 * The content of events may become garbage if we allow other process consumes
 * these events concurrently:
 *   A) the page of the consumed events may become a normal page
 *      (not reader page) in ring buffer, and this page will be rewritten
 *      by events producer.
 *   B) The page of the consumed events may become a page for splice_read,
 *      and this page will be returned to system.
 *
 * These primitives allow multi process access to different cpu ring buffer
 * concurrently.
 *
 * These primitives don't distinguish read-only and read-consume access.
 * Multi read-only access are also serialized.
 */

#ifdef CONFIG_SMP
static DECLARE_RWSEM(all_cpu_access_lock);
static DEFINE_PER_CPU(struct mutex, cpu_access_lock);

static inline void trace_access_lock(int cpu)
{
	if (cpu == RING_BUFFER_ALL_CPUS) {
		/* gain it for accessing the whole ring buffer. */
		down_write(&all_cpu_access_lock);
	} else {
		/* gain it for accessing a cpu ring buffer. */

		/* Firstly block other trace_access_lock(RING_BUFFER_ALL_CPUS). */
		down_read(&all_cpu_access_lock);

		/* Secondly block other access to this @cpu ring buffer. */
		mutex_lock(&per_cpu(cpu_access_lock, cpu));
	}
}

static inline void trace_access_unlock(int cpu)
{
	if (cpu == RING_BUFFER_ALL_CPUS) {
		up_write(&all_cpu_access_lock);
	} else {
		mutex_unlock(&per_cpu(cpu_access_lock, cpu));
		up_read(&all_cpu_access_lock);
	}
}

static inline void trace_access_lock_init(void)
{
	int cpu;

	for_each_possible_cpu(cpu)
		mutex_init(&per_cpu(cpu_access_lock, cpu));
}

#else

static DEFINE_MUTEX(access_lock);

static inline void trace_access_lock(int cpu)
{
	(void)cpu;
	mutex_lock(&access_lock);
}

static inline void trace_access_unlock(int cpu)
{
	(void)cpu;
	mutex_unlock(&access_lock);
}

static inline void trace_access_lock_init(void)
{
}

#endif

#ifdef CONFIG_STACKTRACE
static void __ftrace_trace_stack(struct trace_buffer *buffer,
				 unsigned int trace_ctx,
				 int skip, struct pt_regs *regs);
static inline void ftrace_trace_stack(struct trace_array *tr,
				      struct trace_buffer *buffer,
				      unsigned int trace_ctx,
				      int skip, struct pt_regs *regs);

#else
static inline void __ftrace_trace_stack(struct trace_buffer *buffer,
					unsigned int trace_ctx,
					int skip, struct pt_regs *regs)
{
}
static inline void ftrace_trace_stack(struct trace_array *tr,
				      struct trace_buffer *buffer,
				      unsigned long trace_ctx,
				      int skip, struct pt_regs *regs)
{
}

#endif

static __always_inline void
trace_event_setup(struct ring_buffer_event *event,
		  int type, unsigned int trace_ctx)
{
	struct trace_entry *ent = ring_buffer_event_data(event);

	tracing_generic_entry_update(ent, type, trace_ctx);
}

static __always_inline struct ring_buffer_event *
__trace_buffer_lock_reserve(struct trace_buffer *buffer,
			  int type,
			  unsigned long len,
			  unsigned int trace_ctx)
{
	struct ring_buffer_event *event;

	event = ring_buffer_lock_reserve(buffer, len);
	if (event != NULL)
		trace_event_setup(event, type, trace_ctx);

	return event;
}

void tracer_tracing_on(struct trace_array *tr)
{
	if (tr->array_buffer.buffer)
		ring_buffer_record_on(tr->array_buffer.buffer);
	/*
	 * This flag is looked at when buffers haven't been allocated
	 * yet, or by some tracers (like irqsoff), that just want to
	 * know if the ring buffer has been disabled, but it can handle
	 * races of where it gets disabled but we still do a record.
	 * As the check is in the fast path of the tracers, it is more
	 * important to be fast than accurate.
	 */
	tr->buffer_disabled = 0;
	/* Make the flag seen by readers */
	smp_wmb();
}

/**
 * tracing_on - enable tracing buffers
 *
 * This function enables tracing buffers that may have been
 * disabled with tracing_off.
 */
void tracing_on(void)
{
	tracer_tracing_on(&global_trace);
}
EXPORT_SYMBOL_GPL(tracing_on);


static __always_inline void
__buffer_unlock_commit(struct trace_buffer *buffer, struct ring_buffer_event *event)
{
	__this_cpu_write(trace_taskinfo_save, true);

	/* If this is the temp buffer, we need to commit fully */
	if (this_cpu_read(trace_buffered_event) == event) {
		/* Length is in event->array[0] */
		ring_buffer_write(buffer, event->array[0], &event->array[1]);
		/* Release the temp buffer */
		this_cpu_dec(trace_buffered_event_cnt);
		/* ring_buffer_unlock_commit() enables preemption */
		preempt_enable_notrace();
	} else
		ring_buffer_unlock_commit(buffer);
}

int __trace_array_puts(struct trace_array *tr, unsigned long ip,
		       const char *str, int size)
{
	struct ring_buffer_event *event;
	struct trace_buffer *buffer;
	struct print_entry *entry;
	unsigned int trace_ctx;
	int alloc;

	if (!(tr->trace_flags & TRACE_ITER_PRINTK))
		return 0;

	if (unlikely(tracing_selftest_running && tr == &global_trace))
		return 0;

	if (unlikely(tracing_disabled))
		return 0;

	alloc = sizeof(*entry) + size + 2; /* possible \n added */

	trace_ctx = tracing_gen_ctx();
	buffer = tr->array_buffer.buffer;
	ring_buffer_nest_start(buffer);
	event = __trace_buffer_lock_reserve(buffer, TRACE_PRINT, alloc,
					    trace_ctx);
	if (!event) {
		size = 0;
		goto out;
	}

	entry = ring_buffer_event_data(event);
	entry->ip = ip;

	memcpy(&entry->buf, str, size);

	/* Add a newline if necessary */
	if (entry->buf[size - 1] != '\n') {
		entry->buf[size] = '\n';
		entry->buf[size + 1] = '\0';
	} else
		entry->buf[size] = '\0';

	__buffer_unlock_commit(buffer, event);
	ftrace_trace_stack(tr, buffer, trace_ctx, 4, NULL);
 out:
	ring_buffer_nest_end(buffer);
	return size;
}
EXPORT_SYMBOL_GPL(__trace_array_puts);

/**
 * __trace_puts - write a constant string into the trace buffer.
 * @ip:	   The address of the caller
 * @str:   The constant string to write
 * @size:  The size of the string.
 */
int __trace_puts(unsigned long ip, const char *str, int size)
{
	return __trace_array_puts(&global_trace, ip, str, size);
}
EXPORT_SYMBOL_GPL(__trace_puts);

/**
 * __trace_bputs - write the pointer to a constant string into trace buffer
 * @ip:	   The address of the caller
 * @str:   The constant string to write to the buffer to
 */
int __trace_bputs(unsigned long ip, const char *str)
{
	struct ring_buffer_event *event;
	struct trace_buffer *buffer;
	struct bputs_entry *entry;
	unsigned int trace_ctx;
	int size = sizeof(struct bputs_entry);
	int ret = 0;

	if (!(global_trace.trace_flags & TRACE_ITER_PRINTK))
		return 0;

	if (unlikely(tracing_selftest_running || tracing_disabled))
		return 0;

	trace_ctx = tracing_gen_ctx();
	buffer = global_trace.array_buffer.buffer;

	ring_buffer_nest_start(buffer);
	event = __trace_buffer_lock_reserve(buffer, TRACE_BPUTS, size,
					    trace_ctx);
	if (!event)
		goto out;

	entry = ring_buffer_event_data(event);
	entry->ip			= ip;
	entry->str			= str;

	__buffer_unlock_commit(buffer, event);
	ftrace_trace_stack(&global_trace, buffer, trace_ctx, 4, NULL);

	ret = 1;
 out:
	ring_buffer_nest_end(buffer);
	return ret;
}
EXPORT_SYMBOL_GPL(__trace_bputs);

#ifdef CONFIG_TRACER_SNAPSHOT
static void tracing_snapshot_instance_cond(struct trace_array *tr,
					   void *cond_data)
{
	struct tracer *tracer = tr->current_trace;
	unsigned long flags;

	if (in_nmi()) {
		trace_array_puts(tr, "*** SNAPSHOT CALLED FROM NMI CONTEXT ***\n");
		trace_array_puts(tr, "*** snapshot is being ignored        ***\n");
		return;
	}

	if (!tr->allocated_snapshot) {
		trace_array_puts(tr, "*** SNAPSHOT NOT ALLOCATED ***\n");
		trace_array_puts(tr, "*** stopping trace here!   ***\n");
		tracer_tracing_off(tr);
		return;
	}

	/* Note, snapshot can not be used when the tracer uses it */
	if (tracer->use_max_tr) {
		trace_array_puts(tr, "*** LATENCY TRACER ACTIVE ***\n");
		trace_array_puts(tr, "*** Can not use snapshot (sorry) ***\n");
		return;
	}

	local_irq_save(flags);
	update_max_tr(tr, current, smp_processor_id(), cond_data);
	local_irq_restore(flags);
}

void tracing_snapshot_instance(struct trace_array *tr)
{
	tracing_snapshot_instance_cond(tr, NULL);
}

/**
 * tracing_snapshot - take a snapshot of the current buffer.
 *
 * This causes a swap between the snapshot buffer and the current live
 * tracing buffer. You can use this to take snapshots of the live
 * trace when some condition is triggered, but continue to trace.
 *
 * Note, make sure to allocate the snapshot with either
 * a tracing_snapshot_alloc(), or by doing it manually
 * with: echo 1 > /sys/kernel/tracing/snapshot
 *
 * If the snapshot buffer is not allocated, it will stop tracing.
 * Basically making a permanent snapshot.
 */
void tracing_snapshot(void)
{
	struct trace_array *tr = &global_trace;

	tracing_snapshot_instance(tr);
}
EXPORT_SYMBOL_GPL(tracing_snapshot);

/**
 * tracing_snapshot_cond - conditionally take a snapshot of the current buffer.
 * @tr:		The tracing instance to snapshot
 * @cond_data:	The data to be tested conditionally, and possibly saved
 *
 * This is the same as tracing_snapshot() except that the snapshot is
 * conditional - the snapshot will only happen if the
 * cond_snapshot.update() implementation receiving the cond_data
 * returns true, which means that the trace array's cond_snapshot
 * update() operation used the cond_data to determine whether the
 * snapshot should be taken, and if it was, presumably saved it along
 * with the snapshot.
 */
void tracing_snapshot_cond(struct trace_array *tr, void *cond_data)
{
	tracing_snapshot_instance_cond(tr, cond_data);
}
EXPORT_SYMBOL_GPL(tracing_snapshot_cond);

/**
 * tracing_cond_snapshot_data - get the user data associated with a snapshot
 * @tr:		The tracing instance
 *
 * When the user enables a conditional snapshot using
 * tracing_snapshot_cond_enable(), the user-defined cond_data is saved
 * with the snapshot.  This accessor is used to retrieve it.
 *
 * Should not be called from cond_snapshot.update(), since it takes
 * the tr->max_lock lock, which the code calling
 * cond_snapshot.update() has already done.
 *
 * Returns the cond_data associated with the trace array's snapshot.
 */
void *tracing_cond_snapshot_data(struct trace_array *tr)
{
	void *cond_data = NULL;

	local_irq_disable();
	arch_spin_lock(&tr->max_lock);

	if (tr->cond_snapshot)
		cond_data = tr->cond_snapshot->cond_data;

	arch_spin_unlock(&tr->max_lock);
	local_irq_enable();

	return cond_data;
}
EXPORT_SYMBOL_GPL(tracing_cond_snapshot_data);

static int resize_buffer_duplicate_size(struct array_buffer *trace_buf,
					struct array_buffer *size_buf, int cpu_id);
static void set_buffer_entries(struct array_buffer *buf, unsigned long val);

int tracing_alloc_snapshot_instance(struct trace_array *tr)
{
	int ret;

	if (!tr->allocated_snapshot) {

		/* allocate spare buffer */
		ret = resize_buffer_duplicate_size(&tr->max_buffer,
				   &tr->array_buffer, RING_BUFFER_ALL_CPUS);
		if (ret < 0)
			return ret;

		tr->allocated_snapshot = true;
	}

	return 0;
}

static void free_snapshot(struct trace_array *tr)
{
	/*
	 * We don't free the ring buffer. instead, resize it because
	 * The max_tr ring buffer has some state (e.g. ring->clock) and
	 * we want preserve it.
	 */
	ring_buffer_resize(tr->max_buffer.buffer, 1, RING_BUFFER_ALL_CPUS);
	set_buffer_entries(&tr->max_buffer, 1);
	tracing_reset_online_cpus(&tr->max_buffer);
	tr->allocated_snapshot = false;
}

/**
 * tracing_alloc_snapshot - allocate snapshot buffer.
 *
 * This only allocates the snapshot buffer if it isn't already
 * allocated - it doesn't also take a snapshot.
 *
 * This is meant to be used in cases where the snapshot buffer needs
 * to be set up for events that can't sleep but need to be able to
 * trigger a snapshot.
 */
int tracing_alloc_snapshot(void)
{
	struct trace_array *tr = &global_trace;
	int ret;

	ret = tracing_alloc_snapshot_instance(tr);
	WARN_ON(ret < 0);

	return ret;
}
EXPORT_SYMBOL_GPL(tracing_alloc_snapshot);

/**
 * tracing_snapshot_alloc - allocate and take a snapshot of the current buffer.
 *
 * This is similar to tracing_snapshot(), but it will allocate the
 * snapshot buffer if it isn't already allocated. Use this only
 * where it is safe to sleep, as the allocation may sleep.
 *
 * This causes a swap between the snapshot buffer and the current live
 * tracing buffer. You can use this to take snapshots of the live
 * trace when some condition is triggered, but continue to trace.
 */
void tracing_snapshot_alloc(void)
{
	int ret;

	ret = tracing_alloc_snapshot();
	if (ret < 0)
		return;

	tracing_snapshot();
}
EXPORT_SYMBOL_GPL(tracing_snapshot_alloc);

/**
 * tracing_snapshot_cond_enable - enable conditional snapshot for an instance
 * @tr:		The tracing instance
 * @cond_data:	User data to associate with the snapshot
 * @update:	Implementation of the cond_snapshot update function
 *
 * Check whether the conditional snapshot for the given instance has
 * already been enabled, or if the current tracer is already using a
 * snapshot; if so, return -EBUSY, else create a cond_snapshot and
 * save the cond_data and update function inside.
 *
 * Returns 0 if successful, error otherwise.
 */
int tracing_snapshot_cond_enable(struct trace_array *tr, void *cond_data,
				 cond_update_fn_t update)
{
	struct cond_snapshot *cond_snapshot;
	int ret = 0;

	cond_snapshot = kzalloc(sizeof(*cond_snapshot), GFP_KERNEL);
	if (!cond_snapshot)
		return -ENOMEM;

	cond_snapshot->cond_data = cond_data;
	cond_snapshot->update = update;

	mutex_lock(&trace_types_lock);

	ret = tracing_alloc_snapshot_instance(tr);
	if (ret)
		goto fail_unlock;

	if (tr->current_trace->use_max_tr) {
		ret = -EBUSY;
		goto fail_unlock;
	}

	/*
	 * The cond_snapshot can only change to NULL without the
	 * trace_types_lock. We don't care if we race with it going
	 * to NULL, but we want to make sure that it's not set to
	 * something other than NULL when we get here, which we can
	 * do safely with only holding the trace_types_lock and not
	 * having to take the max_lock.
	 */
	if (tr->cond_snapshot) {
		ret = -EBUSY;
		goto fail_unlock;
	}

	local_irq_disable();
	arch_spin_lock(&tr->max_lock);
	tr->cond_snapshot = cond_snapshot;
	arch_spin_unlock(&tr->max_lock);
	local_irq_enable();

	mutex_unlock(&trace_types_lock);

	return ret;

 fail_unlock:
	mutex_unlock(&trace_types_lock);
	kfree(cond_snapshot);
	return ret;
}
EXPORT_SYMBOL_GPL(tracing_snapshot_cond_enable);

/**
 * tracing_snapshot_cond_disable - disable conditional snapshot for an instance
 * @tr:		The tracing instance
 *
 * Check whether the conditional snapshot for the given instance is
 * enabled; if so, free the cond_snapshot associated with it,
 * otherwise return -EINVAL.
 *
 * Returns 0 if successful, error otherwise.
 */
int tracing_snapshot_cond_disable(struct trace_array *tr)
{
	int ret = 0;

	local_irq_disable();
	arch_spin_lock(&tr->max_lock);

	if (!tr->cond_snapshot)
		ret = -EINVAL;
	else {
		kfree(tr->cond_snapshot);
		tr->cond_snapshot = NULL;
	}

	arch_spin_unlock(&tr->max_lock);
	local_irq_enable();

	return ret;
}
EXPORT_SYMBOL_GPL(tracing_snapshot_cond_disable);
#else
void tracing_snapshot(void)
{
	WARN_ONCE(1, "Snapshot feature not enabled, but internal snapshot used");
}
EXPORT_SYMBOL_GPL(tracing_snapshot);
void tracing_snapshot_cond(struct trace_array *tr, void *cond_data)
{
	WARN_ONCE(1, "Snapshot feature not enabled, but internal conditional snapshot used");
}
EXPORT_SYMBOL_GPL(tracing_snapshot_cond);
int tracing_alloc_snapshot(void)
{
	WARN_ONCE(1, "Snapshot feature not enabled, but snapshot allocation used");
	return -ENODEV;
}
EXPORT_SYMBOL_GPL(tracing_alloc_snapshot);
void tracing_snapshot_alloc(void)
{
	/* Give warning */
	tracing_snapshot();
}
EXPORT_SYMBOL_GPL(tracing_snapshot_alloc);
void *tracing_cond_snapshot_data(struct trace_array *tr)
{
	return NULL;
}
EXPORT_SYMBOL_GPL(tracing_cond_snapshot_data);
int tracing_snapshot_cond_enable(struct trace_array *tr, void *cond_data, cond_update_fn_t update)
{
	return -ENODEV;
}
EXPORT_SYMBOL_GPL(tracing_snapshot_cond_enable);
int tracing_snapshot_cond_disable(struct trace_array *tr)
{
	return false;
}
EXPORT_SYMBOL_GPL(tracing_snapshot_cond_disable);
#define free_snapshot(tr)	do { } while (0)
#endif /* CONFIG_TRACER_SNAPSHOT */

void tracer_tracing_off(struct trace_array *tr)
{
	if (tr->array_buffer.buffer)
		ring_buffer_record_off(tr->array_buffer.buffer);
	/*
	 * This flag is looked at when buffers haven't been allocated
	 * yet, or by some tracers (like irqsoff), that just want to
	 * know if the ring buffer has been disabled, but it can handle
	 * races of where it gets disabled but we still do a record.
	 * As the check is in the fast path of the tracers, it is more
	 * important to be fast than accurate.
	 */
	tr->buffer_disabled = 1;
	/* Make the flag seen by readers */
	smp_wmb();
}

/**
 * tracing_off - turn off tracing buffers
 *
 * This function stops the tracing buffers from recording data.
 * It does not disable any overhead the tracers themselves may
 * be causing. This function simply causes all recording to
 * the ring buffers to fail.
 */
void tracing_off(void)
{
	tracer_tracing_off(&global_trace);
}
EXPORT_SYMBOL_GPL(tracing_off);

void disable_trace_on_warning(void)
{
	if (__disable_trace_on_warning) {
		trace_array_printk_buf(global_trace.array_buffer.buffer, _THIS_IP_,
			"Disabling tracing due to warning\n");
		tracing_off();
	}
}

/**
 * tracer_tracing_is_on - show real state of ring buffer enabled
 * @tr : the trace array to know if ring buffer is enabled
 *
 * Shows real state of the ring buffer if it is enabled or not.
 */
bool tracer_tracing_is_on(struct trace_array *tr)
{
	if (tr->array_buffer.buffer)
		return ring_buffer_record_is_on(tr->array_buffer.buffer);
	return !tr->buffer_disabled;
}

/**
 * tracing_is_on - show state of ring buffers enabled
 */
int tracing_is_on(void)
{
	return tracer_tracing_is_on(&global_trace);
}

static int __init set_buf_size(char *str)
{
	unsigned long buf_size;

	if (!str)
		return 0;
	buf_size = memparse(str, &str);
	/*
	 * nr_entries can not be zero and the startup
	 * tests require some buffer space. Therefore
	 * ensure we have at least 4096 bytes of buffer.
	 */
	trace_buf_size = max(4096UL, buf_size);
	return 1;
}
__setup("trace_buf_size=", set_buf_size);

static int __init set_tracing_thresh(char *str)
{
	unsigned long threshold;
	int ret;

	if (!str)
		return 0;
	ret = kstrtoul(str, 0, &threshold);
	if (ret < 0)
		return 0;
	tracing_thresh = threshold * 1000;
	return 1;
}
__setup("tracing_thresh=", set_tracing_thresh);

unsigned long nsecs_to_usecs(unsigned long nsecs)
{
	return nsecs / 1000;
}

/*
 * TRACE_FLAGS is defined as a tuple matching bit masks with strings.
 * It uses C(a, b) where 'a' is the eval (enum) name and 'b' is the string that
 * matches it. By defining "C(a, b) b", TRACE_FLAGS becomes a list
 * of strings in the order that the evals (enum) were defined.
 */
#undef C
#define C(a, b) b

/* These must match the bit positions in trace_iterator_flags */
static const char *trace_options[] = {
	TRACE_FLAGS
	NULL
};

static struct {
	u64 (*func)(void);
	const char *name;
	int in_ns;		/* is this clock in nanoseconds? */
} trace_clocks[] = {
	{ trace_clock_local,		"local",	1 },
	{ trace_clock_global,		"global",	1 },
	{ trace_clock_counter,		"counter",	0 },
	{ trace_clock_jiffies,		"uptime",	0 },
	{ trace_clock,			"perf",		1 },
	{ ktime_get_mono_fast_ns,	"mono",		1 },
	{ ktime_get_raw_fast_ns,	"mono_raw",	1 },
	{ ktime_get_boot_fast_ns,	"boot",		1 },
	{ ktime_get_tai_fast_ns,	"tai",		1 },
	ARCH_TRACE_CLOCKS
};

bool trace_clock_in_ns(struct trace_array *tr)
{
	if (trace_clocks[tr->clock_id].in_ns)
		return true;

	return false;
}

/*
 * trace_parser_get_init - gets the buffer for trace parser
 */
int trace_parser_get_init(struct trace_parser *parser, int size)
{
	memset(parser, 0, sizeof(*parser));

	parser->buffer = kmalloc(size, GFP_KERNEL);
	if (!parser->buffer)
		return 1;

	parser->size = size;
	return 0;
}

/*
 * trace_parser_put - frees the buffer for trace parser
 */
void trace_parser_put(struct trace_parser *parser)
{
	kfree(parser->buffer);
	parser->buffer = NULL;
}

/*
 * trace_get_user - reads the user input string separated by  space
 * (matched by isspace(ch))
 *
 * For each string found the 'struct trace_parser' is updated,
 * and the function returns.
 *
 * Returns number of bytes read.
 *
 * See kernel/trace/trace.h for 'struct trace_parser' details.
 */
int trace_get_user(struct trace_parser *parser, const char __user *ubuf,
	size_t cnt, loff_t *ppos)
{
	char ch;
	size_t read = 0;
	ssize_t ret;

	if (!*ppos)
		trace_parser_clear(parser);

	ret = get_user(ch, ubuf++);
	if (ret)
		goto out;

	read++;
	cnt--;

	/*
	 * The parser is not finished with the last write,
	 * continue reading the user input without skipping spaces.
	 */
	if (!parser->cont) {
		/* skip white space */
		while (cnt && isspace(ch)) {
			ret = get_user(ch, ubuf++);
			if (ret)
				goto out;
			read++;
			cnt--;
		}

		parser->idx = 0;

		/* only spaces were written */
		if (isspace(ch) || !ch) {
			*ppos += read;
			ret = read;
			goto out;
		}
	}

	/* read the non-space input */
	while (cnt && !isspace(ch) && ch) {
		if (parser->idx < parser->size - 1)
			parser->buffer[parser->idx++] = ch;
		else {
			ret = -EINVAL;
			goto out;
		}
		ret = get_user(ch, ubuf++);
		if (ret)
			goto out;
		read++;
		cnt--;
	}

	/* We either got finished input or we have to wait for another call. */
	if (isspace(ch) || !ch) {
		parser->buffer[parser->idx] = 0;
		parser->cont = false;
	} else if (parser->idx < parser->size - 1) {
		parser->cont = true;
		parser->buffer[parser->idx++] = ch;
		/* Make sure the parsed string always terminates with '\0'. */
		parser->buffer[parser->idx] = 0;
	} else {
		ret = -EINVAL;
		goto out;
	}

	*ppos += read;
	ret = read;

out:
	return ret;
}

/* TODO add a seq_buf_to_buffer() */
static ssize_t trace_seq_to_buffer(struct trace_seq *s, void *buf, size_t cnt)
{
	int len;

	if (trace_seq_used(s) <= s->seq.readpos)
		return -EBUSY;

	len = trace_seq_used(s) - s->seq.readpos;
	if (cnt > len)
		cnt = len;
	memcpy(buf, s->buffer + s->seq.readpos, cnt);

	s->seq.readpos += cnt;
	return cnt;
}

unsigned long __read_mostly	tracing_thresh;

#ifdef CONFIG_TRACER_MAX_TRACE
static const struct file_operations tracing_max_lat_fops;

#ifdef LATENCY_FS_NOTIFY

static struct workqueue_struct *fsnotify_wq;

static void latency_fsnotify_workfn(struct work_struct *work)
{
	struct trace_array *tr = container_of(work, struct trace_array,
					      fsnotify_work);
	fsnotify_inode(tr->d_max_latency->d_inode, FS_MODIFY);
}

static void latency_fsnotify_workfn_irq(struct irq_work *iwork)
{
	struct trace_array *tr = container_of(iwork, struct trace_array,
					      fsnotify_irqwork);
	queue_work(fsnotify_wq, &tr->fsnotify_work);
}

static void trace_create_maxlat_file(struct trace_array *tr,
				     struct dentry *d_tracer)
{
	INIT_WORK(&tr->fsnotify_work, latency_fsnotify_workfn);
	init_irq_work(&tr->fsnotify_irqwork, latency_fsnotify_workfn_irq);
	tr->d_max_latency = trace_create_file("tracing_max_latency",
					      TRACE_MODE_WRITE,
					      d_tracer, tr,
					      &tracing_max_lat_fops);
}

__init static int latency_fsnotify_init(void)
{
	fsnotify_wq = alloc_workqueue("tr_max_lat_wq",
				      WQ_UNBOUND | WQ_HIGHPRI, 0);
	if (!fsnotify_wq) {
		pr_err("Unable to allocate tr_max_lat_wq\n");
		return -ENOMEM;
	}
	return 0;
}

late_initcall_sync(latency_fsnotify_init);

void latency_fsnotify(struct trace_array *tr)
{
	if (!fsnotify_wq)
		return;
	/*
	 * We cannot call queue_work(&tr->fsnotify_work) from here because it's
	 * possible that we are called from __schedule() or do_idle(), which
	 * could cause a deadlock.
	 */
	irq_work_queue(&tr->fsnotify_irqwork);
}

#else /* !LATENCY_FS_NOTIFY */

#define trace_create_maxlat_file(tr, d_tracer)				\
	trace_create_file("tracing_max_latency", TRACE_MODE_WRITE,	\
			  d_tracer, tr, &tracing_max_lat_fops)

#endif

/*
 * Copy the new maximum trace into the separate maximum-trace
 * structure. (this way the maximum trace is permanently saved,
 * for later retrieval via /sys/kernel/tracing/tracing_max_latency)
 */
static void
__update_max_tr(struct trace_array *tr, struct task_struct *tsk, int cpu)
{
	struct array_buffer *trace_buf = &tr->array_buffer;
	struct array_buffer *max_buf = &tr->max_buffer;
	struct trace_array_cpu *data = per_cpu_ptr(trace_buf->data, cpu);
	struct trace_array_cpu *max_data = per_cpu_ptr(max_buf->data, cpu);

	max_buf->cpu = cpu;
	max_buf->time_start = data->preempt_timestamp;

	max_data->saved_latency = tr->max_latency;
	max_data->critical_start = data->critical_start;
	max_data->critical_end = data->critical_end;

	strncpy(max_data->comm, tsk->comm, TASK_COMM_LEN);
	max_data->pid = tsk->pid;
	/*
	 * If tsk == current, then use current_uid(), as that does not use
	 * RCU. The irq tracer can be called out of RCU scope.
	 */
	if (tsk == current)
		max_data->uid = current_uid();
	else
		max_data->uid = task_uid(tsk);

	max_data->nice = tsk->static_prio - 20 - MAX_RT_PRIO;
	max_data->policy = tsk->policy;
	max_data->rt_priority = tsk->rt_priority;

	/* record this tasks comm */
	tracing_record_cmdline(tsk);
	latency_fsnotify(tr);
}

/**
 * update_max_tr - snapshot all trace buffers from global_trace to max_tr
 * @tr: tracer
 * @tsk: the task with the latency
 * @cpu: The cpu that initiated the trace.
 * @cond_data: User data associated with a conditional snapshot
 *
 * Flip the buffers between the @tr and the max_tr and record information
 * about which task was the cause of this latency.
 */
void
update_max_tr(struct trace_array *tr, struct task_struct *tsk, int cpu,
	      void *cond_data)
{
	if (tr->stop_count)
		return;

	WARN_ON_ONCE(!irqs_disabled());

	if (!tr->allocated_snapshot) {
		/* Only the nop tracer should hit this when disabling */
		WARN_ON_ONCE(tr->current_trace != &nop_trace);
		return;
	}

	arch_spin_lock(&tr->max_lock);

	/* Inherit the recordable setting from array_buffer */
	if (ring_buffer_record_is_set_on(tr->array_buffer.buffer))
		ring_buffer_record_on(tr->max_buffer.buffer);
	else
		ring_buffer_record_off(tr->max_buffer.buffer);

#ifdef CONFIG_TRACER_SNAPSHOT
	if (tr->cond_snapshot && !tr->cond_snapshot->update(tr, cond_data)) {
		arch_spin_unlock(&tr->max_lock);
		return;
	}
#endif
	swap(tr->array_buffer.buffer, tr->max_buffer.buffer);

	__update_max_tr(tr, tsk, cpu);

	arch_spin_unlock(&tr->max_lock);

	/* Any waiters on the old snapshot buffer need to wake up */
	ring_buffer_wake_waiters(tr->array_buffer.buffer, RING_BUFFER_ALL_CPUS);
}

/**
 * update_max_tr_single - only copy one trace over, and reset the rest
 * @tr: tracer
 * @tsk: task with the latency
 * @cpu: the cpu of the buffer to copy.
 *
 * Flip the trace of a single CPU buffer between the @tr and the max_tr.
 */
void
update_max_tr_single(struct trace_array *tr, struct task_struct *tsk, int cpu)
{
	int ret;

	if (tr->stop_count)
		return;

	WARN_ON_ONCE(!irqs_disabled());
	if (!tr->allocated_snapshot) {
		/* Only the nop tracer should hit this when disabling */
		WARN_ON_ONCE(tr->current_trace != &nop_trace);
		return;
	}

	arch_spin_lock(&tr->max_lock);

	ret = ring_buffer_swap_cpu(tr->max_buffer.buffer, tr->array_buffer.buffer, cpu);

	if (ret == -EBUSY) {
		/*
		 * We failed to swap the buffer due to a commit taking
		 * place on this CPU. We fail to record, but we reset
		 * the max trace buffer (no one writes directly to it)
		 * and flag that it failed.
		 * Another reason is resize is in progress.
		 */
		trace_array_printk_buf(tr->max_buffer.buffer, _THIS_IP_,
			"Failed to swap buffers due to commit or resize in progress\n");
	}

	WARN_ON_ONCE(ret && ret != -EAGAIN && ret != -EBUSY);

	__update_max_tr(tr, tsk, cpu);
	arch_spin_unlock(&tr->max_lock);
}

#endif /* CONFIG_TRACER_MAX_TRACE */

static int wait_on_pipe(struct trace_iterator *iter, int full)
{
	int ret;

	/* Iterators are static, they should be filled or empty */
	if (trace_buffer_iter(iter, iter->cpu_file))
		return 0;

	ret = ring_buffer_wait(iter->array_buffer->buffer, iter->cpu_file, full);

#ifdef CONFIG_TRACER_MAX_TRACE
	/*
	 * Make sure this is still the snapshot buffer, as if a snapshot were
	 * to happen, this would now be the main buffer.
	 */
	if (iter->snapshot)
		iter->array_buffer = &iter->tr->max_buffer;
#endif
	return ret;
}

#ifdef CONFIG_FTRACE_STARTUP_TEST
static bool selftests_can_run;

struct trace_selftests {
	struct list_head		list;
	struct tracer			*type;
};

static LIST_HEAD(postponed_selftests);

static int save_selftest(struct tracer *type)
{
	struct trace_selftests *selftest;

	selftest = kmalloc(sizeof(*selftest), GFP_KERNEL);
	if (!selftest)
		return -ENOMEM;

	selftest->type = type;
	list_add(&selftest->list, &postponed_selftests);
	return 0;
}

static int run_tracer_selftest(struct tracer *type)
{
	struct trace_array *tr = &global_trace;
	struct tracer *saved_tracer = tr->current_trace;
	int ret;

	if (!type->selftest || tracing_selftest_disabled)
		return 0;

	/*
	 * If a tracer registers early in boot up (before scheduling is
	 * initialized and such), then do not run its selftests yet.
	 * Instead, run it a little later in the boot process.
	 */
	if (!selftests_can_run)
		return save_selftest(type);

	if (!tracing_is_on()) {
		pr_warn("Selftest for tracer %s skipped due to tracing disabled\n",
			type->name);
		return 0;
	}

	/*
	 * Run a selftest on this tracer.
	 * Here we reset the trace buffer, and set the current
	 * tracer to be this tracer. The tracer can then run some
	 * internal tracing to verify that everything is in order.
	 * If we fail, we do not register this tracer.
	 */
	tracing_reset_online_cpus(&tr->array_buffer);

	tr->current_trace = type;

#ifdef CONFIG_TRACER_MAX_TRACE
	if (type->use_max_tr) {
		/* If we expanded the buffers, make sure the max is expanded too */
		if (ring_buffer_expanded)
			ring_buffer_resize(tr->max_buffer.buffer, trace_buf_size,
					   RING_BUFFER_ALL_CPUS);
		tr->allocated_snapshot = true;
	}
#endif

	/* the test is responsible for initializing and enabling */
	pr_info("Testing tracer %s: ", type->name);
	ret = type->selftest(type, tr);
	/* the test is responsible for resetting too */
	tr->current_trace = saved_tracer;
	if (ret) {
		printk(KERN_CONT "FAILED!\n");
		/* Add the warning after printing 'FAILED' */
		WARN_ON(1);
		return -1;
	}
	/* Only reset on passing, to avoid touching corrupted buffers */
	tracing_reset_online_cpus(&tr->array_buffer);

#ifdef CONFIG_TRACER_MAX_TRACE
	if (type->use_max_tr) {
		tr->allocated_snapshot = false;

		/* Shrink the max buffer again */
		if (ring_buffer_expanded)
			ring_buffer_resize(tr->max_buffer.buffer, 1,
					   RING_BUFFER_ALL_CPUS);
	}
#endif

	printk(KERN_CONT "PASSED\n");
	return 0;
}

static int do_run_tracer_selftest(struct tracer *type)
{
	int ret;

	/*
	 * Tests can take a long time, especially if they are run one after the
	 * other, as does happen during bootup when all the tracers are
	 * registered. This could cause the soft lockup watchdog to trigger.
	 */
	cond_resched();

	tracing_selftest_running = true;
	ret = run_tracer_selftest(type);
	tracing_selftest_running = false;

	return ret;
}

static __init int init_trace_selftests(void)
{
	struct trace_selftests *p, *n;
	struct tracer *t, **last;
	int ret;

	selftests_can_run = true;

	mutex_lock(&trace_types_lock);

	if (list_empty(&postponed_selftests))
		goto out;

	pr_info("Running postponed tracer tests:\n");

	tracing_selftest_running = true;
	list_for_each_entry_safe(p, n, &postponed_selftests, list) {
		/* This loop can take minutes when sanitizers are enabled, so
		 * lets make sure we allow RCU processing.
		 */
		cond_resched();
		ret = run_tracer_selftest(p->type);
		/* If the test fails, then warn and remove from available_tracers */
		if (ret < 0) {
			WARN(1, "tracer: %s failed selftest, disabling\n",
			     p->type->name);
			last = &trace_types;
			for (t = trace_types; t; t = t->next) {
				if (t == p->type) {
					*last = t->next;
					break;
				}
				last = &t->next;
			}
		}
		list_del(&p->list);
		kfree(p);
	}
	tracing_selftest_running = false;

 out:
	mutex_unlock(&trace_types_lock);

	return 0;
}
core_initcall(init_trace_selftests);
#else
static inline int run_tracer_selftest(struct tracer *type)
{
	return 0;
}
static inline int do_run_tracer_selftest(struct tracer *type)
{
	return 0;
}
#endif /* CONFIG_FTRACE_STARTUP_TEST */

static void add_tracer_options(struct trace_array *tr, struct tracer *t);

static void __init apply_trace_boot_options(void);

/**
 * register_tracer - register a tracer with the ftrace system.
 * @type: the plugin for the tracer
 *
 * Register a new plugin tracer.
 */
int __init register_tracer(struct tracer *type)
{
	struct tracer *t;
	int ret = 0;

	if (!type->name) {
		pr_info("Tracer must have a name\n");
		return -1;
	}

	if (strlen(type->name) >= MAX_TRACER_SIZE) {
		pr_info("Tracer has a name longer than %d\n", MAX_TRACER_SIZE);
		return -1;
	}

	if (security_locked_down(LOCKDOWN_TRACEFS)) {
		pr_warn("Can not register tracer %s due to lockdown\n",
			   type->name);
		return -EPERM;
	}

	mutex_lock(&trace_types_lock);

	for (t = trace_types; t; t = t->next) {
		if (strcmp(type->name, t->name) == 0) {
			/* already found */
			pr_info("Tracer %s already registered\n",
				type->name);
			ret = -1;
			goto out;
		}
	}

	if (!type->set_flag)
		type->set_flag = &dummy_set_flag;
	if (!type->flags) {
		/*allocate a dummy tracer_flags*/
		type->flags = kmalloc(sizeof(*type->flags), GFP_KERNEL);
		if (!type->flags) {
			ret = -ENOMEM;
			goto out;
		}
		type->flags->val = 0;
		type->flags->opts = dummy_tracer_opt;
	} else
		if (!type->flags->opts)
			type->flags->opts = dummy_tracer_opt;

	/* store the tracer for __set_tracer_option */
	type->flags->trace = type;

	ret = do_run_tracer_selftest(type);
	if (ret < 0)
		goto out;

	type->next = trace_types;
	trace_types = type;
	add_tracer_options(&global_trace, type);

 out:
	mutex_unlock(&trace_types_lock);

	if (ret || !default_bootup_tracer)
		goto out_unlock;

	if (strncmp(default_bootup_tracer, type->name, MAX_TRACER_SIZE))
		goto out_unlock;

	printk(KERN_INFO "Starting tracer '%s'\n", type->name);
	/* Do we want this tracer to start on bootup? */
	tracing_set_tracer(&global_trace, type->name);
	default_bootup_tracer = NULL;

	apply_trace_boot_options();

	/* disable other selftests, since this will break it. */
	disable_tracing_selftest("running a tracer");

 out_unlock:
	return ret;
}

static void tracing_reset_cpu(struct array_buffer *buf, int cpu)
{
	struct trace_buffer *buffer = buf->buffer;

	if (!buffer)
		return;

	ring_buffer_record_disable(buffer);

	/* Make sure all commits have finished */
	synchronize_rcu();
	ring_buffer_reset_cpu(buffer, cpu);

	ring_buffer_record_enable(buffer);
}

void tracing_reset_online_cpus(struct array_buffer *buf)
{
	struct trace_buffer *buffer = buf->buffer;

	if (!buffer)
		return;

	ring_buffer_record_disable(buffer);

	/* Make sure all commits have finished */
	synchronize_rcu();

	buf->time_start = buffer_ftrace_now(buf, buf->cpu);

	ring_buffer_reset_online_cpus(buffer);

	ring_buffer_record_enable(buffer);
}

/* Must have trace_types_lock held */
void tracing_reset_all_online_cpus_unlocked(void)
{
	struct trace_array *tr;

	lockdep_assert_held(&trace_types_lock);

	list_for_each_entry(tr, &ftrace_trace_arrays, list) {
		if (!tr->clear_trace)
			continue;
		tr->clear_trace = false;
		tracing_reset_online_cpus(&tr->array_buffer);
#ifdef CONFIG_TRACER_MAX_TRACE
		tracing_reset_online_cpus(&tr->max_buffer);
#endif
	}
}

void tracing_reset_all_online_cpus(void)
{
	mutex_lock(&trace_types_lock);
	tracing_reset_all_online_cpus_unlocked();
	mutex_unlock(&trace_types_lock);
}

/*
 * The tgid_map array maps from pid to tgid; i.e. the value stored at index i
 * is the tgid last observed corresponding to pid=i.
 */
static int *tgid_map;

/* The maximum valid index into tgid_map. */
static size_t tgid_map_max;

#define SAVED_CMDLINES_DEFAULT 128
#define NO_CMDLINE_MAP UINT_MAX
/*
 * Preemption must be disabled before acquiring trace_cmdline_lock.
 * The various trace_arrays' max_lock must be acquired in a context
 * where interrupt is disabled.
 */
static arch_spinlock_t trace_cmdline_lock = __ARCH_SPIN_LOCK_UNLOCKED;
struct saved_cmdlines_buffer {
	unsigned map_pid_to_cmdline[PID_MAX_DEFAULT+1];
	unsigned *map_cmdline_to_pid;
	unsigned cmdline_num;
	int cmdline_idx;
	char saved_cmdlines[];
};
static struct saved_cmdlines_buffer *savedcmd;

/* Holds the size of a cmdline and pid element */
#define SAVED_CMDLINE_MAP_ELEMENT_SIZE(s)			\
	(TASK_COMM_LEN + sizeof((s)->map_cmdline_to_pid[0]))

static inline char *get_saved_cmdlines(int idx)
{
	return &savedcmd->saved_cmdlines[idx * TASK_COMM_LEN];
}

static inline void set_cmdline(int idx, const char *cmdline)
{
	strncpy(get_saved_cmdlines(idx), cmdline, TASK_COMM_LEN);
}

static void free_saved_cmdlines_buffer(struct saved_cmdlines_buffer *s)
{
	int order = get_order(sizeof(*s) + s->cmdline_num * TASK_COMM_LEN);

	kmemleak_free(s);
	free_pages((unsigned long)s, order);
}

static struct saved_cmdlines_buffer *allocate_cmdlines_buffer(unsigned int val)
{
	struct saved_cmdlines_buffer *s;
	struct page *page;
	int orig_size, size;
	int order;

	/* Figure out how much is needed to hold the given number of cmdlines */
	orig_size = sizeof(*s) + val * SAVED_CMDLINE_MAP_ELEMENT_SIZE(s);
	order = get_order(orig_size);
	size = 1 << (order + PAGE_SHIFT);
	page = alloc_pages(GFP_KERNEL, order);
	if (!page)
		return NULL;

	s = page_address(page);
	kmemleak_alloc(s, size, 1, GFP_KERNEL);
	memset(s, 0, sizeof(*s));

	/* Round up to actual allocation */
	val = (size - sizeof(*s)) / SAVED_CMDLINE_MAP_ELEMENT_SIZE(s);
	s->cmdline_num = val;

	/* Place map_cmdline_to_pid array right after saved_cmdlines */
	s->map_cmdline_to_pid = (unsigned *)&s->saved_cmdlines[val * TASK_COMM_LEN];

	s->cmdline_idx = 0;
	memset(&s->map_pid_to_cmdline, NO_CMDLINE_MAP,
	       sizeof(s->map_pid_to_cmdline));
	memset(s->map_cmdline_to_pid, NO_CMDLINE_MAP,
	       val * sizeof(*s->map_cmdline_to_pid));

	return s;
}

static int trace_create_savedcmd(void)
{
	savedcmd = allocate_cmdlines_buffer(SAVED_CMDLINES_DEFAULT);

	return savedcmd ? 0 : -ENOMEM;
}

int is_tracing_stopped(void)
{
	return global_trace.stop_count;
}

static void tracing_start_tr(struct trace_array *tr)
{
	struct trace_buffer *buffer;
	unsigned long flags;

	if (tracing_disabled)
		return;

	raw_spin_lock_irqsave(&tr->start_lock, flags);
	if (--tr->stop_count) {
		if (WARN_ON_ONCE(tr->stop_count < 0)) {
			/* Someone screwed up their debugging */
			tr->stop_count = 0;
		}
		goto out;
	}

	/* Prevent the buffers from switching */
	arch_spin_lock(&tr->max_lock);

	buffer = tr->array_buffer.buffer;
	if (buffer)
		ring_buffer_record_enable(buffer);

#ifdef CONFIG_TRACER_MAX_TRACE
	buffer = tr->max_buffer.buffer;
	if (buffer)
		ring_buffer_record_enable(buffer);
#endif

	arch_spin_unlock(&tr->max_lock);

 out:
	raw_spin_unlock_irqrestore(&tr->start_lock, flags);
}

/**
 * tracing_start - quick start of the tracer
 *
 * If tracing is enabled but was stopped by tracing_stop,
 * this will start the tracer back up.
 */
void tracing_start(void)

{
	return tracing_start_tr(&global_trace);
}

static void tracing_stop_tr(struct trace_array *tr)
{
	struct trace_buffer *buffer;
	unsigned long flags;

	raw_spin_lock_irqsave(&tr->start_lock, flags);
	if (tr->stop_count++)
		goto out;

	/* Prevent the buffers from switching */
	arch_spin_lock(&tr->max_lock);

	buffer = tr->array_buffer.buffer;
	if (buffer)
		ring_buffer_record_disable(buffer);

#ifdef CONFIG_TRACER_MAX_TRACE
	buffer = tr->max_buffer.buffer;
	if (buffer)
		ring_buffer_record_disable(buffer);
#endif

	arch_spin_unlock(&tr->max_lock);

 out:
	raw_spin_unlock_irqrestore(&tr->start_lock, flags);
}

/**
 * tracing_stop - quick stop of the tracer
 *
 * Light weight way to stop tracing. Use in conjunction with
 * tracing_start.
 */
void tracing_stop(void)
{
	return tracing_stop_tr(&global_trace);
}

static int trace_save_cmdline(struct task_struct *tsk)
{
	unsigned tpid, idx;

	/* treat recording of idle task as a success */
	if (!tsk->pid)
		return 1;

	tpid = tsk->pid & (PID_MAX_DEFAULT - 1);

	/*
	 * It's not the end of the world if we don't get
	 * the lock, but we also don't want to spin
	 * nor do we want to disable interrupts,
	 * so if we miss here, then better luck next time.
	 *
	 * This is called within the scheduler and wake up, so interrupts
	 * had better been disabled and run queue lock been held.
	 */
	lockdep_assert_preemption_disabled();
	if (!arch_spin_trylock(&trace_cmdline_lock))
		return 0;

	idx = savedcmd->map_pid_to_cmdline[tpid];
	if (idx == NO_CMDLINE_MAP) {
		idx = (savedcmd->cmdline_idx + 1) % savedcmd->cmdline_num;

		savedcmd->map_pid_to_cmdline[tpid] = idx;
		savedcmd->cmdline_idx = idx;
	}

	savedcmd->map_cmdline_to_pid[idx] = tsk->pid;
	set_cmdline(idx, tsk->comm);

	arch_spin_unlock(&trace_cmdline_lock);

	return 1;
}

static void __trace_find_cmdline(int pid, char comm[])
{
	unsigned map;
	int tpid;

	if (!pid) {
		strcpy(comm, "<idle>");
		return;
	}

	if (WARN_ON_ONCE(pid < 0)) {
		strcpy(comm, "<XXX>");
		return;
	}

	tpid = pid & (PID_MAX_DEFAULT - 1);
	map = savedcmd->map_pid_to_cmdline[tpid];
	if (map != NO_CMDLINE_MAP) {
		tpid = savedcmd->map_cmdline_to_pid[map];
		if (tpid == pid) {
			strscpy(comm, get_saved_cmdlines(map), TASK_COMM_LEN);
			return;
		}
	}
	strcpy(comm, "<...>");
}

void trace_find_cmdline(int pid, char comm[])
{
	preempt_disable();
	arch_spin_lock(&trace_cmdline_lock);

	__trace_find_cmdline(pid, comm);

	arch_spin_unlock(&trace_cmdline_lock);
	preempt_enable();
}

static int *trace_find_tgid_ptr(int pid)
{
	/*
	 * Pairs with the smp_store_release in set_tracer_flag() to ensure that
	 * if we observe a non-NULL tgid_map then we also observe the correct
	 * tgid_map_max.
	 */
	int *map = smp_load_acquire(&tgid_map);

	if (unlikely(!map || pid > tgid_map_max))
		return NULL;

	return &map[pid];
}

int trace_find_tgid(int pid)
{
	int *ptr = trace_find_tgid_ptr(pid);

	return ptr ? *ptr : 0;
}

static int trace_save_tgid(struct task_struct *tsk)
{
	int *ptr;

	/* treat recording of idle task as a success */
	if (!tsk->pid)
		return 1;

	ptr = trace_find_tgid_ptr(tsk->pid);
	if (!ptr)
		return 0;

	*ptr = tsk->tgid;
	return 1;
}

static bool tracing_record_taskinfo_skip(int flags)
{
	if (unlikely(!(flags & (TRACE_RECORD_CMDLINE | TRACE_RECORD_TGID))))
		return true;
	if (!__this_cpu_read(trace_taskinfo_save))
		return true;
	return false;
}

/**
 * tracing_record_taskinfo - record the task info of a task
 *
 * @task:  task to record
 * @flags: TRACE_RECORD_CMDLINE for recording comm
 *         TRACE_RECORD_TGID for recording tgid
 */
void tracing_record_taskinfo(struct task_struct *task, int flags)
{
	bool done;

	if (tracing_record_taskinfo_skip(flags))
		return;

	/*
	 * Record as much task information as possible. If some fail, continue
	 * to try to record the others.
	 */
	done = !(flags & TRACE_RECORD_CMDLINE) || trace_save_cmdline(task);
	done &= !(flags & TRACE_RECORD_TGID) || trace_save_tgid(task);

	/* If recording any information failed, retry again soon. */
	if (!done)
		return;

	__this_cpu_write(trace_taskinfo_save, false);
}

/**
 * tracing_record_taskinfo_sched_switch - record task info for sched_switch
 *
 * @prev: previous task during sched_switch
 * @next: next task during sched_switch
 * @flags: TRACE_RECORD_CMDLINE for recording comm
 *         TRACE_RECORD_TGID for recording tgid
 */
void tracing_record_taskinfo_sched_switch(struct task_struct *prev,
					  struct task_struct *next, int flags)
{
	bool done;

	if (tracing_record_taskinfo_skip(flags))
		return;

	/*
	 * Record as much task information as possible. If some fail, continue
	 * to try to record the others.
	 */
	done  = !(flags & TRACE_RECORD_CMDLINE) || trace_save_cmdline(prev);
	done &= !(flags & TRACE_RECORD_CMDLINE) || trace_save_cmdline(next);
	done &= !(flags & TRACE_RECORD_TGID) || trace_save_tgid(prev);
	done &= !(flags & TRACE_RECORD_TGID) || trace_save_tgid(next);

	/* If recording any information failed, retry again soon. */
	if (!done)
		return;

	__this_cpu_write(trace_taskinfo_save, false);
}

/* Helpers to record a specific task information */
void tracing_record_cmdline(struct task_struct *task)
{
	tracing_record_taskinfo(task, TRACE_RECORD_CMDLINE);
}

void tracing_record_tgid(struct task_struct *task)
{
	tracing_record_taskinfo(task, TRACE_RECORD_TGID);
}

/*
 * Several functions return TRACE_TYPE_PARTIAL_LINE if the trace_seq
 * overflowed, and TRACE_TYPE_HANDLED otherwise. This helper function
 * simplifies those functions and keeps them in sync.
 */
enum print_line_t trace_handle_return(struct trace_seq *s)
{
	return trace_seq_has_overflowed(s) ?
		TRACE_TYPE_PARTIAL_LINE : TRACE_TYPE_HANDLED;
}
EXPORT_SYMBOL_GPL(trace_handle_return);

static unsigned short migration_disable_value(void)
{
#if defined(CONFIG_SMP)
	return current->migration_disabled;
#else
	return 0;
#endif
}

unsigned int tracing_gen_ctx_irq_test(unsigned int irqs_status)
{
	unsigned int trace_flags = irqs_status;
	unsigned int pc;

	pc = preempt_count();

	if (pc & NMI_MASK)
		trace_flags |= TRACE_FLAG_NMI;
	if (pc & HARDIRQ_MASK)
		trace_flags |= TRACE_FLAG_HARDIRQ;
	if (in_serving_softirq())
		trace_flags |= TRACE_FLAG_SOFTIRQ;
	if (softirq_count() >> (SOFTIRQ_SHIFT + 1))
		trace_flags |= TRACE_FLAG_BH_OFF;

	if (tif_need_resched())
		trace_flags |= TRACE_FLAG_NEED_RESCHED;
	if (test_preempt_need_resched())
		trace_flags |= TRACE_FLAG_PREEMPT_RESCHED;
	return (trace_flags << 16) | (min_t(unsigned int, pc & 0xff, 0xf)) |
		(min_t(unsigned int, migration_disable_value(), 0xf)) << 4;
}

struct ring_buffer_event *
trace_buffer_lock_reserve(struct trace_buffer *buffer,
			  int type,
			  unsigned long len,
			  unsigned int trace_ctx)
{
	return __trace_buffer_lock_reserve(buffer, type, len, trace_ctx);
}

DEFINE_PER_CPU(struct ring_buffer_event *, trace_buffered_event);
DEFINE_PER_CPU(int, trace_buffered_event_cnt);
static int trace_buffered_event_ref;

/**
 * trace_buffered_event_enable - enable buffering events
 *
 * When events are being filtered, it is quicker to use a temporary
 * buffer to write the event data into if there's a likely chance
 * that it will not be committed. The discard of the ring buffer
 * is not as fast as committing, and is much slower than copying
 * a commit.
 *
 * When an event is to be filtered, allocate per cpu buffers to
 * write the event data into, and if the event is filtered and discarded
 * it is simply dropped, otherwise, the entire data is to be committed
 * in one shot.
 */
void trace_buffered_event_enable(void)
{
	struct ring_buffer_event *event;
	struct page *page;
	int cpu;

	WARN_ON_ONCE(!mutex_is_locked(&event_mutex));

	if (trace_buffered_event_ref++)
		return;

	for_each_tracing_cpu(cpu) {
		page = alloc_pages_node(cpu_to_node(cpu),
					GFP_KERNEL | __GFP_NORETRY, 0);
		/* This is just an optimization and can handle failures */
		if (!page) {
			pr_err("Failed to allocate event buffer\n");
			break;
		}

		event = page_address(page);
		memset(event, 0, sizeof(*event));

		per_cpu(trace_buffered_event, cpu) = event;

		preempt_disable();
		if (cpu == smp_processor_id() &&
		    __this_cpu_read(trace_buffered_event) !=
		    per_cpu(trace_buffered_event, cpu))
			WARN_ON_ONCE(1);
		preempt_enable();
	}
}

static void enable_trace_buffered_event(void *data)
{
	/* Probably not needed, but do it anyway */
	smp_rmb();
	this_cpu_dec(trace_buffered_event_cnt);
}

static void disable_trace_buffered_event(void *data)
{
	this_cpu_inc(trace_buffered_event_cnt);
}

/**
 * trace_buffered_event_disable - disable buffering events
 *
 * When a filter is removed, it is faster to not use the buffered
 * events, and to commit directly into the ring buffer. Free up
 * the temp buffers when there are no more users. This requires
 * special synchronization with current events.
 */
void trace_buffered_event_disable(void)
{
	int cpu;

	WARN_ON_ONCE(!mutex_is_locked(&event_mutex));

	if (WARN_ON_ONCE(!trace_buffered_event_ref))
		return;

	if (--trace_buffered_event_ref)
		return;

	/* For each CPU, set the buffer as used. */
	on_each_cpu_mask(tracing_buffer_mask, disable_trace_buffered_event,
			 NULL, true);

	/* Wait for all current users to finish */
	synchronize_rcu();

	for_each_tracing_cpu(cpu) {
		free_page((unsigned long)per_cpu(trace_buffered_event, cpu));
		per_cpu(trace_buffered_event, cpu) = NULL;
	}

	/*
	 * Wait for all CPUs that potentially started checking if they can use
	 * their event buffer only after the previous synchronize_rcu() call and
	 * they still read a valid pointer from trace_buffered_event. It must be
	 * ensured they don't see cleared trace_buffered_event_cnt else they
	 * could wrongly decide to use the pointed-to buffer which is now freed.
	 */
	synchronize_rcu();

	/* For each CPU, relinquish the buffer */
	on_each_cpu_mask(tracing_buffer_mask, enable_trace_buffered_event, NULL,
			 true);
}

static struct trace_buffer *temp_buffer;

struct ring_buffer_event *
trace_event_buffer_lock_reserve(struct trace_buffer **current_rb,
			  struct trace_event_file *trace_file,
			  int type, unsigned long len,
			  unsigned int trace_ctx)
{
	struct ring_buffer_event *entry;
	struct trace_array *tr = trace_file->tr;
	int val;

	*current_rb = tr->array_buffer.buffer;

	if (!tr->no_filter_buffering_ref &&
	    (trace_file->flags & (EVENT_FILE_FL_SOFT_DISABLED | EVENT_FILE_FL_FILTERED))) {
		preempt_disable_notrace();
		/*
		 * Filtering is on, so try to use the per cpu buffer first.
		 * This buffer will simulate a ring_buffer_event,
		 * where the type_len is zero and the array[0] will
		 * hold the full length.
		 * (see include/linux/ring-buffer.h for details on
		 *  how the ring_buffer_event is structured).
		 *
		 * Using a temp buffer during filtering and copying it
		 * on a matched filter is quicker than writing directly
		 * into the ring buffer and then discarding it when
		 * it doesn't match. That is because the discard
		 * requires several atomic operations to get right.
		 * Copying on match and doing nothing on a failed match
		 * is still quicker than no copy on match, but having
		 * to discard out of the ring buffer on a failed match.
		 */
		if ((entry = __this_cpu_read(trace_buffered_event))) {
			int max_len = PAGE_SIZE - struct_size(entry, array, 1);

			val = this_cpu_inc_return(trace_buffered_event_cnt);

			/*
			 * Preemption is disabled, but interrupts and NMIs
			 * can still come in now. If that happens after
			 * the above increment, then it will have to go
			 * back to the old method of allocating the event
			 * on the ring buffer, and if the filter fails, it
			 * will have to call ring_buffer_discard_commit()
			 * to remove it.
			 *
			 * Need to also check the unlikely case that the
			 * length is bigger than the temp buffer size.
			 * If that happens, then the reserve is pretty much
			 * guaranteed to fail, as the ring buffer currently
			 * only allows events less than a page. But that may
			 * change in the future, so let the ring buffer reserve
			 * handle the failure in that case.
			 */
			if (val == 1 && likely(len <= max_len)) {
				trace_event_setup(entry, type, trace_ctx);
				entry->array[0] = len;
				/* Return with preemption disabled */
				return entry;
			}
			this_cpu_dec(trace_buffered_event_cnt);
		}
		/* __trace_buffer_lock_reserve() disables preemption */
		preempt_enable_notrace();
	}

	entry = __trace_buffer_lock_reserve(*current_rb, type, len,
					    trace_ctx);
	/*
	 * If tracing is off, but we have triggers enabled
	 * we still need to look at the event data. Use the temp_buffer
	 * to store the trace event for the trigger to use. It's recursive
	 * safe and will not be recorded anywhere.
	 */
	if (!entry && trace_file->flags & EVENT_FILE_FL_TRIGGER_COND) {
		*current_rb = temp_buffer;
		entry = __trace_buffer_lock_reserve(*current_rb, type, len,
						    trace_ctx);
	}
	return entry;
}
EXPORT_SYMBOL_GPL(trace_event_buffer_lock_reserve);

static DEFINE_RAW_SPINLOCK(tracepoint_iter_lock);
static DEFINE_MUTEX(tracepoint_printk_mutex);

static void output_printk(struct trace_event_buffer *fbuffer)
{
	struct trace_event_call *event_call;
	struct trace_event_file *file;
	struct trace_event *event;
	unsigned long flags;
	struct trace_iterator *iter = tracepoint_print_iter;

	/* We should never get here if iter is NULL */
	if (WARN_ON_ONCE(!iter))
		return;

	event_call = fbuffer->trace_file->event_call;
	if (!event_call || !event_call->event.funcs ||
	    !event_call->event.funcs->trace)
		return;

	file = fbuffer->trace_file;
	if (test_bit(EVENT_FILE_FL_SOFT_DISABLED_BIT, &file->flags) ||
	    (unlikely(file->flags & EVENT_FILE_FL_FILTERED) &&
	     !filter_match_preds(file->filter, fbuffer->entry)))
		return;

	event = &fbuffer->trace_file->event_call->event;

	raw_spin_lock_irqsave(&tracepoint_iter_lock, flags);
	trace_seq_init(&iter->seq);
	iter->ent = fbuffer->entry;
	event_call->event.funcs->trace(iter, 0, event);
	trace_seq_putc(&iter->seq, 0);
	printk("%s", iter->seq.buffer);

	raw_spin_unlock_irqrestore(&tracepoint_iter_lock, flags);
}

int tracepoint_printk_sysctl(struct ctl_table *table, int write,
			     void *buffer, size_t *lenp,
			     loff_t *ppos)
{
	int save_tracepoint_printk;
	int ret;

	mutex_lock(&tracepoint_printk_mutex);
	save_tracepoint_printk = tracepoint_printk;

	ret = proc_dointvec(table, write, buffer, lenp, ppos);

	/*
	 * This will force exiting early, as tracepoint_printk
	 * is always zero when tracepoint_printk_iter is not allocated
	 */
	if (!tracepoint_print_iter)
		tracepoint_printk = 0;

	if (save_tracepoint_printk == tracepoint_printk)
		goto out;

	if (tracepoint_printk)
		static_key_enable(&tracepoint_printk_key.key);
	else
		static_key_disable(&tracepoint_printk_key.key);

 out:
	mutex_unlock(&tracepoint_printk_mutex);

	return ret;
}

void trace_event_buffer_commit(struct trace_event_buffer *fbuffer)
{
	enum event_trigger_type tt = ETT_NONE;
	struct trace_event_file *file = fbuffer->trace_file;

	if (__event_trigger_test_discard(file, fbuffer->buffer, fbuffer->event,
			fbuffer->entry, &tt))
		goto discard;

	if (static_key_false(&tracepoint_printk_key.key))
		output_printk(fbuffer);

	if (static_branch_unlikely(&trace_event_exports_enabled))
		ftrace_exports(fbuffer->event, TRACE_EXPORT_EVENT);

	trace_buffer_unlock_commit_regs(file->tr, fbuffer->buffer,
			fbuffer->event, fbuffer->trace_ctx, fbuffer->regs);

discard:
	if (tt)
		event_triggers_post_call(file, tt);

}
EXPORT_SYMBOL_GPL(trace_event_buffer_commit);

/*
 * Skip 3:
 *
 *   trace_buffer_unlock_commit_regs()
 *   trace_event_buffer_commit()
 *   trace_event_raw_event_xxx()
 */
# define STACK_SKIP 3

void trace_buffer_unlock_commit_regs(struct trace_array *tr,
				     struct trace_buffer *buffer,
				     struct ring_buffer_event *event,
				     unsigned int trace_ctx,
				     struct pt_regs *regs)
{
	__buffer_unlock_commit(buffer, event);

	/*
	 * If regs is not set, then skip the necessary functions.
	 * Note, we can still get here via blktrace, wakeup tracer
	 * and mmiotrace, but that's ok if they lose a function or
	 * two. They are not that meaningful.
	 */
	ftrace_trace_stack(tr, buffer, trace_ctx, regs ? 0 : STACK_SKIP, regs);
	ftrace_trace_userstack(tr, buffer, trace_ctx);
}

/*
 * Similar to trace_buffer_unlock_commit_regs() but do not dump stack.
 */
void
trace_buffer_unlock_commit_nostack(struct trace_buffer *buffer,
				   struct ring_buffer_event *event)
{
	__buffer_unlock_commit(buffer, event);
}

void
trace_function(struct trace_array *tr, unsigned long ip, unsigned long
	       parent_ip, unsigned int trace_ctx)
{
	struct trace_event_call *call = &event_function;
	struct trace_buffer *buffer = tr->array_buffer.buffer;
	struct ring_buffer_event *event;
	struct ftrace_entry *entry;

	event = __trace_buffer_lock_reserve(buffer, TRACE_FN, sizeof(*entry),
					    trace_ctx);
	if (!event)
		return;
	entry	= ring_buffer_event_data(event);
	entry->ip			= ip;
	entry->parent_ip		= parent_ip;

	if (!call_filter_check_discard(call, entry, buffer, event)) {
		if (static_branch_unlikely(&trace_function_exports_enabled))
			ftrace_exports(event, TRACE_EXPORT_FUNCTION);
		__buffer_unlock_commit(buffer, event);
	}
}

#ifdef CONFIG_STACKTRACE

/* Allow 4 levels of nesting: normal, softirq, irq, NMI */
#define FTRACE_KSTACK_NESTING	4

#define FTRACE_KSTACK_ENTRIES	(PAGE_SIZE / FTRACE_KSTACK_NESTING)

struct ftrace_stack {
	unsigned long		calls[FTRACE_KSTACK_ENTRIES];
};


struct ftrace_stacks {
	struct ftrace_stack	stacks[FTRACE_KSTACK_NESTING];
};

static DEFINE_PER_CPU(struct ftrace_stacks, ftrace_stacks);
static DEFINE_PER_CPU(int, ftrace_stack_reserve);

static void __ftrace_trace_stack(struct trace_buffer *buffer,
				 unsigned int trace_ctx,
				 int skip, struct pt_regs *regs)
{
	struct trace_event_call *call = &event_kernel_stack;
	struct ring_buffer_event *event;
	unsigned int size, nr_entries;
	struct ftrace_stack *fstack;
	struct stack_entry *entry;
	int stackidx;

	/*
	 * Add one, for this function and the call to save_stack_trace()
	 * If regs is set, then these functions will not be in the way.
	 */
#ifndef CONFIG_UNWINDER_ORC
	if (!regs)
		skip++;
#endif

	preempt_disable_notrace();

	stackidx = __this_cpu_inc_return(ftrace_stack_reserve) - 1;

	/* This should never happen. If it does, yell once and skip */
	if (WARN_ON_ONCE(stackidx >= FTRACE_KSTACK_NESTING))
		goto out;

	/*
	 * The above __this_cpu_inc_return() is 'atomic' cpu local. An
	 * interrupt will either see the value pre increment or post
	 * increment. If the interrupt happens pre increment it will have
	 * restored the counter when it returns.  We just need a barrier to
	 * keep gcc from moving things around.
	 */
	barrier();

	fstack = this_cpu_ptr(ftrace_stacks.stacks) + stackidx;
	size = ARRAY_SIZE(fstack->calls);

	if (regs) {
		nr_entries = stack_trace_save_regs(regs, fstack->calls,
						   size, skip);
	} else {
		nr_entries = stack_trace_save(fstack->calls, size, skip);
	}

	event = __trace_buffer_lock_reserve(buffer, TRACE_STACK,
				    struct_size(entry, caller, nr_entries),
				    trace_ctx);
	if (!event)
		goto out;
	entry = ring_buffer_event_data(event);

	entry->size = nr_entries;
	memcpy(&entry->caller, fstack->calls,
	       flex_array_size(entry, caller, nr_entries));

	if (!call_filter_check_discard(call, entry, buffer, event))
		__buffer_unlock_commit(buffer, event);

 out:
	/* Again, don't let gcc optimize things here */
	barrier();
	__this_cpu_dec(ftrace_stack_reserve);
	preempt_enable_notrace();

}

static inline void ftrace_trace_stack(struct trace_array *tr,
				      struct trace_buffer *buffer,
				      unsigned int trace_ctx,
				      int skip, struct pt_regs *regs)
{
	if (!(tr->trace_flags & TRACE_ITER_STACKTRACE))
		return;

	__ftrace_trace_stack(buffer, trace_ctx, skip, regs);
}

void __trace_stack(struct trace_array *tr, unsigned int trace_ctx,
		   int skip)
{
	struct trace_buffer *buffer = tr->array_buffer.buffer;

	if (rcu_is_watching()) {
		__ftrace_trace_stack(buffer, trace_ctx, skip, NULL);
		return;
	}

	if (WARN_ON_ONCE(IS_ENABLED(CONFIG_GENERIC_ENTRY)))
		return;

	/*
	 * When an NMI triggers, RCU is enabled via ct_nmi_enter(),
	 * but if the above rcu_is_watching() failed, then the NMI
	 * triggered someplace critical, and ct_irq_enter() should
	 * not be called from NMI.
	 */
	if (unlikely(in_nmi()))
		return;

	ct_irq_enter_irqson();
	__ftrace_trace_stack(buffer, trace_ctx, skip, NULL);
	ct_irq_exit_irqson();
}

/**
 * trace_dump_stack - record a stack back trace in the trace buffer
 * @skip: Number of functions to skip (helper handlers)
 */
void trace_dump_stack(int skip)
{
	if (tracing_disabled || tracing_selftest_running)
		return;

#ifndef CONFIG_UNWINDER_ORC
	/* Skip 1 to skip this function. */
	skip++;
#endif
	__ftrace_trace_stack(global_trace.array_buffer.buffer,
			     tracing_gen_ctx(), skip, NULL);
}
EXPORT_SYMBOL_GPL(trace_dump_stack);

#ifdef CONFIG_USER_STACKTRACE_SUPPORT
static DEFINE_PER_CPU(int, user_stack_count);

static void
ftrace_trace_userstack(struct trace_array *tr,
		       struct trace_buffer *buffer, unsigned int trace_ctx)
{
	struct trace_event_call *call = &event_user_stack;
	struct ring_buffer_event *event;
	struct userstack_entry *entry;

	if (!(tr->trace_flags & TRACE_ITER_USERSTACKTRACE))
		return;

	/*
	 * NMIs can not handle page faults, even with fix ups.
	 * The save user stack can (and often does) fault.
	 */
	if (unlikely(in_nmi()))
		return;

	/*
	 * prevent recursion, since the user stack tracing may
	 * trigger other kernel events.
	 */
	preempt_disable();
	if (__this_cpu_read(user_stack_count))
		goto out;

	__this_cpu_inc(user_stack_count);

	event = __trace_buffer_lock_reserve(buffer, TRACE_USER_STACK,
					    sizeof(*entry), trace_ctx);
	if (!event)
		goto out_drop_count;
	entry	= ring_buffer_event_data(event);

	entry->tgid		= current->tgid;
	memset(&entry->caller, 0, sizeof(entry->caller));

	stack_trace_save_user(entry->caller, FTRACE_STACK_ENTRIES);
	if (!call_filter_check_discard(call, entry, buffer, event))
		__buffer_unlock_commit(buffer, event);

 out_drop_count:
	__this_cpu_dec(user_stack_count);
 out:
	preempt_enable();
}
#else /* CONFIG_USER_STACKTRACE_SUPPORT */
static void ftrace_trace_userstack(struct trace_array *tr,
				   struct trace_buffer *buffer,
				   unsigned int trace_ctx)
{
}
#endif /* !CONFIG_USER_STACKTRACE_SUPPORT */

#endif /* CONFIG_STACKTRACE */

static inline void
func_repeats_set_delta_ts(struct func_repeats_entry *entry,
			  unsigned long long delta)
{
	entry->bottom_delta_ts = delta & U32_MAX;
	entry->top_delta_ts = (delta >> 32);
}

void trace_last_func_repeats(struct trace_array *tr,
			     struct trace_func_repeats *last_info,
			     unsigned int trace_ctx)
{
	struct trace_buffer *buffer = tr->array_buffer.buffer;
	struct func_repeats_entry *entry;
	struct ring_buffer_event *event;
	u64 delta;

	event = __trace_buffer_lock_reserve(buffer, TRACE_FUNC_REPEATS,
					    sizeof(*entry), trace_ctx);
	if (!event)
		return;

	delta = ring_buffer_event_time_stamp(buffer, event) -
		last_info->ts_last_call;

	entry = ring_buffer_event_data(event);
	entry->ip = last_info->ip;
	entry->parent_ip = last_info->parent_ip;
	entry->count = last_info->count;
	func_repeats_set_delta_ts(entry, delta);

	__buffer_unlock_commit(buffer, event);
}

/* created for use with alloc_percpu */
struct trace_buffer_struct {
	int nesting;
	char buffer[4][TRACE_BUF_SIZE];
};

static struct trace_buffer_struct __percpu *trace_percpu_buffer;

/*
 * This allows for lockless recording.  If we're nested too deeply, then
 * this returns NULL.
 */
static char *get_trace_buf(void)
{
	struct trace_buffer_struct *buffer = this_cpu_ptr(trace_percpu_buffer);

	if (!trace_percpu_buffer || buffer->nesting >= 4)
		return NULL;

	buffer->nesting++;

	/* Interrupts must see nesting incremented before we use the buffer */
	barrier();
	return &buffer->buffer[buffer->nesting - 1][0];
}

static void put_trace_buf(void)
{
	/* Don't let the decrement of nesting leak before this */
	barrier();
	this_cpu_dec(trace_percpu_buffer->nesting);
}

static int alloc_percpu_trace_buffer(void)
{
	struct trace_buffer_struct __percpu *buffers;

	if (trace_percpu_buffer)
		return 0;

	buffers = alloc_percpu(struct trace_buffer_struct);
	if (MEM_FAIL(!buffers, "Could not allocate percpu trace_printk buffer"))
		return -ENOMEM;

	trace_percpu_buffer = buffers;
	return 0;
}

static int buffers_allocated;

void trace_printk_init_buffers(void)
{
	if (buffers_allocated)
		return;

	if (alloc_percpu_trace_buffer())
		return;

	/* trace_printk() is for debug use only. Don't use it in production. */

	pr_warn("\n");
	pr_warn("**********************************************************\n");
	pr_warn("**   NOTICE NOTICE NOTICE NOTICE NOTICE NOTICE NOTICE   **\n");
	pr_warn("**                                                      **\n");
	pr_warn("** trace_printk() being used. Allocating extra memory.  **\n");
	pr_warn("**                                                      **\n");
	pr_warn("** This means that this is a DEBUG kernel and it is     **\n");
	pr_warn("** unsafe for production use.                           **\n");
	pr_warn("**                                                      **\n");
	pr_warn("** If you see this message and you are not debugging    **\n");
	pr_warn("** the kernel, report this immediately to your vendor!  **\n");
	pr_warn("**                                                      **\n");
	pr_warn("**   NOTICE NOTICE NOTICE NOTICE NOTICE NOTICE NOTICE   **\n");
	pr_warn("**********************************************************\n");

	/* Expand the buffers to set size */
	tracing_update_buffers();

	buffers_allocated = 1;

	/*
	 * trace_printk_init_buffers() can be called by modules.
	 * If that happens, then we need to start cmdline recording
	 * directly here. If the global_trace.buffer is already
	 * allocated here, then this was called by module code.
	 */
	if (global_trace.array_buffer.buffer)
		tracing_start_cmdline_record();
}
EXPORT_SYMBOL_GPL(trace_printk_init_buffers);

void trace_printk_start_comm(void)
{
	/* Start tracing comms if trace printk is set */
	if (!buffers_allocated)
		return;
	tracing_start_cmdline_record();
}

static void trace_printk_start_stop_comm(int enabled)
{
	if (!buffers_allocated)
		return;

	if (enabled)
		tracing_start_cmdline_record();
	else
		tracing_stop_cmdline_record();
}

/**
 * trace_vbprintk - write binary msg to tracing buffer
 * @ip:    The address of the caller
 * @fmt:   The string format to write to the buffer
 * @args:  Arguments for @fmt
 */
int trace_vbprintk(unsigned long ip, const char *fmt, va_list args)
{
	struct trace_event_call *call = &event_bprint;
	struct ring_buffer_event *event;
	struct trace_buffer *buffer;
	struct trace_array *tr = &global_trace;
	struct bprint_entry *entry;
	unsigned int trace_ctx;
	char *tbuffer;
	int len = 0, size;

	if (unlikely(tracing_selftest_running || tracing_disabled))
		return 0;

	/* Don't pollute graph traces with trace_vprintk internals */
	pause_graph_tracing();

	trace_ctx = tracing_gen_ctx();
	preempt_disable_notrace();

	tbuffer = get_trace_buf();
	if (!tbuffer) {
		len = 0;
		goto out_nobuffer;
	}

	len = vbin_printf((u32 *)tbuffer, TRACE_BUF_SIZE/sizeof(int), fmt, args);

	if (len > TRACE_BUF_SIZE/sizeof(int) || len < 0)
		goto out_put;

	size = sizeof(*entry) + sizeof(u32) * len;
	buffer = tr->array_buffer.buffer;
	ring_buffer_nest_start(buffer);
	event = __trace_buffer_lock_reserve(buffer, TRACE_BPRINT, size,
					    trace_ctx);
	if (!event)
		goto out;
	entry = ring_buffer_event_data(event);
	entry->ip			= ip;
	entry->fmt			= fmt;

	memcpy(entry->buf, tbuffer, sizeof(u32) * len);
	if (!call_filter_check_discard(call, entry, buffer, event)) {
		__buffer_unlock_commit(buffer, event);
		ftrace_trace_stack(tr, buffer, trace_ctx, 6, NULL);
	}

out:
	ring_buffer_nest_end(buffer);
out_put:
	put_trace_buf();

out_nobuffer:
	preempt_enable_notrace();
	unpause_graph_tracing();

	return len;
}
EXPORT_SYMBOL_GPL(trace_vbprintk);

__printf(3, 0)
static int
__trace_array_vprintk(struct trace_buffer *buffer,
		      unsigned long ip, const char *fmt, va_list args)
{
	struct trace_event_call *call = &event_print;
	struct ring_buffer_event *event;
	int len = 0, size;
	struct print_entry *entry;
	unsigned int trace_ctx;
	char *tbuffer;

	if (tracing_disabled)
		return 0;

	/* Don't pollute graph traces with trace_vprintk internals */
	pause_graph_tracing();

	trace_ctx = tracing_gen_ctx();
	preempt_disable_notrace();


	tbuffer = get_trace_buf();
	if (!tbuffer) {
		len = 0;
		goto out_nobuffer;
	}

	len = vscnprintf(tbuffer, TRACE_BUF_SIZE, fmt, args);

	size = sizeof(*entry) + len + 1;
	ring_buffer_nest_start(buffer);
	event = __trace_buffer_lock_reserve(buffer, TRACE_PRINT, size,
					    trace_ctx);
	if (!event)
		goto out;
	entry = ring_buffer_event_data(event);
	entry->ip = ip;

	memcpy(&entry->buf, tbuffer, len + 1);
	if (!call_filter_check_discard(call, entry, buffer, event)) {
		__buffer_unlock_commit(buffer, event);
		ftrace_trace_stack(&global_trace, buffer, trace_ctx, 6, NULL);
	}

out:
	ring_buffer_nest_end(buffer);
	put_trace_buf();

out_nobuffer:
	preempt_enable_notrace();
	unpause_graph_tracing();

	return len;
}

__printf(3, 0)
int trace_array_vprintk(struct trace_array *tr,
			unsigned long ip, const char *fmt, va_list args)
{
	if (tracing_selftest_running && tr == &global_trace)
		return 0;

	return __trace_array_vprintk(tr->array_buffer.buffer, ip, fmt, args);
}

/**
 * trace_array_printk - Print a message to a specific instance
 * @tr: The instance trace_array descriptor
 * @ip: The instruction pointer that this is called from.
 * @fmt: The format to print (printf format)
 *
 * If a subsystem sets up its own instance, they have the right to
 * printk strings into their tracing instance buffer using this
 * function. Note, this function will not write into the top level
 * buffer (use trace_printk() for that), as writing into the top level
 * buffer should only have events that can be individually disabled.
 * trace_printk() is only used for debugging a kernel, and should not
 * be ever incorporated in normal use.
 *
 * trace_array_printk() can be used, as it will not add noise to the
 * top level tracing buffer.
 *
 * Note, trace_array_init_printk() must be called on @tr before this
 * can be used.
 */
__printf(3, 0)
int trace_array_printk(struct trace_array *tr,
		       unsigned long ip, const char *fmt, ...)
{
	int ret;
	va_list ap;

	if (!tr)
		return -ENOENT;

	/* This is only allowed for created instances */
	if (tr == &global_trace)
		return 0;

	if (!(tr->trace_flags & TRACE_ITER_PRINTK))
		return 0;

	va_start(ap, fmt);
	ret = trace_array_vprintk(tr, ip, fmt, ap);
	va_end(ap);
	return ret;
}
EXPORT_SYMBOL_GPL(trace_array_printk);

/**
 * trace_array_init_printk - Initialize buffers for trace_array_printk()
 * @tr: The trace array to initialize the buffers for
 *
 * As trace_array_printk() only writes into instances, they are OK to
 * have in the kernel (unlike trace_printk()). This needs to be called
 * before trace_array_printk() can be used on a trace_array.
 */
int trace_array_init_printk(struct trace_array *tr)
{
	if (!tr)
		return -ENOENT;

	/* This is only allowed for created instances */
	if (tr == &global_trace)
		return -EINVAL;

	return alloc_percpu_trace_buffer();
}
EXPORT_SYMBOL_GPL(trace_array_init_printk);

__printf(3, 4)
int trace_array_printk_buf(struct trace_buffer *buffer,
			   unsigned long ip, const char *fmt, ...)
{
	int ret;
	va_list ap;

	if (!(global_trace.trace_flags & TRACE_ITER_PRINTK))
		return 0;

	va_start(ap, fmt);
	ret = __trace_array_vprintk(buffer, ip, fmt, ap);
	va_end(ap);
	return ret;
}

__printf(2, 0)
int trace_vprintk(unsigned long ip, const char *fmt, va_list args)
{
	return trace_array_vprintk(&global_trace, ip, fmt, args);
}
EXPORT_SYMBOL_GPL(trace_vprintk);

static void trace_iterator_increment(struct trace_iterator *iter)
{
	struct ring_buffer_iter *buf_iter = trace_buffer_iter(iter, iter->cpu);

	iter->idx++;
	if (buf_iter)
		ring_buffer_iter_advance(buf_iter);
}

static struct trace_entry *
peek_next_entry(struct trace_iterator *iter, int cpu, u64 *ts,
		unsigned long *lost_events)
{
	struct ring_buffer_event *event;
	struct ring_buffer_iter *buf_iter = trace_buffer_iter(iter, cpu);

	if (buf_iter) {
		event = ring_buffer_iter_peek(buf_iter, ts);
		if (lost_events)
			*lost_events = ring_buffer_iter_dropped(buf_iter) ?
				(unsigned long)-1 : 0;
	} else {
		event = ring_buffer_peek(iter->array_buffer->buffer, cpu, ts,
					 lost_events);
	}

	if (event) {
		iter->ent_size = ring_buffer_event_length(event);
		return ring_buffer_event_data(event);
	}
	iter->ent_size = 0;
	return NULL;
}

static struct trace_entry *
__find_next_entry(struct trace_iterator *iter, int *ent_cpu,
		  unsigned long *missing_events, u64 *ent_ts)
{
	struct trace_buffer *buffer = iter->array_buffer->buffer;
	struct trace_entry *ent, *next = NULL;
	unsigned long lost_events = 0, next_lost = 0;
	int cpu_file = iter->cpu_file;
	u64 next_ts = 0, ts;
	int next_cpu = -1;
	int next_size = 0;
	int cpu;

	/*
	 * If we are in a per_cpu trace file, don't bother by iterating over
	 * all cpu and peek directly.
	 */
	if (cpu_file > RING_BUFFER_ALL_CPUS) {
		if (ring_buffer_empty_cpu(buffer, cpu_file))
			return NULL;
		ent = peek_next_entry(iter, cpu_file, ent_ts, missing_events);
		if (ent_cpu)
			*ent_cpu = cpu_file;

		return ent;
	}

	for_each_tracing_cpu(cpu) {

		if (ring_buffer_empty_cpu(buffer, cpu))
			continue;

		ent = peek_next_entry(iter, cpu, &ts, &lost_events);

		/*
		 * Pick the entry with the smallest timestamp:
		 */
		if (ent && (!next || ts < next_ts)) {
			next = ent;
			next_cpu = cpu;
			next_ts = ts;
			next_lost = lost_events;
			next_size = iter->ent_size;
		}
	}

	iter->ent_size = next_size;

	if (ent_cpu)
		*ent_cpu = next_cpu;

	if (ent_ts)
		*ent_ts = next_ts;

	if (missing_events)
		*missing_events = next_lost;

	return next;
}

#define STATIC_FMT_BUF_SIZE	128
static char static_fmt_buf[STATIC_FMT_BUF_SIZE];

char *trace_iter_expand_format(struct trace_iterator *iter)
{
	char *tmp;

	/*
	 * iter->tr is NULL when used with tp_printk, which makes
	 * this get called where it is not safe to call krealloc().
	 */
	if (!iter->tr || iter->fmt == static_fmt_buf)
		return NULL;

	tmp = krealloc(iter->fmt, iter->fmt_size + STATIC_FMT_BUF_SIZE,
		       GFP_KERNEL);
	if (tmp) {
		iter->fmt_size += STATIC_FMT_BUF_SIZE;
		iter->fmt = tmp;
	}

	return tmp;
}

/* Returns true if the string is safe to dereference from an event */
static bool trace_safe_str(struct trace_iterator *iter, const char *str,
			   bool star, int len)
{
	unsigned long addr = (unsigned long)str;
	struct trace_event *trace_event;
	struct trace_event_call *event;

	/* Ignore strings with no length */
	if (star && !len)
		return true;

	/* OK if part of the event data */
	if ((addr >= (unsigned long)iter->ent) &&
	    (addr < (unsigned long)iter->ent + iter->ent_size))
		return true;

	/* OK if part of the temp seq buffer */
	if ((addr >= (unsigned long)iter->tmp_seq.buffer) &&
	    (addr < (unsigned long)iter->tmp_seq.buffer + PAGE_SIZE))
		return true;

	/* Core rodata can not be freed */
	if (is_kernel_rodata(addr))
		return true;

	if (trace_is_tracepoint_string(str))
		return true;

	/*
	 * Now this could be a module event, referencing core module
	 * data, which is OK.
	 */
	if (!iter->ent)
		return false;

	trace_event = ftrace_find_event(iter->ent->type);
	if (!trace_event)
		return false;

	event = container_of(trace_event, struct trace_event_call, event);
	if ((event->flags & TRACE_EVENT_FL_DYNAMIC) || !event->module)
		return false;

	/* Would rather have rodata, but this will suffice */
	if (within_module_core(addr, event->module))
		return true;

	return false;
}

static const char *show_buffer(struct trace_seq *s)
{
	struct seq_buf *seq = &s->seq;

	seq_buf_terminate(seq);

	return seq->buffer;
}

static DEFINE_STATIC_KEY_FALSE(trace_no_verify);

static int test_can_verify_check(const char *fmt, ...)
{
	char buf[16];
	va_list ap;
	int ret;

	/*
	 * The verifier is dependent on vsnprintf() modifies the va_list
	 * passed to it, where it is sent as a reference. Some architectures
	 * (like x86_32) passes it by value, which means that vsnprintf()
	 * does not modify the va_list passed to it, and the verifier
	 * would then need to be able to understand all the values that
	 * vsnprintf can use. If it is passed by value, then the verifier
	 * is disabled.
	 */
	va_start(ap, fmt);
	vsnprintf(buf, 16, "%d", ap);
	ret = va_arg(ap, int);
	va_end(ap);

	return ret;
}

static void test_can_verify(void)
{
	if (!test_can_verify_check("%d %d", 0, 1)) {
		pr_info("trace event string verifier disabled\n");
		static_branch_inc(&trace_no_verify);
	}
}

/**
 * trace_check_vprintf - Check dereferenced strings while writing to the seq buffer
 * @iter: The iterator that holds the seq buffer and the event being printed
 * @fmt: The format used to print the event
 * @ap: The va_list holding the data to print from @fmt.
 *
 * This writes the data into the @iter->seq buffer using the data from
 * @fmt and @ap. If the format has a %s, then the source of the string
 * is examined to make sure it is safe to print, otherwise it will
 * warn and print "[UNSAFE MEMORY]" in place of the dereferenced string
 * pointer.
 */
void trace_check_vprintf(struct trace_iterator *iter, const char *fmt,
			 va_list ap)
{
	const char *p = fmt;
	const char *str;
	int i, j;

	if (WARN_ON_ONCE(!fmt))
		return;

	if (static_branch_unlikely(&trace_no_verify))
		goto print;

	/* Don't bother checking when doing a ftrace_dump() */
	if (iter->fmt == static_fmt_buf)
		goto print;

	while (*p) {
		bool star = false;
		int len = 0;

		j = 0;

		/* We only care about %s and variants */
		for (i = 0; p[i]; i++) {
			if (i + 1 >= iter->fmt_size) {
				/*
				 * If we can't expand the copy buffer,
				 * just print it.
				 */
				if (!trace_iter_expand_format(iter))
					goto print;
			}

			if (p[i] == '\\' && p[i+1]) {
				i++;
				continue;
			}
			if (p[i] == '%') {
				/* Need to test cases like %08.*s */
				for (j = 1; p[i+j]; j++) {
					if (isdigit(p[i+j]) ||
					    p[i+j] == '.')
						continue;
					if (p[i+j] == '*') {
						star = true;
						continue;
					}
					break;
				}
				if (p[i+j] == 's')
					break;
				star = false;
			}
			j = 0;
		}
		/* If no %s found then just print normally */
		if (!p[i])
			break;

		/* Copy up to the %s, and print that */
		strncpy(iter->fmt, p, i);
		iter->fmt[i] = '\0';
		trace_seq_vprintf(&iter->seq, iter->fmt, ap);

		/*
		 * If iter->seq is full, the above call no longer guarantees
		 * that ap is in sync with fmt processing, and further calls
		 * to va_arg() can return wrong positional arguments.
		 *
		 * Ensure that ap is no longer used in this case.
		 */
		if (iter->seq.full) {
			p = "";
			break;
		}

		if (star)
			len = va_arg(ap, int);

		/* The ap now points to the string data of the %s */
		str = va_arg(ap, const char *);

		/*
		 * If you hit this warning, it is likely that the
		 * trace event in question used %s on a string that
		 * was saved at the time of the event, but may not be
		 * around when the trace is read. Use __string(),
		 * __assign_str() and __get_str() helpers in the TRACE_EVENT()
		 * instead. See samples/trace_events/trace-events-sample.h
		 * for reference.
		 */
		if (WARN_ONCE(!trace_safe_str(iter, str, star, len),
			      "fmt: '%s' current_buffer: '%s'",
			      fmt, show_buffer(&iter->seq))) {
			int ret;

			/* Try to safely read the string */
			if (star) {
				if (len + 1 > iter->fmt_size)
					len = iter->fmt_size - 1;
				if (len < 0)
					len = 0;
				ret = copy_from_kernel_nofault(iter->fmt, str, len);
				iter->fmt[len] = 0;
				star = false;
			} else {
				ret = strncpy_from_kernel_nofault(iter->fmt, str,
								  iter->fmt_size);
			}
			if (ret < 0)
				trace_seq_printf(&iter->seq, "(0x%px)", str);
			else
				trace_seq_printf(&iter->seq, "(0x%px:%s)",
						 str, iter->fmt);
			str = "[UNSAFE-MEMORY]";
			strcpy(iter->fmt, "%s");
		} else {
			strncpy(iter->fmt, p + i, j + 1);
			iter->fmt[j+1] = '\0';
		}
		if (star)
			trace_seq_printf(&iter->seq, iter->fmt, len, str);
		else
			trace_seq_printf(&iter->seq, iter->fmt, str);

		p += i + j + 1;
	}
 print:
	if (*p)
		trace_seq_vprintf(&iter->seq, p, ap);
}

const char *trace_event_format(struct trace_iterator *iter, const char *fmt)
{
	const char *p, *new_fmt;
	char *q;

	if (WARN_ON_ONCE(!fmt))
		return fmt;

	if (!iter->tr || iter->tr->trace_flags & TRACE_ITER_HASH_PTR)
		return fmt;

	p = fmt;
	new_fmt = q = iter->fmt;
	while (*p) {
		if (unlikely(q - new_fmt + 3 > iter->fmt_size)) {
			if (!trace_iter_expand_format(iter))
				return fmt;

			q += iter->fmt - new_fmt;
			new_fmt = iter->fmt;
		}

		*q++ = *p++;

		/* Replace %p with %px */
		if (p[-1] == '%') {
			if (p[0] == '%') {
				*q++ = *p++;
			} else if (p[0] == 'p' && !isalnum(p[1])) {
				*q++ = *p++;
				*q++ = 'x';
			}
		}
	}
	*q = '\0';

	return new_fmt;
}

#define STATIC_TEMP_BUF_SIZE	128
static char static_temp_buf[STATIC_TEMP_BUF_SIZE] __aligned(4);

/* Find the next real entry, without updating the iterator itself */
struct trace_entry *trace_find_next_entry(struct trace_iterator *iter,
					  int *ent_cpu, u64 *ent_ts)
{
	/* __find_next_entry will reset ent_size */
	int ent_size = iter->ent_size;
	struct trace_entry *entry;

	/*
	 * If called from ftrace_dump(), then the iter->temp buffer
	 * will be the static_temp_buf and not created from kmalloc.
	 * If the entry size is greater than the buffer, we can
	 * not save it. Just return NULL in that case. This is only
	 * used to add markers when two consecutive events' time
	 * stamps have a large delta. See trace_print_lat_context()
	 */
	if (iter->temp == static_temp_buf &&
	    STATIC_TEMP_BUF_SIZE < ent_size)
		return NULL;

	/*
	 * The __find_next_entry() may call peek_next_entry(), which may
	 * call ring_buffer_peek() that may make the contents of iter->ent
	 * undefined. Need to copy iter->ent now.
	 */
	if (iter->ent && iter->ent != iter->temp) {
		if ((!iter->temp || iter->temp_size < iter->ent_size) &&
		    !WARN_ON_ONCE(iter->temp == static_temp_buf)) {
			void *temp;
			temp = kmalloc(iter->ent_size, GFP_KERNEL);
			if (!temp)
				return NULL;
			kfree(iter->temp);
			iter->temp = temp;
			iter->temp_size = iter->ent_size;
		}
		memcpy(iter->temp, iter->ent, iter->ent_size);
		iter->ent = iter->temp;
	}
	entry = __find_next_entry(iter, ent_cpu, NULL, ent_ts);
	/* Put back the original ent_size */
	iter->ent_size = ent_size;

	return entry;
}

/* Find the next real entry, and increment the iterator to the next entry */
void *trace_find_next_entry_inc(struct trace_iterator *iter)
{
	iter->ent = __find_next_entry(iter, &iter->cpu,
				      &iter->lost_events, &iter->ts);

	if (iter->ent)
		trace_iterator_increment(iter);

	return iter->ent ? iter : NULL;
}

static void trace_consume(struct trace_iterator *iter)
{
	ring_buffer_consume(iter->array_buffer->buffer, iter->cpu, &iter->ts,
			    &iter->lost_events);
}

static void *s_next(struct seq_file *m, void *v, loff_t *pos)
{
	struct trace_iterator *iter = m->private;
	int i = (int)*pos;
	void *ent;

	WARN_ON_ONCE(iter->leftover);

	(*pos)++;

	/* can't go backwards */
	if (iter->idx > i)
		return NULL;

	if (iter->idx < 0)
		ent = trace_find_next_entry_inc(iter);
	else
		ent = iter;

	while (ent && iter->idx < i)
		ent = trace_find_next_entry_inc(iter);

	iter->pos = *pos;

	return ent;
}

void tracing_iter_reset(struct trace_iterator *iter, int cpu)
{
	struct ring_buffer_iter *buf_iter;
	unsigned long entries = 0;
	u64 ts;

	per_cpu_ptr(iter->array_buffer->data, cpu)->skipped_entries = 0;

	buf_iter = trace_buffer_iter(iter, cpu);
	if (!buf_iter)
		return;

	ring_buffer_iter_reset(buf_iter);

	/*
	 * We could have the case with the max latency tracers
	 * that a reset never took place on a cpu. This is evident
	 * by the timestamp being before the start of the buffer.
	 */
	while (ring_buffer_iter_peek(buf_iter, &ts)) {
		if (ts >= iter->array_buffer->time_start)
			break;
		entries++;
		ring_buffer_iter_advance(buf_iter);
		/* This could be a big loop */
		cond_resched();
	}

	per_cpu_ptr(iter->array_buffer->data, cpu)->skipped_entries = entries;
}

/*
 * The current tracer is copied to avoid a global locking
 * all around.
 */
static void *s_start(struct seq_file *m, loff_t *pos)
{
	struct trace_iterator *iter = m->private;
	struct trace_array *tr = iter->tr;
	int cpu_file = iter->cpu_file;
	void *p = NULL;
	loff_t l = 0;
	int cpu;

	mutex_lock(&trace_types_lock);
	if (unlikely(tr->current_trace != iter->trace)) {
		/* Close iter->trace before switching to the new current tracer */
		if (iter->trace->close)
			iter->trace->close(iter);
		iter->trace = tr->current_trace;
		/* Reopen the new current tracer */
		if (iter->trace->open)
			iter->trace->open(iter);
	}
	mutex_unlock(&trace_types_lock);

#ifdef CONFIG_TRACER_MAX_TRACE
	if (iter->snapshot && iter->trace->use_max_tr)
		return ERR_PTR(-EBUSY);
#endif

	if (*pos != iter->pos) {
		iter->ent = NULL;
		iter->cpu = 0;
		iter->idx = -1;

		if (cpu_file == RING_BUFFER_ALL_CPUS) {
			for_each_tracing_cpu(cpu)
				tracing_iter_reset(iter, cpu);
		} else
			tracing_iter_reset(iter, cpu_file);

		iter->leftover = 0;
		for (p = iter; p && l < *pos; p = s_next(m, p, &l))
			;

	} else {
		/*
		 * If we overflowed the seq_file before, then we want
		 * to just reuse the trace_seq buffer again.
		 */
		if (iter->leftover)
			p = iter;
		else {
			l = *pos - 1;
			p = s_next(m, p, &l);
		}
	}

	trace_event_read_lock();
	trace_access_lock(cpu_file);
	return p;
}

static void s_stop(struct seq_file *m, void *p)
{
	struct trace_iterator *iter = m->private;

#ifdef CONFIG_TRACER_MAX_TRACE
	if (iter->snapshot && iter->trace->use_max_tr)
		return;
#endif

	trace_access_unlock(iter->cpu_file);
	trace_event_read_unlock();
}

static void
get_total_entries_cpu(struct array_buffer *buf, unsigned long *total,
		      unsigned long *entries, int cpu)
{
	unsigned long count;

	count = ring_buffer_entries_cpu(buf->buffer, cpu);
	/*
	 * If this buffer has skipped entries, then we hold all
	 * entries for the trace and we need to ignore the
	 * ones before the time stamp.
	 */
	if (per_cpu_ptr(buf->data, cpu)->skipped_entries) {
		count -= per_cpu_ptr(buf->data, cpu)->skipped_entries;
		/* total is the same as the entries */
		*total = count;
	} else
		*total = count +
			ring_buffer_overrun_cpu(buf->buffer, cpu);
	*entries = count;
}

static void
get_total_entries(struct array_buffer *buf,
		  unsigned long *total, unsigned long *entries)
{
	unsigned long t, e;
	int cpu;

	*total = 0;
	*entries = 0;

	for_each_tracing_cpu(cpu) {
		get_total_entries_cpu(buf, &t, &e, cpu);
		*total += t;
		*entries += e;
	}
}

unsigned long trace_total_entries_cpu(struct trace_array *tr, int cpu)
{
	unsigned long total, entries;

	if (!tr)
		tr = &global_trace;

	get_total_entries_cpu(&tr->array_buffer, &total, &entries, cpu);

	return entries;
}

unsigned long trace_total_entries(struct trace_array *tr)
{
	unsigned long total, entries;

	if (!tr)
		tr = &global_trace;

	get_total_entries(&tr->array_buffer, &total, &entries);

	return entries;
}

static void print_lat_help_header(struct seq_file *m)
{
	seq_puts(m, "#                    _------=> CPU#            \n"
		    "#                   / _-----=> irqs-off/BH-disabled\n"
		    "#                  | / _----=> need-resched    \n"
		    "#                  || / _---=> hardirq/softirq \n"
		    "#                  ||| / _--=> preempt-depth   \n"
		    "#                  |||| / _-=> migrate-disable \n"
		    "#                  ||||| /     delay           \n"
		    "#  cmd     pid     |||||| time  |   caller     \n"
		    "#     \\   /        ||||||  \\    |    /       \n");
}

static void print_event_info(struct array_buffer *buf, struct seq_file *m)
{
	unsigned long total;
	unsigned long entries;

	get_total_entries(buf, &total, &entries);
	seq_printf(m, "# entries-in-buffer/entries-written: %lu/%lu   #P:%d\n",
		   entries, total, num_online_cpus());
	seq_puts(m, "#\n");
}

static void print_func_help_header(struct array_buffer *buf, struct seq_file *m,
				   unsigned int flags)
{
	bool tgid = flags & TRACE_ITER_RECORD_TGID;

	print_event_info(buf, m);

	seq_printf(m, "#           TASK-PID    %s CPU#     TIMESTAMP  FUNCTION\n", tgid ? "   TGID   " : "");
	seq_printf(m, "#              | |      %s   |         |         |\n",      tgid ? "     |    " : "");
}

static void print_func_help_header_irq(struct array_buffer *buf, struct seq_file *m,
				       unsigned int flags)
{
	bool tgid = flags & TRACE_ITER_RECORD_TGID;
	static const char space[] = "            ";
	int prec = tgid ? 12 : 2;

	print_event_info(buf, m);

	seq_printf(m, "#                            %.*s  _-----=> irqs-off/BH-disabled\n", prec, space);
	seq_printf(m, "#                            %.*s / _----=> need-resched\n", prec, space);
	seq_printf(m, "#                            %.*s| / _---=> hardirq/softirq\n", prec, space);
	seq_printf(m, "#                            %.*s|| / _--=> preempt-depth\n", prec, space);
	seq_printf(m, "#                            %.*s||| / _-=> migrate-disable\n", prec, space);
	seq_printf(m, "#                            %.*s|||| /     delay\n", prec, space);
	seq_printf(m, "#           TASK-PID  %.*s CPU#  |||||  TIMESTAMP  FUNCTION\n", prec, "     TGID   ");
	seq_printf(m, "#              | |    %.*s   |   |||||     |         |\n", prec, "       |    ");
}

void
print_trace_header(struct seq_file *m, struct trace_iterator *iter)
{
	unsigned long sym_flags = (global_trace.trace_flags & TRACE_ITER_SYM_MASK);
	struct array_buffer *buf = iter->array_buffer;
	struct trace_array_cpu *data = per_cpu_ptr(buf->data, buf->cpu);
	struct tracer *type = iter->trace;
	unsigned long entries;
	unsigned long total;
	const char *name = type->name;

	get_total_entries(buf, &total, &entries);

	seq_printf(m, "# %s latency trace v1.1.5 on %s\n",
		   name, UTS_RELEASE);
	seq_puts(m, "# -----------------------------------"
		 "---------------------------------\n");
	seq_printf(m, "# latency: %lu us, #%lu/%lu, CPU#%d |"
		   " (M:%s VP:%d, KP:%d, SP:%d HP:%d",
		   nsecs_to_usecs(data->saved_latency),
		   entries,
		   total,
		   buf->cpu,
		   preempt_model_none()      ? "server" :
		   preempt_model_voluntary() ? "desktop" :
		   preempt_model_full()      ? "preempt" :
		   preempt_model_rt()        ? "preempt_rt" :
		   "unknown",
		   /* These are reserved for later use */
		   0, 0, 0, 0);
#ifdef CONFIG_SMP
	seq_printf(m, " #P:%d)\n", num_online_cpus());
#else
	seq_puts(m, ")\n");
#endif
	seq_puts(m, "#    -----------------\n");
	seq_printf(m, "#    | task: %.16s-%d "
		   "(uid:%d nice:%ld policy:%ld rt_prio:%ld)\n",
		   data->comm, data->pid,
		   from_kuid_munged(seq_user_ns(m), data->uid), data->nice,
		   data->policy, data->rt_priority);
	seq_puts(m, "#    -----------------\n");

	if (data->critical_start) {
		seq_puts(m, "#  => started at: ");
		seq_print_ip_sym(&iter->seq, data->critical_start, sym_flags);
		trace_print_seq(m, &iter->seq);
		seq_puts(m, "\n#  => ended at:   ");
		seq_print_ip_sym(&iter->seq, data->critical_end, sym_flags);
		trace_print_seq(m, &iter->seq);
		seq_puts(m, "\n#\n");
	}

	seq_puts(m, "#\n");
}

static void test_cpu_buff_start(struct trace_iterator *iter)
{
	struct trace_seq *s = &iter->seq;
	struct trace_array *tr = iter->tr;

	if (!(tr->trace_flags & TRACE_ITER_ANNOTATE))
		return;

	if (!(iter->iter_flags & TRACE_FILE_ANNOTATE))
		return;

	if (cpumask_available(iter->started) &&
	    cpumask_test_cpu(iter->cpu, iter->started))
		return;

	if (per_cpu_ptr(iter->array_buffer->data, iter->cpu)->skipped_entries)
		return;

	if (cpumask_available(iter->started))
		cpumask_set_cpu(iter->cpu, iter->started);

	/* Don't print started cpu buffer for the first entry of the trace */
	if (iter->idx > 1)
		trace_seq_printf(s, "##### CPU %u buffer started ####\n",
				iter->cpu);
}

static enum print_line_t print_trace_fmt(struct trace_iterator *iter)
{
	struct trace_array *tr = iter->tr;
	struct trace_seq *s = &iter->seq;
	unsigned long sym_flags = (tr->trace_flags & TRACE_ITER_SYM_MASK);
	struct trace_entry *entry;
	struct trace_event *event;

	entry = iter->ent;

	test_cpu_buff_start(iter);

	event = ftrace_find_event(entry->type);

	if (tr->trace_flags & TRACE_ITER_CONTEXT_INFO) {
		if (iter->iter_flags & TRACE_FILE_LAT_FMT)
			trace_print_lat_context(iter);
		else
			trace_print_context(iter);
	}

	if (trace_seq_has_overflowed(s))
		return TRACE_TYPE_PARTIAL_LINE;

	if (event) {
		if (tr->trace_flags & TRACE_ITER_FIELDS)
			return print_event_fields(iter, event);
		return event->funcs->trace(iter, sym_flags, event);
	}

	trace_seq_printf(s, "Unknown type %d\n", entry->type);

	return trace_handle_return(s);
}

static enum print_line_t print_raw_fmt(struct trace_iterator *iter)
{
	struct trace_array *tr = iter->tr;
	struct trace_seq *s = &iter->seq;
	struct trace_entry *entry;
	struct trace_event *event;

	entry = iter->ent;

	if (tr->trace_flags & TRACE_ITER_CONTEXT_INFO)
		trace_seq_printf(s, "%d %d %llu ",
				 entry->pid, iter->cpu, iter->ts);

	if (trace_seq_has_overflowed(s))
		return TRACE_TYPE_PARTIAL_LINE;

	event = ftrace_find_event(entry->type);
	if (event)
		return event->funcs->raw(iter, 0, event);

	trace_seq_printf(s, "%d ?\n", entry->type);

	return trace_handle_return(s);
}

static enum print_line_t print_hex_fmt(struct trace_iterator *iter)
{
	struct trace_array *tr = iter->tr;
	struct trace_seq *s = &iter->seq;
	unsigned char newline = '\n';
	struct trace_entry *entry;
	struct trace_event *event;

	entry = iter->ent;

	if (tr->trace_flags & TRACE_ITER_CONTEXT_INFO) {
		SEQ_PUT_HEX_FIELD(s, entry->pid);
		SEQ_PUT_HEX_FIELD(s, iter->cpu);
		SEQ_PUT_HEX_FIELD(s, iter->ts);
		if (trace_seq_has_overflowed(s))
			return TRACE_TYPE_PARTIAL_LINE;
	}

	event = ftrace_find_event(entry->type);
	if (event) {
		enum print_line_t ret = event->funcs->hex(iter, 0, event);
		if (ret != TRACE_TYPE_HANDLED)
			return ret;
	}

	SEQ_PUT_FIELD(s, newline);

	return trace_handle_return(s);
}

static enum print_line_t print_bin_fmt(struct trace_iterator *iter)
{
	struct trace_array *tr = iter->tr;
	struct trace_seq *s = &iter->seq;
	struct trace_entry *entry;
	struct trace_event *event;

	entry = iter->ent;

	if (tr->trace_flags & TRACE_ITER_CONTEXT_INFO) {
		SEQ_PUT_FIELD(s, entry->pid);
		SEQ_PUT_FIELD(s, iter->cpu);
		SEQ_PUT_FIELD(s, iter->ts);
		if (trace_seq_has_overflowed(s))
			return TRACE_TYPE_PARTIAL_LINE;
	}

	event = ftrace_find_event(entry->type);
	return event ? event->funcs->binary(iter, 0, event) :
		TRACE_TYPE_HANDLED;
}

int trace_empty(struct trace_iterator *iter)
{
	struct ring_buffer_iter *buf_iter;
	int cpu;

	/* If we are looking at one CPU buffer, only check that one */
	if (iter->cpu_file != RING_BUFFER_ALL_CPUS) {
		cpu = iter->cpu_file;
		buf_iter = trace_buffer_iter(iter, cpu);
		if (buf_iter) {
			if (!ring_buffer_iter_empty(buf_iter))
				return 0;
		} else {
			if (!ring_buffer_empty_cpu(iter->array_buffer->buffer, cpu))
				return 0;
		}
		return 1;
	}

	for_each_tracing_cpu(cpu) {
		buf_iter = trace_buffer_iter(iter, cpu);
		if (buf_iter) {
			if (!ring_buffer_iter_empty(buf_iter))
				return 0;
		} else {
			if (!ring_buffer_empty_cpu(iter->array_buffer->buffer, cpu))
				return 0;
		}
	}

	return 1;
}

/*  Called with trace_event_read_lock() held. */
enum print_line_t print_trace_line(struct trace_iterator *iter)
{
	struct trace_array *tr = iter->tr;
	unsigned long trace_flags = tr->trace_flags;
	enum print_line_t ret;

	if (iter->lost_events) {
		if (iter->lost_events == (unsigned long)-1)
			trace_seq_printf(&iter->seq, "CPU:%d [LOST EVENTS]\n",
					 iter->cpu);
		else
			trace_seq_printf(&iter->seq, "CPU:%d [LOST %lu EVENTS]\n",
					 iter->cpu, iter->lost_events);
		if (trace_seq_has_overflowed(&iter->seq))
			return TRACE_TYPE_PARTIAL_LINE;
	}

	if (iter->trace && iter->trace->print_line) {
		ret = iter->trace->print_line(iter);
		if (ret != TRACE_TYPE_UNHANDLED)
			return ret;
	}

	if (iter->ent->type == TRACE_BPUTS &&
			trace_flags & TRACE_ITER_PRINTK &&
			trace_flags & TRACE_ITER_PRINTK_MSGONLY)
		return trace_print_bputs_msg_only(iter);

	if (iter->ent->type == TRACE_BPRINT &&
			trace_flags & TRACE_ITER_PRINTK &&
			trace_flags & TRACE_ITER_PRINTK_MSGONLY)
		return trace_print_bprintk_msg_only(iter);

	if (iter->ent->type == TRACE_PRINT &&
			trace_flags & TRACE_ITER_PRINTK &&
			trace_flags & TRACE_ITER_PRINTK_MSGONLY)
		return trace_print_printk_msg_only(iter);

	if (trace_flags & TRACE_ITER_BIN)
		return print_bin_fmt(iter);

	if (trace_flags & TRACE_ITER_HEX)
		return print_hex_fmt(iter);

	if (trace_flags & TRACE_ITER_RAW)
		return print_raw_fmt(iter);

	return print_trace_fmt(iter);
}

void trace_latency_header(struct seq_file *m)
{
	struct trace_iterator *iter = m->private;
	struct trace_array *tr = iter->tr;

	/* print nothing if the buffers are empty */
	if (trace_empty(iter))
		return;

	if (iter->iter_flags & TRACE_FILE_LAT_FMT)
		print_trace_header(m, iter);

	if (!(tr->trace_flags & TRACE_ITER_VERBOSE))
		print_lat_help_header(m);
}

void trace_default_header(struct seq_file *m)
{
	struct trace_iterator *iter = m->private;
	struct trace_array *tr = iter->tr;
	unsigned long trace_flags = tr->trace_flags;

	if (!(trace_flags & TRACE_ITER_CONTEXT_INFO))
		return;

	if (iter->iter_flags & TRACE_FILE_LAT_FMT) {
		/* print nothing if the buffers are empty */
		if (trace_empty(iter))
			return;
		print_trace_header(m, iter);
		if (!(trace_flags & TRACE_ITER_VERBOSE))
			print_lat_help_header(m);
	} else {
		if (!(trace_flags & TRACE_ITER_VERBOSE)) {
			if (trace_flags & TRACE_ITER_IRQ_INFO)
				print_func_help_header_irq(iter->array_buffer,
							   m, trace_flags);
			else
				print_func_help_header(iter->array_buffer, m,
						       trace_flags);
		}
	}
}

static void test_ftrace_alive(struct seq_file *m)
{
	if (!ftrace_is_dead())
		return;
	seq_puts(m, "# WARNING: FUNCTION TRACING IS CORRUPTED\n"
		    "#          MAY BE MISSING FUNCTION EVENTS\n");
}

#ifdef CONFIG_TRACER_MAX_TRACE
static void show_snapshot_main_help(struct seq_file *m)
{
	seq_puts(m, "# echo 0 > snapshot : Clears and frees snapshot buffer\n"
		    "# echo 1 > snapshot : Allocates snapshot buffer, if not already allocated.\n"
		    "#                      Takes a snapshot of the main buffer.\n"
		    "# echo 2 > snapshot : Clears snapshot buffer (but does not allocate or free)\n"
		    "#                      (Doesn't have to be '2' works with any number that\n"
		    "#                       is not a '0' or '1')\n");
}

static void show_snapshot_percpu_help(struct seq_file *m)
{
	seq_puts(m, "# echo 0 > snapshot : Invalid for per_cpu snapshot file.\n");
#ifdef CONFIG_RING_BUFFER_ALLOW_SWAP
	seq_puts(m, "# echo 1 > snapshot : Allocates snapshot buffer, if not already allocated.\n"
		    "#                      Takes a snapshot of the main buffer for this cpu.\n");
#else
	seq_puts(m, "# echo 1 > snapshot : Not supported with this kernel.\n"
		    "#                     Must use main snapshot file to allocate.\n");
#endif
	seq_puts(m, "# echo 2 > snapshot : Clears this cpu's snapshot buffer (but does not allocate)\n"
		    "#                      (Doesn't have to be '2' works with any number that\n"
		    "#                       is not a '0' or '1')\n");
}

static void print_snapshot_help(struct seq_file *m, struct trace_iterator *iter)
{
	if (iter->tr->allocated_snapshot)
		seq_puts(m, "#\n# * Snapshot is allocated *\n#\n");
	else
		seq_puts(m, "#\n# * Snapshot is freed *\n#\n");

	seq_puts(m, "# Snapshot commands:\n");
	if (iter->cpu_file == RING_BUFFER_ALL_CPUS)
		show_snapshot_main_help(m);
	else
		show_snapshot_percpu_help(m);
}
#else
/* Should never be called */
static inline void print_snapshot_help(struct seq_file *m, struct trace_iterator *iter) { }
#endif

static int s_show(struct seq_file *m, void *v)
{
	struct trace_iterator *iter = v;
	int ret;

	if (iter->ent == NULL) {
		if (iter->tr) {
			seq_printf(m, "# tracer: %s\n", iter->trace->name);
			seq_puts(m, "#\n");
			test_ftrace_alive(m);
		}
		if (iter->snapshot && trace_empty(iter))
			print_snapshot_help(m, iter);
		else if (iter->trace && iter->trace->print_header)
			iter->trace->print_header(m);
		else
			trace_default_header(m);

	} else if (iter->leftover) {
		/*
		 * If we filled the seq_file buffer earlier, we
		 * want to just show it now.
		 */
		ret = trace_print_seq(m, &iter->seq);

		/* ret should this time be zero, but you never know */
		iter->leftover = ret;

	} else {
		ret = print_trace_line(iter);
		if (ret == TRACE_TYPE_PARTIAL_LINE) {
			iter->seq.full = 0;
			trace_seq_puts(&iter->seq, "[LINE TOO BIG]\n");
		}
		ret = trace_print_seq(m, &iter->seq);
		/*
		 * If we overflow the seq_file buffer, then it will
		 * ask us for this data again at start up.
		 * Use that instead.
		 *  ret is 0 if seq_file write succeeded.
		 *        -1 otherwise.
		 */
		iter->leftover = ret;
	}

	return 0;
}

/*
 * Should be used after trace_array_get(), trace_types_lock
 * ensures that i_cdev was already initialized.
 */
static inline int tracing_get_cpu(struct inode *inode)
{
	if (inode->i_cdev) /* See trace_create_cpu_file() */
		return (long)inode->i_cdev - 1;
	return RING_BUFFER_ALL_CPUS;
}

static const struct seq_operations tracer_seq_ops = {
	.start		= s_start,
	.next		= s_next,
	.stop		= s_stop,
	.show		= s_show,
};

/*
 * Note, as iter itself can be allocated and freed in different
 * ways, this function is only used to free its content, and not
 * the iterator itself. The only requirement to all the allocations
 * is that it must zero all fields (kzalloc), as freeing works with
 * ethier allocated content or NULL.
 */
static void free_trace_iter_content(struct trace_iterator *iter)
{
	/* The fmt is either NULL, allocated or points to static_fmt_buf */
	if (iter->fmt != static_fmt_buf)
		kfree(iter->fmt);

	kfree(iter->temp);
	kfree(iter->buffer_iter);
	mutex_destroy(&iter->mutex);
	free_cpumask_var(iter->started);
}

static struct trace_iterator *
__tracing_open(struct inode *inode, struct file *file, bool snapshot)
{
	struct trace_array *tr = inode->i_private;
	struct trace_iterator *iter;
	int cpu;

	if (tracing_disabled)
		return ERR_PTR(-ENODEV);

	iter = __seq_open_private(file, &tracer_seq_ops, sizeof(*iter));
	if (!iter)
		return ERR_PTR(-ENOMEM);

	iter->buffer_iter = kcalloc(nr_cpu_ids, sizeof(*iter->buffer_iter),
				    GFP_KERNEL);
	if (!iter->buffer_iter)
		goto release;

	/*
	 * trace_find_next_entry() may need to save off iter->ent.
	 * It will place it into the iter->temp buffer. As most
	 * events are less than 128, allocate a buffer of that size.
	 * If one is greater, then trace_find_next_entry() will
	 * allocate a new buffer to adjust for the bigger iter->ent.
	 * It's not critical if it fails to get allocated here.
	 */
	iter->temp = kmalloc(128, GFP_KERNEL);
	if (iter->temp)
		iter->temp_size = 128;

	/*
	 * trace_event_printf() may need to modify given format
	 * string to replace %p with %px so that it shows real address
	 * instead of hash value. However, that is only for the event
	 * tracing, other tracer may not need. Defer the allocation
	 * until it is needed.
	 */
	iter->fmt = NULL;
	iter->fmt_size = 0;

	mutex_lock(&trace_types_lock);
	iter->trace = tr->current_trace;

	if (!zalloc_cpumask_var(&iter->started, GFP_KERNEL))
		goto fail;

	iter->tr = tr;

#ifdef CONFIG_TRACER_MAX_TRACE
	/* Currently only the top directory has a snapshot */
	if (tr->current_trace->print_max || snapshot)
		iter->array_buffer = &tr->max_buffer;
	else
#endif
		iter->array_buffer = &tr->array_buffer;
	iter->snapshot = snapshot;
	iter->pos = -1;
	iter->cpu_file = tracing_get_cpu(inode);
	mutex_init(&iter->mutex);

	/* Notify the tracer early; before we stop tracing. */
	if (iter->trace->open)
		iter->trace->open(iter);

	/* Annotate start of buffers if we had overruns */
	if (ring_buffer_overruns(iter->array_buffer->buffer))
		iter->iter_flags |= TRACE_FILE_ANNOTATE;

	/* Output in nanoseconds only if we are using a clock in nanoseconds. */
	if (trace_clocks[tr->clock_id].in_ns)
		iter->iter_flags |= TRACE_FILE_TIME_IN_NS;

	/*
	 * If pause-on-trace is enabled, then stop the trace while
	 * dumping, unless this is the "snapshot" file
	 */
	if (!iter->snapshot && (tr->trace_flags & TRACE_ITER_PAUSE_ON_TRACE))
		tracing_stop_tr(tr);

	if (iter->cpu_file == RING_BUFFER_ALL_CPUS) {
		for_each_tracing_cpu(cpu) {
			iter->buffer_iter[cpu] =
				ring_buffer_read_prepare(iter->array_buffer->buffer,
							 cpu, GFP_KERNEL);
		}
		ring_buffer_read_prepare_sync();
		for_each_tracing_cpu(cpu) {
			ring_buffer_read_start(iter->buffer_iter[cpu]);
			tracing_iter_reset(iter, cpu);
		}
	} else {
		cpu = iter->cpu_file;
		iter->buffer_iter[cpu] =
			ring_buffer_read_prepare(iter->array_buffer->buffer,
						 cpu, GFP_KERNEL);
		ring_buffer_read_prepare_sync();
		ring_buffer_read_start(iter->buffer_iter[cpu]);
		tracing_iter_reset(iter, cpu);
	}

	mutex_unlock(&trace_types_lock);

	return iter;

 fail:
	mutex_unlock(&trace_types_lock);
	free_trace_iter_content(iter);
release:
	seq_release_private(inode, file);
	return ERR_PTR(-ENOMEM);
}

int tracing_open_generic(struct inode *inode, struct file *filp)
{
	int ret;

	ret = tracing_check_open_get_tr(NULL);
	if (ret)
		return ret;

	filp->private_data = inode->i_private;
	return 0;
}

bool tracing_is_disabled(void)
{
	return (tracing_disabled) ? true: false;
}

/*
 * Open and update trace_array ref count.
 * Must have the current trace_array passed to it.
 */
int tracing_open_generic_tr(struct inode *inode, struct file *filp)
{
	struct trace_array *tr = inode->i_private;
	int ret;

	ret = tracing_check_open_get_tr(tr);
	if (ret)
		return ret;

	filp->private_data = inode->i_private;

	return 0;
}

/*
 * The private pointer of the inode is the trace_event_file.
 * Update the tr ref count associated to it.
 */
int tracing_open_file_tr(struct inode *inode, struct file *filp)
{
	struct trace_event_file *file = inode->i_private;
	int ret;

	ret = tracing_check_open_get_tr(file->tr);
	if (ret)
		return ret;

	mutex_lock(&event_mutex);

	/* Fail if the file is marked for removal */
	if (file->flags & EVENT_FILE_FL_FREED) {
		trace_array_put(file->tr);
		ret = -ENODEV;
	} else {
		event_file_get(file);
	}

	mutex_unlock(&event_mutex);
	if (ret)
		return ret;

	filp->private_data = inode->i_private;

	return 0;
}

int tracing_release_file_tr(struct inode *inode, struct file *filp)
{
	struct trace_event_file *file = inode->i_private;

	trace_array_put(file->tr);
	event_file_put(file);

	return 0;
}

int tracing_single_release_file_tr(struct inode *inode, struct file *filp)
{
	tracing_release_file_tr(inode, filp);
	return single_release(inode, filp);
}

static int tracing_mark_open(struct inode *inode, struct file *filp)
{
	stream_open(inode, filp);
	return tracing_open_generic_tr(inode, filp);
}

static int tracing_release(struct inode *inode, struct file *file)
{
	struct trace_array *tr = inode->i_private;
	struct seq_file *m = file->private_data;
	struct trace_iterator *iter;
	int cpu;

	if (!(file->f_mode & FMODE_READ)) {
		trace_array_put(tr);
		return 0;
	}

	/* Writes do not use seq_file */
	iter = m->private;
	mutex_lock(&trace_types_lock);

	for_each_tracing_cpu(cpu) {
		if (iter->buffer_iter[cpu])
			ring_buffer_read_finish(iter->buffer_iter[cpu]);
	}

	if (iter->trace && iter->trace->close)
		iter->trace->close(iter);

	if (!iter->snapshot && tr->stop_count)
		/* reenable tracing if it was previously enabled */
		tracing_start_tr(tr);

	__trace_array_put(tr);

	mutex_unlock(&trace_types_lock);

	free_trace_iter_content(iter);
	seq_release_private(inode, file);

	return 0;
}

static int tracing_release_generic_tr(struct inode *inode, struct file *file)
{
	struct trace_array *tr = inode->i_private;

	trace_array_put(tr);
	return 0;
}

static int tracing_single_release_tr(struct inode *inode, struct file *file)
{
	struct trace_array *tr = inode->i_private;

	trace_array_put(tr);

	return single_release(inode, file);
}

static int tracing_open(struct inode *inode, struct file *file)
{
	struct trace_array *tr = inode->i_private;
	struct trace_iterator *iter;
	int ret;

	ret = tracing_check_open_get_tr(tr);
	if (ret)
		return ret;

	/* If this file was open for write, then erase contents */
	if ((file->f_mode & FMODE_WRITE) && (file->f_flags & O_TRUNC)) {
		int cpu = tracing_get_cpu(inode);
		struct array_buffer *trace_buf = &tr->array_buffer;

#ifdef CONFIG_TRACER_MAX_TRACE
		if (tr->current_trace->print_max)
			trace_buf = &tr->max_buffer;
#endif

		if (cpu == RING_BUFFER_ALL_CPUS)
			tracing_reset_online_cpus(trace_buf);
		else
			tracing_reset_cpu(trace_buf, cpu);
	}

	if (file->f_mode & FMODE_READ) {
		iter = __tracing_open(inode, file, false);
		if (IS_ERR(iter))
			ret = PTR_ERR(iter);
		else if (tr->trace_flags & TRACE_ITER_LATENCY_FMT)
			iter->iter_flags |= TRACE_FILE_LAT_FMT;
	}

	if (ret < 0)
		trace_array_put(tr);

	return ret;
}

/*
 * Some tracers are not suitable for instance buffers.
 * A tracer is always available for the global array (toplevel)
 * or if it explicitly states that it is.
 */
static bool
trace_ok_for_array(struct tracer *t, struct trace_array *tr)
{
	return (tr->flags & TRACE_ARRAY_FL_GLOBAL) || t->allow_instances;
}

/* Find the next tracer that this trace array may use */
static struct tracer *
get_tracer_for_array(struct trace_array *tr, struct tracer *t)
{
	while (t && !trace_ok_for_array(t, tr))
		t = t->next;

	return t;
}

static void *
t_next(struct seq_file *m, void *v, loff_t *pos)
{
	struct trace_array *tr = m->private;
	struct tracer *t = v;

	(*pos)++;

	if (t)
		t = get_tracer_for_array(tr, t->next);

	return t;
}

static void *t_start(struct seq_file *m, loff_t *pos)
{
	struct trace_array *tr = m->private;
	struct tracer *t;
	loff_t l = 0;

	mutex_lock(&trace_types_lock);

	t = get_tracer_for_array(tr, trace_types);
	for (; t && l < *pos; t = t_next(m, t, &l))
			;

	return t;
}

static void t_stop(struct seq_file *m, void *p)
{
	mutex_unlock(&trace_types_lock);
}

static int t_show(struct seq_file *m, void *v)
{
	struct tracer *t = v;

	if (!t)
		return 0;

	seq_puts(m, t->name);
	if (t->next)
		seq_putc(m, ' ');
	else
		seq_putc(m, '\n');

	return 0;
}

static const struct seq_operations show_traces_seq_ops = {
	.start		= t_start,
	.next		= t_next,
	.stop		= t_stop,
	.show		= t_show,
};

static int show_traces_open(struct inode *inode, struct file *file)
{
	struct trace_array *tr = inode->i_private;
	struct seq_file *m;
	int ret;

	ret = tracing_check_open_get_tr(tr);
	if (ret)
		return ret;

	ret = seq_open(file, &show_traces_seq_ops);
	if (ret) {
		trace_array_put(tr);
		return ret;
	}

	m = file->private_data;
	m->private = tr;

	return 0;
}

static int show_traces_release(struct inode *inode, struct file *file)
{
	struct trace_array *tr = inode->i_private;

	trace_array_put(tr);
	return seq_release(inode, file);
}

static ssize_t
tracing_write_stub(struct file *filp, const char __user *ubuf,
		   size_t count, loff_t *ppos)
{
	return count;
}

loff_t tracing_lseek(struct file *file, loff_t offset, int whence)
{
	int ret;

	if (file->f_mode & FMODE_READ)
		ret = seq_lseek(file, offset, whence);
	else
		file->f_pos = ret = 0;

	return ret;
}

static const struct file_operations tracing_fops = {
	.open		= tracing_open,
	.read		= seq_read,
	.read_iter	= seq_read_iter,
	.splice_read	= copy_splice_read,
	.write		= tracing_write_stub,
	.llseek		= tracing_lseek,
	.release	= tracing_release,
};

static const struct file_operations show_traces_fops = {
	.open		= show_traces_open,
	.read		= seq_read,
	.llseek		= seq_lseek,
	.release	= show_traces_release,
};

static ssize_t
tracing_cpumask_read(struct file *filp, char __user *ubuf,
		     size_t count, loff_t *ppos)
{
	struct trace_array *tr = file_inode(filp)->i_private;
	char *mask_str;
	int len;

	len = snprintf(NULL, 0, "%*pb\n",
		       cpumask_pr_args(tr->tracing_cpumask)) + 1;
	mask_str = kmalloc(len, GFP_KERNEL);
	if (!mask_str)
		return -ENOMEM;

	len = snprintf(mask_str, len, "%*pb\n",
		       cpumask_pr_args(tr->tracing_cpumask));
	if (len >= count) {
		count = -EINVAL;
		goto out_err;
	}
	count = simple_read_from_buffer(ubuf, count, ppos, mask_str, len);

out_err:
	kfree(mask_str);

	return count;
}

int tracing_set_cpumask(struct trace_array *tr,
			cpumask_var_t tracing_cpumask_new)
{
	int cpu;

	if (!tr)
		return -EINVAL;

	local_irq_disable();
	arch_spin_lock(&tr->max_lock);
	for_each_tracing_cpu(cpu) {
		/*
		 * Increase/decrease the disabled counter if we are
		 * about to flip a bit in the cpumask:
		 */
		if (cpumask_test_cpu(cpu, tr->tracing_cpumask) &&
				!cpumask_test_cpu(cpu, tracing_cpumask_new)) {
			atomic_inc(&per_cpu_ptr(tr->array_buffer.data, cpu)->disabled);
			ring_buffer_record_disable_cpu(tr->array_buffer.buffer, cpu);
#ifdef CONFIG_TRACER_MAX_TRACE
			ring_buffer_record_disable_cpu(tr->max_buffer.buffer, cpu);
#endif
		}
		if (!cpumask_test_cpu(cpu, tr->tracing_cpumask) &&
				cpumask_test_cpu(cpu, tracing_cpumask_new)) {
			atomic_dec(&per_cpu_ptr(tr->array_buffer.data, cpu)->disabled);
			ring_buffer_record_enable_cpu(tr->array_buffer.buffer, cpu);
#ifdef CONFIG_TRACER_MAX_TRACE
			ring_buffer_record_enable_cpu(tr->max_buffer.buffer, cpu);
#endif
		}
	}
	arch_spin_unlock(&tr->max_lock);
	local_irq_enable();

	cpumask_copy(tr->tracing_cpumask, tracing_cpumask_new);

	return 0;
}

static ssize_t
tracing_cpumask_write(struct file *filp, const char __user *ubuf,
		      size_t count, loff_t *ppos)
{
	struct trace_array *tr = file_inode(filp)->i_private;
	cpumask_var_t tracing_cpumask_new;
	int err;

	if (!zalloc_cpumask_var(&tracing_cpumask_new, GFP_KERNEL))
		return -ENOMEM;

	err = cpumask_parse_user(ubuf, count, tracing_cpumask_new);
	if (err)
		goto err_free;

	err = tracing_set_cpumask(tr, tracing_cpumask_new);
	if (err)
		goto err_free;

	free_cpumask_var(tracing_cpumask_new);

	return count;

err_free:
	free_cpumask_var(tracing_cpumask_new);

	return err;
}

static const struct file_operations tracing_cpumask_fops = {
	.open		= tracing_open_generic_tr,
	.read		= tracing_cpumask_read,
	.write		= tracing_cpumask_write,
	.release	= tracing_release_generic_tr,
	.llseek		= generic_file_llseek,
};

static int tracing_trace_options_show(struct seq_file *m, void *v)
{
	struct tracer_opt *trace_opts;
	struct trace_array *tr = m->private;
	u32 tracer_flags;
	int i;

	mutex_lock(&trace_types_lock);
	tracer_flags = tr->current_trace->flags->val;
	trace_opts = tr->current_trace->flags->opts;

	for (i = 0; trace_options[i]; i++) {
		if (tr->trace_flags & (1 << i))
			seq_printf(m, "%s\n", trace_options[i]);
		else
			seq_printf(m, "no%s\n", trace_options[i]);
	}

	for (i = 0; trace_opts[i].name; i++) {
		if (tracer_flags & trace_opts[i].bit)
			seq_printf(m, "%s\n", trace_opts[i].name);
		else
			seq_printf(m, "no%s\n", trace_opts[i].name);
	}
	mutex_unlock(&trace_types_lock);

	return 0;
}

static int __set_tracer_option(struct trace_array *tr,
			       struct tracer_flags *tracer_flags,
			       struct tracer_opt *opts, int neg)
{
	struct tracer *trace = tracer_flags->trace;
	int ret;

	ret = trace->set_flag(tr, tracer_flags->val, opts->bit, !neg);
	if (ret)
		return ret;

	if (neg)
		tracer_flags->val &= ~opts->bit;
	else
		tracer_flags->val |= opts->bit;
	return 0;
}

/* Try to assign a tracer specific option */
static int set_tracer_option(struct trace_array *tr, char *cmp, int neg)
{
	struct tracer *trace = tr->current_trace;
	struct tracer_flags *tracer_flags = trace->flags;
	struct tracer_opt *opts = NULL;
	int i;

	for (i = 0; tracer_flags->opts[i].name; i++) {
		opts = &tracer_flags->opts[i];

		if (strcmp(cmp, opts->name) == 0)
			return __set_tracer_option(tr, trace->flags, opts, neg);
	}

	return -EINVAL;
}

/* Some tracers require overwrite to stay enabled */
int trace_keep_overwrite(struct tracer *tracer, u32 mask, int set)
{
	if (tracer->enabled && (mask & TRACE_ITER_OVERWRITE) && !set)
		return -1;

	return 0;
}

int set_tracer_flag(struct trace_array *tr, unsigned int mask, int enabled)
{
	int *map;

	if ((mask == TRACE_ITER_RECORD_TGID) ||
	    (mask == TRACE_ITER_RECORD_CMD))
		lockdep_assert_held(&event_mutex);

	/* do nothing if flag is already set */
	if (!!(tr->trace_flags & mask) == !!enabled)
		return 0;

	/* Give the tracer a chance to approve the change */
	if (tr->current_trace->flag_changed)
		if (tr->current_trace->flag_changed(tr, mask, !!enabled))
			return -EINVAL;

	if (enabled)
		tr->trace_flags |= mask;
	else
		tr->trace_flags &= ~mask;

	if (mask == TRACE_ITER_RECORD_CMD)
		trace_event_enable_cmd_record(enabled);

	if (mask == TRACE_ITER_RECORD_TGID) {
		if (!tgid_map) {
			tgid_map_max = pid_max;
			map = kvcalloc(tgid_map_max + 1, sizeof(*tgid_map),
				       GFP_KERNEL);

			/*
			 * Pairs with smp_load_acquire() in
			 * trace_find_tgid_ptr() to ensure that if it observes
			 * the tgid_map we just allocated then it also observes
			 * the corresponding tgid_map_max value.
			 */
			smp_store_release(&tgid_map, map);
		}
		if (!tgid_map) {
			tr->trace_flags &= ~TRACE_ITER_RECORD_TGID;
			return -ENOMEM;
		}

		trace_event_enable_tgid_record(enabled);
	}

	if (mask == TRACE_ITER_EVENT_FORK)
		trace_event_follow_fork(tr, enabled);

	if (mask == TRACE_ITER_FUNC_FORK)
		ftrace_pid_follow_fork(tr, enabled);

	if (mask == TRACE_ITER_OVERWRITE) {
		ring_buffer_change_overwrite(tr->array_buffer.buffer, enabled);
#ifdef CONFIG_TRACER_MAX_TRACE
		ring_buffer_change_overwrite(tr->max_buffer.buffer, enabled);
#endif
	}

	if (mask == TRACE_ITER_PRINTK) {
		trace_printk_start_stop_comm(enabled);
		trace_printk_control(enabled);
	}

	return 0;
}

int trace_set_options(struct trace_array *tr, char *option)
{
	char *cmp;
	int neg = 0;
	int ret;
	size_t orig_len = strlen(option);
	int len;

	cmp = strstrip(option);

	len = str_has_prefix(cmp, "no");
	if (len)
		neg = 1;

	cmp += len;

	mutex_lock(&event_mutex);
	mutex_lock(&trace_types_lock);

	ret = match_string(trace_options, -1, cmp);
	/* If no option could be set, test the specific tracer options */
	if (ret < 0)
		ret = set_tracer_option(tr, cmp, neg);
	else
		ret = set_tracer_flag(tr, 1 << ret, !neg);

	mutex_unlock(&trace_types_lock);
	mutex_unlock(&event_mutex);

	/*
	 * If the first trailing whitespace is replaced with '\0' by strstrip,
	 * turn it back into a space.
	 */
	if (orig_len > strlen(option))
		option[strlen(option)] = ' ';

	return ret;
}

static void __init apply_trace_boot_options(void)
{
	char *buf = trace_boot_options_buf;
	char *option;

	while (true) {
		option = strsep(&buf, ",");

		if (!option)
			break;

		if (*option)
			trace_set_options(&global_trace, option);

		/* Put back the comma to allow this to be called again */
		if (buf)
			*(buf - 1) = ',';
	}
}

static ssize_t
tracing_trace_options_write(struct file *filp, const char __user *ubuf,
			size_t cnt, loff_t *ppos)
{
	struct seq_file *m = filp->private_data;
	struct trace_array *tr = m->private;
	char buf[64];
	int ret;

	if (cnt >= sizeof(buf))
		return -EINVAL;

	if (copy_from_user(buf, ubuf, cnt))
		return -EFAULT;

	buf[cnt] = 0;

	ret = trace_set_options(tr, buf);
	if (ret < 0)
		return ret;

	*ppos += cnt;

	return cnt;
}

static int tracing_trace_options_open(struct inode *inode, struct file *file)
{
	struct trace_array *tr = inode->i_private;
	int ret;

	ret = tracing_check_open_get_tr(tr);
	if (ret)
		return ret;

	ret = single_open(file, tracing_trace_options_show, inode->i_private);
	if (ret < 0)
		trace_array_put(tr);

	return ret;
}

static const struct file_operations tracing_iter_fops = {
	.open		= tracing_trace_options_open,
	.read		= seq_read,
	.llseek		= seq_lseek,
	.release	= tracing_single_release_tr,
	.write		= tracing_trace_options_write,
};

static const char readme_msg[] =
	"tracing mini-HOWTO:\n\n"
	"# echo 0 > tracing_on : quick way to disable tracing\n"
	"# echo 1 > tracing_on : quick way to re-enable tracing\n\n"
	" Important files:\n"
	"  trace\t\t\t- The static contents of the buffer\n"
	"\t\t\t  To clear the buffer write into this file: echo > trace\n"
	"  trace_pipe\t\t- A consuming read to see the contents of the buffer\n"
	"  current_tracer\t- function and latency tracers\n"
	"  available_tracers\t- list of configured tracers for current_tracer\n"
	"  error_log\t- error log for failed commands (that support it)\n"
	"  buffer_size_kb\t- view and modify size of per cpu buffer\n"
	"  buffer_total_size_kb  - view total size of all cpu buffers\n\n"
	"  trace_clock\t\t- change the clock used to order events\n"
	"       local:   Per cpu clock but may not be synced across CPUs\n"
	"      global:   Synced across CPUs but slows tracing down.\n"
	"     counter:   Not a clock, but just an increment\n"
	"      uptime:   Jiffy counter from time of boot\n"
	"        perf:   Same clock that perf events use\n"
#ifdef CONFIG_X86_64
	"     x86-tsc:   TSC cycle counter\n"
#endif
	"\n  timestamp_mode\t- view the mode used to timestamp events\n"
	"       delta:   Delta difference against a buffer-wide timestamp\n"
	"    absolute:   Absolute (standalone) timestamp\n"
	"\n  trace_marker\t\t- Writes into this file writes into the kernel buffer\n"
	"\n  trace_marker_raw\t\t- Writes into this file writes binary data into the kernel buffer\n"
	"  tracing_cpumask\t- Limit which CPUs to trace\n"
	"  instances\t\t- Make sub-buffers with: mkdir instances/foo\n"
	"\t\t\t  Remove sub-buffer with rmdir\n"
	"  trace_options\t\t- Set format or modify how tracing happens\n"
	"\t\t\t  Disable an option by prefixing 'no' to the\n"
	"\t\t\t  option name\n"
	"  saved_cmdlines_size\t- echo command number in here to store comm-pid list\n"
#ifdef CONFIG_DYNAMIC_FTRACE
	"\n  available_filter_functions - list of functions that can be filtered on\n"
	"  set_ftrace_filter\t- echo function name in here to only trace these\n"
	"\t\t\t  functions\n"
	"\t     accepts: func_full_name or glob-matching-pattern\n"
	"\t     modules: Can select a group via module\n"
	"\t      Format: :mod:<module-name>\n"
	"\t     example: echo :mod:ext3 > set_ftrace_filter\n"
	"\t    triggers: a command to perform when function is hit\n"
	"\t      Format: <function>:<trigger>[:count]\n"
	"\t     trigger: traceon, traceoff\n"
	"\t\t      enable_event:<system>:<event>\n"
	"\t\t      disable_event:<system>:<event>\n"
#ifdef CONFIG_STACKTRACE
	"\t\t      stacktrace\n"
#endif
#ifdef CONFIG_TRACER_SNAPSHOT
	"\t\t      snapshot\n"
#endif
	"\t\t      dump\n"
	"\t\t      cpudump\n"
	"\t     example: echo do_fault:traceoff > set_ftrace_filter\n"
	"\t              echo do_trap:traceoff:3 > set_ftrace_filter\n"
	"\t     The first one will disable tracing every time do_fault is hit\n"
	"\t     The second will disable tracing at most 3 times when do_trap is hit\n"
	"\t       The first time do trap is hit and it disables tracing, the\n"
	"\t       counter will decrement to 2. If tracing is already disabled,\n"
	"\t       the counter will not decrement. It only decrements when the\n"
	"\t       trigger did work\n"
	"\t     To remove trigger without count:\n"
	"\t       echo '!<function>:<trigger> > set_ftrace_filter\n"
	"\t     To remove trigger with a count:\n"
	"\t       echo '!<function>:<trigger>:0 > set_ftrace_filter\n"
	"  set_ftrace_notrace\t- echo function name in here to never trace.\n"
	"\t    accepts: func_full_name, *func_end, func_begin*, *func_middle*\n"
	"\t    modules: Can select a group via module command :mod:\n"
	"\t    Does not accept triggers\n"
#endif /* CONFIG_DYNAMIC_FTRACE */
#ifdef CONFIG_FUNCTION_TRACER
	"  set_ftrace_pid\t- Write pid(s) to only function trace those pids\n"
	"\t\t    (function)\n"
	"  set_ftrace_notrace_pid\t- Write pid(s) to not function trace those pids\n"
	"\t\t    (function)\n"
#endif
#ifdef CONFIG_FUNCTION_GRAPH_TRACER
	"  set_graph_function\t- Trace the nested calls of a function (function_graph)\n"
	"  set_graph_notrace\t- Do not trace the nested calls of a function (function_graph)\n"
	"  max_graph_depth\t- Trace a limited depth of nested calls (0 is unlimited)\n"
#endif
#ifdef CONFIG_TRACER_SNAPSHOT
	"\n  snapshot\t\t- Like 'trace' but shows the content of the static\n"
	"\t\t\t  snapshot buffer. Read the contents for more\n"
	"\t\t\t  information\n"
#endif
#ifdef CONFIG_STACK_TRACER
	"  stack_trace\t\t- Shows the max stack trace when active\n"
	"  stack_max_size\t- Shows current max stack size that was traced\n"
	"\t\t\t  Write into this file to reset the max size (trigger a\n"
	"\t\t\t  new trace)\n"
#ifdef CONFIG_DYNAMIC_FTRACE
	"  stack_trace_filter\t- Like set_ftrace_filter but limits what stack_trace\n"
	"\t\t\t  traces\n"
#endif
#endif /* CONFIG_STACK_TRACER */
#ifdef CONFIG_DYNAMIC_EVENTS
	"  dynamic_events\t\t- Create/append/remove/show the generic dynamic events\n"
	"\t\t\t  Write into this file to define/undefine new trace events.\n"
#endif
#ifdef CONFIG_KPROBE_EVENTS
	"  kprobe_events\t\t- Create/append/remove/show the kernel dynamic events\n"
	"\t\t\t  Write into this file to define/undefine new trace events.\n"
#endif
#ifdef CONFIG_UPROBE_EVENTS
	"  uprobe_events\t\t- Create/append/remove/show the userspace dynamic events\n"
	"\t\t\t  Write into this file to define/undefine new trace events.\n"
#endif
#if defined(CONFIG_KPROBE_EVENTS) || defined(CONFIG_UPROBE_EVENTS) || \
    defined(CONFIG_FPROBE_EVENTS)
	"\t  accepts: event-definitions (one definition per line)\n"
#if defined(CONFIG_KPROBE_EVENTS) || defined(CONFIG_UPROBE_EVENTS)
	"\t   Format: p[:[<group>/][<event>]] <place> [<args>]\n"
	"\t           r[maxactive][:[<group>/][<event>]] <place> [<args>]\n"
#endif
#ifdef CONFIG_FPROBE_EVENTS
	"\t           f[:[<group>/][<event>]] <func-name>[%return] [<args>]\n"
	"\t           t[:[<group>/][<event>]] <tracepoint> [<args>]\n"
#endif
#ifdef CONFIG_HIST_TRIGGERS
	"\t           s:[synthetic/]<event> <field> [<field>]\n"
#endif
	"\t           e[:[<group>/][<event>]] <attached-group>.<attached-event> [<args>] [if <filter>]\n"
	"\t           -:[<group>/][<event>]\n"
#ifdef CONFIG_KPROBE_EVENTS
	"\t    place: [<module>:]<symbol>[+<offset>]|<memaddr>\n"
  "place (kretprobe): [<module>:]<symbol>[+<offset>]%return|<memaddr>\n"
#endif
#ifdef CONFIG_UPROBE_EVENTS
  "   place (uprobe): <path>:<offset>[%return][(ref_ctr_offset)]\n"
#endif
	"\t     args: <name>=fetcharg[:type]\n"
	"\t fetcharg: (%<register>|$<efield>), @<address>, @<symbol>[+|-<offset>],\n"
#ifdef CONFIG_HAVE_FUNCTION_ARG_ACCESS_API
#ifdef CONFIG_PROBE_EVENTS_BTF_ARGS
	"\t           $stack<index>, $stack, $retval, $comm, $arg<N>,\n"
	"\t           <argname>[->field[->field|.field...]],\n"
#else
	"\t           $stack<index>, $stack, $retval, $comm, $arg<N>,\n"
#endif
#else
	"\t           $stack<index>, $stack, $retval, $comm,\n"
#endif
	"\t           +|-[u]<offset>(<fetcharg>), \\imm-value, \\\"imm-string\"\n"
	"\t     type: s8/16/32/64, u8/16/32/64, x8/16/32/64, char, string, symbol,\n"
	"\t           b<bit-width>@<bit-offset>/<container-size>, ustring,\n"
	"\t           symstr, <type>\\[<array-size>\\]\n"
#ifdef CONFIG_HIST_TRIGGERS
	"\t    field: <stype> <name>;\n"
	"\t    stype: u8/u16/u32/u64, s8/s16/s32/s64, pid_t,\n"
	"\t           [unsigned] char/int/long\n"
#endif
	"\t    efield: For event probes ('e' types), the field is on of the fields\n"
	"\t            of the <attached-group>/<attached-event>.\n"
#endif
	"  events/\t\t- Directory containing all trace event subsystems:\n"
	"      enable\t\t- Write 0/1 to enable/disable tracing of all events\n"
	"  events/<system>/\t- Directory containing all trace events for <system>:\n"
	"      enable\t\t- Write 0/1 to enable/disable tracing of all <system>\n"
	"\t\t\t  events\n"
	"      filter\t\t- If set, only events passing filter are traced\n"
	"  events/<system>/<event>/\t- Directory containing control files for\n"
	"\t\t\t  <event>:\n"
	"      enable\t\t- Write 0/1 to enable/disable tracing of <event>\n"
	"      filter\t\t- If set, only events passing filter are traced\n"
	"      trigger\t\t- If set, a command to perform when event is hit\n"
	"\t    Format: <trigger>[:count][if <filter>]\n"
	"\t   trigger: traceon, traceoff\n"
	"\t            enable_event:<system>:<event>\n"
	"\t            disable_event:<system>:<event>\n"
#ifdef CONFIG_HIST_TRIGGERS
	"\t            enable_hist:<system>:<event>\n"
	"\t            disable_hist:<system>:<event>\n"
#endif
#ifdef CONFIG_STACKTRACE
	"\t\t    stacktrace\n"
#endif
#ifdef CONFIG_TRACER_SNAPSHOT
	"\t\t    snapshot\n"
#endif
#ifdef CONFIG_HIST_TRIGGERS
	"\t\t    hist (see below)\n"
#endif
	"\t   example: echo traceoff > events/block/block_unplug/trigger\n"
	"\t            echo traceoff:3 > events/block/block_unplug/trigger\n"
	"\t            echo 'enable_event:kmem:kmalloc:3 if nr_rq > 1' > \\\n"
	"\t                  events/block/block_unplug/trigger\n"
	"\t   The first disables tracing every time block_unplug is hit.\n"
	"\t   The second disables tracing the first 3 times block_unplug is hit.\n"
	"\t   The third enables the kmalloc event the first 3 times block_unplug\n"
	"\t     is hit and has value of greater than 1 for the 'nr_rq' event field.\n"
	"\t   Like function triggers, the counter is only decremented if it\n"
	"\t    enabled or disabled tracing.\n"
	"\t   To remove a trigger without a count:\n"
	"\t     echo '!<trigger> > <system>/<event>/trigger\n"
	"\t   To remove a trigger with a count:\n"
	"\t     echo '!<trigger>:0 > <system>/<event>/trigger\n"
	"\t   Filters can be ignored when removing a trigger.\n"
#ifdef CONFIG_HIST_TRIGGERS
	"      hist trigger\t- If set, event hits are aggregated into a hash table\n"
	"\t    Format: hist:keys=<field1[,field2,...]>\n"
	"\t            [:<var1>=<field|var_ref|numeric_literal>[,<var2>=...]]\n"
	"\t            [:values=<field1[,field2,...]>]\n"
	"\t            [:sort=<field1[,field2,...]>]\n"
	"\t            [:size=#entries]\n"
	"\t            [:pause][:continue][:clear]\n"
	"\t            [:name=histname1]\n"
	"\t            [:nohitcount]\n"
	"\t            [:<handler>.<action>]\n"
	"\t            [if <filter>]\n\n"
	"\t    Note, special fields can be used as well:\n"
	"\t            common_timestamp - to record current timestamp\n"
	"\t            common_cpu - to record the CPU the event happened on\n"
	"\n"
	"\t    A hist trigger variable can be:\n"
	"\t        - a reference to a field e.g. x=current_timestamp,\n"
	"\t        - a reference to another variable e.g. y=$x,\n"
	"\t        - a numeric literal: e.g. ms_per_sec=1000,\n"
	"\t        - an arithmetic expression: e.g. time_secs=current_timestamp/1000\n"
	"\n"
	"\t    hist trigger arithmetic expressions support addition(+), subtraction(-),\n"
	"\t    multiplication(*) and division(/) operators. An operand can be either a\n"
	"\t    variable reference, field or numeric literal.\n"
	"\n"
	"\t    When a matching event is hit, an entry is added to a hash\n"
	"\t    table using the key(s) and value(s) named, and the value of a\n"
	"\t    sum called 'hitcount' is incremented.  Keys and values\n"
	"\t    correspond to fields in the event's format description.  Keys\n"
	"\t    can be any field, or the special string 'common_stacktrace'.\n"
	"\t    Compound keys consisting of up to two fields can be specified\n"
	"\t    by the 'keys' keyword.  Values must correspond to numeric\n"
	"\t    fields.  Sort keys consisting of up to two fields can be\n"
	"\t    specified using the 'sort' keyword.  The sort direction can\n"
	"\t    be modified by appending '.descending' or '.ascending' to a\n"
	"\t    sort field.  The 'size' parameter can be used to specify more\n"
	"\t    or fewer than the default 2048 entries for the hashtable size.\n"
	"\t    If a hist trigger is given a name using the 'name' parameter,\n"
	"\t    its histogram data will be shared with other triggers of the\n"
	"\t    same name, and trigger hits will update this common data.\n\n"
	"\t    Reading the 'hist' file for the event will dump the hash\n"
	"\t    table in its entirety to stdout.  If there are multiple hist\n"
	"\t    triggers attached to an event, there will be a table for each\n"
	"\t    trigger in the output.  The table displayed for a named\n"
	"\t    trigger will be the same as any other instance having the\n"
	"\t    same name.  The default format used to display a given field\n"
	"\t    can be modified by appending any of the following modifiers\n"
	"\t    to the field name, as applicable:\n\n"
	"\t            .hex        display a number as a hex value\n"
	"\t            .sym        display an address as a symbol\n"
	"\t            .sym-offset display an address as a symbol and offset\n"
	"\t            .execname   display a common_pid as a program name\n"
	"\t            .syscall    display a syscall id as a syscall name\n"
	"\t            .log2       display log2 value rather than raw number\n"
	"\t            .buckets=size  display values in groups of size rather than raw number\n"
	"\t            .usecs      display a common_timestamp in microseconds\n"
	"\t            .percent    display a number of percentage value\n"
	"\t            .graph      display a bar-graph of a value\n\n"
	"\t    The 'pause' parameter can be used to pause an existing hist\n"
	"\t    trigger or to start a hist trigger but not log any events\n"
	"\t    until told to do so.  'continue' can be used to start or\n"
	"\t    restart a paused hist trigger.\n\n"
	"\t    The 'clear' parameter will clear the contents of a running\n"
	"\t    hist trigger and leave its current paused/active state\n"
	"\t    unchanged.\n\n"
	"\t    The 'nohitcount' (or NOHC) parameter will suppress display of\n"
	"\t    raw hitcount in the histogram.\n\n"
	"\t    The enable_hist and disable_hist triggers can be used to\n"
	"\t    have one event conditionally start and stop another event's\n"
	"\t    already-attached hist trigger.  The syntax is analogous to\n"
	"\t    the enable_event and disable_event triggers.\n\n"
	"\t    Hist trigger handlers and actions are executed whenever a\n"
	"\t    a histogram entry is added or updated.  They take the form:\n\n"
	"\t        <handler>.<action>\n\n"
	"\t    The available handlers are:\n\n"
	"\t        onmatch(matching.event)  - invoke on addition or update\n"
	"\t        onmax(var)               - invoke if var exceeds current max\n"
	"\t        onchange(var)            - invoke action if var changes\n\n"
	"\t    The available actions are:\n\n"
	"\t        trace(<synthetic_event>,param list)  - generate synthetic event\n"
	"\t        save(field,...)                      - save current event fields\n"
#ifdef CONFIG_TRACER_SNAPSHOT
	"\t        snapshot()                           - snapshot the trace buffer\n\n"
#endif
#ifdef CONFIG_SYNTH_EVENTS
	"  events/synthetic_events\t- Create/append/remove/show synthetic events\n"
	"\t  Write into this file to define/undefine new synthetic events.\n"
	"\t     example: echo 'myevent u64 lat; char name[]; long[] stack' >> synthetic_events\n"
#endif
#endif
;

static ssize_t
tracing_readme_read(struct file *filp, char __user *ubuf,
		       size_t cnt, loff_t *ppos)
{
	return simple_read_from_buffer(ubuf, cnt, ppos,
					readme_msg, strlen(readme_msg));
}

static const struct file_operations tracing_readme_fops = {
	.open		= tracing_open_generic,
	.read		= tracing_readme_read,
	.llseek		= generic_file_llseek,
};

static void *saved_tgids_next(struct seq_file *m, void *v, loff_t *pos)
{
	int pid = ++(*pos);

	return trace_find_tgid_ptr(pid);
}

static void *saved_tgids_start(struct seq_file *m, loff_t *pos)
{
	int pid = *pos;

	return trace_find_tgid_ptr(pid);
}

static void saved_tgids_stop(struct seq_file *m, void *v)
{
}

static int saved_tgids_show(struct seq_file *m, void *v)
{
	int *entry = (int *)v;
	int pid = entry - tgid_map;
	int tgid = *entry;

	if (tgid == 0)
		return SEQ_SKIP;

	seq_printf(m, "%d %d\n", pid, tgid);
	return 0;
}

static const struct seq_operations tracing_saved_tgids_seq_ops = {
	.start		= saved_tgids_start,
	.stop		= saved_tgids_stop,
	.next		= saved_tgids_next,
	.show		= saved_tgids_show,
};

static int tracing_saved_tgids_open(struct inode *inode, struct file *filp)
{
	int ret;

	ret = tracing_check_open_get_tr(NULL);
	if (ret)
		return ret;

	return seq_open(filp, &tracing_saved_tgids_seq_ops);
}


static const struct file_operations tracing_saved_tgids_fops = {
	.open		= tracing_saved_tgids_open,
	.read		= seq_read,
	.llseek		= seq_lseek,
	.release	= seq_release,
};

static void *saved_cmdlines_next(struct seq_file *m, void *v, loff_t *pos)
{
	unsigned int *ptr = v;

	if (*pos || m->count)
		ptr++;

	(*pos)++;

	for (; ptr < &savedcmd->map_cmdline_to_pid[savedcmd->cmdline_num];
	     ptr++) {
		if (*ptr == -1 || *ptr == NO_CMDLINE_MAP)
			continue;

		return ptr;
	}

	return NULL;
}

static void *saved_cmdlines_start(struct seq_file *m, loff_t *pos)
{
	void *v;
	loff_t l = 0;

	preempt_disable();
	arch_spin_lock(&trace_cmdline_lock);

	v = &savedcmd->map_cmdline_to_pid[0];
	while (l <= *pos) {
		v = saved_cmdlines_next(m, v, &l);
		if (!v)
			return NULL;
	}

	return v;
}

static void saved_cmdlines_stop(struct seq_file *m, void *v)
{
	arch_spin_unlock(&trace_cmdline_lock);
	preempt_enable();
}

static int saved_cmdlines_show(struct seq_file *m, void *v)
{
	char buf[TASK_COMM_LEN];
	unsigned int *pid = v;

	__trace_find_cmdline(*pid, buf);
	seq_printf(m, "%d %s\n", *pid, buf);
	return 0;
}

static const struct seq_operations tracing_saved_cmdlines_seq_ops = {
	.start		= saved_cmdlines_start,
	.next		= saved_cmdlines_next,
	.stop		= saved_cmdlines_stop,
	.show		= saved_cmdlines_show,
};

static int tracing_saved_cmdlines_open(struct inode *inode, struct file *filp)
{
	int ret;

	ret = tracing_check_open_get_tr(NULL);
	if (ret)
		return ret;

	return seq_open(filp, &tracing_saved_cmdlines_seq_ops);
}

static const struct file_operations tracing_saved_cmdlines_fops = {
	.open		= tracing_saved_cmdlines_open,
	.read		= seq_read,
	.llseek		= seq_lseek,
	.release	= seq_release,
};

static ssize_t
tracing_saved_cmdlines_size_read(struct file *filp, char __user *ubuf,
				 size_t cnt, loff_t *ppos)
{
	char buf[64];
	int r;

	preempt_disable();
	arch_spin_lock(&trace_cmdline_lock);
	r = scnprintf(buf, sizeof(buf), "%u\n", savedcmd->cmdline_num);
	arch_spin_unlock(&trace_cmdline_lock);
	preempt_enable();

	return simple_read_from_buffer(ubuf, cnt, ppos, buf, r);
}

static int tracing_resize_saved_cmdlines(unsigned int val)
{
	struct saved_cmdlines_buffer *s, *savedcmd_temp;

	s = allocate_cmdlines_buffer(val);
	if (!s)
		return -ENOMEM;

	preempt_disable();
	arch_spin_lock(&trace_cmdline_lock);
	savedcmd_temp = savedcmd;
	savedcmd = s;
	arch_spin_unlock(&trace_cmdline_lock);
	preempt_enable();
	free_saved_cmdlines_buffer(savedcmd_temp);

	return 0;
}

static ssize_t
tracing_saved_cmdlines_size_write(struct file *filp, const char __user *ubuf,
				  size_t cnt, loff_t *ppos)
{
	unsigned long val;
	int ret;

	ret = kstrtoul_from_user(ubuf, cnt, 10, &val);
	if (ret)
		return ret;

	/* must have at least 1 entry or less than PID_MAX_DEFAULT */
	if (!val || val > PID_MAX_DEFAULT)
		return -EINVAL;

	ret = tracing_resize_saved_cmdlines((unsigned int)val);
	if (ret < 0)
		return ret;

	*ppos += cnt;

	return cnt;
}

static const struct file_operations tracing_saved_cmdlines_size_fops = {
	.open		= tracing_open_generic,
	.read		= tracing_saved_cmdlines_size_read,
	.write		= tracing_saved_cmdlines_size_write,
};

#ifdef CONFIG_TRACE_EVAL_MAP_FILE
static union trace_eval_map_item *
update_eval_map(union trace_eval_map_item *ptr)
{
	if (!ptr->map.eval_string) {
		if (ptr->tail.next) {
			ptr = ptr->tail.next;
			/* Set ptr to the next real item (skip head) */
			ptr++;
		} else
			return NULL;
	}
	return ptr;
}

static void *eval_map_next(struct seq_file *m, void *v, loff_t *pos)
{
	union trace_eval_map_item *ptr = v;

	/*
	 * Paranoid! If ptr points to end, we don't want to increment past it.
	 * This really should never happen.
	 */
	(*pos)++;
	ptr = update_eval_map(ptr);
	if (WARN_ON_ONCE(!ptr))
		return NULL;

	ptr++;
	ptr = update_eval_map(ptr);

	return ptr;
}

static void *eval_map_start(struct seq_file *m, loff_t *pos)
{
	union trace_eval_map_item *v;
	loff_t l = 0;

	mutex_lock(&trace_eval_mutex);

	v = trace_eval_maps;
	if (v)
		v++;

	while (v && l < *pos) {
		v = eval_map_next(m, v, &l);
	}

	return v;
}

static void eval_map_stop(struct seq_file *m, void *v)
{
	mutex_unlock(&trace_eval_mutex);
}

static int eval_map_show(struct seq_file *m, void *v)
{
	union trace_eval_map_item *ptr = v;

	seq_printf(m, "%s %ld (%s)\n",
		   ptr->map.eval_string, ptr->map.eval_value,
		   ptr->map.system);

	return 0;
}

static const struct seq_operations tracing_eval_map_seq_ops = {
	.start		= eval_map_start,
	.next		= eval_map_next,
	.stop		= eval_map_stop,
	.show		= eval_map_show,
};

static int tracing_eval_map_open(struct inode *inode, struct file *filp)
{
	int ret;

	ret = tracing_check_open_get_tr(NULL);
	if (ret)
		return ret;

	return seq_open(filp, &tracing_eval_map_seq_ops);
}

static const struct file_operations tracing_eval_map_fops = {
	.open		= tracing_eval_map_open,
	.read		= seq_read,
	.llseek		= seq_lseek,
	.release	= seq_release,
};

static inline union trace_eval_map_item *
trace_eval_jmp_to_tail(union trace_eval_map_item *ptr)
{
	/* Return tail of array given the head */
	return ptr + ptr->head.length + 1;
}

static void
trace_insert_eval_map_file(struct module *mod, struct trace_eval_map **start,
			   int len)
{
	struct trace_eval_map **stop;
	struct trace_eval_map **map;
	union trace_eval_map_item *map_array;
	union trace_eval_map_item *ptr;

	stop = start + len;

	/*
	 * The trace_eval_maps contains the map plus a head and tail item,
	 * where the head holds the module and length of array, and the
	 * tail holds a pointer to the next list.
	 */
	map_array = kmalloc_array(len + 2, sizeof(*map_array), GFP_KERNEL);
	if (!map_array) {
		pr_warn("Unable to allocate trace eval mapping\n");
		return;
	}

	mutex_lock(&trace_eval_mutex);

	if (!trace_eval_maps)
		trace_eval_maps = map_array;
	else {
		ptr = trace_eval_maps;
		for (;;) {
			ptr = trace_eval_jmp_to_tail(ptr);
			if (!ptr->tail.next)
				break;
			ptr = ptr->tail.next;

		}
		ptr->tail.next = map_array;
	}
	map_array->head.mod = mod;
	map_array->head.length = len;
	map_array++;

	for (map = start; (unsigned long)map < (unsigned long)stop; map++) {
		map_array->map = **map;
		map_array++;
	}
	memset(map_array, 0, sizeof(*map_array));

	mutex_unlock(&trace_eval_mutex);
}

static void trace_create_eval_file(struct dentry *d_tracer)
{
	trace_create_file("eval_map", TRACE_MODE_READ, d_tracer,
			  NULL, &tracing_eval_map_fops);
}

#else /* CONFIG_TRACE_EVAL_MAP_FILE */
static inline void trace_create_eval_file(struct dentry *d_tracer) { }
static inline void trace_insert_eval_map_file(struct module *mod,
			      struct trace_eval_map **start, int len) { }
#endif /* !CONFIG_TRACE_EVAL_MAP_FILE */

static void trace_insert_eval_map(struct module *mod,
				  struct trace_eval_map **start, int len)
{
	struct trace_eval_map **map;

	if (len <= 0)
		return;

	map = start;

	trace_event_eval_update(map, len);

	trace_insert_eval_map_file(mod, start, len);
}

static ssize_t
tracing_set_trace_read(struct file *filp, char __user *ubuf,
		       size_t cnt, loff_t *ppos)
{
	struct trace_array *tr = filp->private_data;
	char buf[MAX_TRACER_SIZE+2];
	int r;

	mutex_lock(&trace_types_lock);
	r = sprintf(buf, "%s\n", tr->current_trace->name);
	mutex_unlock(&trace_types_lock);

	return simple_read_from_buffer(ubuf, cnt, ppos, buf, r);
}

int tracer_init(struct tracer *t, struct trace_array *tr)
{
	tracing_reset_online_cpus(&tr->array_buffer);
	return t->init(tr);
}

static void set_buffer_entries(struct array_buffer *buf, unsigned long val)
{
	int cpu;

	for_each_tracing_cpu(cpu)
		per_cpu_ptr(buf->data, cpu)->entries = val;
}

static void update_buffer_entries(struct array_buffer *buf, int cpu)
{
	if (cpu == RING_BUFFER_ALL_CPUS) {
		set_buffer_entries(buf, ring_buffer_size(buf->buffer, 0));
	} else {
		per_cpu_ptr(buf->data, cpu)->entries = ring_buffer_size(buf->buffer, cpu);
	}
}

#ifdef CONFIG_TRACER_MAX_TRACE
/* resize @tr's buffer to the size of @size_tr's entries */
static int resize_buffer_duplicate_size(struct array_buffer *trace_buf,
					struct array_buffer *size_buf, int cpu_id)
{
	int cpu, ret = 0;

	if (cpu_id == RING_BUFFER_ALL_CPUS) {
		for_each_tracing_cpu(cpu) {
			ret = ring_buffer_resize(trace_buf->buffer,
				 per_cpu_ptr(size_buf->data, cpu)->entries, cpu);
			if (ret < 0)
				break;
			per_cpu_ptr(trace_buf->data, cpu)->entries =
				per_cpu_ptr(size_buf->data, cpu)->entries;
		}
	} else {
		ret = ring_buffer_resize(trace_buf->buffer,
				 per_cpu_ptr(size_buf->data, cpu_id)->entries, cpu_id);
		if (ret == 0)
			per_cpu_ptr(trace_buf->data, cpu_id)->entries =
				per_cpu_ptr(size_buf->data, cpu_id)->entries;
	}

	return ret;
}
#endif /* CONFIG_TRACER_MAX_TRACE */

static int __tracing_resize_ring_buffer(struct trace_array *tr,
					unsigned long size, int cpu)
{
	int ret;

	/*
	 * If kernel or user changes the size of the ring buffer
	 * we use the size that was given, and we can forget about
	 * expanding it later.
	 */
	ring_buffer_expanded = true;

	/* May be called before buffers are initialized */
	if (!tr->array_buffer.buffer)
		return 0;

	/* Do not allow tracing while resizing ring buffer */
	tracing_stop_tr(tr);

	ret = ring_buffer_resize(tr->array_buffer.buffer, size, cpu);
	if (ret < 0)
		goto out_start;

#ifdef CONFIG_TRACER_MAX_TRACE
	if (!tr->allocated_snapshot)
		goto out;

	ret = ring_buffer_resize(tr->max_buffer.buffer, size, cpu);
	if (ret < 0) {
		int r = resize_buffer_duplicate_size(&tr->array_buffer,
						     &tr->array_buffer, cpu);
		if (r < 0) {
			/*
			 * AARGH! We are left with different
			 * size max buffer!!!!
			 * The max buffer is our "snapshot" buffer.
			 * When a tracer needs a snapshot (one of the
			 * latency tracers), it swaps the max buffer
			 * with the saved snap shot. We succeeded to
			 * update the size of the main buffer, but failed to
			 * update the size of the max buffer. But when we tried
			 * to reset the main buffer to the original size, we
			 * failed there too. This is very unlikely to
			 * happen, but if it does, warn and kill all
			 * tracing.
			 */
			WARN_ON(1);
			tracing_disabled = 1;
		}
		goto out_start;
	}

	update_buffer_entries(&tr->max_buffer, cpu);

 out:
#endif /* CONFIG_TRACER_MAX_TRACE */

	update_buffer_entries(&tr->array_buffer, cpu);
 out_start:
	tracing_start_tr(tr);
	return ret;
}

ssize_t tracing_resize_ring_buffer(struct trace_array *tr,
				  unsigned long size, int cpu_id)
{
	int ret;

	mutex_lock(&trace_types_lock);

	if (cpu_id != RING_BUFFER_ALL_CPUS) {
		/* make sure, this cpu is enabled in the mask */
		if (!cpumask_test_cpu(cpu_id, tracing_buffer_mask)) {
			ret = -EINVAL;
			goto out;
		}
	}

	ret = __tracing_resize_ring_buffer(tr, size, cpu_id);
	if (ret < 0)
		ret = -ENOMEM;

out:
	mutex_unlock(&trace_types_lock);

	return ret;
}


/**
 * tracing_update_buffers - used by tracing facility to expand ring buffers
 *
 * To save on memory when the tracing is never used on a system with it
 * configured in. The ring buffers are set to a minimum size. But once
 * a user starts to use the tracing facility, then they need to grow
 * to their default size.
 *
 * This function is to be called when a tracer is about to be used.
 */
int tracing_update_buffers(void)
{
	int ret = 0;

	mutex_lock(&trace_types_lock);
	if (!ring_buffer_expanded)
		ret = __tracing_resize_ring_buffer(&global_trace, trace_buf_size,
						RING_BUFFER_ALL_CPUS);
	mutex_unlock(&trace_types_lock);

	return ret;
}

struct trace_option_dentry;

static void
create_trace_option_files(struct trace_array *tr, struct tracer *tracer);

/*
 * Used to clear out the tracer before deletion of an instance.
 * Must have trace_types_lock held.
 */
static void tracing_set_nop(struct trace_array *tr)
{
	if (tr->current_trace == &nop_trace)
		return;
	
	tr->current_trace->enabled--;

	if (tr->current_trace->reset)
		tr->current_trace->reset(tr);

	tr->current_trace = &nop_trace;
}

static bool tracer_options_updated;

static void add_tracer_options(struct trace_array *tr, struct tracer *t)
{
	/* Only enable if the directory has been created already. */
	if (!tr->dir)
		return;

	/* Only create trace option files after update_tracer_options finish */
	if (!tracer_options_updated)
		return;

	create_trace_option_files(tr, t);
}

int tracing_set_tracer(struct trace_array *tr, const char *buf)
{
	struct tracer *t;
#ifdef CONFIG_TRACER_MAX_TRACE
	bool had_max_tr;
#endif
	int ret = 0;

	mutex_lock(&trace_types_lock);

	if (!ring_buffer_expanded) {
		ret = __tracing_resize_ring_buffer(tr, trace_buf_size,
						RING_BUFFER_ALL_CPUS);
		if (ret < 0)
			goto out;
		ret = 0;
	}

	for (t = trace_types; t; t = t->next) {
		if (strcmp(t->name, buf) == 0)
			break;
	}
	if (!t) {
		ret = -EINVAL;
		goto out;
	}
	if (t == tr->current_trace)
		goto out;

#ifdef CONFIG_TRACER_SNAPSHOT
	if (t->use_max_tr) {
		local_irq_disable();
		arch_spin_lock(&tr->max_lock);
		if (tr->cond_snapshot)
			ret = -EBUSY;
		arch_spin_unlock(&tr->max_lock);
		local_irq_enable();
		if (ret)
			goto out;
	}
#endif
	/* Some tracers won't work on kernel command line */
	if (system_state < SYSTEM_RUNNING && t->noboot) {
		pr_warn("Tracer '%s' is not allowed on command line, ignored\n",
			t->name);
		goto out;
	}

	/* Some tracers are only allowed for the top level buffer */
	if (!trace_ok_for_array(t, tr)) {
		ret = -EINVAL;
		goto out;
	}

	/* If trace pipe files are being read, we can't change the tracer */
	if (tr->trace_ref) {
		ret = -EBUSY;
		goto out;
	}

	trace_branch_disable();

	tr->current_trace->enabled--;

	if (tr->current_trace->reset)
		tr->current_trace->reset(tr);

#ifdef CONFIG_TRACER_MAX_TRACE
	had_max_tr = tr->current_trace->use_max_tr;

	/* Current trace needs to be nop_trace before synchronize_rcu */
	tr->current_trace = &nop_trace;

	if (had_max_tr && !t->use_max_tr) {
		/*
		 * We need to make sure that the update_max_tr sees that
		 * current_trace changed to nop_trace to keep it from
		 * swapping the buffers after we resize it.
		 * The update_max_tr is called from interrupts disabled
		 * so a synchronized_sched() is sufficient.
		 */
		synchronize_rcu();
		free_snapshot(tr);
	}

	if (t->use_max_tr && !tr->allocated_snapshot) {
		ret = tracing_alloc_snapshot_instance(tr);
		if (ret < 0)
			goto out;
	}
#else
	tr->current_trace = &nop_trace;
#endif

	if (t->init) {
		ret = tracer_init(t, tr);
		if (ret)
			goto out;
	}

	tr->current_trace = t;
	tr->current_trace->enabled++;
	trace_branch_enable(tr);
 out:
	mutex_unlock(&trace_types_lock);

	return ret;
}

static ssize_t
tracing_set_trace_write(struct file *filp, const char __user *ubuf,
			size_t cnt, loff_t *ppos)
{
	struct trace_array *tr = filp->private_data;
	char buf[MAX_TRACER_SIZE+1];
	char *name;
	size_t ret;
	int err;

	ret = cnt;

	if (cnt > MAX_TRACER_SIZE)
		cnt = MAX_TRACER_SIZE;

	if (copy_from_user(buf, ubuf, cnt))
		return -EFAULT;

	buf[cnt] = 0;

	name = strim(buf);

	err = tracing_set_tracer(tr, name);
	if (err)
		return err;

	*ppos += ret;

	return ret;
}

static ssize_t
tracing_nsecs_read(unsigned long *ptr, char __user *ubuf,
		   size_t cnt, loff_t *ppos)
{
	char buf[64];
	int r;

	r = snprintf(buf, sizeof(buf), "%ld\n",
		     *ptr == (unsigned long)-1 ? -1 : nsecs_to_usecs(*ptr));
	if (r > sizeof(buf))
		r = sizeof(buf);
	return simple_read_from_buffer(ubuf, cnt, ppos, buf, r);
}

static ssize_t
tracing_nsecs_write(unsigned long *ptr, const char __user *ubuf,
		    size_t cnt, loff_t *ppos)
{
	unsigned long val;
	int ret;

	ret = kstrtoul_from_user(ubuf, cnt, 10, &val);
	if (ret)
		return ret;

	*ptr = val * 1000;

	return cnt;
}

static ssize_t
tracing_thresh_read(struct file *filp, char __user *ubuf,
		    size_t cnt, loff_t *ppos)
{
	return tracing_nsecs_read(&tracing_thresh, ubuf, cnt, ppos);
}

static ssize_t
tracing_thresh_write(struct file *filp, const char __user *ubuf,
		     size_t cnt, loff_t *ppos)
{
	struct trace_array *tr = filp->private_data;
	int ret;

	mutex_lock(&trace_types_lock);
	ret = tracing_nsecs_write(&tracing_thresh, ubuf, cnt, ppos);
	if (ret < 0)
		goto out;

	if (tr->current_trace->update_thresh) {
		ret = tr->current_trace->update_thresh(tr);
		if (ret < 0)
			goto out;
	}

	ret = cnt;
out:
	mutex_unlock(&trace_types_lock);

	return ret;
}

#ifdef CONFIG_TRACER_MAX_TRACE

static ssize_t
tracing_max_lat_read(struct file *filp, char __user *ubuf,
		     size_t cnt, loff_t *ppos)
{
	struct trace_array *tr = filp->private_data;

	return tracing_nsecs_read(&tr->max_latency, ubuf, cnt, ppos);
}

static ssize_t
tracing_max_lat_write(struct file *filp, const char __user *ubuf,
		      size_t cnt, loff_t *ppos)
{
	struct trace_array *tr = filp->private_data;

	return tracing_nsecs_write(&tr->max_latency, ubuf, cnt, ppos);
}

#endif

static int open_pipe_on_cpu(struct trace_array *tr, int cpu)
{
	if (cpu == RING_BUFFER_ALL_CPUS) {
		if (cpumask_empty(tr->pipe_cpumask)) {
			cpumask_setall(tr->pipe_cpumask);
			return 0;
		}
	} else if (!cpumask_test_cpu(cpu, tr->pipe_cpumask)) {
		cpumask_set_cpu(cpu, tr->pipe_cpumask);
		return 0;
	}
	return -EBUSY;
}

static void close_pipe_on_cpu(struct trace_array *tr, int cpu)
{
	if (cpu == RING_BUFFER_ALL_CPUS) {
		WARN_ON(!cpumask_full(tr->pipe_cpumask));
		cpumask_clear(tr->pipe_cpumask);
	} else {
		WARN_ON(!cpumask_test_cpu(cpu, tr->pipe_cpumask));
		cpumask_clear_cpu(cpu, tr->pipe_cpumask);
	}
}

static int tracing_open_pipe(struct inode *inode, struct file *filp)
{
	struct trace_array *tr = inode->i_private;
	struct trace_iterator *iter;
	int cpu;
	int ret;

	ret = tracing_check_open_get_tr(tr);
	if (ret)
		return ret;

	mutex_lock(&trace_types_lock);
	cpu = tracing_get_cpu(inode);
	ret = open_pipe_on_cpu(tr, cpu);
	if (ret)
		goto fail_pipe_on_cpu;

	/* create a buffer to store the information to pass to userspace */
	iter = kzalloc(sizeof(*iter), GFP_KERNEL);
	if (!iter) {
		ret = -ENOMEM;
		goto fail_alloc_iter;
	}

	trace_seq_init(&iter->seq);
	iter->trace = tr->current_trace;

	if (!alloc_cpumask_var(&iter->started, GFP_KERNEL)) {
		ret = -ENOMEM;
		goto fail;
	}

	/* trace pipe does not show start of buffer */
	cpumask_setall(iter->started);

	if (tr->trace_flags & TRACE_ITER_LATENCY_FMT)
		iter->iter_flags |= TRACE_FILE_LAT_FMT;

	/* Output in nanoseconds only if we are using a clock in nanoseconds. */
	if (trace_clocks[tr->clock_id].in_ns)
		iter->iter_flags |= TRACE_FILE_TIME_IN_NS;

	iter->tr = tr;
	iter->array_buffer = &tr->array_buffer;
	iter->cpu_file = cpu;
	mutex_init(&iter->mutex);
	filp->private_data = iter;

	if (iter->trace->pipe_open)
		iter->trace->pipe_open(iter);

	nonseekable_open(inode, filp);

	tr->trace_ref++;

	mutex_unlock(&trace_types_lock);
	return ret;

fail:
	kfree(iter);
fail_alloc_iter:
	close_pipe_on_cpu(tr, cpu);
fail_pipe_on_cpu:
	__trace_array_put(tr);
	mutex_unlock(&trace_types_lock);
	return ret;
}

static int tracing_release_pipe(struct inode *inode, struct file *file)
{
	struct trace_iterator *iter = file->private_data;
	struct trace_array *tr = inode->i_private;

	mutex_lock(&trace_types_lock);

	tr->trace_ref--;

	if (iter->trace->pipe_close)
		iter->trace->pipe_close(iter);
	close_pipe_on_cpu(tr, iter->cpu_file);
	mutex_unlock(&trace_types_lock);

	free_trace_iter_content(iter);
	kfree(iter);

	trace_array_put(tr);

	return 0;
}

static __poll_t
trace_poll(struct trace_iterator *iter, struct file *filp, poll_table *poll_table)
{
	struct trace_array *tr = iter->tr;

	/* Iterators are static, they should be filled or empty */
	if (trace_buffer_iter(iter, iter->cpu_file))
		return EPOLLIN | EPOLLRDNORM;

	if (tr->trace_flags & TRACE_ITER_BLOCK)
		/*
		 * Always select as readable when in blocking mode
		 */
		return EPOLLIN | EPOLLRDNORM;
	else
		return ring_buffer_poll_wait(iter->array_buffer->buffer, iter->cpu_file,
					     filp, poll_table, iter->tr->buffer_percent);
}

static __poll_t
tracing_poll_pipe(struct file *filp, poll_table *poll_table)
{
	struct trace_iterator *iter = filp->private_data;

	return trace_poll(iter, filp, poll_table);
}

/* Must be called with iter->mutex held. */
static int tracing_wait_pipe(struct file *filp)
{
	struct trace_iterator *iter = filp->private_data;
	int ret;

	while (trace_empty(iter)) {

		if ((filp->f_flags & O_NONBLOCK)) {
			return -EAGAIN;
		}

		/*
		 * We block until we read something and tracing is disabled.
		 * We still block if tracing is disabled, but we have never
		 * read anything. This allows a user to cat this file, and
		 * then enable tracing. But after we have read something,
		 * we give an EOF when tracing is again disabled.
		 *
		 * iter->pos will be 0 if we haven't read anything.
		 */
		if (!tracer_tracing_is_on(iter->tr) && iter->pos)
			break;

		mutex_unlock(&iter->mutex);

		ret = wait_on_pipe(iter, 0);

		mutex_lock(&iter->mutex);

		if (ret)
			return ret;
	}

	return 1;
}

/*
 * Consumer reader.
 */
static ssize_t
tracing_read_pipe(struct file *filp, char __user *ubuf,
		  size_t cnt, loff_t *ppos)
{
	struct trace_iterator *iter = filp->private_data;
	ssize_t sret;

	/*
	 * Avoid more than one consumer on a single file descriptor
	 * This is just a matter of traces coherency, the ring buffer itself
	 * is protected.
	 */
	mutex_lock(&iter->mutex);

	/* return any leftover data */
	sret = trace_seq_to_user(&iter->seq, ubuf, cnt);
	if (sret != -EBUSY)
		goto out;

	trace_seq_init(&iter->seq);

	if (iter->trace->read) {
		sret = iter->trace->read(iter, filp, ubuf, cnt, ppos);
		if (sret)
			goto out;
	}

waitagain:
	sret = tracing_wait_pipe(filp);
	if (sret <= 0)
		goto out;

	/* stop when tracing is finished */
	if (trace_empty(iter)) {
		sret = 0;
		goto out;
	}

	if (cnt >= PAGE_SIZE)
		cnt = PAGE_SIZE - 1;

	/* reset all but tr, trace, and overruns */
	trace_iterator_reset(iter);
	cpumask_clear(iter->started);
	trace_seq_init(&iter->seq);

	trace_event_read_lock();
	trace_access_lock(iter->cpu_file);
	while (trace_find_next_entry_inc(iter) != NULL) {
		enum print_line_t ret;
		int save_len = iter->seq.seq.len;

		ret = print_trace_line(iter);
		if (ret == TRACE_TYPE_PARTIAL_LINE) {
			/*
			 * If one print_trace_line() fills entire trace_seq in one shot,
			 * trace_seq_to_user() will returns -EBUSY because save_len == 0,
			 * In this case, we need to consume it, otherwise, loop will peek
			 * this event next time, resulting in an infinite loop.
			 */
			if (save_len == 0) {
				iter->seq.full = 0;
				trace_seq_puts(&iter->seq, "[LINE TOO BIG]\n");
				trace_consume(iter);
				break;
			}

			/* In other cases, don't print partial lines */
			iter->seq.seq.len = save_len;
			break;
		}
		if (ret != TRACE_TYPE_NO_CONSUME)
			trace_consume(iter);

		if (trace_seq_used(&iter->seq) >= cnt)
			break;

		/*
		 * Setting the full flag means we reached the trace_seq buffer
		 * size and we should leave by partial output condition above.
		 * One of the trace_seq_* functions is not used properly.
		 */
		WARN_ONCE(iter->seq.full, "full flag set for trace type %d",
			  iter->ent->type);
	}
	trace_access_unlock(iter->cpu_file);
	trace_event_read_unlock();

	/* Now copy what we have to the user */
	sret = trace_seq_to_user(&iter->seq, ubuf, cnt);
	if (iter->seq.seq.readpos >= trace_seq_used(&iter->seq))
		trace_seq_init(&iter->seq);

	/*
	 * If there was nothing to send to user, in spite of consuming trace
	 * entries, go back to wait for more entries.
	 */
	if (sret == -EBUSY)
		goto waitagain;

out:
	mutex_unlock(&iter->mutex);

	return sret;
}

static void tracing_spd_release_pipe(struct splice_pipe_desc *spd,
				     unsigned int idx)
{
	__free_page(spd->pages[idx]);
}

static size_t
tracing_fill_pipe_page(size_t rem, struct trace_iterator *iter)
{
	size_t count;
	int save_len;
	int ret;

	/* Seq buffer is page-sized, exactly what we need. */
	for (;;) {
		save_len = iter->seq.seq.len;
		ret = print_trace_line(iter);

		if (trace_seq_has_overflowed(&iter->seq)) {
			iter->seq.seq.len = save_len;
			break;
		}

		/*
		 * This should not be hit, because it should only
		 * be set if the iter->seq overflowed. But check it
		 * anyway to be safe.
		 */
		if (ret == TRACE_TYPE_PARTIAL_LINE) {
			iter->seq.seq.len = save_len;
			break;
		}

		count = trace_seq_used(&iter->seq) - save_len;
		if (rem < count) {
			rem = 0;
			iter->seq.seq.len = save_len;
			break;
		}

		if (ret != TRACE_TYPE_NO_CONSUME)
			trace_consume(iter);
		rem -= count;
		if (!trace_find_next_entry_inc(iter))	{
			rem = 0;
			iter->ent = NULL;
			break;
		}
	}

	return rem;
}

static ssize_t tracing_splice_read_pipe(struct file *filp,
					loff_t *ppos,
					struct pipe_inode_info *pipe,
					size_t len,
					unsigned int flags)
{
	struct page *pages_def[PIPE_DEF_BUFFERS];
	struct partial_page partial_def[PIPE_DEF_BUFFERS];
	struct trace_iterator *iter = filp->private_data;
	struct splice_pipe_desc spd = {
		.pages		= pages_def,
		.partial	= partial_def,
		.nr_pages	= 0, /* This gets updated below. */
		.nr_pages_max	= PIPE_DEF_BUFFERS,
		.ops		= &default_pipe_buf_ops,
		.spd_release	= tracing_spd_release_pipe,
	};
	ssize_t ret;
	size_t rem;
	unsigned int i;

	if (splice_grow_spd(pipe, &spd))
		return -ENOMEM;

	mutex_lock(&iter->mutex);

	if (iter->trace->splice_read) {
		ret = iter->trace->splice_read(iter, filp,
					       ppos, pipe, len, flags);
		if (ret)
			goto out_err;
	}

	ret = tracing_wait_pipe(filp);
	if (ret <= 0)
		goto out_err;

	if (!iter->ent && !trace_find_next_entry_inc(iter)) {
		ret = -EFAULT;
		goto out_err;
	}

	trace_event_read_lock();
	trace_access_lock(iter->cpu_file);

	/* Fill as many pages as possible. */
	for (i = 0, rem = len; i < spd.nr_pages_max && rem; i++) {
		spd.pages[i] = alloc_page(GFP_KERNEL);
		if (!spd.pages[i])
			break;

		rem = tracing_fill_pipe_page(rem, iter);

		/* Copy the data into the page, so we can start over. */
		ret = trace_seq_to_buffer(&iter->seq,
					  page_address(spd.pages[i]),
					  trace_seq_used(&iter->seq));
		if (ret < 0) {
			__free_page(spd.pages[i]);
			break;
		}
		spd.partial[i].offset = 0;
		spd.partial[i].len = trace_seq_used(&iter->seq);

		trace_seq_init(&iter->seq);
	}

	trace_access_unlock(iter->cpu_file);
	trace_event_read_unlock();
	mutex_unlock(&iter->mutex);

	spd.nr_pages = i;

	if (i)
		ret = splice_to_pipe(pipe, &spd);
	else
		ret = 0;
out:
	splice_shrink_spd(&spd);
	return ret;

out_err:
	mutex_unlock(&iter->mutex);
	goto out;
}

static ssize_t
tracing_entries_read(struct file *filp, char __user *ubuf,
		     size_t cnt, loff_t *ppos)
{
	struct inode *inode = file_inode(filp);
	struct trace_array *tr = inode->i_private;
	int cpu = tracing_get_cpu(inode);
	char buf[64];
	int r = 0;
	ssize_t ret;

	mutex_lock(&trace_types_lock);

	if (cpu == RING_BUFFER_ALL_CPUS) {
		int cpu, buf_size_same;
		unsigned long size;

		size = 0;
		buf_size_same = 1;
		/* check if all cpu sizes are same */
		for_each_tracing_cpu(cpu) {
			/* fill in the size from first enabled cpu */
			if (size == 0)
				size = per_cpu_ptr(tr->array_buffer.data, cpu)->entries;
			if (size != per_cpu_ptr(tr->array_buffer.data, cpu)->entries) {
				buf_size_same = 0;
				break;
			}
		}

		if (buf_size_same) {
			if (!ring_buffer_expanded)
				r = sprintf(buf, "%lu (expanded: %lu)\n",
					    size >> 10,
					    trace_buf_size >> 10);
			else
				r = sprintf(buf, "%lu\n", size >> 10);
		} else
			r = sprintf(buf, "X\n");
	} else
		r = sprintf(buf, "%lu\n", per_cpu_ptr(tr->array_buffer.data, cpu)->entries >> 10);

	mutex_unlock(&trace_types_lock);

	ret = simple_read_from_buffer(ubuf, cnt, ppos, buf, r);
	return ret;
}

static ssize_t
tracing_entries_write(struct file *filp, const char __user *ubuf,
		      size_t cnt, loff_t *ppos)
{
	struct inode *inode = file_inode(filp);
	struct trace_array *tr = inode->i_private;
	unsigned long val;
	int ret;

	ret = kstrtoul_from_user(ubuf, cnt, 10, &val);
	if (ret)
		return ret;

	/* must have at least 1 entry */
	if (!val)
		return -EINVAL;

	/* value is in KB */
	val <<= 10;
	ret = tracing_resize_ring_buffer(tr, val, tracing_get_cpu(inode));
	if (ret < 0)
		return ret;

	*ppos += cnt;

	return cnt;
}

static ssize_t
tracing_total_entries_read(struct file *filp, char __user *ubuf,
				size_t cnt, loff_t *ppos)
{
	struct trace_array *tr = filp->private_data;
	char buf[64];
	int r, cpu;
	unsigned long size = 0, expanded_size = 0;

	mutex_lock(&trace_types_lock);
	for_each_tracing_cpu(cpu) {
		size += per_cpu_ptr(tr->array_buffer.data, cpu)->entries >> 10;
		if (!ring_buffer_expanded)
			expanded_size += trace_buf_size >> 10;
	}
	if (ring_buffer_expanded)
		r = sprintf(buf, "%lu\n", size);
	else
		r = sprintf(buf, "%lu (expanded: %lu)\n", size, expanded_size);
	mutex_unlock(&trace_types_lock);

	return simple_read_from_buffer(ubuf, cnt, ppos, buf, r);
}

static ssize_t
tracing_free_buffer_write(struct file *filp, const char __user *ubuf,
			  size_t cnt, loff_t *ppos)
{
	/*
	 * There is no need to read what the user has written, this function
	 * is just to make sure that there is no error when "echo" is used
	 */

	*ppos += cnt;

	return cnt;
}

static int
tracing_free_buffer_release(struct inode *inode, struct file *filp)
{
	struct trace_array *tr = inode->i_private;

	/* disable tracing ? */
	if (tr->trace_flags & TRACE_ITER_STOP_ON_FREE)
		tracer_tracing_off(tr);
	/* resize the ring buffer to 0 */
	tracing_resize_ring_buffer(tr, 0, RING_BUFFER_ALL_CPUS);

	trace_array_put(tr);

	return 0;
}

static ssize_t
tracing_mark_write(struct file *filp, const char __user *ubuf,
					size_t cnt, loff_t *fpos)
{
	struct trace_array *tr = filp->private_data;
	struct ring_buffer_event *event;
	enum event_trigger_type tt = ETT_NONE;
	struct trace_buffer *buffer;
	struct print_entry *entry;
	ssize_t written;
	int size;
	int len;

/* Used in tracing_mark_raw_write() as well */
#define FAULTED_STR "<faulted>"
#define FAULTED_SIZE (sizeof(FAULTED_STR) - 1) /* '\0' is already accounted for */

	if (tracing_disabled)
		return -EINVAL;

	if (!(tr->trace_flags & TRACE_ITER_MARKERS))
		return -EINVAL;

	if (cnt > TRACE_BUF_SIZE)
		cnt = TRACE_BUF_SIZE;

	BUILD_BUG_ON(TRACE_BUF_SIZE >= PAGE_SIZE);

	size = sizeof(*entry) + cnt + 2; /* add '\0' and possible '\n' */

	/* If less than "<faulted>", then make sure we can still add that */
	if (cnt < FAULTED_SIZE)
		size += FAULTED_SIZE - cnt;

	buffer = tr->array_buffer.buffer;
	event = __trace_buffer_lock_reserve(buffer, TRACE_PRINT, size,
					    tracing_gen_ctx());
	if (unlikely(!event))
		/* Ring buffer disabled, return as if not open for write */
		return -EBADF;

	entry = ring_buffer_event_data(event);
	entry->ip = _THIS_IP_;

	len = __copy_from_user_inatomic(&entry->buf, ubuf, cnt);
	if (len) {
		memcpy(&entry->buf, FAULTED_STR, FAULTED_SIZE);
		cnt = FAULTED_SIZE;
		written = -EFAULT;
	} else
		written = cnt;

	if (tr->trace_marker_file && !list_empty(&tr->trace_marker_file->triggers)) {
		/* do not add \n before testing triggers, but add \0 */
		entry->buf[cnt] = '\0';
		tt = event_triggers_call(tr->trace_marker_file, buffer, entry, event);
	}

	if (entry->buf[cnt - 1] != '\n') {
		entry->buf[cnt] = '\n';
		entry->buf[cnt + 1] = '\0';
	} else
		entry->buf[cnt] = '\0';

	if (static_branch_unlikely(&trace_marker_exports_enabled))
		ftrace_exports(event, TRACE_EXPORT_MARKER);
	__buffer_unlock_commit(buffer, event);

	if (tt)
		event_triggers_post_call(tr->trace_marker_file, tt);

	return written;
}

/* Limit it for now to 3K (including tag) */
#define RAW_DATA_MAX_SIZE (1024*3)

static ssize_t
tracing_mark_raw_write(struct file *filp, const char __user *ubuf,
					size_t cnt, loff_t *fpos)
{
	struct trace_array *tr = filp->private_data;
	struct ring_buffer_event *event;
	struct trace_buffer *buffer;
	struct raw_data_entry *entry;
	ssize_t written;
	int size;
	int len;

#define FAULT_SIZE_ID (FAULTED_SIZE + sizeof(int))

	if (tracing_disabled)
		return -EINVAL;

	if (!(tr->trace_flags & TRACE_ITER_MARKERS))
		return -EINVAL;

	/* The marker must at least have a tag id */
	if (cnt < sizeof(unsigned int) || cnt > RAW_DATA_MAX_SIZE)
		return -EINVAL;

	if (cnt > TRACE_BUF_SIZE)
		cnt = TRACE_BUF_SIZE;

	BUILD_BUG_ON(TRACE_BUF_SIZE >= PAGE_SIZE);

	size = sizeof(*entry) + cnt;
	if (cnt < FAULT_SIZE_ID)
		size += FAULT_SIZE_ID - cnt;

	buffer = tr->array_buffer.buffer;
	event = __trace_buffer_lock_reserve(buffer, TRACE_RAW_DATA, size,
					    tracing_gen_ctx());
	if (!event)
		/* Ring buffer disabled, return as if not open for write */
		return -EBADF;

	entry = ring_buffer_event_data(event);

	len = __copy_from_user_inatomic(&entry->id, ubuf, cnt);
	if (len) {
		entry->id = -1;
		memcpy(&entry->buf, FAULTED_STR, FAULTED_SIZE);
		written = -EFAULT;
	} else
		written = cnt;

	__buffer_unlock_commit(buffer, event);

	return written;
}

static int tracing_clock_show(struct seq_file *m, void *v)
{
	struct trace_array *tr = m->private;
	int i;

	for (i = 0; i < ARRAY_SIZE(trace_clocks); i++)
		seq_printf(m,
			"%s%s%s%s", i ? " " : "",
			i == tr->clock_id ? "[" : "", trace_clocks[i].name,
			i == tr->clock_id ? "]" : "");
	seq_putc(m, '\n');

	return 0;
}

int tracing_set_clock(struct trace_array *tr, const char *clockstr)
{
	int i;

	for (i = 0; i < ARRAY_SIZE(trace_clocks); i++) {
		if (strcmp(trace_clocks[i].name, clockstr) == 0)
			break;
	}
	if (i == ARRAY_SIZE(trace_clocks))
		return -EINVAL;

	mutex_lock(&trace_types_lock);

	tr->clock_id = i;

	ring_buffer_set_clock(tr->array_buffer.buffer, trace_clocks[i].func);

	/*
	 * New clock may not be consistent with the previous clock.
	 * Reset the buffer so that it doesn't have incomparable timestamps.
	 */
	tracing_reset_online_cpus(&tr->array_buffer);

#ifdef CONFIG_TRACER_MAX_TRACE
	if (tr->max_buffer.buffer)
		ring_buffer_set_clock(tr->max_buffer.buffer, trace_clocks[i].func);
	tracing_reset_online_cpus(&tr->max_buffer);
#endif

	mutex_unlock(&trace_types_lock);

	return 0;
}

static ssize_t tracing_clock_write(struct file *filp, const char __user *ubuf,
				   size_t cnt, loff_t *fpos)
{
	struct seq_file *m = filp->private_data;
	struct trace_array *tr = m->private;
	char buf[64];
	const char *clockstr;
	int ret;

	if (cnt >= sizeof(buf))
		return -EINVAL;

	if (copy_from_user(buf, ubuf, cnt))
		return -EFAULT;

	buf[cnt] = 0;

	clockstr = strstrip(buf);

	ret = tracing_set_clock(tr, clockstr);
	if (ret)
		return ret;

	*fpos += cnt;

	return cnt;
}

static int tracing_clock_open(struct inode *inode, struct file *file)
{
	struct trace_array *tr = inode->i_private;
	int ret;

	ret = tracing_check_open_get_tr(tr);
	if (ret)
		return ret;

	ret = single_open(file, tracing_clock_show, inode->i_private);
	if (ret < 0)
		trace_array_put(tr);

	return ret;
}

static int tracing_time_stamp_mode_show(struct seq_file *m, void *v)
{
	struct trace_array *tr = m->private;

	mutex_lock(&trace_types_lock);

	if (ring_buffer_time_stamp_abs(tr->array_buffer.buffer))
		seq_puts(m, "delta [absolute]\n");
	else
		seq_puts(m, "[delta] absolute\n");

	mutex_unlock(&trace_types_lock);

	return 0;
}

static int tracing_time_stamp_mode_open(struct inode *inode, struct file *file)
{
	struct trace_array *tr = inode->i_private;
	int ret;

	ret = tracing_check_open_get_tr(tr);
	if (ret)
		return ret;

	ret = single_open(file, tracing_time_stamp_mode_show, inode->i_private);
	if (ret < 0)
		trace_array_put(tr);

	return ret;
}

u64 tracing_event_time_stamp(struct trace_buffer *buffer, struct ring_buffer_event *rbe)
{
	if (rbe == this_cpu_read(trace_buffered_event))
		return ring_buffer_time_stamp(buffer);

	return ring_buffer_event_time_stamp(buffer, rbe);
}

/*
 * Set or disable using the per CPU trace_buffer_event when possible.
 */
int tracing_set_filter_buffering(struct trace_array *tr, bool set)
{
	int ret = 0;

	mutex_lock(&trace_types_lock);

	if (set && tr->no_filter_buffering_ref++)
		goto out;

	if (!set) {
		if (WARN_ON_ONCE(!tr->no_filter_buffering_ref)) {
			ret = -EINVAL;
			goto out;
		}

		--tr->no_filter_buffering_ref;
	}
 out:
	mutex_unlock(&trace_types_lock);

	return ret;
}

struct ftrace_buffer_info {
	struct trace_iterator	iter;
	void			*spare;
	unsigned int		spare_cpu;
	unsigned int		read;
};

#ifdef CONFIG_TRACER_SNAPSHOT
static int tracing_snapshot_open(struct inode *inode, struct file *file)
{
	struct trace_array *tr = inode->i_private;
	struct trace_iterator *iter;
	struct seq_file *m;
	int ret;

	ret = tracing_check_open_get_tr(tr);
	if (ret)
		return ret;

	if (file->f_mode & FMODE_READ) {
		iter = __tracing_open(inode, file, true);
		if (IS_ERR(iter))
			ret = PTR_ERR(iter);
	} else {
		/* Writes still need the seq_file to hold the private data */
		ret = -ENOMEM;
		m = kzalloc(sizeof(*m), GFP_KERNEL);
		if (!m)
			goto out;
		iter = kzalloc(sizeof(*iter), GFP_KERNEL);
		if (!iter) {
			kfree(m);
			goto out;
		}
		ret = 0;

		iter->tr = tr;
		iter->array_buffer = &tr->max_buffer;
		iter->cpu_file = tracing_get_cpu(inode);
		m->private = iter;
		file->private_data = m;
	}
out:
	if (ret < 0)
		trace_array_put(tr);

	return ret;
}

static void tracing_swap_cpu_buffer(void *tr)
{
	update_max_tr_single((struct trace_array *)tr, current, smp_processor_id());
}

static ssize_t
tracing_snapshot_write(struct file *filp, const char __user *ubuf, size_t cnt,
		       loff_t *ppos)
{
	struct seq_file *m = filp->private_data;
	struct trace_iterator *iter = m->private;
	struct trace_array *tr = iter->tr;
	unsigned long val;
	int ret;

	ret = tracing_update_buffers();
	if (ret < 0)
		return ret;

	ret = kstrtoul_from_user(ubuf, cnt, 10, &val);
	if (ret)
		return ret;

	mutex_lock(&trace_types_lock);

	if (tr->current_trace->use_max_tr) {
		ret = -EBUSY;
		goto out;
	}

	local_irq_disable();
	arch_spin_lock(&tr->max_lock);
	if (tr->cond_snapshot)
		ret = -EBUSY;
	arch_spin_unlock(&tr->max_lock);
	local_irq_enable();
	if (ret)
		goto out;

	switch (val) {
	case 0:
		if (iter->cpu_file != RING_BUFFER_ALL_CPUS) {
			ret = -EINVAL;
			break;
		}
		if (tr->allocated_snapshot)
			free_snapshot(tr);
		break;
	case 1:
/* Only allow per-cpu swap if the ring buffer supports it */
#ifndef CONFIG_RING_BUFFER_ALLOW_SWAP
		if (iter->cpu_file != RING_BUFFER_ALL_CPUS) {
			ret = -EINVAL;
			break;
		}
#endif
		if (tr->allocated_snapshot)
			ret = resize_buffer_duplicate_size(&tr->max_buffer,
					&tr->array_buffer, iter->cpu_file);
		else
			ret = tracing_alloc_snapshot_instance(tr);
		if (ret < 0)
			break;
		/* Now, we're going to swap */
		if (iter->cpu_file == RING_BUFFER_ALL_CPUS) {
			local_irq_disable();
			update_max_tr(tr, current, smp_processor_id(), NULL);
			local_irq_enable();
		} else {
			smp_call_function_single(iter->cpu_file, tracing_swap_cpu_buffer,
						 (void *)tr, 1);
		}
		break;
	default:
		if (tr->allocated_snapshot) {
			if (iter->cpu_file == RING_BUFFER_ALL_CPUS)
				tracing_reset_online_cpus(&tr->max_buffer);
			else
				tracing_reset_cpu(&tr->max_buffer, iter->cpu_file);
		}
		break;
	}

	if (ret >= 0) {
		*ppos += cnt;
		ret = cnt;
	}
out:
	mutex_unlock(&trace_types_lock);
	return ret;
}

static int tracing_snapshot_release(struct inode *inode, struct file *file)
{
	struct seq_file *m = file->private_data;
	int ret;

	ret = tracing_release(inode, file);

	if (file->f_mode & FMODE_READ)
		return ret;

	/* If write only, the seq_file is just a stub */
	if (m)
		kfree(m->private);
	kfree(m);

	return 0;
}

static int tracing_buffers_open(struct inode *inode, struct file *filp);
static ssize_t tracing_buffers_read(struct file *filp, char __user *ubuf,
				    size_t count, loff_t *ppos);
static int tracing_buffers_release(struct inode *inode, struct file *file);
static ssize_t tracing_buffers_splice_read(struct file *file, loff_t *ppos,
		   struct pipe_inode_info *pipe, size_t len, unsigned int flags);

static int snapshot_raw_open(struct inode *inode, struct file *filp)
{
	struct ftrace_buffer_info *info;
	int ret;

	/* The following checks for tracefs lockdown */
	ret = tracing_buffers_open(inode, filp);
	if (ret < 0)
		return ret;

	info = filp->private_data;

	if (info->iter.trace->use_max_tr) {
		tracing_buffers_release(inode, filp);
		return -EBUSY;
	}

	info->iter.snapshot = true;
	info->iter.array_buffer = &info->iter.tr->max_buffer;

	return ret;
}

#endif /* CONFIG_TRACER_SNAPSHOT */


static const struct file_operations tracing_thresh_fops = {
	.open		= tracing_open_generic,
	.read		= tracing_thresh_read,
	.write		= tracing_thresh_write,
	.llseek		= generic_file_llseek,
};

#ifdef CONFIG_TRACER_MAX_TRACE
static const struct file_operations tracing_max_lat_fops = {
	.open		= tracing_open_generic_tr,
	.read		= tracing_max_lat_read,
	.write		= tracing_max_lat_write,
	.llseek		= generic_file_llseek,
	.release	= tracing_release_generic_tr,
};
#endif

static const struct file_operations set_tracer_fops = {
	.open		= tracing_open_generic_tr,
	.read		= tracing_set_trace_read,
	.write		= tracing_set_trace_write,
	.llseek		= generic_file_llseek,
	.release	= tracing_release_generic_tr,
};

static const struct file_operations tracing_pipe_fops = {
	.open		= tracing_open_pipe,
	.poll		= tracing_poll_pipe,
	.read		= tracing_read_pipe,
	.splice_read	= tracing_splice_read_pipe,
	.release	= tracing_release_pipe,
	.llseek		= no_llseek,
};

static const struct file_operations tracing_entries_fops = {
	.open		= tracing_open_generic_tr,
	.read		= tracing_entries_read,
	.write		= tracing_entries_write,
	.llseek		= generic_file_llseek,
	.release	= tracing_release_generic_tr,
};

static const struct file_operations tracing_total_entries_fops = {
	.open		= tracing_open_generic_tr,
	.read		= tracing_total_entries_read,
	.llseek		= generic_file_llseek,
	.release	= tracing_release_generic_tr,
};

static const struct file_operations tracing_free_buffer_fops = {
	.open		= tracing_open_generic_tr,
	.write		= tracing_free_buffer_write,
	.release	= tracing_free_buffer_release,
};

static const struct file_operations tracing_mark_fops = {
	.open		= tracing_mark_open,
	.write		= tracing_mark_write,
	.release	= tracing_release_generic_tr,
};

static const struct file_operations tracing_mark_raw_fops = {
	.open		= tracing_mark_open,
	.write		= tracing_mark_raw_write,
	.release	= tracing_release_generic_tr,
};

static const struct file_operations trace_clock_fops = {
	.open		= tracing_clock_open,
	.read		= seq_read,
	.llseek		= seq_lseek,
	.release	= tracing_single_release_tr,
	.write		= tracing_clock_write,
};

static const struct file_operations trace_time_stamp_mode_fops = {
	.open		= tracing_time_stamp_mode_open,
	.read		= seq_read,
	.llseek		= seq_lseek,
	.release	= tracing_single_release_tr,
};

#ifdef CONFIG_TRACER_SNAPSHOT
static const struct file_operations snapshot_fops = {
	.open		= tracing_snapshot_open,
	.read		= seq_read,
	.write		= tracing_snapshot_write,
	.llseek		= tracing_lseek,
	.release	= tracing_snapshot_release,
};

static const struct file_operations snapshot_raw_fops = {
	.open		= snapshot_raw_open,
	.read		= tracing_buffers_read,
	.release	= tracing_buffers_release,
	.splice_read	= tracing_buffers_splice_read,
	.llseek		= no_llseek,
};

#endif /* CONFIG_TRACER_SNAPSHOT */

/*
 * trace_min_max_write - Write a u64 value to a trace_min_max_param struct
 * @filp: The active open file structure
 * @ubuf: The userspace provided buffer to read value into
 * @cnt: The maximum number of bytes to read
 * @ppos: The current "file" position
 *
 * This function implements the write interface for a struct trace_min_max_param.
 * The filp->private_data must point to a trace_min_max_param structure that
 * defines where to write the value, the min and the max acceptable values,
 * and a lock to protect the write.
 */
static ssize_t
trace_min_max_write(struct file *filp, const char __user *ubuf, size_t cnt, loff_t *ppos)
{
	struct trace_min_max_param *param = filp->private_data;
	u64 val;
	int err;

	if (!param)
		return -EFAULT;

	err = kstrtoull_from_user(ubuf, cnt, 10, &val);
	if (err)
		return err;

	if (param->lock)
		mutex_lock(param->lock);

	if (param->min && val < *param->min)
		err = -EINVAL;

	if (param->max && val > *param->max)
		err = -EINVAL;

	if (!err)
		*param->val = val;

	if (param->lock)
		mutex_unlock(param->lock);

	if (err)
		return err;

	return cnt;
}

/*
 * trace_min_max_read - Read a u64 value from a trace_min_max_param struct
 * @filp: The active open file structure
 * @ubuf: The userspace provided buffer to read value into
 * @cnt: The maximum number of bytes to read
 * @ppos: The current "file" position
 *
 * This function implements the read interface for a struct trace_min_max_param.
 * The filp->private_data must point to a trace_min_max_param struct with valid
 * data.
 */
static ssize_t
trace_min_max_read(struct file *filp, char __user *ubuf, size_t cnt, loff_t *ppos)
{
	struct trace_min_max_param *param = filp->private_data;
	char buf[U64_STR_SIZE];
	int len;
	u64 val;

	if (!param)
		return -EFAULT;

	val = *param->val;

	if (cnt > sizeof(buf))
		cnt = sizeof(buf);

	len = snprintf(buf, sizeof(buf), "%llu\n", val);

	return simple_read_from_buffer(ubuf, cnt, ppos, buf, len);
}

const struct file_operations trace_min_max_fops = {
	.open		= tracing_open_generic,
	.read		= trace_min_max_read,
	.write		= trace_min_max_write,
};

#define TRACING_LOG_ERRS_MAX	8
#define TRACING_LOG_LOC_MAX	128

#define CMD_PREFIX "  Command: "

struct err_info {
	const char	**errs;	/* ptr to loc-specific array of err strings */
	u8		type;	/* index into errs -> specific err string */
	u16		pos;	/* caret position */
	u64		ts;
};

struct tracing_log_err {
	struct list_head	list;
	struct err_info		info;
	char			loc[TRACING_LOG_LOC_MAX]; /* err location */
	char			*cmd;                     /* what caused err */
};

static DEFINE_MUTEX(tracing_err_log_lock);

static struct tracing_log_err *alloc_tracing_log_err(int len)
{
	struct tracing_log_err *err;

	err = kzalloc(sizeof(*err), GFP_KERNEL);
	if (!err)
		return ERR_PTR(-ENOMEM);

	err->cmd = kzalloc(len, GFP_KERNEL);
	if (!err->cmd) {
		kfree(err);
		return ERR_PTR(-ENOMEM);
	}

	return err;
}

static void free_tracing_log_err(struct tracing_log_err *err)
{
	kfree(err->cmd);
	kfree(err);
}

static struct tracing_log_err *get_tracing_log_err(struct trace_array *tr,
						   int len)
{
	struct tracing_log_err *err;
	char *cmd;

	if (tr->n_err_log_entries < TRACING_LOG_ERRS_MAX) {
		err = alloc_tracing_log_err(len);
		if (PTR_ERR(err) != -ENOMEM)
			tr->n_err_log_entries++;

		return err;
	}
	cmd = kzalloc(len, GFP_KERNEL);
	if (!cmd)
		return ERR_PTR(-ENOMEM);
	err = list_first_entry(&tr->err_log, struct tracing_log_err, list);
	kfree(err->cmd);
	err->cmd = cmd;
	list_del(&err->list);

	return err;
}

/**
 * err_pos - find the position of a string within a command for error careting
 * @cmd: The tracing command that caused the error
 * @str: The string to position the caret at within @cmd
 *
 * Finds the position of the first occurrence of @str within @cmd.  The
 * return value can be passed to tracing_log_err() for caret placement
 * within @cmd.
 *
 * Returns the index within @cmd of the first occurrence of @str or 0
 * if @str was not found.
 */
unsigned int err_pos(char *cmd, const char *str)
{
	char *found;

	if (WARN_ON(!strlen(cmd)))
		return 0;

	found = strstr(cmd, str);
	if (found)
		return found - cmd;

	return 0;
}

/**
 * tracing_log_err - write an error to the tracing error log
 * @tr: The associated trace array for the error (NULL for top level array)
 * @loc: A string describing where the error occurred
 * @cmd: The tracing command that caused the error
 * @errs: The array of loc-specific static error strings
 * @type: The index into errs[], which produces the specific static err string
 * @pos: The position the caret should be placed in the cmd
 *
 * Writes an error into tracing/error_log of the form:
 *
 * <loc>: error: <text>
 *   Command: <cmd>
 *              ^
 *
 * tracing/error_log is a small log file containing the last
 * TRACING_LOG_ERRS_MAX errors (8).  Memory for errors isn't allocated
 * unless there has been a tracing error, and the error log can be
 * cleared and have its memory freed by writing the empty string in
 * truncation mode to it i.e. echo > tracing/error_log.
 *
 * NOTE: the @errs array along with the @type param are used to
 * produce a static error string - this string is not copied and saved
 * when the error is logged - only a pointer to it is saved.  See
 * existing callers for examples of how static strings are typically
 * defined for use with tracing_log_err().
 */
void tracing_log_err(struct trace_array *tr,
		     const char *loc, const char *cmd,
		     const char **errs, u8 type, u16 pos)
{
	struct tracing_log_err *err;
	int len = 0;

	if (!tr)
		tr = &global_trace;

	len += sizeof(CMD_PREFIX) + 2 * sizeof("\n") + strlen(cmd) + 1;

	mutex_lock(&tracing_err_log_lock);
	err = get_tracing_log_err(tr, len);
	if (PTR_ERR(err) == -ENOMEM) {
		mutex_unlock(&tracing_err_log_lock);
		return;
	}

	snprintf(err->loc, TRACING_LOG_LOC_MAX, "%s: error: ", loc);
	snprintf(err->cmd, len, "\n" CMD_PREFIX "%s\n", cmd);

	err->info.errs = errs;
	err->info.type = type;
	err->info.pos = pos;
	err->info.ts = local_clock();

	list_add_tail(&err->list, &tr->err_log);
	mutex_unlock(&tracing_err_log_lock);
}

static void clear_tracing_err_log(struct trace_array *tr)
{
	struct tracing_log_err *err, *next;

	mutex_lock(&tracing_err_log_lock);
	list_for_each_entry_safe(err, next, &tr->err_log, list) {
		list_del(&err->list);
		free_tracing_log_err(err);
	}

	tr->n_err_log_entries = 0;
	mutex_unlock(&tracing_err_log_lock);
}

static void *tracing_err_log_seq_start(struct seq_file *m, loff_t *pos)
{
	struct trace_array *tr = m->private;

	mutex_lock(&tracing_err_log_lock);

	return seq_list_start(&tr->err_log, *pos);
}

static void *tracing_err_log_seq_next(struct seq_file *m, void *v, loff_t *pos)
{
	struct trace_array *tr = m->private;

	return seq_list_next(v, &tr->err_log, pos);
}

static void tracing_err_log_seq_stop(struct seq_file *m, void *v)
{
	mutex_unlock(&tracing_err_log_lock);
}

static void tracing_err_log_show_pos(struct seq_file *m, u16 pos)
{
	u16 i;

	for (i = 0; i < sizeof(CMD_PREFIX) - 1; i++)
		seq_putc(m, ' ');
	for (i = 0; i < pos; i++)
		seq_putc(m, ' ');
	seq_puts(m, "^\n");
}

static int tracing_err_log_seq_show(struct seq_file *m, void *v)
{
	struct tracing_log_err *err = v;

	if (err) {
		const char *err_text = err->info.errs[err->info.type];
		u64 sec = err->info.ts;
		u32 nsec;

		nsec = do_div(sec, NSEC_PER_SEC);
		seq_printf(m, "[%5llu.%06u] %s%s", sec, nsec / 1000,
			   err->loc, err_text);
		seq_printf(m, "%s", err->cmd);
		tracing_err_log_show_pos(m, err->info.pos);
	}

	return 0;
}

static const struct seq_operations tracing_err_log_seq_ops = {
	.start  = tracing_err_log_seq_start,
	.next   = tracing_err_log_seq_next,
	.stop   = tracing_err_log_seq_stop,
	.show   = tracing_err_log_seq_show
};

static int tracing_err_log_open(struct inode *inode, struct file *file)
{
	struct trace_array *tr = inode->i_private;
	int ret = 0;

	ret = tracing_check_open_get_tr(tr);
	if (ret)
		return ret;

	/* If this file was opened for write, then erase contents */
	if ((file->f_mode & FMODE_WRITE) && (file->f_flags & O_TRUNC))
		clear_tracing_err_log(tr);

	if (file->f_mode & FMODE_READ) {
		ret = seq_open(file, &tracing_err_log_seq_ops);
		if (!ret) {
			struct seq_file *m = file->private_data;
			m->private = tr;
		} else {
			trace_array_put(tr);
		}
	}
	return ret;
}

static ssize_t tracing_err_log_write(struct file *file,
				     const char __user *buffer,
				     size_t count, loff_t *ppos)
{
	return count;
}

static int tracing_err_log_release(struct inode *inode, struct file *file)
{
	struct trace_array *tr = inode->i_private;

	trace_array_put(tr);

	if (file->f_mode & FMODE_READ)
		seq_release(inode, file);

	return 0;
}

static const struct file_operations tracing_err_log_fops = {
	.open           = tracing_err_log_open,
	.write		= tracing_err_log_write,
	.read           = seq_read,
	.llseek         = tracing_lseek,
	.release        = tracing_err_log_release,
};

static int tracing_buffers_open(struct inode *inode, struct file *filp)
{
	struct trace_array *tr = inode->i_private;
	struct ftrace_buffer_info *info;
	int ret;

	ret = tracing_check_open_get_tr(tr);
	if (ret)
		return ret;

	info = kvzalloc(sizeof(*info), GFP_KERNEL);
	if (!info) {
		trace_array_put(tr);
		return -ENOMEM;
	}

	mutex_lock(&trace_types_lock);

	info->iter.tr		= tr;
	info->iter.cpu_file	= tracing_get_cpu(inode);
	info->iter.trace	= tr->current_trace;
	info->iter.array_buffer = &tr->array_buffer;
	info->spare		= NULL;
	/* Force reading ring buffer for first read */
	info->read		= (unsigned int)-1;

	filp->private_data = info;

	tr->trace_ref++;

	mutex_unlock(&trace_types_lock);

	ret = nonseekable_open(inode, filp);
	if (ret < 0)
		trace_array_put(tr);

	return ret;
}

static __poll_t
tracing_buffers_poll(struct file *filp, poll_table *poll_table)
{
	struct ftrace_buffer_info *info = filp->private_data;
	struct trace_iterator *iter = &info->iter;

	return trace_poll(iter, filp, poll_table);
}

static ssize_t
tracing_buffers_read(struct file *filp, char __user *ubuf,
		     size_t count, loff_t *ppos)
{
	struct ftrace_buffer_info *info = filp->private_data;
	struct trace_iterator *iter = &info->iter;
	ssize_t ret = 0;
	ssize_t size;

	if (!count)
		return 0;

#ifdef CONFIG_TRACER_MAX_TRACE
	if (iter->snapshot && iter->tr->current_trace->use_max_tr)
		return -EBUSY;
#endif

	if (!info->spare) {
		info->spare = ring_buffer_alloc_read_page(iter->array_buffer->buffer,
							  iter->cpu_file);
		if (IS_ERR(info->spare)) {
			ret = PTR_ERR(info->spare);
			info->spare = NULL;
		} else {
			info->spare_cpu = iter->cpu_file;
		}
	}
	if (!info->spare)
		return ret;

	/* Do we have previous read data to read? */
	if (info->read < PAGE_SIZE)
		goto read;

 again:
	trace_access_lock(iter->cpu_file);
	ret = ring_buffer_read_page(iter->array_buffer->buffer,
				    &info->spare,
				    count,
				    iter->cpu_file, 0);
	trace_access_unlock(iter->cpu_file);

	if (ret < 0) {
		if (trace_empty(iter)) {
			if ((filp->f_flags & O_NONBLOCK))
				return -EAGAIN;

			ret = wait_on_pipe(iter, 0);
			if (ret)
				return ret;

			goto again;
		}
		return 0;
	}

	info->read = 0;
 read:
	size = PAGE_SIZE - info->read;
	if (size > count)
		size = count;

	ret = copy_to_user(ubuf, info->spare + info->read, size);
	if (ret == size)
		return -EFAULT;

	size -= ret;

	*ppos += size;
	info->read += size;

	return size;
}

static int tracing_buffers_flush(struct file *file, fl_owner_t id)
{
	struct ftrace_buffer_info *info = file->private_data;
	struct trace_iterator *iter = &info->iter;

	iter->wait_index++;
	/* Make sure the waiters see the new wait_index */
	smp_wmb();

	ring_buffer_wake_waiters(iter->array_buffer->buffer, iter->cpu_file);

	return 0;
}

static int tracing_buffers_release(struct inode *inode, struct file *file)
{
	struct ftrace_buffer_info *info = file->private_data;
	struct trace_iterator *iter = &info->iter;

	mutex_lock(&trace_types_lock);

	iter->tr->trace_ref--;

	__trace_array_put(iter->tr);

	if (info->spare)
		ring_buffer_free_read_page(iter->array_buffer->buffer,
					   info->spare_cpu, info->spare);
	kvfree(info);

	mutex_unlock(&trace_types_lock);

	return 0;
}

struct buffer_ref {
	struct trace_buffer	*buffer;
	void			*page;
	int			cpu;
	refcount_t		refcount;
};

static void buffer_ref_release(struct buffer_ref *ref)
{
	if (!refcount_dec_and_test(&ref->refcount))
		return;
	ring_buffer_free_read_page(ref->buffer, ref->cpu, ref->page);
	kfree(ref);
}

static void buffer_pipe_buf_release(struct pipe_inode_info *pipe,
				    struct pipe_buffer *buf)
{
	struct buffer_ref *ref = (struct buffer_ref *)buf->private;

	buffer_ref_release(ref);
	buf->private = 0;
}

static bool buffer_pipe_buf_get(struct pipe_inode_info *pipe,
				struct pipe_buffer *buf)
{
	struct buffer_ref *ref = (struct buffer_ref *)buf->private;

	if (refcount_read(&ref->refcount) > INT_MAX/2)
		return false;

	refcount_inc(&ref->refcount);
	return true;
}

/* Pipe buffer operations for a buffer. */
static const struct pipe_buf_operations buffer_pipe_buf_ops = {
	.release		= buffer_pipe_buf_release,
	.get			= buffer_pipe_buf_get,
};

/*
 * Callback from splice_to_pipe(), if we need to release some pages
 * at the end of the spd in case we error'ed out in filling the pipe.
 */
static void buffer_spd_release(struct splice_pipe_desc *spd, unsigned int i)
{
	struct buffer_ref *ref =
		(struct buffer_ref *)spd->partial[i].private;

	buffer_ref_release(ref);
	spd->partial[i].private = 0;
}

static ssize_t
tracing_buffers_splice_read(struct file *file, loff_t *ppos,
			    struct pipe_inode_info *pipe, size_t len,
			    unsigned int flags)
{
	struct ftrace_buffer_info *info = file->private_data;
	struct trace_iterator *iter = &info->iter;
	struct partial_page partial_def[PIPE_DEF_BUFFERS];
	struct page *pages_def[PIPE_DEF_BUFFERS];
	struct splice_pipe_desc spd = {
		.pages		= pages_def,
		.partial	= partial_def,
		.nr_pages_max	= PIPE_DEF_BUFFERS,
		.ops		= &buffer_pipe_buf_ops,
		.spd_release	= buffer_spd_release,
	};
	struct buffer_ref *ref;
	int entries, i;
	ssize_t ret = 0;

#ifdef CONFIG_TRACER_MAX_TRACE
	if (iter->snapshot && iter->tr->current_trace->use_max_tr)
		return -EBUSY;
#endif

	if (*ppos & (PAGE_SIZE - 1))
		return -EINVAL;

	if (len & (PAGE_SIZE - 1)) {
		if (len < PAGE_SIZE)
			return -EINVAL;
		len &= PAGE_MASK;
	}

	if (splice_grow_spd(pipe, &spd))
		return -ENOMEM;

 again:
	trace_access_lock(iter->cpu_file);
	entries = ring_buffer_entries_cpu(iter->array_buffer->buffer, iter->cpu_file);

	for (i = 0; i < spd.nr_pages_max && len && entries; i++, len -= PAGE_SIZE) {
		struct page *page;
		int r;

		ref = kzalloc(sizeof(*ref), GFP_KERNEL);
		if (!ref) {
			ret = -ENOMEM;
			break;
		}

		refcount_set(&ref->refcount, 1);
		ref->buffer = iter->array_buffer->buffer;
		ref->page = ring_buffer_alloc_read_page(ref->buffer, iter->cpu_file);
		if (IS_ERR(ref->page)) {
			ret = PTR_ERR(ref->page);
			ref->page = NULL;
			kfree(ref);
			break;
		}
		ref->cpu = iter->cpu_file;

		r = ring_buffer_read_page(ref->buffer, &ref->page,
					  len, iter->cpu_file, 1);
		if (r < 0) {
			ring_buffer_free_read_page(ref->buffer, ref->cpu,
						   ref->page);
			kfree(ref);
			break;
		}

		page = virt_to_page(ref->page);

		spd.pages[i] = page;
		spd.partial[i].len = PAGE_SIZE;
		spd.partial[i].offset = 0;
		spd.partial[i].private = (unsigned long)ref;
		spd.nr_pages++;
		*ppos += PAGE_SIZE;

		entries = ring_buffer_entries_cpu(iter->array_buffer->buffer, iter->cpu_file);
	}

	trace_access_unlock(iter->cpu_file);
	spd.nr_pages = i;

	/* did we read anything? */
	if (!spd.nr_pages) {
		long wait_index;

		if (ret)
			goto out;

		ret = -EAGAIN;
		if ((file->f_flags & O_NONBLOCK) || (flags & SPLICE_F_NONBLOCK))
			goto out;

		wait_index = READ_ONCE(iter->wait_index);

		ret = wait_on_pipe(iter, iter->snapshot ? 0 : iter->tr->buffer_percent);
		if (ret)
			goto out;

		/* No need to wait after waking up when tracing is off */
		if (!tracer_tracing_is_on(iter->tr))
			goto out;

		/* Make sure we see the new wait_index */
		smp_rmb();
		if (wait_index != iter->wait_index)
			goto out;

		goto again;
	}

	ret = splice_to_pipe(pipe, &spd);
out:
	splice_shrink_spd(&spd);

	return ret;
}

/* An ioctl call with cmd 0 to the ring buffer file will wake up all waiters */
static long tracing_buffers_ioctl(struct file *file, unsigned int cmd, unsigned long arg)
{
	struct ftrace_buffer_info *info = file->private_data;
	struct trace_iterator *iter = &info->iter;

	if (cmd)
		return -ENOIOCTLCMD;

	mutex_lock(&trace_types_lock);

	iter->wait_index++;
	/* Make sure the waiters see the new wait_index */
	smp_wmb();

	ring_buffer_wake_waiters(iter->array_buffer->buffer, iter->cpu_file);

	mutex_unlock(&trace_types_lock);
	return 0;
}

static const struct file_operations tracing_buffers_fops = {
	.open		= tracing_buffers_open,
	.read		= tracing_buffers_read,
	.poll		= tracing_buffers_poll,
	.release	= tracing_buffers_release,
	.flush		= tracing_buffers_flush,
	.splice_read	= tracing_buffers_splice_read,
	.unlocked_ioctl = tracing_buffers_ioctl,
	.llseek		= no_llseek,
};

static ssize_t
tracing_stats_read(struct file *filp, char __user *ubuf,
		   size_t count, loff_t *ppos)
{
	struct inode *inode = file_inode(filp);
	struct trace_array *tr = inode->i_private;
	struct array_buffer *trace_buf = &tr->array_buffer;
	int cpu = tracing_get_cpu(inode);
	struct trace_seq *s;
	unsigned long cnt;
	unsigned long long t;
	unsigned long usec_rem;

	s = kmalloc(sizeof(*s), GFP_KERNEL);
	if (!s)
		return -ENOMEM;

	trace_seq_init(s);

	cnt = ring_buffer_entries_cpu(trace_buf->buffer, cpu);
	trace_seq_printf(s, "entries: %ld\n", cnt);

	cnt = ring_buffer_overrun_cpu(trace_buf->buffer, cpu);
	trace_seq_printf(s, "overrun: %ld\n", cnt);

	cnt = ring_buffer_commit_overrun_cpu(trace_buf->buffer, cpu);
	trace_seq_printf(s, "commit overrun: %ld\n", cnt);

	cnt = ring_buffer_bytes_cpu(trace_buf->buffer, cpu);
	trace_seq_printf(s, "bytes: %ld\n", cnt);

	if (trace_clocks[tr->clock_id].in_ns) {
		/* local or global for trace_clock */
		t = ns2usecs(ring_buffer_oldest_event_ts(trace_buf->buffer, cpu));
		usec_rem = do_div(t, USEC_PER_SEC);
		trace_seq_printf(s, "oldest event ts: %5llu.%06lu\n",
								t, usec_rem);

		t = ns2usecs(ring_buffer_time_stamp(trace_buf->buffer));
		usec_rem = do_div(t, USEC_PER_SEC);
		trace_seq_printf(s, "now ts: %5llu.%06lu\n", t, usec_rem);
	} else {
		/* counter or tsc mode for trace_clock */
		trace_seq_printf(s, "oldest event ts: %llu\n",
				ring_buffer_oldest_event_ts(trace_buf->buffer, cpu));

		trace_seq_printf(s, "now ts: %llu\n",
				ring_buffer_time_stamp(trace_buf->buffer));
	}

	cnt = ring_buffer_dropped_events_cpu(trace_buf->buffer, cpu);
	trace_seq_printf(s, "dropped events: %ld\n", cnt);

	cnt = ring_buffer_read_events_cpu(trace_buf->buffer, cpu);
	trace_seq_printf(s, "read events: %ld\n", cnt);

	count = simple_read_from_buffer(ubuf, count, ppos,
					s->buffer, trace_seq_used(s));

	kfree(s);

	return count;
}

static const struct file_operations tracing_stats_fops = {
	.open		= tracing_open_generic_tr,
	.read		= tracing_stats_read,
	.llseek		= generic_file_llseek,
	.release	= tracing_release_generic_tr,
};

#ifdef CONFIG_DYNAMIC_FTRACE

static ssize_t
tracing_read_dyn_info(struct file *filp, char __user *ubuf,
		  size_t cnt, loff_t *ppos)
{
	ssize_t ret;
	char *buf;
	int r;

	/* 256 should be plenty to hold the amount needed */
	buf = kmalloc(256, GFP_KERNEL);
	if (!buf)
		return -ENOMEM;

	r = scnprintf(buf, 256, "%ld pages:%ld groups: %ld\n",
		      ftrace_update_tot_cnt,
		      ftrace_number_of_pages,
		      ftrace_number_of_groups);

	ret = simple_read_from_buffer(ubuf, cnt, ppos, buf, r);
	kfree(buf);
	return ret;
}

static const struct file_operations tracing_dyn_info_fops = {
	.open		= tracing_open_generic,
	.read		= tracing_read_dyn_info,
	.llseek		= generic_file_llseek,
};
#endif /* CONFIG_DYNAMIC_FTRACE */

#if defined(CONFIG_TRACER_SNAPSHOT) && defined(CONFIG_DYNAMIC_FTRACE)
static void
ftrace_snapshot(unsigned long ip, unsigned long parent_ip,
		struct trace_array *tr, struct ftrace_probe_ops *ops,
		void *data)
{
	tracing_snapshot_instance(tr);
}

static void
ftrace_count_snapshot(unsigned long ip, unsigned long parent_ip,
		      struct trace_array *tr, struct ftrace_probe_ops *ops,
		      void *data)
{
	struct ftrace_func_mapper *mapper = data;
	long *count = NULL;

	if (mapper)
		count = (long *)ftrace_func_mapper_find_ip(mapper, ip);

	if (count) {

		if (*count <= 0)
			return;

		(*count)--;
	}

	tracing_snapshot_instance(tr);
}

static int
ftrace_snapshot_print(struct seq_file *m, unsigned long ip,
		      struct ftrace_probe_ops *ops, void *data)
{
	struct ftrace_func_mapper *mapper = data;
	long *count = NULL;

	seq_printf(m, "%ps:", (void *)ip);

	seq_puts(m, "snapshot");

	if (mapper)
		count = (long *)ftrace_func_mapper_find_ip(mapper, ip);

	if (count)
		seq_printf(m, ":count=%ld\n", *count);
	else
		seq_puts(m, ":unlimited\n");

	return 0;
}

static int
ftrace_snapshot_init(struct ftrace_probe_ops *ops, struct trace_array *tr,
		     unsigned long ip, void *init_data, void **data)
{
	struct ftrace_func_mapper *mapper = *data;

	if (!mapper) {
		mapper = allocate_ftrace_func_mapper();
		if (!mapper)
			return -ENOMEM;
		*data = mapper;
	}

	return ftrace_func_mapper_add_ip(mapper, ip, init_data);
}

static void
ftrace_snapshot_free(struct ftrace_probe_ops *ops, struct trace_array *tr,
		     unsigned long ip, void *data)
{
	struct ftrace_func_mapper *mapper = data;

	if (!ip) {
		if (!mapper)
			return;
		free_ftrace_func_mapper(mapper, NULL);
		return;
	}

	ftrace_func_mapper_remove_ip(mapper, ip);
}

static struct ftrace_probe_ops snapshot_probe_ops = {
	.func			= ftrace_snapshot,
	.print			= ftrace_snapshot_print,
};

static struct ftrace_probe_ops snapshot_count_probe_ops = {
	.func			= ftrace_count_snapshot,
	.print			= ftrace_snapshot_print,
	.init			= ftrace_snapshot_init,
	.free			= ftrace_snapshot_free,
};

static int
ftrace_trace_snapshot_callback(struct trace_array *tr, struct ftrace_hash *hash,
			       char *glob, char *cmd, char *param, int enable)
{
	struct ftrace_probe_ops *ops;
	void *count = (void *)-1;
	char *number;
	int ret;

	if (!tr)
		return -ENODEV;

	/* hash funcs only work with set_ftrace_filter */
	if (!enable)
		return -EINVAL;

	ops = param ? &snapshot_count_probe_ops :  &snapshot_probe_ops;

	if (glob[0] == '!')
		return unregister_ftrace_function_probe_func(glob+1, tr, ops);

	if (!param)
		goto out_reg;

	number = strsep(&param, ":");

	if (!strlen(number))
		goto out_reg;

	/*
	 * We use the callback data field (which is a pointer)
	 * as our counter.
	 */
	ret = kstrtoul(number, 0, (unsigned long *)&count);
	if (ret)
		return ret;

 out_reg:
	ret = tracing_alloc_snapshot_instance(tr);
	if (ret < 0)
		goto out;

	ret = register_ftrace_function_probe(glob, tr, ops, count);

 out:
	return ret < 0 ? ret : 0;
}

static struct ftrace_func_command ftrace_snapshot_cmd = {
	.name			= "snapshot",
	.func			= ftrace_trace_snapshot_callback,
};

static __init int register_snapshot_cmd(void)
{
	return register_ftrace_command(&ftrace_snapshot_cmd);
}
#else
static inline __init int register_snapshot_cmd(void) { return 0; }
#endif /* defined(CONFIG_TRACER_SNAPSHOT) && defined(CONFIG_DYNAMIC_FTRACE) */

static struct dentry *tracing_get_dentry(struct trace_array *tr)
{
	if (WARN_ON(!tr->dir))
		return ERR_PTR(-ENODEV);

	/* Top directory uses NULL as the parent */
	if (tr->flags & TRACE_ARRAY_FL_GLOBAL)
		return NULL;

	/* All sub buffers have a descriptor */
	return tr->dir;
}

static struct dentry *tracing_dentry_percpu(struct trace_array *tr, int cpu)
{
	struct dentry *d_tracer;

	if (tr->percpu_dir)
		return tr->percpu_dir;

	d_tracer = tracing_get_dentry(tr);
	if (IS_ERR(d_tracer))
		return NULL;

	tr->percpu_dir = tracefs_create_dir("per_cpu", d_tracer);

	MEM_FAIL(!tr->percpu_dir,
		  "Could not create tracefs directory 'per_cpu/%d'\n", cpu);

	return tr->percpu_dir;
}

static struct dentry *
trace_create_cpu_file(const char *name, umode_t mode, struct dentry *parent,
		      void *data, long cpu, const struct file_operations *fops)
{
	struct dentry *ret = trace_create_file(name, mode, parent, data, fops);

	if (ret) /* See tracing_get_cpu() */
		d_inode(ret)->i_cdev = (void *)(cpu + 1);
	return ret;
}

static void
tracing_init_tracefs_percpu(struct trace_array *tr, long cpu)
{
	struct dentry *d_percpu = tracing_dentry_percpu(tr, cpu);
	struct dentry *d_cpu;
	char cpu_dir[30]; /* 30 characters should be more than enough */

	if (!d_percpu)
		return;

	snprintf(cpu_dir, 30, "cpu%ld", cpu);
	d_cpu = tracefs_create_dir(cpu_dir, d_percpu);
	if (!d_cpu) {
		pr_warn("Could not create tracefs '%s' entry\n", cpu_dir);
		return;
	}

	/* per cpu trace_pipe */
	trace_create_cpu_file("trace_pipe", TRACE_MODE_READ, d_cpu,
				tr, cpu, &tracing_pipe_fops);

	/* per cpu trace */
	trace_create_cpu_file("trace", TRACE_MODE_WRITE, d_cpu,
				tr, cpu, &tracing_fops);

	trace_create_cpu_file("trace_pipe_raw", TRACE_MODE_READ, d_cpu,
				tr, cpu, &tracing_buffers_fops);

	trace_create_cpu_file("stats", TRACE_MODE_READ, d_cpu,
				tr, cpu, &tracing_stats_fops);

	trace_create_cpu_file("buffer_size_kb", TRACE_MODE_READ, d_cpu,
				tr, cpu, &tracing_entries_fops);

#ifdef CONFIG_TRACER_SNAPSHOT
	trace_create_cpu_file("snapshot", TRACE_MODE_WRITE, d_cpu,
				tr, cpu, &snapshot_fops);

	trace_create_cpu_file("snapshot_raw", TRACE_MODE_READ, d_cpu,
				tr, cpu, &snapshot_raw_fops);
#endif
}

#ifdef CONFIG_FTRACE_SELFTEST
/* Let selftest have access to static functions in this file */
#include "trace_selftest.c"
#endif

static ssize_t
trace_options_read(struct file *filp, char __user *ubuf, size_t cnt,
			loff_t *ppos)
{
	struct trace_option_dentry *topt = filp->private_data;
	char *buf;

	if (topt->flags->val & topt->opt->bit)
		buf = "1\n";
	else
		buf = "0\n";

	return simple_read_from_buffer(ubuf, cnt, ppos, buf, 2);
}

static ssize_t
trace_options_write(struct file *filp, const char __user *ubuf, size_t cnt,
			 loff_t *ppos)
{
	struct trace_option_dentry *topt = filp->private_data;
	unsigned long val;
	int ret;

	ret = kstrtoul_from_user(ubuf, cnt, 10, &val);
	if (ret)
		return ret;

	if (val != 0 && val != 1)
		return -EINVAL;

	if (!!(topt->flags->val & topt->opt->bit) != val) {
		mutex_lock(&trace_types_lock);
		ret = __set_tracer_option(topt->tr, topt->flags,
					  topt->opt, !val);
		mutex_unlock(&trace_types_lock);
		if (ret)
			return ret;
	}

	*ppos += cnt;

	return cnt;
}

static int tracing_open_options(struct inode *inode, struct file *filp)
{
	struct trace_option_dentry *topt = inode->i_private;
	int ret;

	ret = tracing_check_open_get_tr(topt->tr);
	if (ret)
		return ret;

	filp->private_data = inode->i_private;
	return 0;
}

static int tracing_release_options(struct inode *inode, struct file *file)
{
	struct trace_option_dentry *topt = file->private_data;

	trace_array_put(topt->tr);
	return 0;
}

static const struct file_operations trace_options_fops = {
	.open = tracing_open_options,
	.read = trace_options_read,
	.write = trace_options_write,
	.llseek	= generic_file_llseek,
	.release = tracing_release_options,
};

/*
 * In order to pass in both the trace_array descriptor as well as the index
 * to the flag that the trace option file represents, the trace_array
 * has a character array of trace_flags_index[], which holds the index
 * of the bit for the flag it represents. index[0] == 0, index[1] == 1, etc.
 * The address of this character array is passed to the flag option file
 * read/write callbacks.
 *
 * In order to extract both the index and the trace_array descriptor,
 * get_tr_index() uses the following algorithm.
 *
 *   idx = *ptr;
 *
 * As the pointer itself contains the address of the index (remember
 * index[1] == 1).
 *
 * Then to get the trace_array descriptor, by subtracting that index
 * from the ptr, we get to the start of the index itself.
 *
 *   ptr - idx == &index[0]
 *
 * Then a simple container_of() from that pointer gets us to the
 * trace_array descriptor.
 */
static void get_tr_index(void *data, struct trace_array **ptr,
			 unsigned int *pindex)
{
	*pindex = *(unsigned char *)data;

	*ptr = container_of(data - *pindex, struct trace_array,
			    trace_flags_index);
}

static ssize_t
trace_options_core_read(struct file *filp, char __user *ubuf, size_t cnt,
			loff_t *ppos)
{
	void *tr_index = filp->private_data;
	struct trace_array *tr;
	unsigned int index;
	char *buf;

	get_tr_index(tr_index, &tr, &index);

	if (tr->trace_flags & (1 << index))
		buf = "1\n";
	else
		buf = "0\n";

	return simple_read_from_buffer(ubuf, cnt, ppos, buf, 2);
}

static ssize_t
trace_options_core_write(struct file *filp, const char __user *ubuf, size_t cnt,
			 loff_t *ppos)
{
	void *tr_index = filp->private_data;
	struct trace_array *tr;
	unsigned int index;
	unsigned long val;
	int ret;

	get_tr_index(tr_index, &tr, &index);

	ret = kstrtoul_from_user(ubuf, cnt, 10, &val);
	if (ret)
		return ret;

	if (val != 0 && val != 1)
		return -EINVAL;

	mutex_lock(&event_mutex);
	mutex_lock(&trace_types_lock);
	ret = set_tracer_flag(tr, 1 << index, val);
	mutex_unlock(&trace_types_lock);
	mutex_unlock(&event_mutex);

	if (ret < 0)
		return ret;

	*ppos += cnt;

	return cnt;
}

static const struct file_operations trace_options_core_fops = {
	.open = tracing_open_generic,
	.read = trace_options_core_read,
	.write = trace_options_core_write,
	.llseek = generic_file_llseek,
};

struct dentry *trace_create_file(const char *name,
				 umode_t mode,
				 struct dentry *parent,
				 void *data,
				 const struct file_operations *fops)
{
	struct dentry *ret;

	ret = tracefs_create_file(name, mode, parent, data, fops);
	if (!ret)
		pr_warn("Could not create tracefs '%s' entry\n", name);

	return ret;
}


static struct dentry *trace_options_init_dentry(struct trace_array *tr)
{
	struct dentry *d_tracer;

	if (tr->options)
		return tr->options;

	d_tracer = tracing_get_dentry(tr);
	if (IS_ERR(d_tracer))
		return NULL;

	tr->options = tracefs_create_dir("options", d_tracer);
	if (!tr->options) {
		pr_warn("Could not create tracefs directory 'options'\n");
		return NULL;
	}

	return tr->options;
}

static void
create_trace_option_file(struct trace_array *tr,
			 struct trace_option_dentry *topt,
			 struct tracer_flags *flags,
			 struct tracer_opt *opt)
{
	struct dentry *t_options;

	t_options = trace_options_init_dentry(tr);
	if (!t_options)
		return;

	topt->flags = flags;
	topt->opt = opt;
	topt->tr = tr;

	topt->entry = trace_create_file(opt->name, TRACE_MODE_WRITE,
					t_options, topt, &trace_options_fops);

}

static void
create_trace_option_files(struct trace_array *tr, struct tracer *tracer)
{
	struct trace_option_dentry *topts;
	struct trace_options *tr_topts;
	struct tracer_flags *flags;
	struct tracer_opt *opts;
	int cnt;
	int i;

	if (!tracer)
		return;

	flags = tracer->flags;

	if (!flags || !flags->opts)
		return;

	/*
	 * If this is an instance, only create flags for tracers
	 * the instance may have.
	 */
	if (!trace_ok_for_array(tracer, tr))
		return;

	for (i = 0; i < tr->nr_topts; i++) {
		/* Make sure there's no duplicate flags. */
		if (WARN_ON_ONCE(tr->topts[i].tracer->flags == tracer->flags))
			return;
	}

	opts = flags->opts;

	for (cnt = 0; opts[cnt].name; cnt++)
		;

	topts = kcalloc(cnt + 1, sizeof(*topts), GFP_KERNEL);
	if (!topts)
		return;

	tr_topts = krealloc(tr->topts, sizeof(*tr->topts) * (tr->nr_topts + 1),
			    GFP_KERNEL);
	if (!tr_topts) {
		kfree(topts);
		return;
	}

	tr->topts = tr_topts;
	tr->topts[tr->nr_topts].tracer = tracer;
	tr->topts[tr->nr_topts].topts = topts;
	tr->nr_topts++;

	for (cnt = 0; opts[cnt].name; cnt++) {
		create_trace_option_file(tr, &topts[cnt], flags,
					 &opts[cnt]);
		MEM_FAIL(topts[cnt].entry == NULL,
			  "Failed to create trace option: %s",
			  opts[cnt].name);
	}
}

static struct dentry *
create_trace_option_core_file(struct trace_array *tr,
			      const char *option, long index)
{
	struct dentry *t_options;

	t_options = trace_options_init_dentry(tr);
	if (!t_options)
		return NULL;

	return trace_create_file(option, TRACE_MODE_WRITE, t_options,
				 (void *)&tr->trace_flags_index[index],
				 &trace_options_core_fops);
}

static void create_trace_options_dir(struct trace_array *tr)
{
	struct dentry *t_options;
	bool top_level = tr == &global_trace;
	int i;

	t_options = trace_options_init_dentry(tr);
	if (!t_options)
		return;

	for (i = 0; trace_options[i]; i++) {
		if (top_level ||
		    !((1 << i) & TOP_LEVEL_TRACE_FLAGS))
			create_trace_option_core_file(tr, trace_options[i], i);
	}
}

static ssize_t
rb_simple_read(struct file *filp, char __user *ubuf,
	       size_t cnt, loff_t *ppos)
{
	struct trace_array *tr = filp->private_data;
	char buf[64];
	int r;

	r = tracer_tracing_is_on(tr);
	r = sprintf(buf, "%d\n", r);

	return simple_read_from_buffer(ubuf, cnt, ppos, buf, r);
}

static ssize_t
rb_simple_write(struct file *filp, const char __user *ubuf,
		size_t cnt, loff_t *ppos)
{
	struct trace_array *tr = filp->private_data;
	struct trace_buffer *buffer = tr->array_buffer.buffer;
	unsigned long val;
	int ret;

	ret = kstrtoul_from_user(ubuf, cnt, 10, &val);
	if (ret)
		return ret;

	if (buffer) {
		mutex_lock(&trace_types_lock);
		if (!!val == tracer_tracing_is_on(tr)) {
			val = 0; /* do nothing */
		} else if (val) {
			tracer_tracing_on(tr);
			if (tr->current_trace->start)
				tr->current_trace->start(tr);
		} else {
			tracer_tracing_off(tr);
			if (tr->current_trace->stop)
				tr->current_trace->stop(tr);
			/* Wake up any waiters */
			ring_buffer_wake_waiters(buffer, RING_BUFFER_ALL_CPUS);
		}
		mutex_unlock(&trace_types_lock);
	}

	(*ppos)++;

	return cnt;
}

static const struct file_operations rb_simple_fops = {
	.open		= tracing_open_generic_tr,
	.read		= rb_simple_read,
	.write		= rb_simple_write,
	.release	= tracing_release_generic_tr,
	.llseek		= default_llseek,
};

static ssize_t
buffer_percent_read(struct file *filp, char __user *ubuf,
		    size_t cnt, loff_t *ppos)
{
	struct trace_array *tr = filp->private_data;
	char buf[64];
	int r;

	r = tr->buffer_percent;
	r = sprintf(buf, "%d\n", r);

	return simple_read_from_buffer(ubuf, cnt, ppos, buf, r);
}

static ssize_t
buffer_percent_write(struct file *filp, const char __user *ubuf,
		     size_t cnt, loff_t *ppos)
{
	struct trace_array *tr = filp->private_data;
	unsigned long val;
	int ret;

	ret = kstrtoul_from_user(ubuf, cnt, 10, &val);
	if (ret)
		return ret;

	if (val > 100)
		return -EINVAL;

	tr->buffer_percent = val;

	(*ppos)++;

	return cnt;
}

static const struct file_operations buffer_percent_fops = {
	.open		= tracing_open_generic_tr,
	.read		= buffer_percent_read,
	.write		= buffer_percent_write,
	.release	= tracing_release_generic_tr,
	.llseek		= default_llseek,
};

static struct dentry *trace_instance_dir;

static void
init_tracer_tracefs(struct trace_array *tr, struct dentry *d_tracer);

static int
allocate_trace_buffer(struct trace_array *tr, struct array_buffer *buf, int size)
{
	enum ring_buffer_flags rb_flags;

	rb_flags = tr->trace_flags & TRACE_ITER_OVERWRITE ? RB_FL_OVERWRITE : 0;

	buf->tr = tr;

	buf->buffer = ring_buffer_alloc(size, rb_flags);
	if (!buf->buffer)
		return -ENOMEM;

	buf->data = alloc_percpu(struct trace_array_cpu);
	if (!buf->data) {
		ring_buffer_free(buf->buffer);
		buf->buffer = NULL;
		return -ENOMEM;
	}

	/* Allocate the first page for all buffers */
	set_buffer_entries(&tr->array_buffer,
			   ring_buffer_size(tr->array_buffer.buffer, 0));

	return 0;
}

static void free_trace_buffer(struct array_buffer *buf)
{
	if (buf->buffer) {
		ring_buffer_free(buf->buffer);
		buf->buffer = NULL;
		free_percpu(buf->data);
		buf->data = NULL;
	}
}

static int allocate_trace_buffers(struct trace_array *tr, int size)
{
	int ret;

	ret = allocate_trace_buffer(tr, &tr->array_buffer, size);
	if (ret)
		return ret;

#ifdef CONFIG_TRACER_MAX_TRACE
	ret = allocate_trace_buffer(tr, &tr->max_buffer,
				    allocate_snapshot ? size : 1);
	if (MEM_FAIL(ret, "Failed to allocate trace buffer\n")) {
		free_trace_buffer(&tr->array_buffer);
		return -ENOMEM;
	}
	tr->allocated_snapshot = allocate_snapshot;

	allocate_snapshot = false;
#endif

	return 0;
}

static void free_trace_buffers(struct trace_array *tr)
{
	if (!tr)
		return;

	free_trace_buffer(&tr->array_buffer);

#ifdef CONFIG_TRACER_MAX_TRACE
	free_trace_buffer(&tr->max_buffer);
#endif
}

static void init_trace_flags_index(struct trace_array *tr)
{
	int i;

	/* Used by the trace options files */
	for (i = 0; i < TRACE_FLAGS_MAX_SIZE; i++)
		tr->trace_flags_index[i] = i;
}

static void __update_tracer_options(struct trace_array *tr)
{
	struct tracer *t;

	for (t = trace_types; t; t = t->next)
		add_tracer_options(tr, t);
}

static void update_tracer_options(struct trace_array *tr)
{
	mutex_lock(&trace_types_lock);
	tracer_options_updated = true;
	__update_tracer_options(tr);
	mutex_unlock(&trace_types_lock);
}

/* Must have trace_types_lock held */
struct trace_array *trace_array_find(const char *instance)
{
	struct trace_array *tr, *found = NULL;

	list_for_each_entry(tr, &ftrace_trace_arrays, list) {
		if (tr->name && strcmp(tr->name, instance) == 0) {
			found = tr;
			break;
		}
	}

	return found;
}

struct trace_array *trace_array_find_get(const char *instance)
{
	struct trace_array *tr;

	mutex_lock(&trace_types_lock);
	tr = trace_array_find(instance);
	if (tr)
		tr->ref++;
	mutex_unlock(&trace_types_lock);

	return tr;
}

static int trace_array_create_dir(struct trace_array *tr)
{
	int ret;

	tr->dir = tracefs_create_dir(tr->name, trace_instance_dir);
	if (!tr->dir)
		return -EINVAL;

	ret = event_trace_add_tracer(tr->dir, tr);
	if (ret) {
		tracefs_remove(tr->dir);
		return ret;
	}

	init_tracer_tracefs(tr, tr->dir);
	__update_tracer_options(tr);

	return ret;
}

static struct trace_array *trace_array_create(const char *name)
{
	struct trace_array *tr;
	int ret;

	ret = -ENOMEM;
	tr = kzalloc(sizeof(*tr), GFP_KERNEL);
	if (!tr)
		return ERR_PTR(ret);

	tr->name = kstrdup(name, GFP_KERNEL);
	if (!tr->name)
		goto out_free_tr;

	if (!alloc_cpumask_var(&tr->tracing_cpumask, GFP_KERNEL))
		goto out_free_tr;

	if (!zalloc_cpumask_var(&tr->pipe_cpumask, GFP_KERNEL))
		goto out_free_tr;

	tr->trace_flags = global_trace.trace_flags & ~ZEROED_TRACE_FLAGS;

	cpumask_copy(tr->tracing_cpumask, cpu_all_mask);

	raw_spin_lock_init(&tr->start_lock);

	tr->max_lock = (arch_spinlock_t)__ARCH_SPIN_LOCK_UNLOCKED;

	tr->current_trace = &nop_trace;

	INIT_LIST_HEAD(&tr->systems);
	INIT_LIST_HEAD(&tr->events);
	INIT_LIST_HEAD(&tr->hist_vars);
	INIT_LIST_HEAD(&tr->err_log);

	if (allocate_trace_buffers(tr, trace_buf_size) < 0)
		goto out_free_tr;

	if (ftrace_allocate_ftrace_ops(tr) < 0)
		goto out_free_tr;

	ftrace_init_trace_array(tr);

	init_trace_flags_index(tr);

	if (trace_instance_dir) {
		ret = trace_array_create_dir(tr);
		if (ret)
			goto out_free_tr;
	} else
		__trace_early_add_events(tr);

	list_add(&tr->list, &ftrace_trace_arrays);

	tr->ref++;

	return tr;

 out_free_tr:
	ftrace_free_ftrace_ops(tr);
	free_trace_buffers(tr);
	free_cpumask_var(tr->pipe_cpumask);
	free_cpumask_var(tr->tracing_cpumask);
	kfree(tr->name);
	kfree(tr);

	return ERR_PTR(ret);
}

static int instance_mkdir(const char *name)
{
	struct trace_array *tr;
	int ret;

	mutex_lock(&event_mutex);
	mutex_lock(&trace_types_lock);

	ret = -EEXIST;
	if (trace_array_find(name))
		goto out_unlock;

	tr = trace_array_create(name);

	ret = PTR_ERR_OR_ZERO(tr);

out_unlock:
	mutex_unlock(&trace_types_lock);
	mutex_unlock(&event_mutex);
	return ret;
}

/**
 * trace_array_get_by_name - Create/Lookup a trace array, given its name.
 * @name: The name of the trace array to be looked up/created.
 *
 * Returns pointer to trace array with given name.
 * NULL, if it cannot be created.
 *
 * NOTE: This function increments the reference counter associated with the
 * trace array returned. This makes sure it cannot be freed while in use.
 * Use trace_array_put() once the trace array is no longer needed.
 * If the trace_array is to be freed, trace_array_destroy() needs to
 * be called after the trace_array_put(), or simply let user space delete
 * it from the tracefs instances directory. But until the
 * trace_array_put() is called, user space can not delete it.
 *
 */
struct trace_array *trace_array_get_by_name(const char *name)
{
	struct trace_array *tr;

	mutex_lock(&event_mutex);
	mutex_lock(&trace_types_lock);

	list_for_each_entry(tr, &ftrace_trace_arrays, list) {
		if (tr->name && strcmp(tr->name, name) == 0)
			goto out_unlock;
	}

	tr = trace_array_create(name);

	if (IS_ERR(tr))
		tr = NULL;
out_unlock:
	if (tr)
		tr->ref++;

	mutex_unlock(&trace_types_lock);
	mutex_unlock(&event_mutex);
	return tr;
}
EXPORT_SYMBOL_GPL(trace_array_get_by_name);

static int __remove_instance(struct trace_array *tr)
{
	int i;

	/* Reference counter for a newly created trace array = 1. */
	if (tr->ref > 1 || (tr->current_trace && tr->trace_ref))
		return -EBUSY;

	list_del(&tr->list);

	/* Disable all the flags that were enabled coming in */
	for (i = 0; i < TRACE_FLAGS_MAX_SIZE; i++) {
		if ((1 << i) & ZEROED_TRACE_FLAGS)
			set_tracer_flag(tr, 1 << i, 0);
	}

	tracing_set_nop(tr);
	clear_ftrace_function_probes(tr);
	event_trace_del_tracer(tr);
	ftrace_clear_pids(tr);
	ftrace_destroy_function_files(tr);
	tracefs_remove(tr->dir);
	free_percpu(tr->last_func_repeats);
	free_trace_buffers(tr);
	clear_tracing_err_log(tr);

	for (i = 0; i < tr->nr_topts; i++) {
		kfree(tr->topts[i].topts);
	}
	kfree(tr->topts);

	free_cpumask_var(tr->pipe_cpumask);
	free_cpumask_var(tr->tracing_cpumask);
	kfree(tr->name);
	kfree(tr);

	return 0;
}

int trace_array_destroy(struct trace_array *this_tr)
{
	struct trace_array *tr;
	int ret;

	if (!this_tr)
		return -EINVAL;

	mutex_lock(&event_mutex);
	mutex_lock(&trace_types_lock);

	ret = -ENODEV;

	/* Making sure trace array exists before destroying it. */
	list_for_each_entry(tr, &ftrace_trace_arrays, list) {
		if (tr == this_tr) {
			ret = __remove_instance(tr);
			break;
		}
	}

	mutex_unlock(&trace_types_lock);
	mutex_unlock(&event_mutex);

	return ret;
}
EXPORT_SYMBOL_GPL(trace_array_destroy);

static int instance_rmdir(const char *name)
{
	struct trace_array *tr;
	int ret;

	mutex_lock(&event_mutex);
	mutex_lock(&trace_types_lock);

	ret = -ENODEV;
	tr = trace_array_find(name);
	if (tr)
		ret = __remove_instance(tr);

	mutex_unlock(&trace_types_lock);
	mutex_unlock(&event_mutex);

	return ret;
}

static __init void create_trace_instances(struct dentry *d_tracer)
{
	struct trace_array *tr;

	trace_instance_dir = tracefs_create_instance_dir("instances", d_tracer,
							 instance_mkdir,
							 instance_rmdir);
	if (MEM_FAIL(!trace_instance_dir, "Failed to create instances directory\n"))
		return;

	mutex_lock(&event_mutex);
	mutex_lock(&trace_types_lock);

	list_for_each_entry(tr, &ftrace_trace_arrays, list) {
		if (!tr->name)
			continue;
		if (MEM_FAIL(trace_array_create_dir(tr) < 0,
			     "Failed to create instance directory\n"))
			break;
	}

	mutex_unlock(&trace_types_lock);
	mutex_unlock(&event_mutex);
}

static void
init_tracer_tracefs(struct trace_array *tr, struct dentry *d_tracer)
{
	int cpu;

	trace_create_file("available_tracers", TRACE_MODE_READ, d_tracer,
			tr, &show_traces_fops);

	trace_create_file("current_tracer", TRACE_MODE_WRITE, d_tracer,
			tr, &set_tracer_fops);

	trace_create_file("tracing_cpumask", TRACE_MODE_WRITE, d_tracer,
			  tr, &tracing_cpumask_fops);

	trace_create_file("trace_options", TRACE_MODE_WRITE, d_tracer,
			  tr, &tracing_iter_fops);

	trace_create_file("trace", TRACE_MODE_WRITE, d_tracer,
			  tr, &tracing_fops);

	trace_create_file("trace_pipe", TRACE_MODE_READ, d_tracer,
			  tr, &tracing_pipe_fops);

	trace_create_file("buffer_size_kb", TRACE_MODE_WRITE, d_tracer,
			  tr, &tracing_entries_fops);

	trace_create_file("buffer_total_size_kb", TRACE_MODE_READ, d_tracer,
			  tr, &tracing_total_entries_fops);

	trace_create_file("free_buffer", 0200, d_tracer,
			  tr, &tracing_free_buffer_fops);

	trace_create_file("trace_marker", 0220, d_tracer,
			  tr, &tracing_mark_fops);

	tr->trace_marker_file = __find_event_file(tr, "ftrace", "print");

	trace_create_file("trace_marker_raw", 0220, d_tracer,
			  tr, &tracing_mark_raw_fops);

	trace_create_file("trace_clock", TRACE_MODE_WRITE, d_tracer, tr,
			  &trace_clock_fops);

	trace_create_file("tracing_on", TRACE_MODE_WRITE, d_tracer,
			  tr, &rb_simple_fops);

	trace_create_file("timestamp_mode", TRACE_MODE_READ, d_tracer, tr,
			  &trace_time_stamp_mode_fops);

	tr->buffer_percent = 50;

	trace_create_file("buffer_percent", TRACE_MODE_WRITE, d_tracer,
			tr, &buffer_percent_fops);

	create_trace_options_dir(tr);

#ifdef CONFIG_TRACER_MAX_TRACE
	trace_create_maxlat_file(tr, d_tracer);
#endif

	if (ftrace_create_function_files(tr, d_tracer))
		MEM_FAIL(1, "Could not allocate function filter files");

#ifdef CONFIG_TRACER_SNAPSHOT
	trace_create_file("snapshot", TRACE_MODE_WRITE, d_tracer,
			  tr, &snapshot_fops);
#endif

	trace_create_file("error_log", TRACE_MODE_WRITE, d_tracer,
			  tr, &tracing_err_log_fops);

	for_each_tracing_cpu(cpu)
		tracing_init_tracefs_percpu(tr, cpu);

	ftrace_init_tracefs(tr, d_tracer);
}

static struct vfsmount *trace_automount(struct dentry *mntpt, void *ingore)
{
	struct vfsmount *mnt;
	struct file_system_type *type;

	/*
	 * To maintain backward compatibility for tools that mount
	 * debugfs to get to the tracing facility, tracefs is automatically
	 * mounted to the debugfs/tracing directory.
	 */
	type = get_fs_type("tracefs");
	if (!type)
		return NULL;
	mnt = vfs_submount(mntpt, type, "tracefs", NULL);
	put_filesystem(type);
	if (IS_ERR(mnt))
		return NULL;
	mntget(mnt);

	return mnt;
}

/**
 * tracing_init_dentry - initialize top level trace array
 *
 * This is called when creating files or directories in the tracing
 * directory. It is called via fs_initcall() by any of the boot up code
 * and expects to return the dentry of the top level tracing directory.
 */
int tracing_init_dentry(void)
{
	struct trace_array *tr = &global_trace;

	if (security_locked_down(LOCKDOWN_TRACEFS)) {
		pr_warn("Tracing disabled due to lockdown\n");
		return -EPERM;
	}

	/* The top level trace array uses  NULL as parent */
	if (tr->dir)
		return 0;

	if (WARN_ON(!tracefs_initialized()))
		return -ENODEV;

	/*
	 * As there may still be users that expect the tracing
	 * files to exist in debugfs/tracing, we must automount
	 * the tracefs file system there, so older tools still
	 * work with the newer kernel.
	 */
	tr->dir = debugfs_create_automount("tracing", NULL,
					   trace_automount, NULL);

	return 0;
}

extern struct trace_eval_map *__start_ftrace_eval_maps[];
extern struct trace_eval_map *__stop_ftrace_eval_maps[];

static struct workqueue_struct *eval_map_wq __initdata;
static struct work_struct eval_map_work __initdata;
static struct work_struct tracerfs_init_work __initdata;

static void __init eval_map_work_func(struct work_struct *work)
{
	int len;

	len = __stop_ftrace_eval_maps - __start_ftrace_eval_maps;
	trace_insert_eval_map(NULL, __start_ftrace_eval_maps, len);
}

static int __init trace_eval_init(void)
{
	INIT_WORK(&eval_map_work, eval_map_work_func);

	eval_map_wq = alloc_workqueue("eval_map_wq", WQ_UNBOUND, 0);
	if (!eval_map_wq) {
		pr_err("Unable to allocate eval_map_wq\n");
		/* Do work here */
		eval_map_work_func(&eval_map_work);
		return -ENOMEM;
	}

	queue_work(eval_map_wq, &eval_map_work);
	return 0;
}

subsys_initcall(trace_eval_init);

static int __init trace_eval_sync(void)
{
	/* Make sure the eval map updates are finished */
	if (eval_map_wq)
		destroy_workqueue(eval_map_wq);
	return 0;
}

late_initcall_sync(trace_eval_sync);


#ifdef CONFIG_MODULES
static void trace_module_add_evals(struct module *mod)
{
	if (!mod->num_trace_evals)
		return;

	/*
	 * Modules with bad taint do not have events created, do
	 * not bother with enums either.
	 */
	if (trace_module_has_bad_taint(mod))
		return;

	trace_insert_eval_map(mod, mod->trace_evals, mod->num_trace_evals);
}

#ifdef CONFIG_TRACE_EVAL_MAP_FILE
static void trace_module_remove_evals(struct module *mod)
{
	union trace_eval_map_item *map;
	union trace_eval_map_item **last = &trace_eval_maps;

	if (!mod->num_trace_evals)
		return;

	mutex_lock(&trace_eval_mutex);

	map = trace_eval_maps;

	while (map) {
		if (map->head.mod == mod)
			break;
		map = trace_eval_jmp_to_tail(map);
		last = &map->tail.next;
		map = map->tail.next;
	}
	if (!map)
		goto out;

	*last = trace_eval_jmp_to_tail(map)->tail.next;
	kfree(map);
 out:
	mutex_unlock(&trace_eval_mutex);
}
#else
static inline void trace_module_remove_evals(struct module *mod) { }
#endif /* CONFIG_TRACE_EVAL_MAP_FILE */

static int trace_module_notify(struct notifier_block *self,
			       unsigned long val, void *data)
{
	struct module *mod = data;

	switch (val) {
	case MODULE_STATE_COMING:
		trace_module_add_evals(mod);
		break;
	case MODULE_STATE_GOING:
		trace_module_remove_evals(mod);
		break;
	}

	return NOTIFY_OK;
}

static struct notifier_block trace_module_nb = {
	.notifier_call = trace_module_notify,
	.priority = 0,
};
#endif /* CONFIG_MODULES */

static __init void tracer_init_tracefs_work_func(struct work_struct *work)
{

	event_trace_init();

	init_tracer_tracefs(&global_trace, NULL);
	ftrace_init_tracefs_toplevel(&global_trace, NULL);

	trace_create_file("tracing_thresh", TRACE_MODE_WRITE, NULL,
			&global_trace, &tracing_thresh_fops);

	trace_create_file("README", TRACE_MODE_READ, NULL,
			NULL, &tracing_readme_fops);

	trace_create_file("saved_cmdlines", TRACE_MODE_READ, NULL,
			NULL, &tracing_saved_cmdlines_fops);

	trace_create_file("saved_cmdlines_size", TRACE_MODE_WRITE, NULL,
			  NULL, &tracing_saved_cmdlines_size_fops);

	trace_create_file("saved_tgids", TRACE_MODE_READ, NULL,
			NULL, &tracing_saved_tgids_fops);

	trace_create_eval_file(NULL);

#ifdef CONFIG_MODULES
	register_module_notifier(&trace_module_nb);
#endif

#ifdef CONFIG_DYNAMIC_FTRACE
	trace_create_file("dyn_ftrace_total_info", TRACE_MODE_READ, NULL,
			NULL, &tracing_dyn_info_fops);
#endif

	create_trace_instances(NULL);

	update_tracer_options(&global_trace);
}

static __init int tracer_init_tracefs(void)
{
	int ret;

	trace_access_lock_init();

	ret = tracing_init_dentry();
	if (ret)
		return 0;

	if (eval_map_wq) {
		INIT_WORK(&tracerfs_init_work, tracer_init_tracefs_work_func);
		queue_work(eval_map_wq, &tracerfs_init_work);
	} else {
		tracer_init_tracefs_work_func(NULL);
	}

	rv_init_interface();

	return 0;
}

fs_initcall(tracer_init_tracefs);

static int trace_die_panic_handler(struct notifier_block *self,
				unsigned long ev, void *unused);

static struct notifier_block trace_panic_notifier = {
	.notifier_call = trace_die_panic_handler,
	.priority = INT_MAX - 1,
};

static struct notifier_block trace_die_notifier = {
	.notifier_call = trace_die_panic_handler,
	.priority = INT_MAX - 1,
};

/*
 * The idea is to execute the following die/panic callback early, in order
 * to avoid showing irrelevant information in the trace (like other panic
 * notifier functions); we are the 2nd to run, after hung_task/rcu_stall
 * warnings get disabled (to prevent potential log flooding).
 */
static int trace_die_panic_handler(struct notifier_block *self,
				unsigned long ev, void *unused)
{
	bool ftrace_check = false;

	trace_android_vh_ftrace_oops_enter(&ftrace_check);

<<<<<<< HEAD
	if (!ftrace_dump_on_oops || ftrace_check)
=======
	if (!ftrace_dump_on_oops_enabled() || ftrace_check)
>>>>>>> 227f0fab
		return NOTIFY_DONE;

	/* The die notifier requires DIE_OOPS to trigger */
	if (self == &trace_die_notifier && ev != DIE_OOPS)
		return NOTIFY_DONE;

	ftrace_dump(DUMP_PARAM);

	trace_android_vh_ftrace_oops_exit(&ftrace_check);
	return NOTIFY_DONE;
}

/*
 * printk is set to max of 1024, we really don't need it that big.
 * Nothing should be printing 1000 characters anyway.
 */
#define TRACE_MAX_PRINT		1000

/*
 * Define here KERN_TRACE so that we have one place to modify
 * it if we decide to change what log level the ftrace dump
 * should be at.
 */
#define KERN_TRACE		KERN_EMERG

void
trace_printk_seq(struct trace_seq *s)
{
	bool dump_printk = true;

	/* Probably should print a warning here. */
	if (s->seq.len >= TRACE_MAX_PRINT)
		s->seq.len = TRACE_MAX_PRINT;

	/*
	 * More paranoid code. Although the buffer size is set to
	 * PAGE_SIZE, and TRACE_MAX_PRINT is 1000, this is just
	 * an extra layer of protection.
	 */
	if (WARN_ON_ONCE(s->seq.len >= s->seq.size))
		s->seq.len = s->seq.size - 1;

	/* should be zero ended, but we are paranoid. */
	s->buffer[s->seq.len] = 0;

	trace_android_vh_ftrace_dump_buffer(s, &dump_printk);
	if (dump_printk)
		printk(KERN_TRACE "%s", s->buffer);

	trace_seq_init(s);
}

static void trace_init_iter(struct trace_iterator *iter, struct trace_array *tr)
{
	iter->tr = tr;
	iter->trace = iter->tr->current_trace;
	iter->cpu_file = RING_BUFFER_ALL_CPUS;
	iter->array_buffer = &tr->array_buffer;

	if (iter->trace && iter->trace->open)
		iter->trace->open(iter);

	/* Annotate start of buffers if we had overruns */
	if (ring_buffer_overruns(iter->array_buffer->buffer))
		iter->iter_flags |= TRACE_FILE_ANNOTATE;

	/* Output in nanoseconds only if we are using a clock in nanoseconds. */
	if (trace_clocks[iter->tr->clock_id].in_ns)
		iter->iter_flags |= TRACE_FILE_TIME_IN_NS;

	/* Can not use kmalloc for iter.temp and iter.fmt */
	iter->temp = static_temp_buf;
	iter->temp_size = STATIC_TEMP_BUF_SIZE;
	iter->fmt = static_fmt_buf;
	iter->fmt_size = STATIC_FMT_BUF_SIZE;
}

void trace_init_global_iter(struct trace_iterator *iter)
{
	trace_init_iter(iter, &global_trace);
}

static void ftrace_dump_one(struct trace_array *tr, enum ftrace_dump_mode dump_mode)
{
	/* use static because iter can be a bit big for the stack */
	static struct trace_iterator iter;
	unsigned int old_userobj;
	unsigned long flags;
	int cnt = 0, cpu;
	bool ftrace_check = true;
	bool ftrace_size_check = false;
	unsigned long size;
<<<<<<< HEAD

	/* Only allow one dump user at a time. */
	if (atomic_inc_return(&dump_running) != 1) {
		atomic_dec(&dump_running);
		return;
	}
=======
>>>>>>> 227f0fab

	/*
	 * Always turn off tracing when we dump.
	 * We don't need to show trace output of what happens
	 * between multiple crashes.
	 *
	 * If the user does a sysrq-z, then they can re-enable
	 * tracing with echo 1 > tracing_on.
	 */
	tracer_tracing_off(tr);

	local_irq_save(flags);

	/* Simulate the iterator */
	trace_init_iter(&iter, tr);

	for_each_tracing_cpu(cpu) {
		atomic_inc(&per_cpu_ptr(iter.array_buffer->data, cpu)->disabled);
		size = ring_buffer_size(iter.array_buffer->buffer, cpu);
		trace_android_vh_ftrace_size_check(size, &ftrace_size_check);
	}

	old_userobj = tr->trace_flags & TRACE_ITER_SYM_USEROBJ;

	/* don't look at user memory in panic mode */
	tr->trace_flags &= ~TRACE_ITER_SYM_USEROBJ;

	if (ftrace_size_check)
<<<<<<< HEAD
		goto out_enable;

	switch (oops_dump_mode) {
	case DUMP_ALL:
		iter.cpu_file = RING_BUFFER_ALL_CPUS;
		break;
	case DUMP_ORIG:
		iter.cpu_file = raw_smp_processor_id();
		break;
	case DUMP_NONE:
=======
>>>>>>> 227f0fab
		goto out_enable;

	if (dump_mode == DUMP_ORIG)
		iter.cpu_file = raw_smp_processor_id();
	else
		iter.cpu_file = RING_BUFFER_ALL_CPUS;

	if (tr == &global_trace)
		printk(KERN_TRACE "Dumping ftrace buffer:\n");
	else
		printk(KERN_TRACE "Dumping ftrace instance %s buffer:\n", tr->name);

	/* Did function tracer already get disabled? */
	if (ftrace_is_dead()) {
		printk("# WARNING: FUNCTION TRACING IS CORRUPTED\n");
		printk("#          MAY BE MISSING FUNCTION EVENTS\n");
	}

	/*
	 * Ftrace timestmap support two types:
	 * - ftrace_check = 1, latency format, start with 0 from a specific time.
	 * - ftrace_check = 0, absolute time format, consistent with kernel time.
	 * With this vendor hook, we can choose the format from different requirement.
	 */
	trace_android_vh_ftrace_format_check(&ftrace_check);

	/*
	 * We need to stop all tracing on all CPUS to read
	 * the next buffer. This is a bit expensive, but is
	 * not done often. We fill all what we can read,
	 * and then release the locks again.
	 */

	while (!trace_empty(&iter)) {
		if (!cnt)
			printk(KERN_TRACE "---------------------------------\n");

		cnt++;

		trace_iterator_reset(&iter);
		if (ftrace_check)
			iter.iter_flags |= TRACE_FILE_LAT_FMT;

		if (trace_find_next_entry_inc(&iter) != NULL) {
			int ret;

			ret = print_trace_line(&iter);
			if (ret != TRACE_TYPE_NO_CONSUME)
				trace_consume(&iter);
		}
		touch_nmi_watchdog();

		trace_printk_seq(&iter.seq);
	}

	if (!cnt)
		printk(KERN_TRACE "   (ftrace buffer empty)\n");
	else
		printk(KERN_TRACE "---------------------------------\n");

out_enable:
	tr->trace_flags |= old_userobj;

	for_each_tracing_cpu(cpu) {
		atomic_dec(&per_cpu_ptr(iter.array_buffer->data, cpu)->disabled);
	}
	local_irq_restore(flags);
}

static void ftrace_dump_by_param(void)
{
	bool first_param = true;
	char dump_param[MAX_TRACER_SIZE];
	char *buf, *token, *inst_name;
	struct trace_array *tr;

	strscpy(dump_param, ftrace_dump_on_oops, MAX_TRACER_SIZE);
	buf = dump_param;

	while ((token = strsep(&buf, ",")) != NULL) {
		if (first_param) {
			first_param = false;
			if (!strcmp("0", token))
				continue;
			else if (!strcmp("1", token)) {
				ftrace_dump_one(&global_trace, DUMP_ALL);
				continue;
			}
			else if (!strcmp("2", token) ||
			  !strcmp("orig_cpu", token)) {
				ftrace_dump_one(&global_trace, DUMP_ORIG);
				continue;
			}
		}

		inst_name = strsep(&token, "=");
		tr = trace_array_find(inst_name);
		if (!tr) {
			printk(KERN_TRACE "Instance %s not found\n", inst_name);
			continue;
		}

		if (token && (!strcmp("2", token) ||
			  !strcmp("orig_cpu", token)))
			ftrace_dump_one(tr, DUMP_ORIG);
		else
			ftrace_dump_one(tr, DUMP_ALL);
	}
}

void ftrace_dump(enum ftrace_dump_mode oops_dump_mode)
{
	static atomic_t dump_running;

	/* Only allow one dump user at a time. */
	if (atomic_inc_return(&dump_running) != 1) {
		atomic_dec(&dump_running);
		return;
	}

	switch (oops_dump_mode) {
	case DUMP_ALL:
		ftrace_dump_one(&global_trace, DUMP_ALL);
		break;
	case DUMP_ORIG:
		ftrace_dump_one(&global_trace, DUMP_ORIG);
		break;
	case DUMP_PARAM:
		ftrace_dump_by_param();
		break;
	case DUMP_NONE:
		break;
	default:
		printk(KERN_TRACE "Bad dumping mode, switching to all CPUs dump\n");
		ftrace_dump_one(&global_trace, DUMP_ALL);
	}

	atomic_dec(&dump_running);
}
EXPORT_SYMBOL_GPL(ftrace_dump);

#define WRITE_BUFSIZE  4096

ssize_t trace_parse_run_command(struct file *file, const char __user *buffer,
				size_t count, loff_t *ppos,
				int (*createfn)(const char *))
{
	char *kbuf, *buf, *tmp;
	int ret = 0;
	size_t done = 0;
	size_t size;

	kbuf = kmalloc(WRITE_BUFSIZE, GFP_KERNEL);
	if (!kbuf)
		return -ENOMEM;

	while (done < count) {
		size = count - done;

		if (size >= WRITE_BUFSIZE)
			size = WRITE_BUFSIZE - 1;

		if (copy_from_user(kbuf, buffer + done, size)) {
			ret = -EFAULT;
			goto out;
		}
		kbuf[size] = '\0';
		buf = kbuf;
		do {
			tmp = strchr(buf, '\n');
			if (tmp) {
				*tmp = '\0';
				size = tmp - buf + 1;
			} else {
				size = strlen(buf);
				if (done + size < count) {
					if (buf != kbuf)
						break;
					/* This can accept WRITE_BUFSIZE - 2 ('\n' + '\0') */
					pr_warn("Line length is too long: Should be less than %d\n",
						WRITE_BUFSIZE - 2);
					ret = -EINVAL;
					goto out;
				}
			}
			done += size;

			/* Remove comments */
			tmp = strchr(buf, '#');

			if (tmp)
				*tmp = '\0';

			ret = createfn(buf);
			if (ret)
				goto out;
			buf += size;

		} while (done < count);
	}
	ret = done;

out:
	kfree(kbuf);

	return ret;
}

#ifdef CONFIG_TRACER_MAX_TRACE
__init static bool tr_needs_alloc_snapshot(const char *name)
{
	char *test;
	int len = strlen(name);
	bool ret;

	if (!boot_snapshot_index)
		return false;

	if (strncmp(name, boot_snapshot_info, len) == 0 &&
	    boot_snapshot_info[len] == '\t')
		return true;

	test = kmalloc(strlen(name) + 3, GFP_KERNEL);
	if (!test)
		return false;

	sprintf(test, "\t%s\t", name);
	ret = strstr(boot_snapshot_info, test) == NULL;
	kfree(test);
	return ret;
}

__init static void do_allocate_snapshot(const char *name)
{
	if (!tr_needs_alloc_snapshot(name))
		return;

	/*
	 * When allocate_snapshot is set, the next call to
	 * allocate_trace_buffers() (called by trace_array_get_by_name())
	 * will allocate the snapshot buffer. That will alse clear
	 * this flag.
	 */
	allocate_snapshot = true;
}
#else
static inline void do_allocate_snapshot(const char *name) { }
#endif

__init static void enable_instances(void)
{
	struct trace_array *tr;
	char *curr_str;
	char *str;
	char *tok;

	/* A tab is always appended */
	boot_instance_info[boot_instance_index - 1] = '\0';
	str = boot_instance_info;

	while ((curr_str = strsep(&str, "\t"))) {

		tok = strsep(&curr_str, ",");

		if (IS_ENABLED(CONFIG_TRACER_MAX_TRACE))
			do_allocate_snapshot(tok);

		tr = trace_array_get_by_name(tok);
		if (!tr) {
			pr_warn("Failed to create instance buffer %s\n", curr_str);
			continue;
		}
		/* Allow user space to delete it */
		trace_array_put(tr);

		while ((tok = strsep(&curr_str, ","))) {
			early_enable_events(tr, tok, true);
		}
	}
}

__init static int tracer_alloc_buffers(void)
{
	int ring_buf_size;
	int ret = -ENOMEM;


	if (security_locked_down(LOCKDOWN_TRACEFS)) {
		pr_warn("Tracing disabled due to lockdown\n");
		return -EPERM;
	}

	/*
	 * Make sure we don't accidentally add more trace options
	 * than we have bits for.
	 */
	BUILD_BUG_ON(TRACE_ITER_LAST_BIT > TRACE_FLAGS_MAX_SIZE);

	if (!alloc_cpumask_var(&tracing_buffer_mask, GFP_KERNEL))
		goto out;

	if (!alloc_cpumask_var(&global_trace.tracing_cpumask, GFP_KERNEL))
		goto out_free_buffer_mask;

	/* Only allocate trace_printk buffers if a trace_printk exists */
	if (&__stop___trace_bprintk_fmt != &__start___trace_bprintk_fmt)
		/* Must be called before global_trace.buffer is allocated */
		trace_printk_init_buffers();

	/* To save memory, keep the ring buffer size to its minimum */
	if (ring_buffer_expanded)
		ring_buf_size = trace_buf_size;
	else
		ring_buf_size = 1;

	cpumask_copy(tracing_buffer_mask, cpu_possible_mask);
	cpumask_copy(global_trace.tracing_cpumask, cpu_all_mask);

	raw_spin_lock_init(&global_trace.start_lock);

	/*
	 * The prepare callbacks allocates some memory for the ring buffer. We
	 * don't free the buffer if the CPU goes down. If we were to free
	 * the buffer, then the user would lose any trace that was in the
	 * buffer. The memory will be removed once the "instance" is removed.
	 */
	ret = cpuhp_setup_state_multi(CPUHP_TRACE_RB_PREPARE,
				      "trace/RB:prepare", trace_rb_cpu_prepare,
				      NULL);
	if (ret < 0)
		goto out_free_cpumask;
	/* Used for event triggers */
	ret = -ENOMEM;
	temp_buffer = ring_buffer_alloc(PAGE_SIZE, RB_FL_OVERWRITE);
	if (!temp_buffer)
		goto out_rm_hp_state;

	if (trace_create_savedcmd() < 0)
		goto out_free_temp_buffer;

	if (!zalloc_cpumask_var(&global_trace.pipe_cpumask, GFP_KERNEL))
		goto out_free_savedcmd;

	/* TODO: make the number of buffers hot pluggable with CPUS */
	if (allocate_trace_buffers(&global_trace, ring_buf_size) < 0) {
		MEM_FAIL(1, "tracer: failed to allocate ring buffer!\n");
		goto out_free_pipe_cpumask;
	}
	if (global_trace.buffer_disabled)
		tracing_off();

	if (trace_boot_clock) {
		ret = tracing_set_clock(&global_trace, trace_boot_clock);
		if (ret < 0)
			pr_warn("Trace clock %s not defined, going back to default\n",
				trace_boot_clock);
	}

	/*
	 * register_tracer() might reference current_trace, so it
	 * needs to be set before we register anything. This is
	 * just a bootstrap of current_trace anyway.
	 */
	global_trace.current_trace = &nop_trace;

	global_trace.max_lock = (arch_spinlock_t)__ARCH_SPIN_LOCK_UNLOCKED;

	ftrace_init_global_array_ops(&global_trace);

	init_trace_flags_index(&global_trace);

	register_tracer(&nop_trace);

	/* Function tracing may start here (via kernel command line) */
	init_function_trace();

	/* All seems OK, enable tracing */
	tracing_disabled = 0;

	atomic_notifier_chain_register(&panic_notifier_list,
				       &trace_panic_notifier);

	register_die_notifier(&trace_die_notifier);

	global_trace.flags = TRACE_ARRAY_FL_GLOBAL;

	INIT_LIST_HEAD(&global_trace.systems);
	INIT_LIST_HEAD(&global_trace.events);
	INIT_LIST_HEAD(&global_trace.hist_vars);
	INIT_LIST_HEAD(&global_trace.err_log);
	list_add(&global_trace.list, &ftrace_trace_arrays);

	apply_trace_boot_options();

	register_snapshot_cmd();

	test_can_verify();

	return 0;

out_free_pipe_cpumask:
	free_cpumask_var(global_trace.pipe_cpumask);
out_free_savedcmd:
	free_saved_cmdlines_buffer(savedcmd);
out_free_temp_buffer:
	ring_buffer_free(temp_buffer);
out_rm_hp_state:
	cpuhp_remove_multi_state(CPUHP_TRACE_RB_PREPARE);
out_free_cpumask:
	free_cpumask_var(global_trace.tracing_cpumask);
out_free_buffer_mask:
	free_cpumask_var(tracing_buffer_mask);
out:
	return ret;
}

void __init ftrace_boot_snapshot(void)
{
#ifdef CONFIG_TRACER_MAX_TRACE
	struct trace_array *tr;

	if (!snapshot_at_boot)
		return;

	list_for_each_entry(tr, &ftrace_trace_arrays, list) {
		if (!tr->allocated_snapshot)
			continue;

		tracing_snapshot_instance(tr);
		trace_array_puts(tr, "** Boot snapshot taken **\n");
	}
#endif
}

void __init early_trace_init(void)
{
	if (tracepoint_printk) {
		tracepoint_print_iter =
			kzalloc(sizeof(*tracepoint_print_iter), GFP_KERNEL);
		if (MEM_FAIL(!tracepoint_print_iter,
			     "Failed to allocate trace iterator\n"))
			tracepoint_printk = 0;
		else
			static_key_enable(&tracepoint_printk_key.key);
	}
	tracer_alloc_buffers();

	init_events();
}

void __init trace_init(void)
{
	trace_event_init();

	if (boot_instance_index)
		enable_instances();
}

__init static void clear_boot_tracer(void)
{
	/*
	 * The default tracer at boot buffer is an init section.
	 * This function is called in lateinit. If we did not
	 * find the boot tracer, then clear it out, to prevent
	 * later registration from accessing the buffer that is
	 * about to be freed.
	 */
	if (!default_bootup_tracer)
		return;

	printk(KERN_INFO "ftrace bootup tracer '%s' not registered.\n",
	       default_bootup_tracer);
	default_bootup_tracer = NULL;
}

#ifdef CONFIG_HAVE_UNSTABLE_SCHED_CLOCK
__init static void tracing_set_default_clock(void)
{
	/* sched_clock_stable() is determined in late_initcall */
	if (!trace_boot_clock && !sched_clock_stable()) {
		if (security_locked_down(LOCKDOWN_TRACEFS)) {
			pr_warn("Can not set tracing clock due to lockdown\n");
			return;
		}

		printk(KERN_WARNING
		       "Unstable clock detected, switching default tracing clock to \"global\"\n"
		       "If you want to keep using the local clock, then add:\n"
		       "  \"trace_clock=local\"\n"
		       "on the kernel command line\n");
		tracing_set_clock(&global_trace, "global");
	}
}
#else
static inline void tracing_set_default_clock(void) { }
#endif

__init static int late_trace_init(void)
{
	if (tracepoint_printk && tracepoint_printk_stop_on_boot) {
		static_key_disable(&tracepoint_printk_key.key);
		tracepoint_printk = 0;
	}

	tracing_set_default_clock();
	clear_boot_tracer();
	return 0;
}

late_initcall_sync(late_trace_init);<|MERGE_RESOLUTION|>--- conflicted
+++ resolved
@@ -10120,11 +10120,7 @@
 
 	trace_android_vh_ftrace_oops_enter(&ftrace_check);
 
-<<<<<<< HEAD
-	if (!ftrace_dump_on_oops || ftrace_check)
-=======
 	if (!ftrace_dump_on_oops_enabled() || ftrace_check)
->>>>>>> 227f0fab
 		return NOTIFY_DONE;
 
 	/* The die notifier requires DIE_OOPS to trigger */
@@ -10217,15 +10213,6 @@
 	bool ftrace_check = true;
 	bool ftrace_size_check = false;
 	unsigned long size;
-<<<<<<< HEAD
-
-	/* Only allow one dump user at a time. */
-	if (atomic_inc_return(&dump_running) != 1) {
-		atomic_dec(&dump_running);
-		return;
-	}
-=======
->>>>>>> 227f0fab
 
 	/*
 	 * Always turn off tracing when we dump.
@@ -10254,19 +10241,6 @@
 	tr->trace_flags &= ~TRACE_ITER_SYM_USEROBJ;
 
 	if (ftrace_size_check)
-<<<<<<< HEAD
-		goto out_enable;
-
-	switch (oops_dump_mode) {
-	case DUMP_ALL:
-		iter.cpu_file = RING_BUFFER_ALL_CPUS;
-		break;
-	case DUMP_ORIG:
-		iter.cpu_file = raw_smp_processor_id();
-		break;
-	case DUMP_NONE:
-=======
->>>>>>> 227f0fab
 		goto out_enable;
 
 	if (dump_mode == DUMP_ORIG)
