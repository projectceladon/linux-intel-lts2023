--- conflicted
+++ resolved
@@ -295,9 +295,6 @@
 		return;
 
 	guard(mutex)(&jump_label_mutex);
-<<<<<<< HEAD
-	if (atomic_cmpxchg(&key->enabled, 1, 0) == 1)
-=======
 	val = atomic_read(&key->enabled);
 	/*
 	 * It should be impossible to observe -1 with jump_label_mutex held,
@@ -312,7 +309,6 @@
 		return;
 
 	if (atomic_dec_and_test(&key->enabled))
->>>>>>> aff52723
 		jump_label_update(key);
 }
 
