--- conflicted
+++ resolved
@@ -1068,18 +1068,6 @@
 	if (unlikely(delta_exec <= 0))
 		return;
 
-<<<<<<< HEAD
-	schedstat_set(curr->stats.exec_max,
-		      max(curr->stats.exec_max, delta_exec));
-
-	trace_sched_stat_runtime(curr, delta_exec, 0);
-
-	update_current_exec_runtime(curr, now, delta_exec);
-
-	trace_android_vh_sched_stat_runtime_rt(curr, delta_exec);
-
-=======
->>>>>>> b600d304
 	if (!rt_bandwidth_enabled())
 		return;
 
