--- conflicted
+++ resolved
@@ -256,8 +256,6 @@
           "include-filter": "android.hardware.camera2.cts.FastBasicsTest"
         }
       ]
-<<<<<<< HEAD
-=======
     },
     {
       "name": "CtsIncrementalInstallHostTestCases",
@@ -313,7 +311,6 @@
     },
     {
       "name": "CtsUsbTests"
->>>>>>> 44bc0fc0
     }
   ]
 }