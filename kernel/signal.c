--- conflicted
+++ resolved
@@ -3164,13 +3164,8 @@
  *  @info: if non-null, the signal's siginfo is returned here
  *  @ts: upper bound on process time suspension
  */
-<<<<<<< HEAD
 static int do_sigtimedwait(const sigset_t *which, kernel_siginfo_t *info,
-		    const struct timespec *ts)
-=======
-static int do_sigtimedwait(const sigset_t *which, siginfo_t *info,
 		    const struct timespec64 *ts)
->>>>>>> d59e0ba1
 {
 	ktime_t *to = NULL, timeout = KTIME_MAX;
 	struct task_struct *tsk = current;
@@ -3233,13 +3228,8 @@
 		size_t, sigsetsize)
 {
 	sigset_t these;
-<<<<<<< HEAD
-	struct timespec ts;
+	struct timespec64 ts;
 	kernel_siginfo_t info;
-=======
-	struct timespec64 ts;
-	siginfo_t info;
->>>>>>> d59e0ba1
 	int ret;
 
 	/* XXX: Don't preclude handling different sized sigset_t's.  */
@@ -3270,13 +3260,8 @@
 		struct old_timespec32 __user *, uts, compat_size_t, sigsetsize)
 {
 	sigset_t s;
-<<<<<<< HEAD
-	struct timespec t;
+	struct timespec64 t;
 	kernel_siginfo_t info;
-=======
-	struct timespec64 t;
-	siginfo_t info;
->>>>>>> d59e0ba1
 	long ret;
 
 	if (sigsetsize != sizeof(sigset_t))
