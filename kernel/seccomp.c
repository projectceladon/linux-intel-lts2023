--- conflicted
+++ resolved
@@ -60,10 +60,7 @@
  */
 struct seccomp_filter {
 	refcount_t usage;
-<<<<<<< HEAD
-=======
 	bool log;
->>>>>>> bb176f67
 	struct seccomp_filter *prev;
 	struct bpf_prog *prog;
 };
@@ -488,12 +485,7 @@
 	struct seccomp_filter *orig = tsk->seccomp.filter;
 	if (!orig)
 		return;
-<<<<<<< HEAD
-	/* Reference count is bounded by the number of total processes. */
-	refcount_inc(&orig->usage);
-=======
 	__get_seccomp_filter(orig);
->>>>>>> bb176f67
 }
 
 static inline void seccomp_filter_free(struct seccomp_filter *filter)
@@ -741,13 +733,6 @@
 		 */
 		return 0;
 
-<<<<<<< HEAD
-	case SECCOMP_RET_KILL:
-	default:
-		audit_seccomp(this_syscall, SIGSYS, action);
-		/* Dump core only if this is the last remaining thread. */
-		if (get_nr_threads(current) == 1) {
-=======
 	case SECCOMP_RET_KILL_THREAD:
 	case SECCOMP_RET_KILL_PROCESS:
 	default:
@@ -755,7 +740,6 @@
 		/* Dump core only if this is the last remaining thread. */
 		if (action == SECCOMP_RET_KILL_PROCESS ||
 		    get_nr_threads(current) == 1) {
->>>>>>> bb176f67
 			siginfo_t info;
 
 			/* Show the original registers in the dump. */
@@ -764,14 +748,10 @@
 			seccomp_init_siginfo(&info, this_syscall, data);
 			do_coredump(&info);
 		}
-<<<<<<< HEAD
-		do_exit(SIGSYS);
-=======
 		if (action == SECCOMP_RET_KILL_PROCESS)
 			do_group_exit(SIGSYS);
 		else
 			do_exit(SIGSYS);
->>>>>>> bb176f67
 	}
 
 	unreachable();
