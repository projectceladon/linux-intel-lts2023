--- conflicted
+++ resolved
@@ -557,12 +557,7 @@
 		 * these LEBs could possibly be written to at the power cut
 		 * time.
 		 */
-<<<<<<< HEAD
-		sleb = ubifs_recover_leb(c, lnum, offs, c->sbuf,
-					 b->bud->jhead != GCHD);
-=======
 		sleb = ubifs_recover_leb(c, lnum, offs, c->sbuf, b->bud->jhead);
->>>>>>> 23c79d31
 	else
 		sleb = ubifs_scan(c, lnum, offs, c->sbuf, 0);
 	if (IS_ERR(sleb))
