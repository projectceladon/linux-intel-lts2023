--- conflicted
+++ resolved
@@ -1931,12 +1931,8 @@
 	}
 
 	seg_freed = do_garbage_collect(sbi, segno, &gc_list, gc_type,
-<<<<<<< HEAD
-				gc_control->should_migrate_blocks);
-=======
 				gc_control->should_migrate_blocks,
 				gc_control->one_time);
->>>>>>> 227f0fab
 	if (seg_freed < 0)
 		goto stop;
 
