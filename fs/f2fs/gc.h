--- conflicted
+++ resolved
@@ -35,10 +35,7 @@
 #define LIMIT_BOOST_ZONED_GC	25 /* percentage over total user space of boosted gc for zoned devices */
 #define DEF_MIGRATION_WINDOW_GRANULARITY_ZONED	3
 #define BOOST_GC_MULTIPLE	5
-<<<<<<< HEAD
-=======
 #define ZONED_PIN_SEC_REQUIRED_COUNT	1
->>>>>>> 4163e724
 
 #define DEF_GC_FAILED_PINNED_FILES	2048
 #define MAX_GC_FAILED_PINNED_FILES	USHRT_MAX
