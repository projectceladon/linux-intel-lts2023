--- conflicted
+++ resolved
@@ -120,15 +120,9 @@
 	set_new_dnode(&dn, inode, NULL, NULL, 0);
 	if (need_alloc) {
 		/* block allocation */
-<<<<<<< HEAD
-		err = f2fs_get_block_locked(&dn, page->index);
-	} else {
-		err = f2fs_get_dnode_of_data(&dn, page->index, LOOKUP_NODE);
-=======
 		err = f2fs_get_block_locked(&dn, folio->index);
 	} else {
 		err = f2fs_get_dnode_of_data(&dn, folio->index, LOOKUP_NODE);
->>>>>>> 227f0fab
 		f2fs_put_dnode(&dn);
 		if (f2fs_is_pinned_file(inode) &&
 		    !__is_valid_data_blkaddr(dn.data_blkaddr))
@@ -171,11 +165,7 @@
 out:
 	ret = vmf_fs_error(err);
 
-<<<<<<< HEAD
-	trace_f2fs_vm_page_mkwrite(inode, page->index, vmf->vma->vm_flags, ret);
-=======
 	trace_f2fs_vm_page_mkwrite(inode, folio->index, vmf->vma->vm_flags, ret);
->>>>>>> 227f0fab
 	return ret;
 }
 
@@ -1089,8 +1079,6 @@
 				return err;
 		}
 
-<<<<<<< HEAD
-=======
 		/*
 		 * wait for inflight dio, blocks should be removed after
 		 * IO completion.
@@ -1098,7 +1086,6 @@
 		if (attr->ia_size < old_size)
 			inode_dio_wait(inode);
 
->>>>>>> 227f0fab
 		f2fs_down_write(&fi->i_gc_rwsem[WRITE]);
 		filemap_invalidate_lock(inode->i_mapping);
 
@@ -3338,12 +3325,9 @@
 	struct f2fs_inode_info *fi = F2FS_I(inode);
 	struct f2fs_sb_info *sbi = F2FS_I_SB(inode);
 
-<<<<<<< HEAD
-=======
 	if (IS_DEVICE_ALIASING(inode))
 		return -EINVAL;
 
->>>>>>> 227f0fab
 	if (fi->i_gc_failures >= sbi->gc_pin_file_threshold) {
 		f2fs_warn(sbi, "%s: Enable GC = ino %lx after %x GC trials",
 			  __func__, inode->i_ino, fi->i_gc_failures);
@@ -4824,12 +4808,8 @@
 	else
 		return 0;
 
-<<<<<<< HEAD
-	map.m_may_create = true;
-=======
 	if (!IS_DEVICE_ALIASING(inode))
 		map.m_may_create = true;
->>>>>>> 227f0fab
 	if (dio) {
 		map.m_seg_type = f2fs_rw_hint_to_seg_type(sbi,
 						inode->i_write_hint);
