/* SPDX-License-Identifier: GPL-2.0 */
/*
 * fs/f2fs/f2fs.h
 *
 * Copyright (c) 2012 Samsung Electronics Co., Ltd.
 *             http://www.samsung.com/
 */
#ifndef _LINUX_F2FS_H
#define _LINUX_F2FS_H

#include <linux/uio.h>
#include <linux/types.h>
#include <linux/page-flags.h>
#include <linux/slab.h>
#include <linux/crc32.h>
#include <linux/magic.h>
#include <linux/kobject.h>
#include <linux/sched.h>
#include <linux/cred.h>
#include <linux/sched/mm.h>
#include <linux/vmalloc.h>
#include <linux/bio.h>
#include <linux/blkdev.h>
#include <linux/quotaops.h>
#include <linux/part_stat.h>
#include <linux/rw_hint.h>
#include <crypto/hash.h>

#include <linux/fscrypt.h>
#include <linux/fsverity.h>

struct pagevec;

#ifdef CONFIG_F2FS_CHECK_FS
#define f2fs_bug_on(sbi, condition)	BUG_ON(condition)
#else
#define f2fs_bug_on(sbi, condition)					\
	do {								\
		if (WARN_ON(condition))					\
			set_sbi_flag(sbi, SBI_NEED_FSCK);		\
	} while (0)
#endif

enum {
	FAULT_KMALLOC,
	FAULT_KVMALLOC,
	FAULT_PAGE_ALLOC,
	FAULT_PAGE_GET,
	FAULT_ALLOC_BIO,	/* it's obsolete due to bio_alloc() will never fail */
	FAULT_ALLOC_NID,
	FAULT_ORPHAN,
	FAULT_BLOCK,
	FAULT_DIR_DEPTH,
	FAULT_EVICT_INODE,
	FAULT_TRUNCATE,
	FAULT_READ_IO,
	FAULT_CHECKPOINT,
	FAULT_DISCARD,
	FAULT_WRITE_IO,
	FAULT_SLAB_ALLOC,
	FAULT_DQUOT_INIT,
	FAULT_LOCK_OP,
	FAULT_BLKADDR_VALIDITY,
	FAULT_BLKADDR_CONSISTENCE,
	FAULT_NO_SEGMENT,
	FAULT_MAX,
};

#ifdef CONFIG_F2FS_FAULT_INJECTION
#define F2FS_ALL_FAULT_TYPE		(GENMASK(FAULT_MAX - 1, 0))

struct f2fs_fault_info {
	atomic_t inject_ops;
	int inject_rate;
	unsigned int inject_type;
};

extern const char *f2fs_fault_name[FAULT_MAX];
#define IS_FAULT_SET(fi, type) ((fi)->inject_type & BIT(type))

/* maximum retry count for injected failure */
#define DEFAULT_FAILURE_RETRY_COUNT		8
#else
#define DEFAULT_FAILURE_RETRY_COUNT		1
#endif

/*
 * For mount options
 */
#define F2FS_MOUNT_DISABLE_ROLL_FORWARD	0x00000001
#define F2FS_MOUNT_DISCARD		0x00000002
#define F2FS_MOUNT_NOHEAP		0x00000004
#define F2FS_MOUNT_XATTR_USER		0x00000008
#define F2FS_MOUNT_POSIX_ACL		0x00000010
#define F2FS_MOUNT_DISABLE_EXT_IDENTIFY	0x00000020
#define F2FS_MOUNT_INLINE_XATTR		0x00000040
#define F2FS_MOUNT_INLINE_DATA		0x00000080
#define F2FS_MOUNT_INLINE_DENTRY	0x00000100
#define F2FS_MOUNT_FLUSH_MERGE		0x00000200
#define F2FS_MOUNT_NOBARRIER		0x00000400
#define F2FS_MOUNT_FASTBOOT		0x00000800
#define F2FS_MOUNT_READ_EXTENT_CACHE	0x00001000
#define F2FS_MOUNT_DATA_FLUSH		0x00002000
#define F2FS_MOUNT_FAULT_INJECTION	0x00004000
#define F2FS_MOUNT_USRQUOTA		0x00008000
#define F2FS_MOUNT_GRPQUOTA		0x00010000
#define F2FS_MOUNT_PRJQUOTA		0x00020000
#define F2FS_MOUNT_QUOTA		0x00040000
#define F2FS_MOUNT_INLINE_XATTR_SIZE	0x00080000
#define F2FS_MOUNT_RESERVE_ROOT		0x00100000
#define F2FS_MOUNT_DISABLE_CHECKPOINT	0x00200000
#define F2FS_MOUNT_NORECOVERY		0x00400000
#define F2FS_MOUNT_ATGC			0x00800000
#define F2FS_MOUNT_MERGE_CHECKPOINT	0x01000000
#define	F2FS_MOUNT_GC_MERGE		0x02000000
#define F2FS_MOUNT_COMPRESS_CACHE	0x04000000
#define F2FS_MOUNT_AGE_EXTENT_CACHE	0x08000000

#define F2FS_OPTION(sbi)	((sbi)->mount_opt)
#define clear_opt(sbi, option)	(F2FS_OPTION(sbi).opt &= ~F2FS_MOUNT_##option)
#define set_opt(sbi, option)	(F2FS_OPTION(sbi).opt |= F2FS_MOUNT_##option)
#define test_opt(sbi, option)	(F2FS_OPTION(sbi).opt & F2FS_MOUNT_##option)

#define ver_after(a, b)	(typecheck(unsigned long long, a) &&		\
		typecheck(unsigned long long, b) &&			\
		((long long)((a) - (b)) > 0))

typedef u32 block_t;	/*
			 * should not change u32, since it is the on-disk block
			 * address format, __le32.
			 */
typedef u32 nid_t;

#define COMPRESS_EXT_NUM		16

enum blkzone_allocation_policy {
	BLKZONE_ALLOC_PRIOR_SEQ,	/* Prioritize writing to sequential zones */
	BLKZONE_ALLOC_ONLY_SEQ,		/* Only allow writing to sequential zones */
	BLKZONE_ALLOC_PRIOR_CONV,	/* Prioritize writing to conventional zones */
};

/*
 * An implementation of an rwsem that is explicitly unfair to readers. This
 * prevents priority inversion when a low-priority reader acquires the read lock
 * while sleeping on the write lock but the write lock is needed by
 * higher-priority clients.
 */

struct f2fs_rwsem {
        struct rw_semaphore internal_rwsem;
#ifdef CONFIG_F2FS_UNFAIR_RWSEM
        wait_queue_head_t read_waiters;
#endif
};

struct f2fs_mount_info {
	unsigned int opt;
	block_t root_reserved_blocks;	/* root reserved blocks */
	kuid_t s_resuid;		/* reserved blocks for uid */
	kgid_t s_resgid;		/* reserved blocks for gid */
	int active_logs;		/* # of active logs */
	int inline_xattr_size;		/* inline xattr size */
#ifdef CONFIG_F2FS_FAULT_INJECTION
	struct f2fs_fault_info fault_info;	/* For fault injection */
#endif
#ifdef CONFIG_QUOTA
	/* Names of quota files with journalled quota */
	char *s_qf_names[MAXQUOTAS];
	int s_jquota_fmt;			/* Format of quota to use */
#endif
	/* For which write hints are passed down to block layer */
	int alloc_mode;			/* segment allocation policy */
	int fsync_mode;			/* fsync policy */
	int fs_mode;			/* fs mode: LFS or ADAPTIVE */
	int bggc_mode;			/* bggc mode: off, on or sync */
	int memory_mode;		/* memory mode */
	int errors;			/* errors parameter */
	int discard_unit;		/*
					 * discard command's offset/size should
					 * be aligned to this unit: block,
					 * segment or section
					 */
	struct fscrypt_dummy_policy dummy_enc_policy; /* test dummy encryption */
	block_t unusable_cap_perc;	/* percentage for cap */
	block_t unusable_cap;		/* Amount of space allowed to be
					 * unusable when disabling checkpoint
					 */

	/* For compression */
	unsigned char compress_algorithm;	/* algorithm type */
	unsigned char compress_log_size;	/* cluster log size */
	unsigned char compress_level;		/* compress level */
	bool compress_chksum;			/* compressed data chksum */
	unsigned char compress_ext_cnt;		/* extension count */
	unsigned char nocompress_ext_cnt;		/* nocompress extension count */
	int compress_mode;			/* compression mode */
	unsigned char extensions[COMPRESS_EXT_NUM][F2FS_EXTENSION_LEN];	/* extensions */
	unsigned char noextensions[COMPRESS_EXT_NUM][F2FS_EXTENSION_LEN]; /* extensions */
};

#define F2FS_FEATURE_ENCRYPT			0x00000001
#define F2FS_FEATURE_BLKZONED			0x00000002
#define F2FS_FEATURE_ATOMIC_WRITE		0x00000004
#define F2FS_FEATURE_EXTRA_ATTR			0x00000008
#define F2FS_FEATURE_PRJQUOTA			0x00000010
#define F2FS_FEATURE_INODE_CHKSUM		0x00000020
#define F2FS_FEATURE_FLEXIBLE_INLINE_XATTR	0x00000040
#define F2FS_FEATURE_QUOTA_INO			0x00000080
#define F2FS_FEATURE_INODE_CRTIME		0x00000100
#define F2FS_FEATURE_LOST_FOUND			0x00000200
#define F2FS_FEATURE_VERITY			0x00000400
#define F2FS_FEATURE_SB_CHKSUM			0x00000800
#define F2FS_FEATURE_CASEFOLD			0x00001000
#define F2FS_FEATURE_COMPRESSION		0x00002000
#define F2FS_FEATURE_RO				0x00004000
#define F2FS_FEATURE_DEVICE_ALIAS		0x00008000

#define __F2FS_HAS_FEATURE(raw_super, mask)				\
	((raw_super->feature & cpu_to_le32(mask)) != 0)
#define F2FS_HAS_FEATURE(sbi, mask)	__F2FS_HAS_FEATURE(sbi->raw_super, mask)

/*
 * Default values for user and/or group using reserved blocks
 */
#define	F2FS_DEF_RESUID		0
#define	F2FS_DEF_RESGID		0

/*
 * For checkpoint manager
 */
enum {
	NAT_BITMAP,
	SIT_BITMAP
};

#define	CP_UMOUNT	0x00000001
#define	CP_FASTBOOT	0x00000002
#define	CP_SYNC		0x00000004
#define	CP_RECOVERY	0x00000008
#define	CP_DISCARD	0x00000010
#define CP_TRIMMED	0x00000020
#define CP_PAUSE	0x00000040
#define CP_RESIZE 	0x00000080

#define DEF_MAX_DISCARD_REQUEST		8	/* issue 8 discards per round */
#define DEF_MIN_DISCARD_ISSUE_TIME	50	/* 50 ms, if exists */
#define DEF_MID_DISCARD_ISSUE_TIME	500	/* 500 ms, if device busy */
#define DEF_MAX_DISCARD_ISSUE_TIME	60000	/* 60 s, if no candidates */
#define DEF_DISCARD_URGENT_UTIL		80	/* do more discard over 80% */
#define DEF_CP_INTERVAL			60	/* 60 secs */
#define DEF_IDLE_INTERVAL		5	/* 5 secs */
#define DEF_DISABLE_INTERVAL		5	/* 5 secs */
#define DEF_DISABLE_QUICK_INTERVAL	1	/* 1 secs */
#define DEF_UMOUNT_DISCARD_TIMEOUT	5	/* 5 secs */

struct cp_control {
	int reason;
	__u64 trim_start;
	__u64 trim_end;
	__u64 trim_minlen;
};

/*
 * indicate meta/data type
 */
enum {
	META_CP,
	META_NAT,
	META_SIT,
	META_SSA,
	META_MAX,
	META_POR,
	DATA_GENERIC,		/* check range only */
	DATA_GENERIC_ENHANCE,	/* strong check on range and segment bitmap */
	DATA_GENERIC_ENHANCE_READ,	/*
					 * strong check on range and segment
					 * bitmap but no warning due to race
					 * condition of read on truncated area
					 * by extent_cache
					 */
	DATA_GENERIC_ENHANCE_UPDATE,	/*
					 * strong check on range and segment
					 * bitmap for update case
					 */
	META_GENERIC,
};

/* for the list of ino */
enum {
	ORPHAN_INO,		/* for orphan ino list */
	APPEND_INO,		/* for append ino list */
	UPDATE_INO,		/* for update ino list */
	TRANS_DIR_INO,		/* for transactions dir ino list */
	XATTR_DIR_INO,		/* for xattr updated dir ino list */
	FLUSH_INO,		/* for multiple device flushing */
	MAX_INO_ENTRY,		/* max. list */
};

struct ino_entry {
	struct list_head list;		/* list head */
	nid_t ino;			/* inode number */
	unsigned int dirty_device;	/* dirty device bitmap */
};

/* for the list of inodes to be GCed */
struct inode_entry {
	struct list_head list;	/* list head */
	struct inode *inode;	/* vfs inode pointer */
};

struct fsync_node_entry {
	struct list_head list;	/* list head */
	struct page *page;	/* warm node page pointer */
	unsigned int seq_id;	/* sequence id */
};

struct ckpt_req {
	struct completion wait;		/* completion for checkpoint done */
	struct llist_node llnode;	/* llist_node to be linked in wait queue */
	int ret;			/* return code of checkpoint */
	ktime_t queue_time;		/* request queued time */
};

struct ckpt_req_control {
	struct task_struct *f2fs_issue_ckpt;	/* checkpoint task */
	int ckpt_thread_ioprio;			/* checkpoint merge thread ioprio */
	wait_queue_head_t ckpt_wait_queue;	/* waiting queue for wake-up */
	atomic_t issued_ckpt;		/* # of actually issued ckpts */
	atomic_t total_ckpt;		/* # of total ckpts */
	atomic_t queued_ckpt;		/* # of queued ckpts */
	struct llist_head issue_list;	/* list for command issue */
	spinlock_t stat_lock;		/* lock for below checkpoint time stats */
	unsigned int cur_time;		/* cur wait time in msec for currently issued checkpoint */
	unsigned int peak_time;		/* peak wait time in msec until now */
};

/* for the bitmap indicate blocks to be discarded */
struct discard_entry {
	struct list_head list;	/* list head */
	block_t start_blkaddr;	/* start blockaddr of current segment */
	unsigned char discard_map[SIT_VBLOCK_MAP_SIZE];	/* segment discard bitmap */
};

/* minimum discard granularity, unit: block count */
#define MIN_DISCARD_GRANULARITY		1
/* default discard granularity of inner discard thread, unit: block count */
#define DEFAULT_DISCARD_GRANULARITY		16
/* default maximum discard granularity of ordered discard, unit: block count */
#define DEFAULT_MAX_ORDERED_DISCARD_GRANULARITY	16

/* max discard pend list number */
#define MAX_PLIST_NUM		512
#define plist_idx(blk_num)	((blk_num) >= MAX_PLIST_NUM ?		\
					(MAX_PLIST_NUM - 1) : ((blk_num) - 1))

enum {
	D_PREP,			/* initial */
	D_PARTIAL,		/* partially submitted */
	D_SUBMIT,		/* all submitted */
	D_DONE,			/* finished */
};

struct discard_info {
	block_t lstart;			/* logical start address */
	block_t len;			/* length */
	block_t start;			/* actual start address in dev */
};

struct discard_cmd {
	struct rb_node rb_node;		/* rb node located in rb-tree */
	struct discard_info di;		/* discard info */
	struct list_head list;		/* command list */
	struct completion wait;		/* compleation */
	struct block_device *bdev;	/* bdev */
	unsigned short ref;		/* reference count */
	unsigned char state;		/* state */
	unsigned char queued;		/* queued discard */
	int error;			/* bio error */
	spinlock_t lock;		/* for state/bio_ref updating */
	unsigned short bio_ref;		/* bio reference count */
};

enum {
	DPOLICY_BG,
	DPOLICY_FORCE,
	DPOLICY_FSTRIM,
	DPOLICY_UMOUNT,
	MAX_DPOLICY,
};

enum {
	DPOLICY_IO_AWARE_DISABLE,	/* force to not be aware of IO */
	DPOLICY_IO_AWARE_ENABLE,	/* force to be aware of IO */
	DPOLICY_IO_AWARE_MAX,
};

struct discard_policy {
	int type;			/* type of discard */
	unsigned int min_interval;	/* used for candidates exist */
	unsigned int mid_interval;	/* used for device busy */
	unsigned int max_interval;	/* used for candidates not exist */
	unsigned int max_requests;	/* # of discards issued per round */
	unsigned int io_aware_gran;	/* minimum granularity discard not be aware of I/O */
	bool io_aware;			/* issue discard in idle time */
	bool sync;			/* submit discard with REQ_SYNC flag */
	bool ordered;			/* issue discard by lba order */
	bool timeout;			/* discard timeout for put_super */
	unsigned int granularity;	/* discard granularity */
};

struct discard_cmd_control {
	struct task_struct *f2fs_issue_discard;	/* discard thread */
	struct list_head entry_list;		/* 4KB discard entry list */
	struct list_head pend_list[MAX_PLIST_NUM];/* store pending entries */
	struct list_head wait_list;		/* store on-flushing entries */
	struct list_head fstrim_list;		/* in-flight discard from fstrim */
	wait_queue_head_t discard_wait_queue;	/* waiting queue for wake-up */
	struct mutex cmd_lock;
	unsigned int nr_discards;		/* # of discards in the list */
	unsigned int max_discards;		/* max. discards to be issued */
	unsigned int max_discard_request;	/* max. discard request per round */
	unsigned int min_discard_issue_time;	/* min. interval between discard issue */
	unsigned int mid_discard_issue_time;	/* mid. interval between discard issue */
	unsigned int max_discard_issue_time;	/* max. interval between discard issue */
	unsigned int discard_io_aware_gran; /* minimum discard granularity not be aware of I/O */
	unsigned int discard_urgent_util;	/* utilization which issue discard proactively */
	unsigned int discard_granularity;	/* discard granularity */
	unsigned int max_ordered_discard;	/* maximum discard granularity issued by lba order */
	unsigned int discard_io_aware;		/* io_aware policy */
	unsigned int undiscard_blks;		/* # of undiscard blocks */
	unsigned int next_pos;			/* next discard position */
	atomic_t issued_discard;		/* # of issued discard */
	atomic_t queued_discard;		/* # of queued discard */
	atomic_t discard_cmd_cnt;		/* # of cached cmd count */
	struct rb_root_cached root;		/* root of discard rb-tree */
	bool rbtree_check;			/* config for consistence check */
	bool discard_wake;			/* to wake up discard thread */
};

/* for the list of fsync inodes, used only during recovery */
struct fsync_inode_entry {
	struct list_head list;	/* list head */
	struct inode *inode;	/* vfs inode pointer */
	block_t blkaddr;	/* block address locating the last fsync */
	block_t last_dentry;	/* block address locating the last dentry */
};

#define nats_in_cursum(jnl)		(le16_to_cpu((jnl)->n_nats))
#define sits_in_cursum(jnl)		(le16_to_cpu((jnl)->n_sits))

#define nat_in_journal(jnl, i)		((jnl)->nat_j.entries[i].ne)
#define nid_in_journal(jnl, i)		((jnl)->nat_j.entries[i].nid)
#define sit_in_journal(jnl, i)		((jnl)->sit_j.entries[i].se)
#define segno_in_journal(jnl, i)	((jnl)->sit_j.entries[i].segno)

#define MAX_NAT_JENTRIES(jnl)	(NAT_JOURNAL_ENTRIES - nats_in_cursum(jnl))
#define MAX_SIT_JENTRIES(jnl)	(SIT_JOURNAL_ENTRIES - sits_in_cursum(jnl))

static inline int update_nats_in_cursum(struct f2fs_journal *journal, int i)
{
	int before = nats_in_cursum(journal);

	journal->n_nats = cpu_to_le16(before + i);
	return before;
}

static inline int update_sits_in_cursum(struct f2fs_journal *journal, int i)
{
	int before = sits_in_cursum(journal);

	journal->n_sits = cpu_to_le16(before + i);
	return before;
}

static inline bool __has_cursum_space(struct f2fs_journal *journal,
							int size, int type)
{
	if (type == NAT_JOURNAL)
		return size <= MAX_NAT_JENTRIES(journal);
	return size <= MAX_SIT_JENTRIES(journal);
}

/* for inline stuff */
#define DEF_INLINE_RESERVED_SIZE	1
static inline int get_extra_isize(struct inode *inode);
static inline int get_inline_xattr_addrs(struct inode *inode);
#define MAX_INLINE_DATA(inode)	(sizeof(__le32) *			\
				(CUR_ADDRS_PER_INODE(inode) -		\
				get_inline_xattr_addrs(inode) -	\
				DEF_INLINE_RESERVED_SIZE))

/* for inline dir */
#define NR_INLINE_DENTRY(inode)	(MAX_INLINE_DATA(inode) * BITS_PER_BYTE / \
				((SIZE_OF_DIR_ENTRY + F2FS_SLOT_LEN) * \
				BITS_PER_BYTE + 1))
#define INLINE_DENTRY_BITMAP_SIZE(inode) \
	DIV_ROUND_UP(NR_INLINE_DENTRY(inode), BITS_PER_BYTE)
#define INLINE_RESERVED_SIZE(inode)	(MAX_INLINE_DATA(inode) - \
				((SIZE_OF_DIR_ENTRY + F2FS_SLOT_LEN) * \
				NR_INLINE_DENTRY(inode) + \
				INLINE_DENTRY_BITMAP_SIZE(inode)))

/*
 * For INODE and NODE manager
 */
/* for directory operations */

struct f2fs_filename {
	/*
	 * The filename the user specified.  This is NULL for some
	 * filesystem-internal operations, e.g. converting an inline directory
	 * to a non-inline one, or roll-forward recovering an encrypted dentry.
	 */
	const struct qstr *usr_fname;

	/*
	 * The on-disk filename.  For encrypted directories, this is encrypted.
	 * This may be NULL for lookups in an encrypted dir without the key.
	 */
	struct fscrypt_str disk_name;

	/* The dirhash of this filename */
	f2fs_hash_t hash;

#ifdef CONFIG_FS_ENCRYPTION
	/*
	 * For lookups in encrypted directories: either the buffer backing
	 * disk_name, or a buffer that holds the decoded no-key name.
	 */
	struct fscrypt_str crypto_buf;
#endif
#if IS_ENABLED(CONFIG_UNICODE)
	/*
	 * For casefolded directories: the casefolded name, but it's left NULL
	 * if the original name is not valid Unicode, if the original name is
	 * "." or "..", if the directory is both casefolded and encrypted and
	 * its encryption key is unavailable, or if the filesystem is doing an
	 * internal operation where usr_fname is also NULL.  In all these cases
	 * we fall back to treating the name as an opaque byte sequence.
	 */
	struct fscrypt_str cf_name;
#endif
};

struct f2fs_dentry_ptr {
	struct inode *inode;
	void *bitmap;
	struct f2fs_dir_entry *dentry;
	__u8 (*filename)[F2FS_SLOT_LEN];
	int max;
	int nr_bitmap;
};

static inline void make_dentry_ptr_block(struct inode *inode,
		struct f2fs_dentry_ptr *d, struct f2fs_dentry_block *t)
{
	d->inode = inode;
	d->max = NR_DENTRY_IN_BLOCK;
	d->nr_bitmap = SIZE_OF_DENTRY_BITMAP;
	d->bitmap = t->dentry_bitmap;
	d->dentry = t->dentry;
	d->filename = t->filename;
}

static inline void make_dentry_ptr_inline(struct inode *inode,
					struct f2fs_dentry_ptr *d, void *t)
{
	int entry_cnt = NR_INLINE_DENTRY(inode);
	int bitmap_size = INLINE_DENTRY_BITMAP_SIZE(inode);
	int reserved_size = INLINE_RESERVED_SIZE(inode);

	d->inode = inode;
	d->max = entry_cnt;
	d->nr_bitmap = bitmap_size;
	d->bitmap = t;
	d->dentry = t + bitmap_size + reserved_size;
	d->filename = t + bitmap_size + reserved_size +
					SIZE_OF_DIR_ENTRY * entry_cnt;
}

/*
 * XATTR_NODE_OFFSET stores xattrs to one node block per file keeping -1
 * as its node offset to distinguish from index node blocks.
 * But some bits are used to mark the node block.
 */
#define XATTR_NODE_OFFSET	((((unsigned int)-1) << OFFSET_BIT_SHIFT) \
				>> OFFSET_BIT_SHIFT)
enum {
	ALLOC_NODE,			/* allocate a new node page if needed */
	LOOKUP_NODE,			/* look up a node without readahead */
	LOOKUP_NODE_RA,			/*
					 * look up a node with readahead called
					 * by get_data_block.
					 */
};

#define DEFAULT_RETRY_IO_COUNT	8	/* maximum retry read IO or flush count */

/* congestion wait timeout value, default: 20ms */
#define	DEFAULT_IO_TIMEOUT	(msecs_to_jiffies(20))

/* maximum retry quota flush count */
#define DEFAULT_RETRY_QUOTA_FLUSH_COUNT		8

/* maximum retry of EIO'ed page */
#define MAX_RETRY_PAGE_EIO			100

#define F2FS_LINK_MAX	0xffffffff	/* maximum link count per file */

#define MAX_DIR_RA_PAGES	4	/* maximum ra pages of dir */

/* dirty segments threshold for triggering CP */
#define DEFAULT_DIRTY_THRESHOLD		4

#define RECOVERY_MAX_RA_BLOCKS		BIO_MAX_VECS
#define RECOVERY_MIN_RA_BLOCKS		1

#define F2FS_ONSTACK_PAGES	16	/* nr of onstack pages */

/* for in-memory extent cache entry */
#define F2FS_MIN_EXTENT_LEN	64	/* minimum extent length */

/* number of extent info in extent cache we try to shrink */
#define READ_EXTENT_CACHE_SHRINK_NUMBER	128

/* number of age extent info in extent cache we try to shrink */
#define AGE_EXTENT_CACHE_SHRINK_NUMBER	128
#define LAST_AGE_WEIGHT			30
#define SAME_AGE_REGION			1024

/*
 * Define data block with age less than 1GB as hot data
 * define data block with age less than 10GB but more than 1GB as warm data
 */
#define DEF_HOT_DATA_AGE_THRESHOLD	262144
#define DEF_WARM_DATA_AGE_THRESHOLD	2621440

/* default max read extent count per inode */
#define DEF_MAX_READ_EXTENT_COUNT	10240

/* extent cache type */
enum extent_type {
	EX_READ,
	EX_BLOCK_AGE,
	NR_EXTENT_CACHES,
};

struct extent_info {
	unsigned int fofs;		/* start offset in a file */
	unsigned int len;		/* length of the extent */
	union {
		/* read extent_cache */
		struct {
			/* start block address of the extent */
			block_t blk;
#ifdef CONFIG_F2FS_FS_COMPRESSION
			/* physical extent length of compressed blocks */
			unsigned int c_len;
#endif
		};
		/* block age extent_cache */
		struct {
			/* block age of the extent */
			unsigned long long age;
			/* last total blocks allocated */
			unsigned long long last_blocks;
		};
	};
};

struct extent_node {
	struct rb_node rb_node;		/* rb node located in rb-tree */
	struct extent_info ei;		/* extent info */
	struct list_head list;		/* node in global extent list of sbi */
	struct extent_tree *et;		/* extent tree pointer */
};

struct extent_tree {
	nid_t ino;			/* inode number */
	enum extent_type type;		/* keep the extent tree type */
	struct rb_root_cached root;	/* root of extent info rb-tree */
	struct extent_node *cached_en;	/* recently accessed extent node */
	struct list_head list;		/* to be used by sbi->zombie_list */
	rwlock_t lock;			/* protect extent info rb-tree */
	atomic_t node_cnt;		/* # of extent node in rb-tree*/
	bool largest_updated;		/* largest extent updated */
	struct extent_info largest;	/* largest cached extent for EX_READ */
};

struct extent_tree_info {
	struct radix_tree_root extent_tree_root;/* cache extent cache entries */
	struct mutex extent_tree_lock;	/* locking extent radix tree */
	struct list_head extent_list;		/* lru list for shrinker */
	spinlock_t extent_lock;			/* locking extent lru list */
	atomic_t total_ext_tree;		/* extent tree count */
	struct list_head zombie_list;		/* extent zombie tree list */
	atomic_t total_zombie_tree;		/* extent zombie tree count */
	atomic_t total_ext_node;		/* extent info count */
};

/*
 * State of block returned by f2fs_map_blocks.
 */
#define F2FS_MAP_NEW		(1U << 0)
#define F2FS_MAP_MAPPED		(1U << 1)
#define F2FS_MAP_DELALLOC	(1U << 2)
#define F2FS_MAP_FLAGS		(F2FS_MAP_NEW | F2FS_MAP_MAPPED |\
				F2FS_MAP_DELALLOC)

struct f2fs_map_blocks {
	struct block_device *m_bdev;	/* for multi-device dio */
	block_t m_pblk;
	block_t m_lblk;
	unsigned int m_len;
	unsigned int m_flags;
	pgoff_t *m_next_pgofs;		/* point next possible non-hole pgofs */
	pgoff_t *m_next_extent;		/* point to next possible extent */
	int m_seg_type;
	bool m_may_create;		/* indicate it is from write path */
	bool m_multidev_dio;		/* indicate it allows multi-device dio */
};

/* for flag in get_data_block */
enum {
	F2FS_GET_BLOCK_DEFAULT,
	F2FS_GET_BLOCK_FIEMAP,
	F2FS_GET_BLOCK_BMAP,
	F2FS_GET_BLOCK_DIO,
	F2FS_GET_BLOCK_PRE_DIO,
	F2FS_GET_BLOCK_PRE_AIO,
	F2FS_GET_BLOCK_PRECACHE,
};

/*
 * i_advise uses FADVISE_XXX_BIT. We can add additional hints later.
 */
#define FADVISE_COLD_BIT	0x01
#define FADVISE_LOST_PINO_BIT	0x02
#define FADVISE_ENCRYPT_BIT	0x04
#define FADVISE_ENC_NAME_BIT	0x08
#define FADVISE_KEEP_SIZE_BIT	0x10
#define FADVISE_HOT_BIT		0x20
#define FADVISE_VERITY_BIT	0x40
#define FADVISE_TRUNC_BIT	0x80

#define FADVISE_MODIFIABLE_BITS	(FADVISE_COLD_BIT | FADVISE_HOT_BIT)

#define file_is_cold(inode)	is_file(inode, FADVISE_COLD_BIT)
#define file_set_cold(inode)	set_file(inode, FADVISE_COLD_BIT)
#define file_clear_cold(inode)	clear_file(inode, FADVISE_COLD_BIT)

#define file_wrong_pino(inode)	is_file(inode, FADVISE_LOST_PINO_BIT)
#define file_lost_pino(inode)	set_file(inode, FADVISE_LOST_PINO_BIT)
#define file_got_pino(inode)	clear_file(inode, FADVISE_LOST_PINO_BIT)

#define file_is_encrypt(inode)	is_file(inode, FADVISE_ENCRYPT_BIT)
#define file_set_encrypt(inode)	set_file(inode, FADVISE_ENCRYPT_BIT)

#define file_enc_name(inode)	is_file(inode, FADVISE_ENC_NAME_BIT)
#define file_set_enc_name(inode) set_file(inode, FADVISE_ENC_NAME_BIT)

#define file_keep_isize(inode)	is_file(inode, FADVISE_KEEP_SIZE_BIT)
#define file_set_keep_isize(inode) set_file(inode, FADVISE_KEEP_SIZE_BIT)

#define file_is_hot(inode)	is_file(inode, FADVISE_HOT_BIT)
#define file_set_hot(inode)	set_file(inode, FADVISE_HOT_BIT)
#define file_clear_hot(inode)	clear_file(inode, FADVISE_HOT_BIT)

#define file_is_verity(inode)	is_file(inode, FADVISE_VERITY_BIT)
#define file_set_verity(inode)	set_file(inode, FADVISE_VERITY_BIT)

#define file_should_truncate(inode)	is_file(inode, FADVISE_TRUNC_BIT)
#define file_need_truncate(inode)	set_file(inode, FADVISE_TRUNC_BIT)
#define file_dont_truncate(inode)	clear_file(inode, FADVISE_TRUNC_BIT)

#define DEF_DIR_LEVEL		0

/* used for f2fs_inode_info->flags */
enum {
	FI_NEW_INODE,		/* indicate newly allocated inode */
	FI_DIRTY_INODE,		/* indicate inode is dirty or not */
	FI_AUTO_RECOVER,	/* indicate inode is recoverable */
	FI_DIRTY_DIR,		/* indicate directory has dirty pages */
	FI_INC_LINK,		/* need to increment i_nlink */
	FI_ACL_MODE,		/* indicate acl mode */
	FI_NO_ALLOC,		/* should not allocate any blocks */
	FI_FREE_NID,		/* free allocated nide */
	FI_NO_EXTENT,		/* not to use the extent cache */
	FI_INLINE_XATTR,	/* used for inline xattr */
	FI_INLINE_DATA,		/* used for inline data*/
	FI_INLINE_DENTRY,	/* used for inline dentry */
	FI_APPEND_WRITE,	/* inode has appended data */
	FI_UPDATE_WRITE,	/* inode has in-place-update data */
	FI_NEED_IPU,		/* used for ipu per file */
	FI_ATOMIC_FILE,		/* indicate atomic file */
	FI_DATA_EXIST,		/* indicate data exists */
	FI_SKIP_WRITES,		/* should skip data page writeback */
	FI_OPU_WRITE,		/* used for opu per file */
	FI_DIRTY_FILE,		/* indicate regular/symlink has dirty pages */
	FI_PREALLOCATED_ALL,	/* all blocks for write were preallocated */
	FI_HOT_DATA,		/* indicate file is hot */
	FI_EXTRA_ATTR,		/* indicate file has extra attribute */
	FI_PROJ_INHERIT,	/* indicate file inherits projectid */
	FI_PIN_FILE,		/* indicate file should not be gced */
	FI_VERITY_IN_PROGRESS,	/* building fs-verity Merkle tree */
	FI_COMPRESSED_FILE,	/* indicate file's data can be compressed */
	FI_COMPRESS_CORRUPT,	/* indicate compressed cluster is corrupted */
	FI_MMAP_FILE,		/* indicate file was mmapped */
	FI_ENABLE_COMPRESS,	/* enable compression in "user" compression mode */
	FI_COMPRESS_RELEASED,	/* compressed blocks were released */
	FI_ALIGNED_WRITE,	/* enable aligned write */
	FI_COW_FILE,		/* indicate COW file */
	FI_ATOMIC_COMMITTED,	/* indicate atomic commit completed except disk sync */
	FI_ATOMIC_DIRTIED,	/* indicate atomic file is dirtied */
	FI_ATOMIC_REPLACE,	/* indicate atomic replace */
	FI_OPENED_FILE,		/* indicate file has been opened */
	FI_MAX,			/* max flag, never be used */
};

struct f2fs_inode_info {
	struct inode vfs_inode;		/* serve a vfs inode */
	unsigned long i_flags;		/* keep an inode flags for ioctl */
	unsigned char i_advise;		/* use to give file attribute hints */
	unsigned char i_dir_level;	/* use for dentry level for large dir */
	union {
		unsigned int i_current_depth;	/* only for directory depth */
		unsigned short i_gc_failures;	/* for gc failure statistic */
	};
	unsigned int i_pino;		/* parent inode number */
	umode_t i_acl_mode;		/* keep file acl mode temporarily */

	/* Use below internally in f2fs*/
	unsigned long flags[BITS_TO_LONGS(FI_MAX)];	/* use to pass per-file flags */
	struct f2fs_rwsem i_sem;	/* protect fi info */
	atomic_t dirty_pages;		/* # of dirty pages */
	f2fs_hash_t chash;		/* hash value of given file name */
	unsigned int clevel;		/* maximum level of given file name */
	struct task_struct *task;	/* lookup and create consistency */
	struct task_struct *cp_task;	/* separate cp/wb IO stats*/
	struct task_struct *wb_task;	/* indicate inode is in context of writeback */
	nid_t i_xattr_nid;		/* node id that contains xattrs */
	loff_t	last_disk_size;		/* lastly written file size */
	spinlock_t i_size_lock;		/* protect last_disk_size */

#ifdef CONFIG_QUOTA
	struct dquot __rcu *i_dquot[MAXQUOTAS];

	/* quota space reservation, managed internally by quota code */
	qsize_t i_reserved_quota;
#endif
	struct list_head dirty_list;	/* dirty list for dirs and files */
	struct list_head gdirty_list;	/* linked in global dirty list */
	struct task_struct *atomic_write_task;	/* store atomic write task */
	struct extent_tree *extent_tree[NR_EXTENT_CACHES];
					/* cached extent_tree entry */
	union {
		struct inode *cow_inode;	/* copy-on-write inode for atomic write */
		struct inode *atomic_inode;
					/* point to atomic_inode, available only for cow_inode */
	};

	/* avoid racing between foreground op and gc */
	struct f2fs_rwsem i_gc_rwsem[2];
	struct f2fs_rwsem i_xattr_sem; /* avoid racing between reading and changing EAs */

	int i_extra_isize;		/* size of extra space located in i_addr */
	kprojid_t i_projid;		/* id for project quota */
	int i_inline_xattr_size;	/* inline xattr size */
	struct timespec64 i_crtime;	/* inode creation time */
	struct timespec64 i_disk_time[3];/* inode disk times */

	/* for file compress */
	atomic_t i_compr_blocks;		/* # of compressed blocks */
	unsigned char i_compress_algorithm;	/* algorithm type */
	unsigned char i_log_cluster_size;	/* log of cluster size */
	unsigned char i_compress_level;		/* compress level (lz4hc,zstd) */
	unsigned char i_compress_flag;		/* compress flag */
	unsigned int i_cluster_size;		/* cluster size */

	unsigned int atomic_write_cnt;
	loff_t original_i_size;		/* original i_size before atomic write */
};

static inline void get_read_extent_info(struct extent_info *ext,
					struct f2fs_extent *i_ext)
{
	ext->fofs = le32_to_cpu(i_ext->fofs);
	ext->blk = le32_to_cpu(i_ext->blk);
	ext->len = le32_to_cpu(i_ext->len);
}

static inline void set_raw_read_extent(struct extent_info *ext,
					struct f2fs_extent *i_ext)
{
	i_ext->fofs = cpu_to_le32(ext->fofs);
	i_ext->blk = cpu_to_le32(ext->blk);
	i_ext->len = cpu_to_le32(ext->len);
}

static inline bool __is_discard_mergeable(struct discard_info *back,
			struct discard_info *front, unsigned int max_len)
{
	return (back->lstart + back->len == front->lstart) &&
		(back->len + front->len <= max_len);
}

static inline bool __is_discard_back_mergeable(struct discard_info *cur,
			struct discard_info *back, unsigned int max_len)
{
	return __is_discard_mergeable(back, cur, max_len);
}

static inline bool __is_discard_front_mergeable(struct discard_info *cur,
			struct discard_info *front, unsigned int max_len)
{
	return __is_discard_mergeable(cur, front, max_len);
}

/*
 * For free nid management
 */
enum nid_state {
	FREE_NID,		/* newly added to free nid list */
	PREALLOC_NID,		/* it is preallocated */
	MAX_NID_STATE,
};

enum nat_state {
	TOTAL_NAT,
	DIRTY_NAT,
	RECLAIMABLE_NAT,
	MAX_NAT_STATE,
};

struct f2fs_nm_info {
	block_t nat_blkaddr;		/* base disk address of NAT */
	nid_t max_nid;			/* maximum possible node ids */
	nid_t available_nids;		/* # of available node ids */
	nid_t next_scan_nid;		/* the next nid to be scanned */
	nid_t max_rf_node_blocks;	/* max # of nodes for recovery */
	unsigned int ram_thresh;	/* control the memory footprint */
	unsigned int ra_nid_pages;	/* # of nid pages to be readaheaded */
	unsigned int dirty_nats_ratio;	/* control dirty nats ratio threshold */

	/* NAT cache management */
	struct radix_tree_root nat_root;/* root of the nat entry cache */
	struct radix_tree_root nat_set_root;/* root of the nat set cache */
	struct f2fs_rwsem nat_tree_lock;	/* protect nat entry tree */
	struct list_head nat_entries;	/* cached nat entry list (clean) */
	spinlock_t nat_list_lock;	/* protect clean nat entry list */
	unsigned int nat_cnt[MAX_NAT_STATE]; /* the # of cached nat entries */
	unsigned int nat_blocks;	/* # of nat blocks */

	/* free node ids management */
	struct radix_tree_root free_nid_root;/* root of the free_nid cache */
	struct list_head free_nid_list;		/* list for free nids excluding preallocated nids */
	unsigned int nid_cnt[MAX_NID_STATE];	/* the number of free node id */
	spinlock_t nid_list_lock;	/* protect nid lists ops */
	struct mutex build_lock;	/* lock for build free nids */
	unsigned char **free_nid_bitmap;
	unsigned char *nat_block_bitmap;
	unsigned short *free_nid_count;	/* free nid count of NAT block */

	/* for checkpoint */
	char *nat_bitmap;		/* NAT bitmap pointer */

	unsigned int nat_bits_blocks;	/* # of nat bits blocks */
	unsigned char *nat_bits;	/* NAT bits blocks */
	unsigned char *full_nat_bits;	/* full NAT pages */
	unsigned char *empty_nat_bits;	/* empty NAT pages */
#ifdef CONFIG_F2FS_CHECK_FS
	char *nat_bitmap_mir;		/* NAT bitmap mirror */
#endif
	int bitmap_size;		/* bitmap size */
};

/*
 * this structure is used as one of function parameters.
 * all the information are dedicated to a given direct node block determined
 * by the data offset in a file.
 */
struct dnode_of_data {
	struct inode *inode;		/* vfs inode pointer */
	struct page *inode_page;	/* its inode page, NULL is possible */
	struct page *node_page;		/* cached direct node page */
	nid_t nid;			/* node id of the direct node block */
	unsigned int ofs_in_node;	/* data offset in the node page */
	bool inode_page_locked;		/* inode page is locked or not */
	bool node_changed;		/* is node block changed */
	char cur_level;			/* level of hole node page */
	char max_level;			/* level of current page located */
	block_t	data_blkaddr;		/* block address of the node block */
};

static inline void set_new_dnode(struct dnode_of_data *dn, struct inode *inode,
		struct page *ipage, struct page *npage, nid_t nid)
{
	memset(dn, 0, sizeof(*dn));
	dn->inode = inode;
	dn->inode_page = ipage;
	dn->node_page = npage;
	dn->nid = nid;
}

/*
 * For SIT manager
 *
 * By default, there are 6 active log areas across the whole main area.
 * When considering hot and cold data separation to reduce cleaning overhead,
 * we split 3 for data logs and 3 for node logs as hot, warm, and cold types,
 * respectively.
 * In the current design, you should not change the numbers intentionally.
 * Instead, as a mount option such as active_logs=x, you can use 2, 4, and 6
 * logs individually according to the underlying devices. (default: 6)
 * Just in case, on-disk layout covers maximum 16 logs that consist of 8 for
 * data and 8 for node logs.
 */
#define	NR_CURSEG_DATA_TYPE	(3)
#define NR_CURSEG_NODE_TYPE	(3)
#define NR_CURSEG_INMEM_TYPE	(2)
#define NR_CURSEG_RO_TYPE	(2)
#define NR_CURSEG_PERSIST_TYPE	(NR_CURSEG_DATA_TYPE + NR_CURSEG_NODE_TYPE)
#define NR_CURSEG_TYPE		(NR_CURSEG_INMEM_TYPE + NR_CURSEG_PERSIST_TYPE)

enum log_type {
	CURSEG_HOT_DATA	= 0,	/* directory entry blocks */
	CURSEG_WARM_DATA,	/* data blocks */
	CURSEG_COLD_DATA,	/* multimedia or GCed data blocks */
	CURSEG_HOT_NODE,	/* direct node blocks of directory files */
	CURSEG_WARM_NODE,	/* direct node blocks of normal files */
	CURSEG_COLD_NODE,	/* indirect node blocks */
	NR_PERSISTENT_LOG,	/* number of persistent log */
	CURSEG_COLD_DATA_PINNED = NR_PERSISTENT_LOG,
				/* pinned file that needs consecutive block address */
	CURSEG_ALL_DATA_ATGC,	/* SSR alloctor in hot/warm/cold data area */
	NO_CHECK_TYPE,		/* number of persistent & inmem log */
};

struct flush_cmd {
	struct completion wait;
	struct llist_node llnode;
	nid_t ino;
	int ret;
};

struct flush_cmd_control {
	struct task_struct *f2fs_issue_flush;	/* flush thread */
	wait_queue_head_t flush_wait_queue;	/* waiting queue for wake-up */
	atomic_t issued_flush;			/* # of issued flushes */
	atomic_t queued_flush;			/* # of queued flushes */
	struct llist_head issue_list;		/* list for command issue */
	struct llist_node *dispatch_list;	/* list for command dispatch */
};

struct f2fs_sm_info {
	struct sit_info *sit_info;		/* whole segment information */
	struct free_segmap_info *free_info;	/* free segment information */
	struct dirty_seglist_info *dirty_info;	/* dirty segment information */
	struct curseg_info *curseg_array;	/* active segment information */

	struct f2fs_rwsem curseg_lock;	/* for preventing curseg change */

	block_t seg0_blkaddr;		/* block address of 0'th segment */
	block_t main_blkaddr;		/* start block address of main area */
	block_t ssa_blkaddr;		/* start block address of SSA area */

	unsigned int segment_count;	/* total # of segments */
	unsigned int main_segments;	/* # of segments in main area */
	unsigned int reserved_segments;	/* # of reserved segments */
	unsigned int ovp_segments;	/* # of overprovision segments */

	/* a threshold to reclaim prefree segments */
	unsigned int rec_prefree_segments;

	struct list_head sit_entry_set;	/* sit entry set list */

	unsigned int ipu_policy;	/* in-place-update policy */
	unsigned int min_ipu_util;	/* in-place-update threshold */
	unsigned int min_fsync_blocks;	/* threshold for fsync */
	unsigned int min_seq_blocks;	/* threshold for sequential blocks */
	unsigned int min_hot_blocks;	/* threshold for hot block allocation */
	unsigned int min_ssr_sections;	/* threshold to trigger SSR allocation */

	/* for flush command control */
	struct flush_cmd_control *fcc_info;

	/* for discard command control */
	struct discard_cmd_control *dcc_info;
};

/*
 * For superblock
 */
/*
 * COUNT_TYPE for monitoring
 *
 * f2fs monitors the number of several block types such as on-writeback,
 * dirty dentry blocks, dirty node blocks, and dirty meta blocks.
 */
#define WB_DATA_TYPE(p, f)			\
	(f || f2fs_is_cp_guaranteed(p) ? F2FS_WB_CP_DATA : F2FS_WB_DATA)
enum count_type {
	F2FS_DIRTY_DENTS,
	F2FS_DIRTY_DATA,
	F2FS_DIRTY_QDATA,
	F2FS_DIRTY_NODES,
	F2FS_DIRTY_META,
	F2FS_DIRTY_IMETA,
	F2FS_WB_CP_DATA,
	F2FS_WB_DATA,
	F2FS_RD_DATA,
	F2FS_RD_NODE,
	F2FS_RD_META,
	F2FS_DIO_WRITE,
	F2FS_DIO_READ,
	NR_COUNT_TYPE,
};

/*
 * The below are the page types of bios used in submit_bio().
 * The available types are:
 * DATA			User data pages. It operates as async mode.
 * NODE			Node pages. It operates as async mode.
 * META			FS metadata pages such as SIT, NAT, CP.
 * NR_PAGE_TYPE		The number of page types.
 * META_FLUSH		Make sure the previous pages are written
 *			with waiting the bio's completion
 * ...			Only can be used with META.
 */
#define PAGE_TYPE_OF_BIO(type)	((type) > META ? META : (type))
#define PAGE_TYPE_ON_MAIN(type)	((type) == DATA || (type) == NODE)
enum page_type {
	DATA = 0,
	NODE = 1,	/* should not change this */
	META,
	NR_PAGE_TYPE,
	META_FLUSH,
	IPU,		/* the below types are used by tracepoints only. */
	OPU,
};

enum temp_type {
	HOT = 0,	/* must be zero for meta bio */
	WARM,
	COLD,
	NR_TEMP_TYPE,
};

enum need_lock_type {
	LOCK_REQ = 0,
	LOCK_DONE,
	LOCK_RETRY,
};

enum cp_reason_type {
	CP_NO_NEEDED,
	CP_NON_REGULAR,
	CP_COMPRESSED,
	CP_HARDLINK,
	CP_SB_NEED_CP,
	CP_WRONG_PINO,
	CP_NO_SPC_ROLL,
	CP_NODE_NEED_CP,
	CP_FASTBOOT_MODE,
	CP_SPEC_LOG_NUM,
	CP_RECOVER_DIR,
	CP_XATTR_DIR,
};

enum iostat_type {
	/* WRITE IO */
	APP_DIRECT_IO,			/* app direct write IOs */
	APP_BUFFERED_IO,		/* app buffered write IOs */
	APP_WRITE_IO,			/* app write IOs */
	APP_MAPPED_IO,			/* app mapped IOs */
	APP_BUFFERED_CDATA_IO,		/* app buffered write IOs on compressed file */
	APP_MAPPED_CDATA_IO,		/* app mapped write IOs on compressed file */
	FS_DATA_IO,			/* data IOs from kworker/fsync/reclaimer */
	FS_CDATA_IO,			/* data IOs from kworker/fsync/reclaimer on compressed file */
	FS_NODE_IO,			/* node IOs from kworker/fsync/reclaimer */
	FS_META_IO,			/* meta IOs from kworker/reclaimer */
	FS_GC_DATA_IO,			/* data IOs from forground gc */
	FS_GC_NODE_IO,			/* node IOs from forground gc */
	FS_CP_DATA_IO,			/* data IOs from checkpoint */
	FS_CP_NODE_IO,			/* node IOs from checkpoint */
	FS_CP_META_IO,			/* meta IOs from checkpoint */

	/* READ IO */
	APP_DIRECT_READ_IO,		/* app direct read IOs */
	APP_BUFFERED_READ_IO,		/* app buffered read IOs */
	APP_READ_IO,			/* app read IOs */
	APP_MAPPED_READ_IO,		/* app mapped read IOs */
	APP_BUFFERED_CDATA_READ_IO,	/* app buffered read IOs on compressed file  */
	APP_MAPPED_CDATA_READ_IO,	/* app mapped read IOs on compressed file  */
	FS_DATA_READ_IO,		/* data read IOs */
	FS_GDATA_READ_IO,		/* data read IOs from background gc */
	FS_CDATA_READ_IO,		/* compressed data read IOs */
	FS_NODE_READ_IO,		/* node read IOs */
	FS_META_READ_IO,		/* meta read IOs */

	/* other */
	FS_DISCARD_IO,			/* discard */
	FS_FLUSH_IO,			/* flush */
	FS_ZONE_RESET_IO,		/* zone reset */
	NR_IO_TYPE,
};

struct f2fs_io_info {
	struct f2fs_sb_info *sbi;	/* f2fs_sb_info pointer */
	nid_t ino;		/* inode number */
	enum page_type type;	/* contains DATA/NODE/META/META_FLUSH */
	enum temp_type temp;	/* contains HOT/WARM/COLD */
	enum req_op op;		/* contains REQ_OP_ */
	blk_opf_t op_flags;	/* req_flag_bits */
	block_t new_blkaddr;	/* new block address to be written */
	block_t old_blkaddr;	/* old block address before Cow */
	struct page *page;	/* page to be written */
	struct page *encrypted_page;	/* encrypted page */
	struct page *compressed_page;	/* compressed page */
	struct list_head list;		/* serialize IOs */
	unsigned int compr_blocks;	/* # of compressed block addresses */
	unsigned int need_lock:8;	/* indicate we need to lock cp_rwsem */
	unsigned int version:8;		/* version of the node */
	unsigned int submitted:1;	/* indicate IO submission */
	unsigned int in_list:1;		/* indicate fio is in io_list */
	unsigned int is_por:1;		/* indicate IO is from recovery or not */
	unsigned int encrypted:1;	/* indicate file is encrypted */
	unsigned int meta_gc:1;		/* require meta inode GC */
	enum iostat_type io_type;	/* io type */
	struct writeback_control *io_wbc; /* writeback control */
	struct bio **bio;		/* bio for ipu */
	sector_t *last_block;		/* last block number in bio */
};

struct bio_entry {
	struct bio *bio;
	struct list_head list;
};

#define is_read_io(rw) ((rw) == READ)
struct f2fs_bio_info {
	struct f2fs_sb_info *sbi;	/* f2fs superblock */
	struct bio *bio;		/* bios to merge */
	sector_t last_block_in_bio;	/* last block number */
	struct f2fs_io_info fio;	/* store buffered io info. */
#ifdef CONFIG_BLK_DEV_ZONED
	struct completion zone_wait;	/* condition value for the previous open zone to close */
	struct bio *zone_pending_bio;	/* pending bio for the previous zone */
	void *bi_private;		/* previous bi_private for pending bio */
#endif
	struct f2fs_rwsem io_rwsem;	/* blocking op for bio */
	spinlock_t io_lock;		/* serialize DATA/NODE IOs */
	struct list_head io_list;	/* track fios */
	struct list_head bio_list;	/* bio entry list head */
	struct f2fs_rwsem bio_list_lock;	/* lock to protect bio entry list */
};

#define FDEV(i)				(sbi->devs[i])
#define RDEV(i)				(raw_super->devs[i])
struct f2fs_dev_info {
	struct block_device *bdev;
	char path[MAX_PATH_LEN];
	unsigned int total_segments;
	block_t start_blk;
	block_t end_blk;
#ifdef CONFIG_BLK_DEV_ZONED
	unsigned int nr_blkz;		/* Total number of zones */
	unsigned long *blkz_seq;	/* Bitmap indicating sequential zones */
#endif
};

enum inode_type {
	DIR_INODE,			/* for dirty dir inode */
	FILE_INODE,			/* for dirty regular/symlink inode */
	DIRTY_META,			/* for all dirtied inode metadata */
	NR_INODE_TYPE,
};

/* for inner inode cache management */
struct inode_management {
	struct radix_tree_root ino_root;	/* ino entry array */
	spinlock_t ino_lock;			/* for ino entry lock */
	struct list_head ino_list;		/* inode list head */
	unsigned long ino_num;			/* number of entries */
};

/* for GC_AT */
struct atgc_management {
	bool atgc_enabled;			/* ATGC is enabled or not */
	struct rb_root_cached root;		/* root of victim rb-tree */
	struct list_head victim_list;		/* linked with all victim entries */
	unsigned int victim_count;		/* victim count in rb-tree */
	unsigned int candidate_ratio;		/* candidate ratio */
	unsigned int max_candidate_count;	/* max candidate count */
	unsigned int age_weight;		/* age weight, vblock_weight = 100 - age_weight */
	unsigned long long age_threshold;	/* age threshold */
};

struct f2fs_gc_control {
	unsigned int victim_segno;	/* target victim segment number */
	int init_gc_type;		/* FG_GC or BG_GC */
	bool no_bg_gc;			/* check the space and stop bg_gc */
	bool should_migrate_blocks;	/* should migrate blocks */
	bool err_gc_skipped;		/* return EAGAIN if GC skipped */
	bool one_time;			/* require one time GC in one migration unit */
	unsigned int nr_free_secs;	/* # of free sections to do GC */
};

/*
 * For s_flag in struct f2fs_sb_info
 * Modification on enum should be synchronized with s_flag array
 */
enum {
	SBI_IS_DIRTY,				/* dirty flag for checkpoint */
	SBI_IS_CLOSE,				/* specify unmounting */
	SBI_NEED_FSCK,				/* need fsck.f2fs to fix */
	SBI_POR_DOING,				/* recovery is doing or not */
	SBI_NEED_SB_WRITE,			/* need to recover superblock */
	SBI_NEED_CP,				/* need to checkpoint */
	SBI_IS_SHUTDOWN,			/* shutdown by ioctl */
	SBI_IS_RECOVERED,			/* recovered orphan/data */
	SBI_CP_DISABLED,			/* CP was disabled last mount */
	SBI_CP_DISABLED_QUICK,			/* CP was disabled quickly */
	SBI_QUOTA_NEED_FLUSH,			/* need to flush quota info in CP */
	SBI_QUOTA_SKIP_FLUSH,			/* skip flushing quota in current CP */
	SBI_QUOTA_NEED_REPAIR,			/* quota file may be corrupted */
	SBI_IS_RESIZEFS,			/* resizefs is in process */
	SBI_IS_FREEZING,			/* freezefs is in process */
	SBI_IS_WRITABLE,			/* remove ro mountoption transiently */
	MAX_SBI_FLAG,
};

enum {
	CP_TIME,
	REQ_TIME,
	DISCARD_TIME,
	GC_TIME,
	DISABLE_TIME,
	UMOUNT_DISCARD_TIMEOUT,
	MAX_TIME,
};

/* Note that you need to keep synchronization with this gc_mode_names array */
enum {
	GC_NORMAL,
	GC_IDLE_CB,
	GC_IDLE_GREEDY,
	GC_IDLE_AT,
	GC_URGENT_HIGH,
	GC_URGENT_LOW,
	GC_URGENT_MID,
	MAX_GC_MODE,
};

enum {
	BGGC_MODE_ON,		/* background gc is on */
	BGGC_MODE_OFF,		/* background gc is off */
	BGGC_MODE_SYNC,		/*
				 * background gc is on, migrating blocks
				 * like foreground gc
				 */
};

enum {
	FS_MODE_ADAPTIVE,		/* use both lfs/ssr allocation */
	FS_MODE_LFS,			/* use lfs allocation only */
	FS_MODE_FRAGMENT_SEG,		/* segment fragmentation mode */
	FS_MODE_FRAGMENT_BLK,		/* block fragmentation mode */
};

enum {
	ALLOC_MODE_DEFAULT,	/* stay default */
	ALLOC_MODE_REUSE,	/* reuse segments as much as possible */
};

enum fsync_mode {
	FSYNC_MODE_POSIX,	/* fsync follows posix semantics */
	FSYNC_MODE_STRICT,	/* fsync behaves in line with ext4 */
	FSYNC_MODE_NOBARRIER,	/* fsync behaves nobarrier based on posix */
};

enum {
	COMPR_MODE_FS,		/*
				 * automatically compress compression
				 * enabled files
				 */
	COMPR_MODE_USER,	/*
				 * automatical compression is disabled.
				 * user can control the file compression
				 * using ioctls
				 */
};

enum {
	DISCARD_UNIT_BLOCK,	/* basic discard unit is block */
	DISCARD_UNIT_SEGMENT,	/* basic discard unit is segment */
	DISCARD_UNIT_SECTION,	/* basic discard unit is section */
};

enum {
	MEMORY_MODE_NORMAL,	/* memory mode for normal devices */
	MEMORY_MODE_LOW,	/* memory mode for low memry devices */
};

enum errors_option {
	MOUNT_ERRORS_READONLY,	/* remount fs ro on errors */
	MOUNT_ERRORS_CONTINUE,	/* continue on errors */
	MOUNT_ERRORS_PANIC,	/* panic on errors */
};

enum {
	BACKGROUND,
	FOREGROUND,
	MAX_CALL_TYPE,
	TOTAL_CALL = FOREGROUND,
};

static inline int f2fs_test_bit(unsigned int nr, char *addr);
static inline void f2fs_set_bit(unsigned int nr, char *addr);
static inline void f2fs_clear_bit(unsigned int nr, char *addr);

/*
 * Layout of f2fs page.private:
 *
 * Layout A: lowest bit should be 1
 * | bit0 = 1 | bit1 | bit2 | ... | bit MAX | private data .... |
 * bit 0	PAGE_PRIVATE_NOT_POINTER
 * bit 1	PAGE_PRIVATE_ONGOING_MIGRATION
 * bit 2	PAGE_PRIVATE_INLINE_INODE
 * bit 3	PAGE_PRIVATE_REF_RESOURCE
 * bit 4	PAGE_PRIVATE_ATOMIC_WRITE
 * bit 5-	f2fs private data
 *
 * Layout B: lowest bit should be 0
 * page.private is a wrapped pointer.
 */
enum {
	PAGE_PRIVATE_NOT_POINTER,		/* private contains non-pointer data */
	PAGE_PRIVATE_ONGOING_MIGRATION,		/* data page which is on-going migrating */
	PAGE_PRIVATE_INLINE_INODE,		/* inode page contains inline data */
	PAGE_PRIVATE_REF_RESOURCE,		/* dirty page has referenced resources */
	PAGE_PRIVATE_ATOMIC_WRITE,		/* data page from atomic write path */
	PAGE_PRIVATE_MAX
};

/* For compression */
enum compress_algorithm_type {
	COMPRESS_LZO,
	COMPRESS_LZ4,
	COMPRESS_ZSTD,
	COMPRESS_LZORLE,
	COMPRESS_MAX,
};

enum compress_flag {
	COMPRESS_CHKSUM,
	COMPRESS_MAX_FLAG,
};

#define	COMPRESS_WATERMARK			20
#define	COMPRESS_PERCENT			20

#define COMPRESS_DATA_RESERVED_SIZE		4
struct compress_data {
	__le32 clen;			/* compressed data size */
	__le32 chksum;			/* compressed data chksum */
	__le32 reserved[COMPRESS_DATA_RESERVED_SIZE];	/* reserved */
	u8 cdata[];			/* compressed data */
};

#define COMPRESS_HEADER_SIZE	(sizeof(struct compress_data))

#define F2FS_COMPRESSED_PAGE_MAGIC	0xF5F2C000

#define F2FS_ZSTD_DEFAULT_CLEVEL	1

#define	COMPRESS_LEVEL_OFFSET	8

/* compress context */
struct compress_ctx {
	struct inode *inode;		/* inode the context belong to */
	pgoff_t cluster_idx;		/* cluster index number */
	unsigned int cluster_size;	/* page count in cluster */
	unsigned int log_cluster_size;	/* log of cluster size */
	struct page **rpages;		/* pages store raw data in cluster */
	unsigned int nr_rpages;		/* total page number in rpages */
	struct page **cpages;		/* pages store compressed data in cluster */
	unsigned int nr_cpages;		/* total page number in cpages */
	unsigned int valid_nr_cpages;	/* valid page number in cpages */
	void *rbuf;			/* virtual mapped address on rpages */
	struct compress_data *cbuf;	/* virtual mapped address on cpages */
	size_t rlen;			/* valid data length in rbuf */
	size_t clen;			/* valid data length in cbuf */
	void *private;			/* payload buffer for specified compression algorithm */
	void *private2;			/* extra payload buffer */
};

/* compress context for write IO path */
struct compress_io_ctx {
	u32 magic;			/* magic number to indicate page is compressed */
	struct inode *inode;		/* inode the context belong to */
	struct page **rpages;		/* pages store raw data in cluster */
	unsigned int nr_rpages;		/* total page number in rpages */
	atomic_t pending_pages;		/* in-flight compressed page count */
};

/* Context for decompressing one cluster on the read IO path */
struct decompress_io_ctx {
	u32 magic;			/* magic number to indicate page is compressed */
	struct inode *inode;		/* inode the context belong to */
	pgoff_t cluster_idx;		/* cluster index number */
	unsigned int cluster_size;	/* page count in cluster */
	unsigned int log_cluster_size;	/* log of cluster size */
	struct page **rpages;		/* pages store raw data in cluster */
	unsigned int nr_rpages;		/* total page number in rpages */
	struct page **cpages;		/* pages store compressed data in cluster */
	unsigned int nr_cpages;		/* total page number in cpages */
	struct page **tpages;		/* temp pages to pad holes in cluster */
	void *rbuf;			/* virtual mapped address on rpages */
	struct compress_data *cbuf;	/* virtual mapped address on cpages */
	size_t rlen;			/* valid data length in rbuf */
	size_t clen;			/* valid data length in cbuf */

	/*
	 * The number of compressed pages remaining to be read in this cluster.
	 * This is initially nr_cpages.  It is decremented by 1 each time a page
	 * has been read (or failed to be read).  When it reaches 0, the cluster
	 * is decompressed (or an error is reported).
	 *
	 * If an error occurs before all the pages have been submitted for I/O,
	 * then this will never reach 0.  In this case the I/O submitter is
	 * responsible for calling f2fs_decompress_end_io() instead.
	 */
	atomic_t remaining_pages;

	/*
	 * Number of references to this decompress_io_ctx.
	 *
	 * One reference is held for I/O completion.  This reference is dropped
	 * after the pagecache pages are updated and unlocked -- either after
	 * decompression (and verity if enabled), or after an error.
	 *
	 * In addition, each compressed page holds a reference while it is in a
	 * bio.  These references are necessary prevent compressed pages from
	 * being freed while they are still in a bio.
	 */
	refcount_t refcnt;

	bool failed;			/* IO error occurred before decompression? */
	bool need_verity;		/* need fs-verity verification after decompression? */
	void *private;			/* payload buffer for specified decompression algorithm */
	void *private2;			/* extra payload buffer */
	struct work_struct verity_work;	/* work to verify the decompressed pages */
	struct work_struct free_work;	/* work for late free this structure itself */
};

#define NULL_CLUSTER			((unsigned int)(~0))
#define MIN_COMPRESS_LOG_SIZE		2
#define MAX_COMPRESS_LOG_SIZE		8
#define MAX_COMPRESS_WINDOW_SIZE(log_size)	((PAGE_SIZE) << (log_size))

struct f2fs_sb_info {
	struct super_block *sb;			/* pointer to VFS super block */
	struct proc_dir_entry *s_proc;		/* proc entry */
	struct f2fs_super_block *raw_super;	/* raw super block pointer */
	struct f2fs_rwsem sb_lock;		/* lock for raw super block */
	int valid_super_block;			/* valid super block no */
	unsigned long s_flag;				/* flags for sbi */
	struct mutex writepages;		/* mutex for writepages() */

#ifdef CONFIG_BLK_DEV_ZONED
	unsigned int blocks_per_blkz;		/* F2FS blocks per zone */
	unsigned int max_open_zones;		/* max open zone resources of the zoned device */
	/* For adjust the priority writing position of data in zone UFS */
	unsigned int blkzone_alloc_policy;
#endif

	/* for node-related operations */
	struct f2fs_nm_info *nm_info;		/* node manager */
	struct inode *node_inode;		/* cache node blocks */

	/* for segment-related operations */
	struct f2fs_sm_info *sm_info;		/* segment manager */

	/* for bio operations */
	struct f2fs_bio_info *write_io[NR_PAGE_TYPE];	/* for write bios */
	/* keep migration IO order for LFS mode */
	struct f2fs_rwsem io_order_lock;
	pgoff_t page_eio_ofs[NR_PAGE_TYPE];	/* EIO page offset */
	int page_eio_cnt[NR_PAGE_TYPE];		/* EIO count */

	/* for checkpoint */
	struct f2fs_checkpoint *ckpt;		/* raw checkpoint pointer */
	int cur_cp_pack;			/* remain current cp pack */
	spinlock_t cp_lock;			/* for flag in ckpt */
	struct inode *meta_inode;		/* cache meta blocks */
	struct f2fs_rwsem cp_global_sem;	/* checkpoint procedure lock */
	struct f2fs_rwsem cp_rwsem;		/* blocking FS operations */
	struct f2fs_rwsem node_write;		/* locking node writes */
	struct f2fs_rwsem node_change;	/* locking node change */
	wait_queue_head_t cp_wait;
	unsigned long last_time[MAX_TIME];	/* to store time in jiffies */
	long interval_time[MAX_TIME];		/* to store thresholds */
	struct ckpt_req_control cprc_info;	/* for checkpoint request control */

	struct inode_management im[MAX_INO_ENTRY];	/* manage inode cache */

	spinlock_t fsync_node_lock;		/* for node entry lock */
	struct list_head fsync_node_list;	/* node list head */
	unsigned int fsync_seg_id;		/* sequence id */
	unsigned int fsync_node_num;		/* number of node entries */

	/* for orphan inode, use 0'th array */
	unsigned int max_orphans;		/* max orphan inodes */

	/* for inode management */
	struct list_head inode_list[NR_INODE_TYPE];	/* dirty inode list */
	spinlock_t inode_lock[NR_INODE_TYPE];	/* for dirty inode list lock */
	struct mutex flush_lock;		/* for flush exclusion */

	/* for extent tree cache */
	struct extent_tree_info extent_tree[NR_EXTENT_CACHES];
	atomic64_t allocated_data_blocks;	/* for block age extent_cache */
	unsigned int max_read_extent_count;	/* max read extent count per inode */

	/* The threshold used for hot and warm data seperation*/
	unsigned int hot_data_age_threshold;
	unsigned int warm_data_age_threshold;
	unsigned int last_age_weight;

	/* basic filesystem units */
	unsigned int log_sectors_per_block;	/* log2 sectors per block */
	unsigned int log_blocksize;		/* log2 block size */
	unsigned int blocksize;			/* block size */
	unsigned int root_ino_num;		/* root inode number*/
	unsigned int node_ino_num;		/* node inode number*/
	unsigned int meta_ino_num;		/* meta inode number*/
	unsigned int log_blocks_per_seg;	/* log2 blocks per segment */
	unsigned int blocks_per_seg;		/* blocks per segment */
	unsigned int unusable_blocks_per_sec;	/* unusable blocks per section */
	unsigned int segs_per_sec;		/* segments per section */
	unsigned int secs_per_zone;		/* sections per zone */
	unsigned int total_sections;		/* total section count */
	unsigned int total_node_count;		/* total node block count */
	unsigned int total_valid_node_count;	/* valid node block count */
	int dir_level;				/* directory level */
	bool readdir_ra;			/* readahead inode in readdir */
	u64 max_io_bytes;			/* max io bytes to merge IOs */

	block_t user_block_count;		/* # of user blocks */
	block_t total_valid_block_count;	/* # of valid blocks */
	block_t discard_blks;			/* discard command candidats */
	block_t last_valid_block_count;		/* for recovery */
	block_t reserved_blocks;		/* configurable reserved blocks */
	block_t current_reserved_blocks;	/* current reserved blocks */

	/* Additional tracking for no checkpoint mode */
	block_t unusable_block_count;		/* # of blocks saved by last cp */

	unsigned int nquota_files;		/* # of quota sysfile */
	struct f2fs_rwsem quota_sem;		/* blocking cp for flags */

	/* # of pages, see count_type */
	atomic_t nr_pages[NR_COUNT_TYPE];
	/* # of allocated blocks */
	struct percpu_counter alloc_valid_block_count;
	/* # of node block writes as roll forward recovery */
	struct percpu_counter rf_node_block_count;

	/* writeback control */
	atomic_t wb_sync_req[META];	/* count # of WB_SYNC threads */

	/* valid inode count */
	struct percpu_counter total_valid_inode_count;

	struct f2fs_mount_info mount_opt;	/* mount options */

	/* for cleaning operations */
	struct f2fs_rwsem gc_lock;		/*
						 * semaphore for GC, avoid
						 * race between GC and GC or CP
						 */
	struct f2fs_gc_kthread	*gc_thread;	/* GC thread */
	struct atgc_management am;		/* atgc management */
	unsigned int cur_victim_sec;		/* current victim section num */
	unsigned int gc_mode;			/* current GC state */
	unsigned int next_victim_seg[2];	/* next segment in victim section */
	spinlock_t gc_remaining_trials_lock;
	/* remaining trial count for GC_URGENT_* and GC_IDLE_* */
	unsigned int gc_remaining_trials;

	/* for skip statistic */
	unsigned long long skipped_gc_rwsem;		/* FG_GC only */

	/* threshold for gc trials on pinned files */
	unsigned short gc_pin_file_threshold;
	struct f2fs_rwsem pin_sem;

	/* maximum # of trials to find a victim segment for SSR and GC */
	unsigned int max_victim_search;
	/* migration granularity of garbage collection, unit: segment */
	unsigned int migration_granularity;
	/* migration window granularity of garbage collection, unit: segment */
	unsigned int migration_window_granularity;

	/*
	 * for stat information.
	 * one is for the LFS mode, and the other is for the SSR mode.
	 */
#ifdef CONFIG_F2FS_STAT_FS
	struct f2fs_stat_info *stat_info;	/* FS status information */
	atomic_t meta_count[META_MAX];		/* # of meta blocks */
	unsigned int segment_count[2];		/* # of allocated segments */
	unsigned int block_count[2];		/* # of allocated blocks */
	atomic_t inplace_count;		/* # of inplace update */
	/* # of lookup extent cache */
	atomic64_t total_hit_ext[NR_EXTENT_CACHES];
	/* # of hit rbtree extent node */
	atomic64_t read_hit_rbtree[NR_EXTENT_CACHES];
	/* # of hit cached extent node */
	atomic64_t read_hit_cached[NR_EXTENT_CACHES];
	/* # of hit largest extent node in read extent cache */
	atomic64_t read_hit_largest;
	atomic_t inline_xattr;			/* # of inline_xattr inodes */
	atomic_t inline_inode;			/* # of inline_data inodes */
	atomic_t inline_dir;			/* # of inline_dentry inodes */
	atomic_t compr_inode;			/* # of compressed inodes */
	atomic64_t compr_blocks;		/* # of compressed blocks */
	atomic_t swapfile_inode;		/* # of swapfile inodes */
	atomic_t atomic_files;			/* # of opened atomic file */
	atomic_t max_aw_cnt;			/* max # of atomic writes */
	unsigned int io_skip_bggc;		/* skip background gc for in-flight IO */
	unsigned int other_skip_bggc;		/* skip background gc for other reasons */
	unsigned int ndirty_inode[NR_INODE_TYPE];	/* # of dirty inodes */
	atomic_t cp_call_count[MAX_CALL_TYPE];	/* # of cp call */
#endif
	spinlock_t stat_lock;			/* lock for stat operations */

	/* to attach REQ_META|REQ_FUA flags */
	unsigned int data_io_flag;
	unsigned int node_io_flag;

	/* For sysfs support */
	struct kobject s_kobj;			/* /sys/fs/f2fs/<devname> */
	struct completion s_kobj_unregister;

	struct kobject s_stat_kobj;		/* /sys/fs/f2fs/<devname>/stat */
	struct completion s_stat_kobj_unregister;

	struct kobject s_feature_list_kobj;		/* /sys/fs/f2fs/<devname>/feature_list */
	struct completion s_feature_list_kobj_unregister;

	/* For shrinker support */
	struct list_head s_list;
	struct mutex umount_mutex;
	unsigned int shrinker_run_no;

	/* For multi devices */
	int s_ndevs;				/* number of devices */
	struct f2fs_dev_info *devs;		/* for device list */
	unsigned int dirty_device;		/* for checkpoint data flush */
	spinlock_t dev_lock;			/* protect dirty_device */
	bool aligned_blksize;			/* all devices has the same logical blksize */
	unsigned int first_zoned_segno;		/* first zoned segno */

	/* For write statistics */
	u64 sectors_written_start;
	u64 kbytes_written;

	/* Reference to checksum algorithm driver via cryptoapi */
	struct crypto_shash *s_chksum_driver;

	/* Precomputed FS UUID checksum for seeding other checksums */
	__u32 s_chksum_seed;

	struct workqueue_struct *post_read_wq;	/* post read workqueue */

	/*
	 * If we are in irq context, let's update error information into
	 * on-disk superblock in the work.
	 */
	struct work_struct s_error_work;
	unsigned char errors[MAX_F2FS_ERRORS];		/* error flags */
	unsigned char stop_reason[MAX_STOP_REASON];	/* stop reason */
	spinlock_t error_lock;			/* protect errors/stop_reason array */
	bool error_dirty;			/* errors of sb is dirty */

	struct kmem_cache *inline_xattr_slab;	/* inline xattr entry */
	unsigned int inline_xattr_slab_size;	/* default inline xattr slab size */

	/* For reclaimed segs statistics per each GC mode */
	unsigned int gc_segment_mode;		/* GC state for reclaimed segments */
	unsigned int gc_reclaimed_segs[MAX_GC_MODE];	/* Reclaimed segs for each mode */

	unsigned long seq_file_ra_mul;		/* multiplier for ra_pages of seq. files in fadvise */

	int max_fragment_chunk;			/* max chunk size for block fragmentation mode */
	int max_fragment_hole;			/* max hole size for block fragmentation mode */

	/* For atomic write statistics */
	atomic64_t current_atomic_write;
	s64 peak_atomic_write;
	u64 committed_atomic_block;
	u64 revoked_atomic_block;

#ifdef CONFIG_F2FS_FS_COMPRESSION
	struct kmem_cache *page_array_slab;	/* page array entry */
	unsigned int page_array_slab_size;	/* default page array slab size */

	/* For runtime compression statistics */
	u64 compr_written_block;
	u64 compr_saved_block;
	u32 compr_new_inode;

	/* For compressed block cache */
	struct inode *compress_inode;		/* cache compressed blocks */
	unsigned int compress_percent;		/* cache page percentage */
	unsigned int compress_watermark;	/* cache page watermark */
	atomic_t compress_page_hit;		/* cache hit count */
#endif

#ifdef CONFIG_F2FS_IOSTAT
	/* For app/fs IO statistics */
	spinlock_t iostat_lock;
	unsigned long long iostat_count[NR_IO_TYPE];
	unsigned long long iostat_bytes[NR_IO_TYPE];
	unsigned long long prev_iostat_bytes[NR_IO_TYPE];
	bool iostat_enable;
	unsigned long iostat_next_period;
	unsigned int iostat_period_ms;

	/* For io latency related statistics info in one iostat period */
	spinlock_t iostat_lat_lock;
	struct iostat_lat_info *iostat_io_lat;
#endif
};

/* Definitions to access f2fs_sb_info */
#define SEGS_TO_BLKS(sbi, segs)					\
		((segs) << (sbi)->log_blocks_per_seg)
#define BLKS_TO_SEGS(sbi, blks)					\
		((blks) >> (sbi)->log_blocks_per_seg)

#define BLKS_PER_SEG(sbi)	((sbi)->blocks_per_seg)
#define BLKS_PER_SEC(sbi)	(SEGS_TO_BLKS(sbi, (sbi)->segs_per_sec))
#define SEGS_PER_SEC(sbi)	((sbi)->segs_per_sec)

__printf(3, 4)
void f2fs_printk(struct f2fs_sb_info *sbi, bool limit_rate, const char *fmt, ...);

#define f2fs_err(sbi, fmt, ...)						\
	f2fs_printk(sbi, false, KERN_ERR fmt, ##__VA_ARGS__)
#define f2fs_warn(sbi, fmt, ...)					\
	f2fs_printk(sbi, false, KERN_WARNING fmt, ##__VA_ARGS__)
#define f2fs_notice(sbi, fmt, ...)					\
	f2fs_printk(sbi, false, KERN_NOTICE fmt, ##__VA_ARGS__)
#define f2fs_info(sbi, fmt, ...)					\
	f2fs_printk(sbi, false, KERN_INFO fmt, ##__VA_ARGS__)
#define f2fs_debug(sbi, fmt, ...)					\
	f2fs_printk(sbi, false, KERN_DEBUG fmt, ##__VA_ARGS__)

#define f2fs_err_ratelimited(sbi, fmt, ...)				\
	f2fs_printk(sbi, true, KERN_ERR fmt, ##__VA_ARGS__)
#define f2fs_warn_ratelimited(sbi, fmt, ...)				\
	f2fs_printk(sbi, true, KERN_WARNING fmt, ##__VA_ARGS__)
#define f2fs_info_ratelimited(sbi, fmt, ...)				\
	f2fs_printk(sbi, true, KERN_INFO fmt, ##__VA_ARGS__)

#ifdef CONFIG_F2FS_FAULT_INJECTION
#define time_to_inject(sbi, type) __time_to_inject(sbi, type, __func__,	\
									__builtin_return_address(0))
static inline bool __time_to_inject(struct f2fs_sb_info *sbi, int type,
				const char *func, const char *parent_func)
{
	struct f2fs_fault_info *ffi = &F2FS_OPTION(sbi).fault_info;

	if (!ffi->inject_rate)
		return false;

	if (!IS_FAULT_SET(ffi, type))
		return false;

	atomic_inc(&ffi->inject_ops);
	if (atomic_read(&ffi->inject_ops) >= ffi->inject_rate) {
		atomic_set(&ffi->inject_ops, 0);
		f2fs_info_ratelimited(sbi, "inject %s in %s of %pS",
				f2fs_fault_name[type], func, parent_func);
		return true;
	}
	return false;
}
#else
static inline bool time_to_inject(struct f2fs_sb_info *sbi, int type)
{
	return false;
}
#endif

/*
 * Test if the mounted volume is a multi-device volume.
 *   - For a single regular disk volume, sbi->s_ndevs is 0.
 *   - For a single zoned disk volume, sbi->s_ndevs is 1.
 *   - For a multi-device volume, sbi->s_ndevs is always 2 or more.
 */
static inline bool f2fs_is_multi_device(struct f2fs_sb_info *sbi)
{
	return sbi->s_ndevs > 1;
}

static inline void f2fs_update_time(struct f2fs_sb_info *sbi, int type)
{
	unsigned long now = jiffies;

	sbi->last_time[type] = now;

	/* DISCARD_TIME and GC_TIME are based on REQ_TIME */
	if (type == REQ_TIME) {
		sbi->last_time[DISCARD_TIME] = now;
		sbi->last_time[GC_TIME] = now;
	}
}

static inline bool f2fs_time_over(struct f2fs_sb_info *sbi, int type)
{
	unsigned long interval = sbi->interval_time[type] * HZ;

	return time_after(jiffies, sbi->last_time[type] + interval);
}

static inline unsigned int f2fs_time_to_wait(struct f2fs_sb_info *sbi,
						int type)
{
	unsigned long interval = sbi->interval_time[type] * HZ;
	unsigned int wait_ms = 0;
	long delta;

	delta = (sbi->last_time[type] + interval) - jiffies;
	if (delta > 0)
		wait_ms = jiffies_to_msecs(delta);

	return wait_ms;
}

/*
 * Inline functions
 */
static inline u32 __f2fs_crc32(struct f2fs_sb_info *sbi, u32 crc,
			      const void *address, unsigned int length)
{
	struct {
		struct shash_desc shash;
		char ctx[4];
	} desc;
	int err;

	BUG_ON(crypto_shash_descsize(sbi->s_chksum_driver) != sizeof(desc.ctx));

	desc.shash.tfm = sbi->s_chksum_driver;
	*(u32 *)desc.ctx = crc;

	err = crypto_shash_update(&desc.shash, address, length);
	BUG_ON(err);

	return *(u32 *)desc.ctx;
}

static inline u32 f2fs_crc32(struct f2fs_sb_info *sbi, const void *address,
			   unsigned int length)
{
	return __f2fs_crc32(sbi, F2FS_SUPER_MAGIC, address, length);
}

static inline bool f2fs_crc_valid(struct f2fs_sb_info *sbi, __u32 blk_crc,
				  void *buf, size_t buf_size)
{
	return f2fs_crc32(sbi, buf, buf_size) == blk_crc;
}

static inline u32 f2fs_chksum(struct f2fs_sb_info *sbi, u32 crc,
			      const void *address, unsigned int length)
{
	return __f2fs_crc32(sbi, crc, address, length);
}

static inline struct f2fs_inode_info *F2FS_I(struct inode *inode)
{
	return container_of(inode, struct f2fs_inode_info, vfs_inode);
}

static inline struct f2fs_sb_info *F2FS_SB(struct super_block *sb)
{
	return sb->s_fs_info;
}

static inline struct f2fs_sb_info *F2FS_I_SB(struct inode *inode)
{
	return F2FS_SB(inode->i_sb);
}

static inline struct f2fs_sb_info *F2FS_M_SB(struct address_space *mapping)
{
	return F2FS_I_SB(mapping->host);
}

static inline struct f2fs_sb_info *F2FS_P_SB(struct page *page)
{
	return F2FS_M_SB(page_file_mapping(page));
}

static inline struct f2fs_super_block *F2FS_RAW_SUPER(struct f2fs_sb_info *sbi)
{
	return (struct f2fs_super_block *)(sbi->raw_super);
}

static inline struct f2fs_super_block *F2FS_SUPER_BLOCK(struct folio *folio,
								pgoff_t index)
{
	pgoff_t idx_in_folio = index % (1 << folio_order(folio));

	return (struct f2fs_super_block *)
		(page_address(folio_page(folio, idx_in_folio)) +
						F2FS_SUPER_OFFSET);
}

static inline struct f2fs_checkpoint *F2FS_CKPT(struct f2fs_sb_info *sbi)
{
	return (struct f2fs_checkpoint *)(sbi->ckpt);
}

static inline struct f2fs_node *F2FS_NODE(struct page *page)
{
	return (struct f2fs_node *)page_address(page);
}

static inline struct f2fs_inode *F2FS_INODE(struct page *page)
{
	return &((struct f2fs_node *)page_address(page))->i;
}

static inline struct f2fs_nm_info *NM_I(struct f2fs_sb_info *sbi)
{
	return (struct f2fs_nm_info *)(sbi->nm_info);
}

static inline struct f2fs_sm_info *SM_I(struct f2fs_sb_info *sbi)
{
	return (struct f2fs_sm_info *)(sbi->sm_info);
}

static inline struct sit_info *SIT_I(struct f2fs_sb_info *sbi)
{
	return (struct sit_info *)(SM_I(sbi)->sit_info);
}

static inline struct free_segmap_info *FREE_I(struct f2fs_sb_info *sbi)
{
	return (struct free_segmap_info *)(SM_I(sbi)->free_info);
}

static inline struct dirty_seglist_info *DIRTY_I(struct f2fs_sb_info *sbi)
{
	return (struct dirty_seglist_info *)(SM_I(sbi)->dirty_info);
}

static inline struct address_space *META_MAPPING(struct f2fs_sb_info *sbi)
{
	return sbi->meta_inode->i_mapping;
}

static inline struct address_space *NODE_MAPPING(struct f2fs_sb_info *sbi)
{
	return sbi->node_inode->i_mapping;
}

static inline bool is_sbi_flag_set(struct f2fs_sb_info *sbi, unsigned int type)
{
	return test_bit(type, &sbi->s_flag);
}

static inline void set_sbi_flag(struct f2fs_sb_info *sbi, unsigned int type)
{
	set_bit(type, &sbi->s_flag);
}

static inline void clear_sbi_flag(struct f2fs_sb_info *sbi, unsigned int type)
{
	clear_bit(type, &sbi->s_flag);
}

static inline unsigned long long cur_cp_version(struct f2fs_checkpoint *cp)
{
	return le64_to_cpu(cp->checkpoint_ver);
}

static inline unsigned long f2fs_qf_ino(struct super_block *sb, int type)
{
	if (type < F2FS_MAX_QUOTAS)
		return le32_to_cpu(F2FS_SB(sb)->raw_super->qf_ino[type]);
	return 0;
}

static inline __u64 cur_cp_crc(struct f2fs_checkpoint *cp)
{
	size_t crc_offset = le32_to_cpu(cp->checksum_offset);
	return le32_to_cpu(*((__le32 *)((unsigned char *)cp + crc_offset)));
}

static inline bool __is_set_ckpt_flags(struct f2fs_checkpoint *cp, unsigned int f)
{
	unsigned int ckpt_flags = le32_to_cpu(cp->ckpt_flags);

	return ckpt_flags & f;
}

static inline bool is_set_ckpt_flags(struct f2fs_sb_info *sbi, unsigned int f)
{
	return __is_set_ckpt_flags(F2FS_CKPT(sbi), f);
}

static inline void __set_ckpt_flags(struct f2fs_checkpoint *cp, unsigned int f)
{
	unsigned int ckpt_flags;

	ckpt_flags = le32_to_cpu(cp->ckpt_flags);
	ckpt_flags |= f;
	cp->ckpt_flags = cpu_to_le32(ckpt_flags);
}

static inline void set_ckpt_flags(struct f2fs_sb_info *sbi, unsigned int f)
{
	unsigned long flags;

	spin_lock_irqsave(&sbi->cp_lock, flags);
	__set_ckpt_flags(F2FS_CKPT(sbi), f);
	spin_unlock_irqrestore(&sbi->cp_lock, flags);
}

static inline void __clear_ckpt_flags(struct f2fs_checkpoint *cp, unsigned int f)
{
	unsigned int ckpt_flags;

	ckpt_flags = le32_to_cpu(cp->ckpt_flags);
	ckpt_flags &= (~f);
	cp->ckpt_flags = cpu_to_le32(ckpt_flags);
}

static inline void clear_ckpt_flags(struct f2fs_sb_info *sbi, unsigned int f)
{
	unsigned long flags;

	spin_lock_irqsave(&sbi->cp_lock, flags);
	__clear_ckpt_flags(F2FS_CKPT(sbi), f);
	spin_unlock_irqrestore(&sbi->cp_lock, flags);
}

#define init_f2fs_rwsem(sem)					\
do {								\
	static struct lock_class_key __key;			\
								\
	__init_f2fs_rwsem((sem), #sem, &__key);			\
} while (0)

static inline void __init_f2fs_rwsem(struct f2fs_rwsem *sem,
		const char *sem_name, struct lock_class_key *key)
{
	__init_rwsem(&sem->internal_rwsem, sem_name, key);
#ifdef CONFIG_F2FS_UNFAIR_RWSEM
	init_waitqueue_head(&sem->read_waiters);
#endif
}

static inline int f2fs_rwsem_is_locked(struct f2fs_rwsem *sem)
{
	return rwsem_is_locked(&sem->internal_rwsem);
}

static inline int f2fs_rwsem_is_contended(struct f2fs_rwsem *sem)
{
	return rwsem_is_contended(&sem->internal_rwsem);
}

void _trace_android_rvh_f2fs_down_read(wait_queue_head_t *read_waiters,
				   struct rw_semaphore *rwsem, bool *skip);

static inline void f2fs_down_read(struct f2fs_rwsem *sem)
{
	bool skip = false;
	_trace_android_rvh_f2fs_down_read(&sem->read_waiters, &sem->internal_rwsem, &skip);
	if (skip)
		return;
#ifdef CONFIG_F2FS_UNFAIR_RWSEM
	wait_event(sem->read_waiters, down_read_trylock(&sem->internal_rwsem));
#else
	down_read(&sem->internal_rwsem);
#endif
}

static inline int f2fs_down_read_trylock(struct f2fs_rwsem *sem)
{
	return down_read_trylock(&sem->internal_rwsem);
}

static inline void f2fs_up_read(struct f2fs_rwsem *sem)
{
	up_read(&sem->internal_rwsem);
}

static inline void f2fs_down_write(struct f2fs_rwsem *sem)
{
	down_write(&sem->internal_rwsem);
}

#ifdef CONFIG_DEBUG_LOCK_ALLOC
static inline void f2fs_down_read_nested(struct f2fs_rwsem *sem, int subclass)
{
	down_read_nested(&sem->internal_rwsem, subclass);
}

static inline void f2fs_down_write_nested(struct f2fs_rwsem *sem, int subclass)
{
	down_write_nested(&sem->internal_rwsem, subclass);
}
#else
#define f2fs_down_read_nested(sem, subclass) f2fs_down_read(sem)
#define f2fs_down_write_nested(sem, subclass) f2fs_down_write(sem)
#endif

static inline int f2fs_down_write_trylock(struct f2fs_rwsem *sem)
{
	return down_write_trylock(&sem->internal_rwsem);
}

static inline void f2fs_up_write(struct f2fs_rwsem *sem)
{
	up_write(&sem->internal_rwsem);
#ifdef CONFIG_F2FS_UNFAIR_RWSEM
	wake_up_all(&sem->read_waiters);
#endif
}

static inline void f2fs_lock_op(struct f2fs_sb_info *sbi)
{
	f2fs_down_read(&sbi->cp_rwsem);
}

static inline int f2fs_trylock_op(struct f2fs_sb_info *sbi)
{
	if (time_to_inject(sbi, FAULT_LOCK_OP))
		return 0;
	return f2fs_down_read_trylock(&sbi->cp_rwsem);
}

static inline void f2fs_unlock_op(struct f2fs_sb_info *sbi)
{
	f2fs_up_read(&sbi->cp_rwsem);
}

static inline void f2fs_lock_all(struct f2fs_sb_info *sbi)
{
	f2fs_down_write(&sbi->cp_rwsem);
}

static inline void f2fs_unlock_all(struct f2fs_sb_info *sbi)
{
	f2fs_up_write(&sbi->cp_rwsem);
}

static inline int __get_cp_reason(struct f2fs_sb_info *sbi)
{
	int reason = CP_SYNC;

	if (test_opt(sbi, FASTBOOT))
		reason = CP_FASTBOOT;
	if (is_sbi_flag_set(sbi, SBI_IS_CLOSE))
		reason = CP_UMOUNT;
	return reason;
}

static inline bool __remain_node_summaries(int reason)
{
	return (reason & (CP_UMOUNT | CP_FASTBOOT));
}

static inline bool __exist_node_summaries(struct f2fs_sb_info *sbi)
{
	return (is_set_ckpt_flags(sbi, CP_UMOUNT_FLAG) ||
			is_set_ckpt_flags(sbi, CP_FASTBOOT_FLAG));
}

/*
 * Check whether the inode has blocks or not
 */
static inline int F2FS_HAS_BLOCKS(struct inode *inode)
{
	block_t xattr_block = F2FS_I(inode)->i_xattr_nid ? 1 : 0;

	return (inode->i_blocks >> F2FS_LOG_SECTORS_PER_BLOCK) > xattr_block;
}

static inline bool f2fs_has_xattr_block(unsigned int ofs)
{
	return ofs == XATTR_NODE_OFFSET;
}

static inline bool __allow_reserved_blocks(struct f2fs_sb_info *sbi,
					struct inode *inode, bool cap)
{
	if (!inode)
		return true;
	if (!test_opt(sbi, RESERVE_ROOT))
		return false;
	if (IS_NOQUOTA(inode))
		return true;
	if (uid_eq(F2FS_OPTION(sbi).s_resuid, current_fsuid()))
		return true;
	if (!gid_eq(F2FS_OPTION(sbi).s_resgid, GLOBAL_ROOT_GID) &&
					in_group_p(F2FS_OPTION(sbi).s_resgid))
		return true;
	if (cap && capable(CAP_SYS_RESOURCE))
		return true;
	return false;
}

static inline unsigned int get_available_block_count(struct f2fs_sb_info *sbi,
						struct inode *inode, bool cap)
{
	block_t avail_user_block_count;

	avail_user_block_count = sbi->user_block_count -
					sbi->current_reserved_blocks;

	if (!__allow_reserved_blocks(sbi, inode, cap))
		avail_user_block_count -= F2FS_OPTION(sbi).root_reserved_blocks;

	if (unlikely(is_sbi_flag_set(sbi, SBI_CP_DISABLED))) {
		if (avail_user_block_count > sbi->unusable_block_count)
			avail_user_block_count -= sbi->unusable_block_count;
		else
			avail_user_block_count = 0;
	}

	return avail_user_block_count;
}

static inline void f2fs_i_blocks_write(struct inode *, block_t, bool, bool);
static inline int inc_valid_block_count(struct f2fs_sb_info *sbi,
				 struct inode *inode, blkcnt_t *count, bool partial)
{
	long long diff = 0, release = 0;
	block_t avail_user_block_count;
	int ret;

	ret = dquot_reserve_block(inode, *count);
	if (ret)
		return ret;

	if (time_to_inject(sbi, FAULT_BLOCK)) {
		release = *count;
		goto release_quota;
	}

	/*
	 * let's increase this in prior to actual block count change in order
	 * for f2fs_sync_file to avoid data races when deciding checkpoint.
	 */
	percpu_counter_add(&sbi->alloc_valid_block_count, (*count));

	spin_lock(&sbi->stat_lock);

	avail_user_block_count = get_available_block_count(sbi, inode, true);
	diff = (long long)sbi->total_valid_block_count + *count -
						avail_user_block_count;
	if (unlikely(diff > 0)) {
		if (!partial) {
			spin_unlock(&sbi->stat_lock);
			release = *count;
			goto enospc;
		}
		if (diff > *count)
			diff = *count;
		*count -= diff;
		release = diff;
		if (!*count) {
			spin_unlock(&sbi->stat_lock);
			goto enospc;
		}
	}
	sbi->total_valid_block_count += (block_t)(*count);

	spin_unlock(&sbi->stat_lock);

	if (unlikely(release)) {
		percpu_counter_sub(&sbi->alloc_valid_block_count, release);
		dquot_release_reservation_block(inode, release);
	}
	f2fs_i_blocks_write(inode, *count, true, true);
	return 0;

enospc:
	percpu_counter_sub(&sbi->alloc_valid_block_count, release);
release_quota:
	dquot_release_reservation_block(inode, release);
	return -ENOSPC;
}

#define PAGE_PRIVATE_GET_FUNC(name, flagname) \
static inline bool page_private_##name(struct page *page) \
{ \
	return PagePrivate(page) && \
		test_bit(PAGE_PRIVATE_NOT_POINTER, &page_private(page)) && \
		test_bit(PAGE_PRIVATE_##flagname, &page_private(page)); \
}

#define PAGE_PRIVATE_SET_FUNC(name, flagname) \
static inline void set_page_private_##name(struct page *page) \
{ \
	if (!PagePrivate(page)) \
		attach_page_private(page, (void *)0); \
	set_bit(PAGE_PRIVATE_NOT_POINTER, &page_private(page)); \
	set_bit(PAGE_PRIVATE_##flagname, &page_private(page)); \
}

#define PAGE_PRIVATE_CLEAR_FUNC(name, flagname) \
static inline void clear_page_private_##name(struct page *page) \
{ \
	clear_bit(PAGE_PRIVATE_##flagname, &page_private(page)); \
	if (page_private(page) == BIT(PAGE_PRIVATE_NOT_POINTER)) \
		detach_page_private(page); \
}

PAGE_PRIVATE_GET_FUNC(nonpointer, NOT_POINTER);
PAGE_PRIVATE_GET_FUNC(inline, INLINE_INODE);
PAGE_PRIVATE_GET_FUNC(gcing, ONGOING_MIGRATION);
PAGE_PRIVATE_GET_FUNC(atomic, ATOMIC_WRITE);

PAGE_PRIVATE_SET_FUNC(reference, REF_RESOURCE);
PAGE_PRIVATE_SET_FUNC(inline, INLINE_INODE);
PAGE_PRIVATE_SET_FUNC(gcing, ONGOING_MIGRATION);
PAGE_PRIVATE_SET_FUNC(atomic, ATOMIC_WRITE);

PAGE_PRIVATE_CLEAR_FUNC(reference, REF_RESOURCE);
PAGE_PRIVATE_CLEAR_FUNC(inline, INLINE_INODE);
PAGE_PRIVATE_CLEAR_FUNC(gcing, ONGOING_MIGRATION);
PAGE_PRIVATE_CLEAR_FUNC(atomic, ATOMIC_WRITE);

static inline unsigned long get_page_private_data(struct page *page)
{
	unsigned long data = page_private(page);

	if (!test_bit(PAGE_PRIVATE_NOT_POINTER, &data))
		return 0;
	return data >> PAGE_PRIVATE_MAX;
}

static inline void set_page_private_data(struct page *page, unsigned long data)
{
	if (!PagePrivate(page))
		attach_page_private(page, (void *)0);
	set_bit(PAGE_PRIVATE_NOT_POINTER, &page_private(page));
	page_private(page) |= data << PAGE_PRIVATE_MAX;
}

static inline void clear_page_private_data(struct page *page)
{
	page_private(page) &= GENMASK(PAGE_PRIVATE_MAX - 1, 0);
	if (page_private(page) == BIT(PAGE_PRIVATE_NOT_POINTER))
		detach_page_private(page);
}

static inline void clear_page_private_all(struct page *page)
{
	clear_page_private_data(page);
	clear_page_private_reference(page);
	clear_page_private_gcing(page);
	clear_page_private_inline(page);
	clear_page_private_atomic(page);

	f2fs_bug_on(F2FS_P_SB(page), page_private(page));
}

static inline void dec_valid_block_count(struct f2fs_sb_info *sbi,
						struct inode *inode,
						block_t count)
{
	blkcnt_t sectors = count << F2FS_LOG_SECTORS_PER_BLOCK;

	spin_lock(&sbi->stat_lock);
	f2fs_bug_on(sbi, sbi->total_valid_block_count < (block_t) count);
	sbi->total_valid_block_count -= (block_t)count;
	if (sbi->reserved_blocks &&
		sbi->current_reserved_blocks < sbi->reserved_blocks)
		sbi->current_reserved_blocks = min(sbi->reserved_blocks,
					sbi->current_reserved_blocks + count);
	spin_unlock(&sbi->stat_lock);
	if (unlikely(inode->i_blocks < sectors)) {
		f2fs_warn(sbi, "Inconsistent i_blocks, ino:%lu, iblocks:%llu, sectors:%llu",
			  inode->i_ino,
			  (unsigned long long)inode->i_blocks,
			  (unsigned long long)sectors);
		set_sbi_flag(sbi, SBI_NEED_FSCK);
		return;
	}
	f2fs_i_blocks_write(inode, count, false, true);
}

static inline void inc_page_count(struct f2fs_sb_info *sbi, int count_type)
{
	atomic_inc(&sbi->nr_pages[count_type]);

	if (count_type == F2FS_DIRTY_DENTS ||
			count_type == F2FS_DIRTY_NODES ||
			count_type == F2FS_DIRTY_META ||
			count_type == F2FS_DIRTY_QDATA ||
			count_type == F2FS_DIRTY_IMETA)
		set_sbi_flag(sbi, SBI_IS_DIRTY);
}

static inline void inode_inc_dirty_pages(struct inode *inode)
{
	atomic_inc(&F2FS_I(inode)->dirty_pages);
	inc_page_count(F2FS_I_SB(inode), S_ISDIR(inode->i_mode) ?
				F2FS_DIRTY_DENTS : F2FS_DIRTY_DATA);
	if (IS_NOQUOTA(inode))
		inc_page_count(F2FS_I_SB(inode), F2FS_DIRTY_QDATA);
}

static inline void dec_page_count(struct f2fs_sb_info *sbi, int count_type)
{
	atomic_dec(&sbi->nr_pages[count_type]);
}

static inline void inode_dec_dirty_pages(struct inode *inode)
{
	if (!S_ISDIR(inode->i_mode) && !S_ISREG(inode->i_mode) &&
			!S_ISLNK(inode->i_mode))
		return;

	atomic_dec(&F2FS_I(inode)->dirty_pages);
	dec_page_count(F2FS_I_SB(inode), S_ISDIR(inode->i_mode) ?
				F2FS_DIRTY_DENTS : F2FS_DIRTY_DATA);
	if (IS_NOQUOTA(inode))
		dec_page_count(F2FS_I_SB(inode), F2FS_DIRTY_QDATA);
}

static inline void inc_atomic_write_cnt(struct inode *inode)
{
	struct f2fs_sb_info *sbi = F2FS_I_SB(inode);
	struct f2fs_inode_info *fi = F2FS_I(inode);
	u64 current_write;

	fi->atomic_write_cnt++;
	atomic64_inc(&sbi->current_atomic_write);
	current_write = atomic64_read(&sbi->current_atomic_write);
	if (current_write > sbi->peak_atomic_write)
		sbi->peak_atomic_write = current_write;
}

static inline void release_atomic_write_cnt(struct inode *inode)
{
	struct f2fs_sb_info *sbi = F2FS_I_SB(inode);
	struct f2fs_inode_info *fi = F2FS_I(inode);

	atomic64_sub(fi->atomic_write_cnt, &sbi->current_atomic_write);
	fi->atomic_write_cnt = 0;
}

static inline s64 get_pages(struct f2fs_sb_info *sbi, int count_type)
{
	return atomic_read(&sbi->nr_pages[count_type]);
}

static inline int get_dirty_pages(struct inode *inode)
{
	return atomic_read(&F2FS_I(inode)->dirty_pages);
}

static inline int get_blocktype_secs(struct f2fs_sb_info *sbi, int block_type)
{
	return div_u64(get_pages(sbi, block_type) + BLKS_PER_SEC(sbi) - 1,
							BLKS_PER_SEC(sbi));
}

static inline block_t valid_user_blocks(struct f2fs_sb_info *sbi)
{
	return sbi->total_valid_block_count;
}

static inline block_t discard_blocks(struct f2fs_sb_info *sbi)
{
	return sbi->discard_blks;
}

static inline unsigned long __bitmap_size(struct f2fs_sb_info *sbi, int flag)
{
	struct f2fs_checkpoint *ckpt = F2FS_CKPT(sbi);

	/* return NAT or SIT bitmap */
	if (flag == NAT_BITMAP)
		return le32_to_cpu(ckpt->nat_ver_bitmap_bytesize);
	else if (flag == SIT_BITMAP)
		return le32_to_cpu(ckpt->sit_ver_bitmap_bytesize);

	return 0;
}

static inline block_t __cp_payload(struct f2fs_sb_info *sbi)
{
	return le32_to_cpu(F2FS_RAW_SUPER(sbi)->cp_payload);
}

static inline void *__bitmap_ptr(struct f2fs_sb_info *sbi, int flag)
{
	struct f2fs_checkpoint *ckpt = F2FS_CKPT(sbi);
	void *tmp_ptr = &ckpt->sit_nat_version_bitmap;
	int offset;

	if (is_set_ckpt_flags(sbi, CP_LARGE_NAT_BITMAP_FLAG)) {
		offset = (flag == SIT_BITMAP) ?
			le32_to_cpu(ckpt->nat_ver_bitmap_bytesize) : 0;
		/*
		 * if large_nat_bitmap feature is enabled, leave checksum
		 * protection for all nat/sit bitmaps.
		 */
		return tmp_ptr + offset + sizeof(__le32);
	}

	if (__cp_payload(sbi) > 0) {
		if (flag == NAT_BITMAP)
			return tmp_ptr;
		else
			return (unsigned char *)ckpt + F2FS_BLKSIZE;
	} else {
		offset = (flag == NAT_BITMAP) ?
			le32_to_cpu(ckpt->sit_ver_bitmap_bytesize) : 0;
		return tmp_ptr + offset;
	}
}

static inline block_t __start_cp_addr(struct f2fs_sb_info *sbi)
{
	block_t start_addr = le32_to_cpu(F2FS_RAW_SUPER(sbi)->cp_blkaddr);

	if (sbi->cur_cp_pack == 2)
		start_addr += BLKS_PER_SEG(sbi);
	return start_addr;
}

static inline block_t __start_cp_next_addr(struct f2fs_sb_info *sbi)
{
	block_t start_addr = le32_to_cpu(F2FS_RAW_SUPER(sbi)->cp_blkaddr);

	if (sbi->cur_cp_pack == 1)
		start_addr += BLKS_PER_SEG(sbi);
	return start_addr;
}

static inline void __set_cp_next_pack(struct f2fs_sb_info *sbi)
{
	sbi->cur_cp_pack = (sbi->cur_cp_pack == 1) ? 2 : 1;
}

static inline block_t __start_sum_addr(struct f2fs_sb_info *sbi)
{
	return le32_to_cpu(F2FS_CKPT(sbi)->cp_pack_start_sum);
}

extern void f2fs_mark_inode_dirty_sync(struct inode *inode, bool sync);
static inline int inc_valid_node_count(struct f2fs_sb_info *sbi,
					struct inode *inode, bool is_inode)
{
	block_t	valid_block_count;
	unsigned int valid_node_count;
	unsigned int avail_user_block_count;
	int err;

	if (is_inode) {
		if (inode) {
			err = dquot_alloc_inode(inode);
			if (err)
				return err;
		}
	} else {
		err = dquot_reserve_block(inode, 1);
		if (err)
			return err;
	}

	if (time_to_inject(sbi, FAULT_BLOCK))
		goto enospc;

	spin_lock(&sbi->stat_lock);

	valid_block_count = sbi->total_valid_block_count + 1;
	avail_user_block_count = get_available_block_count(sbi, inode, false);

	if (unlikely(valid_block_count > avail_user_block_count)) {
		spin_unlock(&sbi->stat_lock);
		goto enospc;
	}

	valid_node_count = sbi->total_valid_node_count + 1;
	if (unlikely(valid_node_count > sbi->total_node_count)) {
		spin_unlock(&sbi->stat_lock);
		goto enospc;
	}

	sbi->total_valid_node_count++;
	sbi->total_valid_block_count++;
	spin_unlock(&sbi->stat_lock);

	if (inode) {
		if (is_inode)
			f2fs_mark_inode_dirty_sync(inode, true);
		else
			f2fs_i_blocks_write(inode, 1, true, true);
	}

	percpu_counter_inc(&sbi->alloc_valid_block_count);
	return 0;

enospc:
	if (is_inode) {
		if (inode)
			dquot_free_inode(inode);
	} else {
		dquot_release_reservation_block(inode, 1);
	}
	return -ENOSPC;
}

static inline void dec_valid_node_count(struct f2fs_sb_info *sbi,
					struct inode *inode, bool is_inode)
{
	spin_lock(&sbi->stat_lock);

	if (unlikely(!sbi->total_valid_block_count ||
			!sbi->total_valid_node_count)) {
		f2fs_warn(sbi, "dec_valid_node_count: inconsistent block counts, total_valid_block:%u, total_valid_node:%u",
			  sbi->total_valid_block_count,
			  sbi->total_valid_node_count);
		set_sbi_flag(sbi, SBI_NEED_FSCK);
	} else {
		sbi->total_valid_block_count--;
		sbi->total_valid_node_count--;
	}

	if (sbi->reserved_blocks &&
		sbi->current_reserved_blocks < sbi->reserved_blocks)
		sbi->current_reserved_blocks++;

	spin_unlock(&sbi->stat_lock);

	if (is_inode) {
		dquot_free_inode(inode);
	} else {
		if (unlikely(inode->i_blocks == 0)) {
			f2fs_warn(sbi, "dec_valid_node_count: inconsistent i_blocks, ino:%lu, iblocks:%llu",
				  inode->i_ino,
				  (unsigned long long)inode->i_blocks);
			set_sbi_flag(sbi, SBI_NEED_FSCK);
			return;
		}
		f2fs_i_blocks_write(inode, 1, false, true);
	}
}

static inline unsigned int valid_node_count(struct f2fs_sb_info *sbi)
{
	return sbi->total_valid_node_count;
}

static inline void inc_valid_inode_count(struct f2fs_sb_info *sbi)
{
	percpu_counter_inc(&sbi->total_valid_inode_count);
}

static inline void dec_valid_inode_count(struct f2fs_sb_info *sbi)
{
	percpu_counter_dec(&sbi->total_valid_inode_count);
}

static inline s64 valid_inode_count(struct f2fs_sb_info *sbi)
{
	return percpu_counter_sum_positive(&sbi->total_valid_inode_count);
}

static inline struct page *f2fs_grab_cache_page(struct address_space *mapping,
						pgoff_t index, bool for_write)
{
	struct page *page;
	unsigned int flags;

	if (IS_ENABLED(CONFIG_F2FS_FAULT_INJECTION)) {
		if (!for_write)
			page = find_get_page_flags(mapping, index,
							FGP_LOCK | FGP_ACCESSED);
		else
			page = find_lock_page(mapping, index);
		if (page)
			return page;

		if (time_to_inject(F2FS_M_SB(mapping), FAULT_PAGE_ALLOC))
			return NULL;
	}

	if (!for_write)
		return grab_cache_page(mapping, index);

	flags = memalloc_nofs_save();
	page = grab_cache_page_write_begin(mapping, index);
	memalloc_nofs_restore(flags);

	return page;
}

static inline struct page *f2fs_pagecache_get_page(
				struct address_space *mapping, pgoff_t index,
				fgf_t fgp_flags, gfp_t gfp_mask)
{
	if (time_to_inject(F2FS_M_SB(mapping), FAULT_PAGE_GET))
		return NULL;

	return pagecache_get_page(mapping, index, fgp_flags, gfp_mask);
}

static inline void f2fs_put_page(struct page *page, int unlock)
{
	if (!page)
		return;

	if (unlock) {
		f2fs_bug_on(F2FS_P_SB(page), !PageLocked(page));
		unlock_page(page);
	}
	put_page(page);
}

static inline void f2fs_put_dnode(struct dnode_of_data *dn)
{
	if (dn->node_page)
		f2fs_put_page(dn->node_page, 1);
	if (dn->inode_page && dn->node_page != dn->inode_page)
		f2fs_put_page(dn->inode_page, 0);
	dn->node_page = NULL;
	dn->inode_page = NULL;
}

static inline struct kmem_cache *f2fs_kmem_cache_create(const char *name,
					size_t size)
{
	return kmem_cache_create(name, size, 0, SLAB_RECLAIM_ACCOUNT, NULL);
}

static inline void *f2fs_kmem_cache_alloc_nofail(struct kmem_cache *cachep,
						gfp_t flags)
{
	void *entry;

	entry = kmem_cache_alloc(cachep, flags);
	if (!entry)
		entry = kmem_cache_alloc(cachep, flags | __GFP_NOFAIL);
	return entry;
}

static inline void *f2fs_kmem_cache_alloc(struct kmem_cache *cachep,
			gfp_t flags, bool nofail, struct f2fs_sb_info *sbi)
{
	if (nofail)
		return f2fs_kmem_cache_alloc_nofail(cachep, flags);

	if (time_to_inject(sbi, FAULT_SLAB_ALLOC))
		return NULL;

	return kmem_cache_alloc(cachep, flags);
}

static inline bool is_inflight_io(struct f2fs_sb_info *sbi, int type)
{
	if (get_pages(sbi, F2FS_RD_DATA) || get_pages(sbi, F2FS_RD_NODE) ||
		get_pages(sbi, F2FS_RD_META) || get_pages(sbi, F2FS_WB_DATA) ||
		get_pages(sbi, F2FS_WB_CP_DATA) ||
		get_pages(sbi, F2FS_DIO_READ) ||
		get_pages(sbi, F2FS_DIO_WRITE))
		return true;

	if (type != DISCARD_TIME && SM_I(sbi) && SM_I(sbi)->dcc_info &&
			atomic_read(&SM_I(sbi)->dcc_info->queued_discard))
		return true;

	if (SM_I(sbi) && SM_I(sbi)->fcc_info &&
			atomic_read(&SM_I(sbi)->fcc_info->queued_flush))
		return true;
	return false;
}

static inline bool is_inflight_read_io(struct f2fs_sb_info *sbi)
{
	return get_pages(sbi, F2FS_RD_DATA) || get_pages(sbi, F2FS_DIO_READ);
}

static inline bool is_idle(struct f2fs_sb_info *sbi, int type)
{
	bool zoned_gc = (type == GC_TIME &&
			F2FS_HAS_FEATURE(sbi, F2FS_FEATURE_BLKZONED));

	if (sbi->gc_mode == GC_URGENT_HIGH)
		return true;

	if (zoned_gc) {
		if (is_inflight_read_io(sbi))
			return false;
	} else {
		if (is_inflight_io(sbi, type))
			return false;
	}

	if (sbi->gc_mode == GC_URGENT_MID)
		return true;

	if (sbi->gc_mode == GC_URGENT_LOW &&
			(type == DISCARD_TIME || type == GC_TIME))
		return true;

	if (zoned_gc)
		return true;

	return f2fs_time_over(sbi, type);
}

static inline void f2fs_radix_tree_insert(struct radix_tree_root *root,
				unsigned long index, void *item)
{
	while (radix_tree_insert(root, index, item))
		cond_resched();
}

#define RAW_IS_INODE(p)	((p)->footer.nid == (p)->footer.ino)

static inline bool IS_INODE(struct page *page)
{
	struct f2fs_node *p = F2FS_NODE(page);

	return RAW_IS_INODE(p);
}

static inline int offset_in_addr(struct f2fs_inode *i)
{
	return (i->i_inline & F2FS_EXTRA_ATTR) ?
			(le16_to_cpu(i->i_extra_isize) / sizeof(__le32)) : 0;
}

static inline __le32 *blkaddr_in_node(struct f2fs_node *node)
{
	return RAW_IS_INODE(node) ? node->i.i_addr : node->dn.addr;
}

static inline int f2fs_has_extra_attr(struct inode *inode);
static inline unsigned int get_dnode_base(struct inode *inode,
					struct page *node_page)
{
	if (!IS_INODE(node_page))
		return 0;

	return inode ? get_extra_isize(inode) :
			offset_in_addr(&F2FS_NODE(node_page)->i);
}

static inline __le32 *get_dnode_addr(struct inode *inode,
					struct page *node_page)
{
	return blkaddr_in_node(F2FS_NODE(node_page)) +
			get_dnode_base(inode, node_page);
}

static inline block_t data_blkaddr(struct inode *inode,
			struct page *node_page, unsigned int offset)
{
	return le32_to_cpu(*(get_dnode_addr(inode, node_page) + offset));
}

static inline block_t f2fs_data_blkaddr(struct dnode_of_data *dn)
{
	return data_blkaddr(dn->inode, dn->node_page, dn->ofs_in_node);
}

static inline int f2fs_test_bit(unsigned int nr, char *addr)
{
	int mask;

	addr += (nr >> 3);
	mask = BIT(7 - (nr & 0x07));
	return mask & *addr;
}

static inline void f2fs_set_bit(unsigned int nr, char *addr)
{
	int mask;

	addr += (nr >> 3);
	mask = BIT(7 - (nr & 0x07));
	*addr |= mask;
}

static inline void f2fs_clear_bit(unsigned int nr, char *addr)
{
	int mask;

	addr += (nr >> 3);
	mask = BIT(7 - (nr & 0x07));
	*addr &= ~mask;
}

static inline int f2fs_test_and_set_bit(unsigned int nr, char *addr)
{
	int mask;
	int ret;

	addr += (nr >> 3);
	mask = BIT(7 - (nr & 0x07));
	ret = mask & *addr;
	*addr |= mask;
	return ret;
}

static inline int f2fs_test_and_clear_bit(unsigned int nr, char *addr)
{
	int mask;
	int ret;

	addr += (nr >> 3);
	mask = BIT(7 - (nr & 0x07));
	ret = mask & *addr;
	*addr &= ~mask;
	return ret;
}

static inline void f2fs_change_bit(unsigned int nr, char *addr)
{
	int mask;

	addr += (nr >> 3);
	mask = BIT(7 - (nr & 0x07));
	*addr ^= mask;
}

/*
 * On-disk inode flags (f2fs_inode::i_flags)
 */
#define F2FS_COMPR_FL			0x00000004 /* Compress file */
#define F2FS_SYNC_FL			0x00000008 /* Synchronous updates */
#define F2FS_IMMUTABLE_FL		0x00000010 /* Immutable file */
#define F2FS_APPEND_FL			0x00000020 /* writes to file may only append */
#define F2FS_NODUMP_FL			0x00000040 /* do not dump file */
#define F2FS_NOATIME_FL			0x00000080 /* do not update atime */
#define F2FS_NOCOMP_FL			0x00000400 /* Don't compress */
#define F2FS_INDEX_FL			0x00001000 /* hash-indexed directory */
#define F2FS_DIRSYNC_FL			0x00010000 /* dirsync behaviour (directories only) */
#define F2FS_PROJINHERIT_FL		0x20000000 /* Create with parents projid */
#define F2FS_CASEFOLD_FL		0x40000000 /* Casefolded file */
#define F2FS_DEVICE_ALIAS_FL		0x80000000 /* File for aliasing a device */

#define F2FS_QUOTA_DEFAULT_FL		(F2FS_NOATIME_FL | F2FS_IMMUTABLE_FL)

/* Flags that should be inherited by new inodes from their parent. */
#define F2FS_FL_INHERITED (F2FS_SYNC_FL | F2FS_NODUMP_FL | F2FS_NOATIME_FL | \
			   F2FS_DIRSYNC_FL | F2FS_PROJINHERIT_FL | \
			   F2FS_CASEFOLD_FL)

/* Flags that are appropriate for regular files (all but dir-specific ones). */
#define F2FS_REG_FLMASK		(~(F2FS_DIRSYNC_FL | F2FS_PROJINHERIT_FL | \
				F2FS_CASEFOLD_FL))

/* Flags that are appropriate for non-directories/regular files. */
#define F2FS_OTHER_FLMASK	(F2FS_NODUMP_FL | F2FS_NOATIME_FL)

#define IS_DEVICE_ALIASING(inode)	(F2FS_I(inode)->i_flags & F2FS_DEVICE_ALIAS_FL)

static inline __u32 f2fs_mask_flags(umode_t mode, __u32 flags)
{
	if (S_ISDIR(mode))
		return flags;
	else if (S_ISREG(mode))
		return flags & F2FS_REG_FLMASK;
	else
		return flags & F2FS_OTHER_FLMASK;
}

static inline void __mark_inode_dirty_flag(struct inode *inode,
						int flag, bool set)
{
	switch (flag) {
	case FI_INLINE_XATTR:
	case FI_INLINE_DATA:
	case FI_INLINE_DENTRY:
	case FI_NEW_INODE:
		if (set)
			return;
		fallthrough;
	case FI_DATA_EXIST:
	case FI_PIN_FILE:
	case FI_COMPRESS_RELEASED:
		f2fs_mark_inode_dirty_sync(inode, true);
	}
}

static inline void set_inode_flag(struct inode *inode, int flag)
{
	set_bit(flag, F2FS_I(inode)->flags);
	__mark_inode_dirty_flag(inode, flag, true);
}

static inline int is_inode_flag_set(struct inode *inode, int flag)
{
	return test_bit(flag, F2FS_I(inode)->flags);
}

static inline void clear_inode_flag(struct inode *inode, int flag)
{
	clear_bit(flag, F2FS_I(inode)->flags);
	__mark_inode_dirty_flag(inode, flag, false);
}

static inline bool f2fs_verity_in_progress(struct inode *inode)
{
	return IS_ENABLED(CONFIG_FS_VERITY) &&
	       is_inode_flag_set(inode, FI_VERITY_IN_PROGRESS);
}

static inline void set_acl_inode(struct inode *inode, umode_t mode)
{
	F2FS_I(inode)->i_acl_mode = mode;
	set_inode_flag(inode, FI_ACL_MODE);
	f2fs_mark_inode_dirty_sync(inode, false);
}

static inline void f2fs_i_links_write(struct inode *inode, bool inc)
{
	if (inc)
		inc_nlink(inode);
	else
		drop_nlink(inode);
	f2fs_mark_inode_dirty_sync(inode, true);
}

static inline void f2fs_i_blocks_write(struct inode *inode,
					block_t diff, bool add, bool claim)
{
	bool clean = !is_inode_flag_set(inode, FI_DIRTY_INODE);
	bool recover = is_inode_flag_set(inode, FI_AUTO_RECOVER);

	/* add = 1, claim = 1 should be dquot_reserve_block in pair */
	if (add) {
		if (claim)
			dquot_claim_block(inode, diff);
		else
			dquot_alloc_block_nofail(inode, diff);
	} else {
		dquot_free_block(inode, diff);
	}

	f2fs_mark_inode_dirty_sync(inode, true);
	if (clean || recover)
		set_inode_flag(inode, FI_AUTO_RECOVER);
}

static inline bool f2fs_is_atomic_file(struct inode *inode);

static inline void f2fs_i_size_write(struct inode *inode, loff_t i_size)
{
	bool clean = !is_inode_flag_set(inode, FI_DIRTY_INODE);
	bool recover = is_inode_flag_set(inode, FI_AUTO_RECOVER);

	if (i_size_read(inode) == i_size)
		return;

	i_size_write(inode, i_size);

	if (f2fs_is_atomic_file(inode))
		return;

	f2fs_mark_inode_dirty_sync(inode, true);
	if (clean || recover)
		set_inode_flag(inode, FI_AUTO_RECOVER);
}

static inline void f2fs_i_depth_write(struct inode *inode, unsigned int depth)
{
	F2FS_I(inode)->i_current_depth = depth;
	f2fs_mark_inode_dirty_sync(inode, true);
}

static inline void f2fs_i_gc_failures_write(struct inode *inode,
					unsigned int count)
{
	F2FS_I(inode)->i_gc_failures = count;
	f2fs_mark_inode_dirty_sync(inode, true);
}

static inline void f2fs_i_xnid_write(struct inode *inode, nid_t xnid)
{
	F2FS_I(inode)->i_xattr_nid = xnid;
	f2fs_mark_inode_dirty_sync(inode, true);
}

static inline void f2fs_i_pino_write(struct inode *inode, nid_t pino)
{
	F2FS_I(inode)->i_pino = pino;
	f2fs_mark_inode_dirty_sync(inode, true);
}

static inline void get_inline_info(struct inode *inode, struct f2fs_inode *ri)
{
	struct f2fs_inode_info *fi = F2FS_I(inode);

	if (ri->i_inline & F2FS_INLINE_XATTR)
		set_bit(FI_INLINE_XATTR, fi->flags);
	if (ri->i_inline & F2FS_INLINE_DATA)
		set_bit(FI_INLINE_DATA, fi->flags);
	if (ri->i_inline & F2FS_INLINE_DENTRY)
		set_bit(FI_INLINE_DENTRY, fi->flags);
	if (ri->i_inline & F2FS_DATA_EXIST)
		set_bit(FI_DATA_EXIST, fi->flags);
	if (ri->i_inline & F2FS_EXTRA_ATTR)
		set_bit(FI_EXTRA_ATTR, fi->flags);
	if (ri->i_inline & F2FS_PIN_FILE)
		set_bit(FI_PIN_FILE, fi->flags);
	if (ri->i_inline & F2FS_COMPRESS_RELEASED)
		set_bit(FI_COMPRESS_RELEASED, fi->flags);
}

static inline void set_raw_inline(struct inode *inode, struct f2fs_inode *ri)
{
	ri->i_inline = 0;

	if (is_inode_flag_set(inode, FI_INLINE_XATTR))
		ri->i_inline |= F2FS_INLINE_XATTR;
	if (is_inode_flag_set(inode, FI_INLINE_DATA))
		ri->i_inline |= F2FS_INLINE_DATA;
	if (is_inode_flag_set(inode, FI_INLINE_DENTRY))
		ri->i_inline |= F2FS_INLINE_DENTRY;
	if (is_inode_flag_set(inode, FI_DATA_EXIST))
		ri->i_inline |= F2FS_DATA_EXIST;
	if (is_inode_flag_set(inode, FI_EXTRA_ATTR))
		ri->i_inline |= F2FS_EXTRA_ATTR;
	if (is_inode_flag_set(inode, FI_PIN_FILE))
		ri->i_inline |= F2FS_PIN_FILE;
	if (is_inode_flag_set(inode, FI_COMPRESS_RELEASED))
		ri->i_inline |= F2FS_COMPRESS_RELEASED;
}

static inline int f2fs_has_extra_attr(struct inode *inode)
{
	return is_inode_flag_set(inode, FI_EXTRA_ATTR);
}

static inline int f2fs_has_inline_xattr(struct inode *inode)
{
	return is_inode_flag_set(inode, FI_INLINE_XATTR);
}

static inline int f2fs_compressed_file(struct inode *inode)
{
	return S_ISREG(inode->i_mode) &&
		is_inode_flag_set(inode, FI_COMPRESSED_FILE);
}

static inline bool f2fs_need_compress_data(struct inode *inode)
{
	int compress_mode = F2FS_OPTION(F2FS_I_SB(inode)).compress_mode;

	if (!f2fs_compressed_file(inode))
		return false;

	if (compress_mode == COMPR_MODE_FS)
		return true;
	else if (compress_mode == COMPR_MODE_USER &&
			is_inode_flag_set(inode, FI_ENABLE_COMPRESS))
		return true;

	return false;
}

static inline unsigned int addrs_per_page(struct inode *inode,
							bool is_inode)
{
	unsigned int addrs = is_inode ? (CUR_ADDRS_PER_INODE(inode) -
			get_inline_xattr_addrs(inode)) : DEF_ADDRS_PER_BLOCK;

	if (f2fs_compressed_file(inode))
		return ALIGN_DOWN(addrs, F2FS_I(inode)->i_cluster_size);
	return addrs;
}

static inline void *inline_xattr_addr(struct inode *inode, struct page *page)
{
	struct f2fs_inode *ri = F2FS_INODE(page);

	return (void *)&(ri->i_addr[DEF_ADDRS_PER_INODE -
					get_inline_xattr_addrs(inode)]);
}

static inline int inline_xattr_size(struct inode *inode)
{
	if (f2fs_has_inline_xattr(inode))
		return get_inline_xattr_addrs(inode) * sizeof(__le32);
	return 0;
}

/*
 * Notice: check inline_data flag without inode page lock is unsafe.
 * It could change at any time by f2fs_convert_inline_page().
 */
static inline int f2fs_has_inline_data(struct inode *inode)
{
	return is_inode_flag_set(inode, FI_INLINE_DATA);
}

static inline int f2fs_exist_data(struct inode *inode)
{
	return is_inode_flag_set(inode, FI_DATA_EXIST);
}

static inline int f2fs_is_mmap_file(struct inode *inode)
{
	return is_inode_flag_set(inode, FI_MMAP_FILE);
}

static inline bool f2fs_is_pinned_file(struct inode *inode)
{
	return is_inode_flag_set(inode, FI_PIN_FILE);
}

static inline bool f2fs_is_atomic_file(struct inode *inode)
{
	return is_inode_flag_set(inode, FI_ATOMIC_FILE);
}

static inline bool f2fs_is_cow_file(struct inode *inode)
{
	return is_inode_flag_set(inode, FI_COW_FILE);
}

static inline void *inline_data_addr(struct inode *inode, struct page *page)
{
	__le32 *addr = get_dnode_addr(inode, page);

	return (void *)(addr + DEF_INLINE_RESERVED_SIZE);
}

static inline int f2fs_has_inline_dentry(struct inode *inode)
{
	return is_inode_flag_set(inode, FI_INLINE_DENTRY);
}

static inline int is_file(struct inode *inode, int type)
{
	return F2FS_I(inode)->i_advise & type;
}

static inline void set_file(struct inode *inode, int type)
{
	if (is_file(inode, type))
		return;
	F2FS_I(inode)->i_advise |= type;
	f2fs_mark_inode_dirty_sync(inode, true);
}

static inline void clear_file(struct inode *inode, int type)
{
	if (!is_file(inode, type))
		return;
	F2FS_I(inode)->i_advise &= ~type;
	f2fs_mark_inode_dirty_sync(inode, true);
}

static inline bool f2fs_is_time_consistent(struct inode *inode)
{
	struct timespec64 ctime = inode_get_ctime(inode);

	if (!timespec64_equal(F2FS_I(inode)->i_disk_time, &inode->i_atime))
		return false;
	if (!timespec64_equal(F2FS_I(inode)->i_disk_time + 1, &ctime))
		return false;
	if (!timespec64_equal(F2FS_I(inode)->i_disk_time + 2, &inode->i_mtime))
		return false;
	return true;
}

static inline bool f2fs_skip_inode_update(struct inode *inode, int dsync)
{
	bool ret;

	if (dsync) {
		struct f2fs_sb_info *sbi = F2FS_I_SB(inode);

		spin_lock(&sbi->inode_lock[DIRTY_META]);
		ret = list_empty(&F2FS_I(inode)->gdirty_list);
		spin_unlock(&sbi->inode_lock[DIRTY_META]);
		return ret;
	}
	if (!is_inode_flag_set(inode, FI_AUTO_RECOVER) ||
			file_keep_isize(inode) ||
			i_size_read(inode) & ~PAGE_MASK)
		return false;

	if (!f2fs_is_time_consistent(inode))
		return false;

	spin_lock(&F2FS_I(inode)->i_size_lock);
	ret = F2FS_I(inode)->last_disk_size == i_size_read(inode);
	spin_unlock(&F2FS_I(inode)->i_size_lock);

	return ret;
}

static inline bool f2fs_readonly(struct super_block *sb)
{
	return sb_rdonly(sb);
}

static inline bool f2fs_cp_error(struct f2fs_sb_info *sbi)
{
	return is_set_ckpt_flags(sbi, CP_ERROR_FLAG);
}

static inline void *f2fs_kmalloc(struct f2fs_sb_info *sbi,
					size_t size, gfp_t flags)
{
	if (time_to_inject(sbi, FAULT_KMALLOC))
		return NULL;

	return kmalloc(size, flags);
}

static inline void *f2fs_getname(struct f2fs_sb_info *sbi)
{
	if (time_to_inject(sbi, FAULT_KMALLOC))
		return NULL;

	return __getname();
}

static inline void f2fs_putname(char *buf)
{
	__putname(buf);
}

static inline void *f2fs_kzalloc(struct f2fs_sb_info *sbi,
					size_t size, gfp_t flags)
{
	return f2fs_kmalloc(sbi, size, flags | __GFP_ZERO);
}

static inline void *f2fs_kvmalloc(struct f2fs_sb_info *sbi,
					size_t size, gfp_t flags)
{
	if (time_to_inject(sbi, FAULT_KVMALLOC))
		return NULL;

	return kvmalloc(size, flags);
}

static inline void *f2fs_kvzalloc(struct f2fs_sb_info *sbi,
					size_t size, gfp_t flags)
{
	return f2fs_kvmalloc(sbi, size, flags | __GFP_ZERO);
}

static inline int get_extra_isize(struct inode *inode)
{
	return F2FS_I(inode)->i_extra_isize / sizeof(__le32);
}

static inline int get_inline_xattr_addrs(struct inode *inode)
{
	return F2FS_I(inode)->i_inline_xattr_size;
}

#define f2fs_get_inode_mode(i) \
	((is_inode_flag_set(i, FI_ACL_MODE)) ? \
	 (F2FS_I(i)->i_acl_mode) : ((i)->i_mode))

#define F2FS_MIN_EXTRA_ATTR_SIZE		(sizeof(__le32))

#define F2FS_TOTAL_EXTRA_ATTR_SIZE			\
	(offsetof(struct f2fs_inode, i_extra_end) -	\
	offsetof(struct f2fs_inode, i_extra_isize))	\

#define F2FS_OLD_ATTRIBUTE_SIZE	(offsetof(struct f2fs_inode, i_addr))
#define F2FS_FITS_IN_INODE(f2fs_inode, extra_isize, field)		\
		((offsetof(typeof(*(f2fs_inode)), field) +	\
		sizeof((f2fs_inode)->field))			\
		<= (F2FS_OLD_ATTRIBUTE_SIZE + (extra_isize)))	\

#define __is_large_section(sbi)		(SEGS_PER_SEC(sbi) > 1)

#define __is_meta_io(fio) (PAGE_TYPE_OF_BIO((fio)->type) == META)

bool f2fs_is_valid_blkaddr(struct f2fs_sb_info *sbi,
					block_t blkaddr, int type);
static inline void verify_blkaddr(struct f2fs_sb_info *sbi,
					block_t blkaddr, int type)
{
	if (!f2fs_is_valid_blkaddr(sbi, blkaddr, type))
		f2fs_err(sbi, "invalid blkaddr: %u, type: %d, run fsck to fix.",
			 blkaddr, type);
}

static inline bool __is_valid_data_blkaddr(block_t blkaddr)
{
	if (blkaddr == NEW_ADDR || blkaddr == NULL_ADDR ||
			blkaddr == COMPRESS_ADDR)
		return false;
	return true;
}

/*
 * file.c
 */
int f2fs_sync_file(struct file *file, loff_t start, loff_t end, int datasync);
int f2fs_do_truncate_blocks(struct inode *inode, u64 from, bool lock);
int f2fs_truncate_blocks(struct inode *inode, u64 from, bool lock);
int f2fs_truncate(struct inode *inode);
int f2fs_getattr(struct mnt_idmap *idmap, const struct path *path,
		 struct kstat *stat, u32 request_mask, unsigned int flags);
int f2fs_setattr(struct mnt_idmap *idmap, struct dentry *dentry,
		 struct iattr *attr);
int f2fs_truncate_hole(struct inode *inode, pgoff_t pg_start, pgoff_t pg_end);
void f2fs_truncate_data_blocks_range(struct dnode_of_data *dn, int count);
int f2fs_do_shutdown(struct f2fs_sb_info *sbi, unsigned int flag,
						bool readonly, bool need_lock);
int f2fs_precache_extents(struct inode *inode);
int f2fs_fileattr_get(struct dentry *dentry, struct fileattr *fa);
int f2fs_fileattr_set(struct mnt_idmap *idmap,
		      struct dentry *dentry, struct fileattr *fa);
long f2fs_ioctl(struct file *filp, unsigned int cmd, unsigned long arg);
long f2fs_compat_ioctl(struct file *file, unsigned int cmd, unsigned long arg);
int f2fs_transfer_project_quota(struct inode *inode, kprojid_t kprojid);
int f2fs_pin_file_control(struct inode *inode, bool inc);

/*
 * inode.c
 */
void f2fs_set_inode_flags(struct inode *inode);
bool f2fs_inode_chksum_verify(struct f2fs_sb_info *sbi, struct page *page);
void f2fs_inode_chksum_set(struct f2fs_sb_info *sbi, struct page *page);
struct inode *f2fs_iget(struct super_block *sb, unsigned long ino);
struct inode *f2fs_iget_retry(struct super_block *sb, unsigned long ino);
int f2fs_try_to_free_nats(struct f2fs_sb_info *sbi, int nr_shrink);
void f2fs_update_inode(struct inode *inode, struct page *node_page);
void f2fs_update_inode_page(struct inode *inode);
int f2fs_write_inode(struct inode *inode, struct writeback_control *wbc);
void f2fs_evict_inode(struct inode *inode);
void f2fs_handle_failed_inode(struct inode *inode);

/*
 * namei.c
 */
int f2fs_update_extension_list(struct f2fs_sb_info *sbi, const char *name,
							bool hot, bool set);
struct dentry *f2fs_get_parent(struct dentry *child);
int f2fs_get_tmpfile(struct mnt_idmap *idmap, struct inode *dir,
		     struct inode **new_inode);

/*
 * dir.c
 */
int f2fs_init_casefolded_name(const struct inode *dir,
			      struct f2fs_filename *fname);
int f2fs_setup_filename(struct inode *dir, const struct qstr *iname,
			int lookup, struct f2fs_filename *fname);
int f2fs_prepare_lookup(struct inode *dir, struct dentry *dentry,
			struct f2fs_filename *fname);
void f2fs_free_filename(struct f2fs_filename *fname);
struct f2fs_dir_entry *f2fs_find_target_dentry(const struct f2fs_dentry_ptr *d,
			const struct f2fs_filename *fname, int *max_slots);
int f2fs_fill_dentries(struct dir_context *ctx, struct f2fs_dentry_ptr *d,
			unsigned int start_pos, struct fscrypt_str *fstr);
void f2fs_do_make_empty_dir(struct inode *inode, struct inode *parent,
			struct f2fs_dentry_ptr *d);
struct page *f2fs_init_inode_metadata(struct inode *inode, struct inode *dir,
			const struct f2fs_filename *fname, struct page *dpage);
void f2fs_update_parent_metadata(struct inode *dir, struct inode *inode,
			unsigned int current_depth);
int f2fs_room_for_filename(const void *bitmap, int slots, int max_slots);
void f2fs_drop_nlink(struct inode *dir, struct inode *inode);
struct f2fs_dir_entry *__f2fs_find_entry(struct inode *dir,
					 const struct f2fs_filename *fname,
					 struct page **res_page);
struct f2fs_dir_entry *f2fs_find_entry(struct inode *dir,
			const struct qstr *child, struct page **res_page);
struct f2fs_dir_entry *f2fs_parent_dir(struct inode *dir, struct page **p);
ino_t f2fs_inode_by_name(struct inode *dir, const struct qstr *qstr,
			struct page **page);
void f2fs_set_link(struct inode *dir, struct f2fs_dir_entry *de,
			struct page *page, struct inode *inode);
bool f2fs_has_enough_room(struct inode *dir, struct page *ipage,
			  const struct f2fs_filename *fname);
void f2fs_update_dentry(nid_t ino, umode_t mode, struct f2fs_dentry_ptr *d,
			const struct fscrypt_str *name, f2fs_hash_t name_hash,
			unsigned int bit_pos);
int f2fs_add_regular_entry(struct inode *dir, const struct f2fs_filename *fname,
			struct inode *inode, nid_t ino, umode_t mode);
int f2fs_add_dentry(struct inode *dir, const struct f2fs_filename *fname,
			struct inode *inode, nid_t ino, umode_t mode);
int f2fs_do_add_link(struct inode *dir, const struct qstr *name,
			struct inode *inode, nid_t ino, umode_t mode);
void f2fs_delete_entry(struct f2fs_dir_entry *dentry, struct page *page,
			struct inode *dir, struct inode *inode);
int f2fs_do_tmpfile(struct inode *inode, struct inode *dir,
					struct f2fs_filename *fname);
bool f2fs_empty_dir(struct inode *dir);

static inline int f2fs_add_link(struct dentry *dentry, struct inode *inode)
{
	if (fscrypt_is_nokey_name(dentry))
		return -ENOKEY;
	return f2fs_do_add_link(d_inode(dentry->d_parent), &dentry->d_name,
				inode, inode->i_ino, inode->i_mode);
}

/*
 * super.c
 */
int f2fs_inode_dirtied(struct inode *inode, bool sync);
void f2fs_inode_synced(struct inode *inode);
int f2fs_dquot_initialize(struct inode *inode);
int f2fs_enable_quota_files(struct f2fs_sb_info *sbi, bool rdonly);
int f2fs_quota_sync(struct super_block *sb, int type);
loff_t max_file_blocks(struct inode *inode);
void f2fs_quota_off_umount(struct super_block *sb);
void f2fs_save_errors(struct f2fs_sb_info *sbi, unsigned char flag);
void f2fs_handle_critical_error(struct f2fs_sb_info *sbi, unsigned char reason);
void f2fs_handle_error(struct f2fs_sb_info *sbi, unsigned char error);
void f2fs_handle_error_async(struct f2fs_sb_info *sbi, unsigned char error);
int f2fs_commit_super(struct f2fs_sb_info *sbi, bool recover);
int f2fs_sync_fs(struct super_block *sb, int sync);
int f2fs_sanity_check_ckpt(struct f2fs_sb_info *sbi);

/*
 * hash.c
 */
void f2fs_hash_filename(const struct inode *dir, struct f2fs_filename *fname);

/*
 * node.c
 */
struct node_info;

int f2fs_check_nid_range(struct f2fs_sb_info *sbi, nid_t nid);
bool f2fs_available_free_memory(struct f2fs_sb_info *sbi, int type);
bool f2fs_in_warm_node_list(struct f2fs_sb_info *sbi, struct page *page);
void f2fs_init_fsync_node_info(struct f2fs_sb_info *sbi);
void f2fs_del_fsync_node_entry(struct f2fs_sb_info *sbi, struct page *page);
void f2fs_reset_fsync_node_info(struct f2fs_sb_info *sbi);
int f2fs_need_dentry_mark(struct f2fs_sb_info *sbi, nid_t nid);
bool f2fs_is_checkpointed_node(struct f2fs_sb_info *sbi, nid_t nid);
bool f2fs_need_inode_block_update(struct f2fs_sb_info *sbi, nid_t ino);
int f2fs_get_node_info(struct f2fs_sb_info *sbi, nid_t nid,
				struct node_info *ni, bool checkpoint_context);
pgoff_t f2fs_get_next_page_offset(struct dnode_of_data *dn, pgoff_t pgofs);
int f2fs_get_dnode_of_data(struct dnode_of_data *dn, pgoff_t index, int mode);
int f2fs_truncate_inode_blocks(struct inode *inode, pgoff_t from);
int f2fs_truncate_xattr_node(struct inode *inode);
int f2fs_wait_on_node_pages_writeback(struct f2fs_sb_info *sbi,
					unsigned int seq_id);
bool f2fs_nat_bitmap_enabled(struct f2fs_sb_info *sbi);
int f2fs_remove_inode_page(struct inode *inode);
struct page *f2fs_new_inode_page(struct inode *inode);
struct page *f2fs_new_node_page(struct dnode_of_data *dn, unsigned int ofs);
void f2fs_ra_node_page(struct f2fs_sb_info *sbi, nid_t nid);
struct page *f2fs_get_node_page(struct f2fs_sb_info *sbi, pgoff_t nid);
struct page *f2fs_get_node_page_ra(struct page *parent, int start);
int f2fs_move_node_page(struct page *node_page, int gc_type);
void f2fs_flush_inline_data(struct f2fs_sb_info *sbi);
int f2fs_fsync_node_pages(struct f2fs_sb_info *sbi, struct inode *inode,
			struct writeback_control *wbc, bool atomic,
			unsigned int *seq_id);
int f2fs_sync_node_pages(struct f2fs_sb_info *sbi,
			struct writeback_control *wbc,
			bool do_balance, enum iostat_type io_type);
int f2fs_build_free_nids(struct f2fs_sb_info *sbi, bool sync, bool mount);
bool f2fs_alloc_nid(struct f2fs_sb_info *sbi, nid_t *nid);
void f2fs_alloc_nid_done(struct f2fs_sb_info *sbi, nid_t nid);
void f2fs_alloc_nid_failed(struct f2fs_sb_info *sbi, nid_t nid);
int f2fs_try_to_free_nids(struct f2fs_sb_info *sbi, int nr_shrink);
int f2fs_recover_inline_xattr(struct inode *inode, struct page *page);
int f2fs_recover_xattr_data(struct inode *inode, struct page *page);
int f2fs_recover_inode_page(struct f2fs_sb_info *sbi, struct page *page);
int f2fs_restore_node_summary(struct f2fs_sb_info *sbi,
			unsigned int segno, struct f2fs_summary_block *sum);
void f2fs_enable_nat_bits(struct f2fs_sb_info *sbi);
int f2fs_flush_nat_entries(struct f2fs_sb_info *sbi, struct cp_control *cpc);
int f2fs_build_node_manager(struct f2fs_sb_info *sbi);
void f2fs_destroy_node_manager(struct f2fs_sb_info *sbi);
int __init f2fs_create_node_manager_caches(void);
void f2fs_destroy_node_manager_caches(void);

/*
 * segment.c
 */
bool f2fs_need_SSR(struct f2fs_sb_info *sbi);
int f2fs_commit_atomic_write(struct inode *inode);
void f2fs_abort_atomic_write(struct inode *inode, bool clean);
void f2fs_balance_fs(struct f2fs_sb_info *sbi, bool need);
void f2fs_balance_fs_bg(struct f2fs_sb_info *sbi, bool from_bg);
int f2fs_issue_flush(struct f2fs_sb_info *sbi, nid_t ino);
int f2fs_create_flush_cmd_control(struct f2fs_sb_info *sbi);
int f2fs_flush_device_cache(struct f2fs_sb_info *sbi);
void f2fs_destroy_flush_cmd_control(struct f2fs_sb_info *sbi, bool free);
void f2fs_invalidate_blocks(struct f2fs_sb_info *sbi, block_t addr);
bool f2fs_is_checkpointed_data(struct f2fs_sb_info *sbi, block_t blkaddr);
int f2fs_start_discard_thread(struct f2fs_sb_info *sbi);
void f2fs_drop_discard_cmd(struct f2fs_sb_info *sbi);
void f2fs_stop_discard_thread(struct f2fs_sb_info *sbi);
bool f2fs_issue_discard_timeout(struct f2fs_sb_info *sbi);
void f2fs_clear_prefree_segments(struct f2fs_sb_info *sbi,
					struct cp_control *cpc);
void f2fs_dirty_to_prefree(struct f2fs_sb_info *sbi);
block_t f2fs_get_unusable_blocks(struct f2fs_sb_info *sbi);
int f2fs_disable_cp_again(struct f2fs_sb_info *sbi, block_t unusable);
void f2fs_release_discard_addrs(struct f2fs_sb_info *sbi);
int f2fs_npages_for_summary_flush(struct f2fs_sb_info *sbi, bool for_ra);
bool f2fs_segment_has_free_slot(struct f2fs_sb_info *sbi, int segno);
int f2fs_init_inmem_curseg(struct f2fs_sb_info *sbi);
int f2fs_reinit_atgc_curseg(struct f2fs_sb_info *sbi);
void f2fs_save_inmem_curseg(struct f2fs_sb_info *sbi);
void f2fs_restore_inmem_curseg(struct f2fs_sb_info *sbi);
int f2fs_allocate_segment_for_resize(struct f2fs_sb_info *sbi, int type,
					unsigned int start, unsigned int end);
int f2fs_allocate_new_section(struct f2fs_sb_info *sbi, int type, bool force);
int f2fs_allocate_pinning_section(struct f2fs_sb_info *sbi);
int f2fs_allocate_new_segments(struct f2fs_sb_info *sbi);
int f2fs_trim_fs(struct f2fs_sb_info *sbi, struct fstrim_range *range);
bool f2fs_exist_trim_candidates(struct f2fs_sb_info *sbi,
					struct cp_control *cpc);
struct page *f2fs_get_sum_page(struct f2fs_sb_info *sbi, unsigned int segno);
void f2fs_update_meta_page(struct f2fs_sb_info *sbi, void *src,
					block_t blk_addr);
void f2fs_do_write_meta_page(struct f2fs_sb_info *sbi, struct folio *folio,
						enum iostat_type io_type);
void f2fs_do_write_node_page(unsigned int nid, struct f2fs_io_info *fio);
void f2fs_outplace_write_data(struct dnode_of_data *dn,
			struct f2fs_io_info *fio);
int f2fs_inplace_write_data(struct f2fs_io_info *fio);
void f2fs_do_replace_block(struct f2fs_sb_info *sbi, struct f2fs_summary *sum,
			block_t old_blkaddr, block_t new_blkaddr,
			bool recover_curseg, bool recover_newaddr,
			bool from_gc);
void f2fs_replace_block(struct f2fs_sb_info *sbi, struct dnode_of_data *dn,
			block_t old_addr, block_t new_addr,
			unsigned char version, bool recover_curseg,
			bool recover_newaddr);
<<<<<<< HEAD
int f2fs_get_segment_temp(int seg_type);
=======
enum temp_type f2fs_get_segment_temp(struct f2fs_sb_info *sbi,
						enum log_type seg_type);
>>>>>>> 4163e724
int f2fs_allocate_data_block(struct f2fs_sb_info *sbi, struct page *page,
			block_t old_blkaddr, block_t *new_blkaddr,
			struct f2fs_summary *sum, int type,
			struct f2fs_io_info *fio);
void f2fs_update_device_state(struct f2fs_sb_info *sbi, nid_t ino,
					block_t blkaddr, unsigned int blkcnt);
void f2fs_wait_on_page_writeback(struct page *page,
			enum page_type type, bool ordered, bool locked);
void f2fs_wait_on_block_writeback(struct inode *inode, block_t blkaddr);
void f2fs_wait_on_block_writeback_range(struct inode *inode, block_t blkaddr,
								block_t len);
void f2fs_write_data_summaries(struct f2fs_sb_info *sbi, block_t start_blk);
void f2fs_write_node_summaries(struct f2fs_sb_info *sbi, block_t start_blk);
int f2fs_lookup_journal_in_cursum(struct f2fs_journal *journal, int type,
			unsigned int val, int alloc);
void f2fs_flush_sit_entries(struct f2fs_sb_info *sbi, struct cp_control *cpc);
int f2fs_check_and_fix_write_pointer(struct f2fs_sb_info *sbi);
int f2fs_build_segment_manager(struct f2fs_sb_info *sbi);
void f2fs_destroy_segment_manager(struct f2fs_sb_info *sbi);
int __init f2fs_create_segment_manager_caches(void);
void f2fs_destroy_segment_manager_caches(void);
int f2fs_rw_hint_to_seg_type(struct f2fs_sb_info *sbi, enum rw_hint hint);
enum rw_hint f2fs_io_type_to_rw_hint(struct f2fs_sb_info *sbi,
			enum page_type type, enum temp_type temp);
unsigned int f2fs_usable_segs_in_sec(struct f2fs_sb_info *sbi);
unsigned int f2fs_usable_blks_in_seg(struct f2fs_sb_info *sbi,
			unsigned int segno);
unsigned long long f2fs_get_section_mtime(struct f2fs_sb_info *sbi,
			unsigned int segno);

#define DEF_FRAGMENT_SIZE	4
#define MIN_FRAGMENT_SIZE	1
#define MAX_FRAGMENT_SIZE	512

static inline bool f2fs_need_rand_seg(struct f2fs_sb_info *sbi)
{
	return F2FS_OPTION(sbi).fs_mode == FS_MODE_FRAGMENT_SEG ||
		F2FS_OPTION(sbi).fs_mode == FS_MODE_FRAGMENT_BLK;
}

/*
 * checkpoint.c
 */
void f2fs_stop_checkpoint(struct f2fs_sb_info *sbi, bool end_io,
							unsigned char reason);
void f2fs_flush_ckpt_thread(struct f2fs_sb_info *sbi);
struct page *f2fs_grab_meta_page(struct f2fs_sb_info *sbi, pgoff_t index);
struct page *f2fs_get_meta_page(struct f2fs_sb_info *sbi, pgoff_t index);
struct page *f2fs_get_meta_page_retry(struct f2fs_sb_info *sbi, pgoff_t index);
struct page *f2fs_get_tmp_page(struct f2fs_sb_info *sbi, pgoff_t index);
bool f2fs_is_valid_blkaddr(struct f2fs_sb_info *sbi,
					block_t blkaddr, int type);
bool f2fs_is_valid_blkaddr_raw(struct f2fs_sb_info *sbi,
					block_t blkaddr, int type);
int f2fs_ra_meta_pages(struct f2fs_sb_info *sbi, block_t start, int nrpages,
			int type, bool sync);
void f2fs_ra_meta_pages_cond(struct f2fs_sb_info *sbi, pgoff_t index,
							unsigned int ra_blocks);
long f2fs_sync_meta_pages(struct f2fs_sb_info *sbi, enum page_type type,
			long nr_to_write, enum iostat_type io_type);
void f2fs_add_ino_entry(struct f2fs_sb_info *sbi, nid_t ino, int type);
void f2fs_remove_ino_entry(struct f2fs_sb_info *sbi, nid_t ino, int type);
void f2fs_release_ino_entry(struct f2fs_sb_info *sbi, bool all);
bool f2fs_exist_written_data(struct f2fs_sb_info *sbi, nid_t ino, int mode);
void f2fs_set_dirty_device(struct f2fs_sb_info *sbi, nid_t ino,
					unsigned int devidx, int type);
bool f2fs_is_dirty_device(struct f2fs_sb_info *sbi, nid_t ino,
					unsigned int devidx, int type);
int f2fs_acquire_orphan_inode(struct f2fs_sb_info *sbi);
void f2fs_release_orphan_inode(struct f2fs_sb_info *sbi);
void f2fs_add_orphan_inode(struct inode *inode);
void f2fs_remove_orphan_inode(struct f2fs_sb_info *sbi, nid_t ino);
int f2fs_recover_orphan_inodes(struct f2fs_sb_info *sbi);
int f2fs_get_valid_checkpoint(struct f2fs_sb_info *sbi);
void f2fs_update_dirty_folio(struct inode *inode, struct folio *folio);
void f2fs_remove_dirty_inode(struct inode *inode);
int f2fs_sync_dirty_inodes(struct f2fs_sb_info *sbi, enum inode_type type,
								bool from_cp);
void f2fs_wait_on_all_pages(struct f2fs_sb_info *sbi, int type);
u64 f2fs_get_sectors_written(struct f2fs_sb_info *sbi);
int f2fs_write_checkpoint(struct f2fs_sb_info *sbi, struct cp_control *cpc);
void f2fs_init_ino_entry_info(struct f2fs_sb_info *sbi);
int __init f2fs_create_checkpoint_caches(void);
void f2fs_destroy_checkpoint_caches(void);
int f2fs_issue_checkpoint(struct f2fs_sb_info *sbi);
int f2fs_start_ckpt_thread(struct f2fs_sb_info *sbi);
void f2fs_stop_ckpt_thread(struct f2fs_sb_info *sbi);
void f2fs_init_ckpt_req_control(struct f2fs_sb_info *sbi);

/*
 * data.c
 */
int __init f2fs_init_bioset(void);
void f2fs_destroy_bioset(void);
bool f2fs_is_cp_guaranteed(struct page *page);
int f2fs_init_bio_entry_cache(void);
void f2fs_destroy_bio_entry_cache(void);
void f2fs_submit_read_bio(struct f2fs_sb_info *sbi, struct bio *bio,
			  enum page_type type);
int f2fs_init_write_merge_io(struct f2fs_sb_info *sbi);
void f2fs_submit_merged_write(struct f2fs_sb_info *sbi, enum page_type type);
void f2fs_submit_merged_write_cond(struct f2fs_sb_info *sbi,
				struct inode *inode, struct page *page,
				nid_t ino, enum page_type type);
void f2fs_submit_merged_ipu_write(struct f2fs_sb_info *sbi,
					struct bio **bio, struct page *page);
void f2fs_flush_merged_writes(struct f2fs_sb_info *sbi);
int f2fs_submit_page_bio(struct f2fs_io_info *fio);
int f2fs_merge_page_bio(struct f2fs_io_info *fio);
void f2fs_submit_page_write(struct f2fs_io_info *fio);
struct block_device *f2fs_target_device(struct f2fs_sb_info *sbi,
		block_t blk_addr, sector_t *sector);
int f2fs_target_device_index(struct f2fs_sb_info *sbi, block_t blkaddr);
void f2fs_set_data_blkaddr(struct dnode_of_data *dn, block_t blkaddr);
void f2fs_update_data_blkaddr(struct dnode_of_data *dn, block_t blkaddr);
int f2fs_reserve_new_blocks(struct dnode_of_data *dn, blkcnt_t count);
int f2fs_reserve_new_block(struct dnode_of_data *dn);
int f2fs_get_block_locked(struct dnode_of_data *dn, pgoff_t index);
int f2fs_reserve_block(struct dnode_of_data *dn, pgoff_t index);
struct page *f2fs_get_read_data_page(struct inode *inode, pgoff_t index,
			blk_opf_t op_flags, bool for_write, pgoff_t *next_pgofs);
struct page *f2fs_find_data_page(struct inode *inode, pgoff_t index,
							pgoff_t *next_pgofs);
struct page *f2fs_get_lock_data_page(struct inode *inode, pgoff_t index,
			bool for_write);
struct page *f2fs_get_new_data_page(struct inode *inode,
			struct page *ipage, pgoff_t index, bool new_i_size);
int f2fs_do_write_data_page(struct f2fs_io_info *fio);
int f2fs_map_blocks(struct inode *inode, struct f2fs_map_blocks *map, int flag);
int f2fs_fiemap(struct inode *inode, struct fiemap_extent_info *fieinfo,
			u64 start, u64 len);
int f2fs_encrypt_one_page(struct f2fs_io_info *fio);
bool f2fs_should_update_inplace(struct inode *inode, struct f2fs_io_info *fio);
bool f2fs_should_update_outplace(struct inode *inode, struct f2fs_io_info *fio);
int f2fs_write_single_data_page(struct folio *folio, int *submitted,
				struct bio **bio, sector_t *last_block,
				struct writeback_control *wbc,
				enum iostat_type io_type,
				int compr_blocks, bool allow_balance);
void f2fs_write_failed(struct inode *inode, loff_t to);
void f2fs_invalidate_folio(struct folio *folio, size_t offset, size_t length);
bool f2fs_release_folio(struct folio *folio, gfp_t wait);
bool f2fs_overwrite_io(struct inode *inode, loff_t pos, size_t len);
void f2fs_clear_page_cache_dirty_tag(struct folio *folio);
int f2fs_init_post_read_processing(void);
void f2fs_destroy_post_read_processing(void);
int f2fs_init_post_read_wq(struct f2fs_sb_info *sbi);
void f2fs_destroy_post_read_wq(struct f2fs_sb_info *sbi);
extern const struct iomap_ops f2fs_iomap_ops;

/*
 * gc.c
 */
int f2fs_start_gc_thread(struct f2fs_sb_info *sbi);
void f2fs_stop_gc_thread(struct f2fs_sb_info *sbi);
block_t f2fs_start_bidx_of_node(unsigned int node_ofs, struct inode *inode);
int f2fs_gc(struct f2fs_sb_info *sbi, struct f2fs_gc_control *gc_control);
void f2fs_build_gc_manager(struct f2fs_sb_info *sbi);
int f2fs_gc_range(struct f2fs_sb_info *sbi,
		unsigned int start_seg, unsigned int end_seg,
		bool dry_run, unsigned int dry_run_sections);
int f2fs_resize_fs(struct file *filp, __u64 block_count);
int __init f2fs_create_garbage_collection_cache(void);
void f2fs_destroy_garbage_collection_cache(void);
/* victim selection function for cleaning and SSR */
int f2fs_get_victim(struct f2fs_sb_info *sbi, unsigned int *result,
			int gc_type, int type, char alloc_mode,
			unsigned long long age, bool one_time);

/*
 * recovery.c
 */
int f2fs_recover_fsync_data(struct f2fs_sb_info *sbi, bool check_only);
bool f2fs_space_for_roll_forward(struct f2fs_sb_info *sbi);
int __init f2fs_create_recovery_cache(void);
void f2fs_destroy_recovery_cache(void);

/*
 * debug.c
 */
#ifdef CONFIG_F2FS_STAT_FS
enum {
	DEVSTAT_INUSE,
	DEVSTAT_DIRTY,
	DEVSTAT_FULL,
	DEVSTAT_FREE,
	DEVSTAT_PREFREE,
	DEVSTAT_MAX,
};

struct f2fs_dev_stats {
	unsigned int devstats[2][DEVSTAT_MAX];		/* 0: segs, 1: secs */
};

struct f2fs_stat_info {
	struct list_head stat_list;
	struct f2fs_sb_info *sbi;
	int all_area_segs, sit_area_segs, nat_area_segs, ssa_area_segs;
	int main_area_segs, main_area_sections, main_area_zones;
	unsigned long long hit_cached[NR_EXTENT_CACHES];
	unsigned long long hit_rbtree[NR_EXTENT_CACHES];
	unsigned long long total_ext[NR_EXTENT_CACHES];
	unsigned long long hit_total[NR_EXTENT_CACHES];
	int ext_tree[NR_EXTENT_CACHES];
	int zombie_tree[NR_EXTENT_CACHES];
	int ext_node[NR_EXTENT_CACHES];
	/* to count memory footprint */
	unsigned long long ext_mem[NR_EXTENT_CACHES];
	/* for read extent cache */
	unsigned long long hit_largest;
	/* for block age extent cache */
	unsigned long long allocated_data_blocks;
	int ndirty_node, ndirty_dent, ndirty_meta, ndirty_imeta;
	int ndirty_data, ndirty_qdata;
	unsigned int ndirty_dirs, ndirty_files, nquota_files, ndirty_all;
	int nats, dirty_nats, sits, dirty_sits;
	int free_nids, avail_nids, alloc_nids;
	int total_count, utilization;
	int nr_wb_cp_data, nr_wb_data;
	int nr_rd_data, nr_rd_node, nr_rd_meta;
	int nr_dio_read, nr_dio_write;
	unsigned int io_skip_bggc, other_skip_bggc;
	int nr_flushing, nr_flushed, flush_list_empty;
	int nr_discarding, nr_discarded;
	int nr_discard_cmd;
	unsigned int undiscard_blks;
	int nr_issued_ckpt, nr_total_ckpt, nr_queued_ckpt;
	unsigned int cur_ckpt_time, peak_ckpt_time;
	int inline_xattr, inline_inode, inline_dir, append, update, orphans;
	int compr_inode, swapfile_inode;
	unsigned long long compr_blocks;
	int aw_cnt, max_aw_cnt;
	unsigned int valid_count, valid_node_count, valid_inode_count, discard_blks;
	unsigned int bimodal, avg_vblocks;
	int util_free, util_valid, util_invalid;
	int rsvd_segs, overp_segs;
	int dirty_count, node_pages, meta_pages, compress_pages;
	int compress_page_hit;
	int prefree_count, free_segs, free_secs;
	int cp_call_count[MAX_CALL_TYPE], cp_count;
	int gc_call_count[MAX_CALL_TYPE];
	int gc_segs[2][2];
	int gc_secs[2][2];
	int tot_blks, data_blks, node_blks;
	int bg_data_blks, bg_node_blks;
	int curseg[NR_CURSEG_TYPE];
	int cursec[NR_CURSEG_TYPE];
	int curzone[NR_CURSEG_TYPE];
	unsigned int dirty_seg[NR_CURSEG_TYPE];
	unsigned int full_seg[NR_CURSEG_TYPE];
	unsigned int valid_blks[NR_CURSEG_TYPE];

	unsigned int meta_count[META_MAX];
	unsigned int segment_count[2];
	unsigned int block_count[2];
	unsigned int inplace_count;
	unsigned long long base_mem, cache_mem, page_mem;
	struct f2fs_dev_stats *dev_stats;
};

static inline struct f2fs_stat_info *F2FS_STAT(struct f2fs_sb_info *sbi)
{
	return (struct f2fs_stat_info *)sbi->stat_info;
}

#define stat_inc_cp_call_count(sbi, foreground)				\
		atomic_inc(&sbi->cp_call_count[(foreground)])
#define stat_inc_cp_count(sbi)		(F2FS_STAT(sbi)->cp_count++)
#define stat_io_skip_bggc_count(sbi)	((sbi)->io_skip_bggc++)
#define stat_other_skip_bggc_count(sbi)	((sbi)->other_skip_bggc++)
#define stat_inc_dirty_inode(sbi, type)	((sbi)->ndirty_inode[type]++)
#define stat_dec_dirty_inode(sbi, type)	((sbi)->ndirty_inode[type]--)
#define stat_inc_total_hit(sbi, type)		(atomic64_inc(&(sbi)->total_hit_ext[type]))
#define stat_inc_rbtree_node_hit(sbi, type)	(atomic64_inc(&(sbi)->read_hit_rbtree[type]))
#define stat_inc_largest_node_hit(sbi)	(atomic64_inc(&(sbi)->read_hit_largest))
#define stat_inc_cached_node_hit(sbi, type)	(atomic64_inc(&(sbi)->read_hit_cached[type]))
#define stat_inc_inline_xattr(inode)					\
	do {								\
		if (f2fs_has_inline_xattr(inode))			\
			(atomic_inc(&F2FS_I_SB(inode)->inline_xattr));	\
	} while (0)
#define stat_dec_inline_xattr(inode)					\
	do {								\
		if (f2fs_has_inline_xattr(inode))			\
			(atomic_dec(&F2FS_I_SB(inode)->inline_xattr));	\
	} while (0)
#define stat_inc_inline_inode(inode)					\
	do {								\
		if (f2fs_has_inline_data(inode))			\
			(atomic_inc(&F2FS_I_SB(inode)->inline_inode));	\
	} while (0)
#define stat_dec_inline_inode(inode)					\
	do {								\
		if (f2fs_has_inline_data(inode))			\
			(atomic_dec(&F2FS_I_SB(inode)->inline_inode));	\
	} while (0)
#define stat_inc_inline_dir(inode)					\
	do {								\
		if (f2fs_has_inline_dentry(inode))			\
			(atomic_inc(&F2FS_I_SB(inode)->inline_dir));	\
	} while (0)
#define stat_dec_inline_dir(inode)					\
	do {								\
		if (f2fs_has_inline_dentry(inode))			\
			(atomic_dec(&F2FS_I_SB(inode)->inline_dir));	\
	} while (0)
#define stat_inc_compr_inode(inode)					\
	do {								\
		if (f2fs_compressed_file(inode))			\
			(atomic_inc(&F2FS_I_SB(inode)->compr_inode));	\
	} while (0)
#define stat_dec_compr_inode(inode)					\
	do {								\
		if (f2fs_compressed_file(inode))			\
			(atomic_dec(&F2FS_I_SB(inode)->compr_inode));	\
	} while (0)
#define stat_add_compr_blocks(inode, blocks)				\
		(atomic64_add(blocks, &F2FS_I_SB(inode)->compr_blocks))
#define stat_sub_compr_blocks(inode, blocks)				\
		(atomic64_sub(blocks, &F2FS_I_SB(inode)->compr_blocks))
#define stat_inc_swapfile_inode(inode)					\
		(atomic_inc(&F2FS_I_SB(inode)->swapfile_inode))
#define stat_dec_swapfile_inode(inode)					\
		(atomic_dec(&F2FS_I_SB(inode)->swapfile_inode))
#define stat_inc_atomic_inode(inode)					\
			(atomic_inc(&F2FS_I_SB(inode)->atomic_files))
#define stat_dec_atomic_inode(inode)					\
			(atomic_dec(&F2FS_I_SB(inode)->atomic_files))
#define stat_inc_meta_count(sbi, blkaddr)				\
	do {								\
		if (blkaddr < SIT_I(sbi)->sit_base_addr)		\
			atomic_inc(&(sbi)->meta_count[META_CP]);	\
		else if (blkaddr < NM_I(sbi)->nat_blkaddr)		\
			atomic_inc(&(sbi)->meta_count[META_SIT]);	\
		else if (blkaddr < SM_I(sbi)->ssa_blkaddr)		\
			atomic_inc(&(sbi)->meta_count[META_NAT]);	\
		else if (blkaddr < SM_I(sbi)->main_blkaddr)		\
			atomic_inc(&(sbi)->meta_count[META_SSA]);	\
	} while (0)
#define stat_inc_seg_type(sbi, curseg)					\
		((sbi)->segment_count[(curseg)->alloc_type]++)
#define stat_inc_block_count(sbi, curseg)				\
		((sbi)->block_count[(curseg)->alloc_type]++)
#define stat_inc_inplace_blocks(sbi)					\
		(atomic_inc(&(sbi)->inplace_count))
#define stat_update_max_atomic_write(inode)				\
	do {								\
		int cur = atomic_read(&F2FS_I_SB(inode)->atomic_files);	\
		int max = atomic_read(&F2FS_I_SB(inode)->max_aw_cnt);	\
		if (cur > max)						\
			atomic_set(&F2FS_I_SB(inode)->max_aw_cnt, cur);	\
	} while (0)
#define stat_inc_gc_call_count(sbi, foreground)				\
		(F2FS_STAT(sbi)->gc_call_count[(foreground)]++)
#define stat_inc_gc_sec_count(sbi, type, gc_type)			\
		(F2FS_STAT(sbi)->gc_secs[(type)][(gc_type)]++)
#define stat_inc_gc_seg_count(sbi, type, gc_type)			\
		(F2FS_STAT(sbi)->gc_segs[(type)][(gc_type)]++)

#define stat_inc_tot_blk_count(si, blks)				\
	((si)->tot_blks += (blks))

#define stat_inc_data_blk_count(sbi, blks, gc_type)			\
	do {								\
		struct f2fs_stat_info *si = F2FS_STAT(sbi);		\
		stat_inc_tot_blk_count(si, blks);			\
		si->data_blks += (blks);				\
		si->bg_data_blks += ((gc_type) == BG_GC) ? (blks) : 0;	\
	} while (0)

#define stat_inc_node_blk_count(sbi, blks, gc_type)			\
	do {								\
		struct f2fs_stat_info *si = F2FS_STAT(sbi);		\
		stat_inc_tot_blk_count(si, blks);			\
		si->node_blks += (blks);				\
		si->bg_node_blks += ((gc_type) == BG_GC) ? (blks) : 0;	\
	} while (0)

int f2fs_build_stats(struct f2fs_sb_info *sbi);
void f2fs_destroy_stats(struct f2fs_sb_info *sbi);
void __init f2fs_create_root_stats(void);
void f2fs_destroy_root_stats(void);
void f2fs_update_sit_info(struct f2fs_sb_info *sbi);
#else
#define stat_inc_cp_call_count(sbi, foreground)		do { } while (0)
#define stat_inc_cp_count(sbi)				do { } while (0)
#define stat_io_skip_bggc_count(sbi)			do { } while (0)
#define stat_other_skip_bggc_count(sbi)			do { } while (0)
#define stat_inc_dirty_inode(sbi, type)			do { } while (0)
#define stat_dec_dirty_inode(sbi, type)			do { } while (0)
#define stat_inc_total_hit(sbi, type)			do { } while (0)
#define stat_inc_rbtree_node_hit(sbi, type)		do { } while (0)
#define stat_inc_largest_node_hit(sbi)			do { } while (0)
#define stat_inc_cached_node_hit(sbi, type)		do { } while (0)
#define stat_inc_inline_xattr(inode)			do { } while (0)
#define stat_dec_inline_xattr(inode)			do { } while (0)
#define stat_inc_inline_inode(inode)			do { } while (0)
#define stat_dec_inline_inode(inode)			do { } while (0)
#define stat_inc_inline_dir(inode)			do { } while (0)
#define stat_dec_inline_dir(inode)			do { } while (0)
#define stat_inc_compr_inode(inode)			do { } while (0)
#define stat_dec_compr_inode(inode)			do { } while (0)
#define stat_add_compr_blocks(inode, blocks)		do { } while (0)
#define stat_sub_compr_blocks(inode, blocks)		do { } while (0)
#define stat_inc_swapfile_inode(inode)			do { } while (0)
#define stat_dec_swapfile_inode(inode)			do { } while (0)
#define stat_inc_atomic_inode(inode)			do { } while (0)
#define stat_dec_atomic_inode(inode)			do { } while (0)
#define stat_update_max_atomic_write(inode)		do { } while (0)
#define stat_inc_meta_count(sbi, blkaddr)		do { } while (0)
#define stat_inc_seg_type(sbi, curseg)			do { } while (0)
#define stat_inc_block_count(sbi, curseg)		do { } while (0)
#define stat_inc_inplace_blocks(sbi)			do { } while (0)
#define stat_inc_gc_call_count(sbi, foreground)		do { } while (0)
#define stat_inc_gc_sec_count(sbi, type, gc_type)	do { } while (0)
#define stat_inc_gc_seg_count(sbi, type, gc_type)	do { } while (0)
#define stat_inc_tot_blk_count(si, blks)		do { } while (0)
#define stat_inc_data_blk_count(sbi, blks, gc_type)	do { } while (0)
#define stat_inc_node_blk_count(sbi, blks, gc_type)	do { } while (0)

static inline int f2fs_build_stats(struct f2fs_sb_info *sbi) { return 0; }
static inline void f2fs_destroy_stats(struct f2fs_sb_info *sbi) { }
static inline void __init f2fs_create_root_stats(void) { }
static inline void f2fs_destroy_root_stats(void) { }
static inline void f2fs_update_sit_info(struct f2fs_sb_info *sbi) {}
#endif

extern const struct file_operations f2fs_dir_operations;
extern const struct file_operations f2fs_file_operations;
extern const struct inode_operations f2fs_file_inode_operations;
extern const struct address_space_operations f2fs_dblock_aops;
extern const struct address_space_operations f2fs_node_aops;
extern const struct address_space_operations f2fs_meta_aops;
extern const struct inode_operations f2fs_dir_inode_operations;
extern const struct inode_operations f2fs_symlink_inode_operations;
extern const struct inode_operations f2fs_encrypted_symlink_inode_operations;
extern const struct inode_operations f2fs_special_inode_operations;
extern struct kmem_cache *f2fs_inode_entry_slab;

/*
 * inline.c
 */
bool f2fs_may_inline_data(struct inode *inode);
bool f2fs_sanity_check_inline_data(struct inode *inode, struct page *ipage);
bool f2fs_may_inline_dentry(struct inode *inode);
void f2fs_do_read_inline_data(struct folio *folio, struct page *ipage);
void f2fs_truncate_inline_inode(struct inode *inode,
						struct page *ipage, u64 from);
int f2fs_read_inline_data(struct inode *inode, struct folio *folio);
int f2fs_convert_inline_page(struct dnode_of_data *dn, struct page *page);
int f2fs_convert_inline_inode(struct inode *inode);
int f2fs_try_convert_inline_dir(struct inode *dir, struct dentry *dentry);
int f2fs_write_inline_data(struct inode *inode, struct folio *folio);
int f2fs_recover_inline_data(struct inode *inode, struct page *npage);
struct f2fs_dir_entry *f2fs_find_in_inline_dir(struct inode *dir,
					const struct f2fs_filename *fname,
					struct page **res_page);
int f2fs_make_empty_inline_dir(struct inode *inode, struct inode *parent,
			struct page *ipage);
int f2fs_add_inline_entry(struct inode *dir, const struct f2fs_filename *fname,
			struct inode *inode, nid_t ino, umode_t mode);
void f2fs_delete_inline_entry(struct f2fs_dir_entry *dentry,
				struct page *page, struct inode *dir,
				struct inode *inode);
bool f2fs_empty_inline_dir(struct inode *dir);
int f2fs_read_inline_dir(struct file *file, struct dir_context *ctx,
			struct fscrypt_str *fstr);
int f2fs_inline_data_fiemap(struct inode *inode,
			struct fiemap_extent_info *fieinfo,
			__u64 start, __u64 len);

/*
 * shrinker.c
 */
unsigned long f2fs_shrink_count(struct shrinker *shrink,
			struct shrink_control *sc);
unsigned long f2fs_shrink_scan(struct shrinker *shrink,
			struct shrink_control *sc);
void f2fs_join_shrinker(struct f2fs_sb_info *sbi);
void f2fs_leave_shrinker(struct f2fs_sb_info *sbi);

/*
 * extent_cache.c
 */
bool sanity_check_extent_cache(struct inode *inode, struct page *ipage);
void f2fs_init_extent_tree(struct inode *inode);
void f2fs_drop_extent_tree(struct inode *inode);
void f2fs_destroy_extent_node(struct inode *inode);
void f2fs_destroy_extent_tree(struct inode *inode);
void f2fs_init_extent_cache_info(struct f2fs_sb_info *sbi);
int __init f2fs_create_extent_cache(void);
void f2fs_destroy_extent_cache(void);

/* read extent cache ops */
void f2fs_init_read_extent_tree(struct inode *inode, struct page *ipage);
bool f2fs_lookup_read_extent_cache(struct inode *inode, pgoff_t pgofs,
			struct extent_info *ei);
bool f2fs_lookup_read_extent_cache_block(struct inode *inode, pgoff_t index,
			block_t *blkaddr);
void f2fs_update_read_extent_cache(struct dnode_of_data *dn);
void f2fs_update_read_extent_cache_range(struct dnode_of_data *dn,
			pgoff_t fofs, block_t blkaddr, unsigned int len);
unsigned int f2fs_shrink_read_extent_tree(struct f2fs_sb_info *sbi,
			int nr_shrink);

/* block age extent cache ops */
void f2fs_init_age_extent_tree(struct inode *inode);
bool f2fs_lookup_age_extent_cache(struct inode *inode, pgoff_t pgofs,
			struct extent_info *ei);
void f2fs_update_age_extent_cache(struct dnode_of_data *dn);
void f2fs_update_age_extent_cache_range(struct dnode_of_data *dn,
			pgoff_t fofs, unsigned int len);
unsigned int f2fs_shrink_age_extent_tree(struct f2fs_sb_info *sbi,
			int nr_shrink);

/*
 * sysfs.c
 */
#define MIN_RA_MUL	2
#define MAX_RA_MUL	256

int __init f2fs_init_sysfs(void);
void f2fs_exit_sysfs(void);
int f2fs_register_sysfs(struct f2fs_sb_info *sbi);
void f2fs_unregister_sysfs(struct f2fs_sb_info *sbi);

/* verity.c */
extern const struct fsverity_operations f2fs_verityops;

/*
 * crypto support
 */
static inline bool f2fs_encrypted_file(struct inode *inode)
{
	return IS_ENCRYPTED(inode) && S_ISREG(inode->i_mode);
}

static inline void f2fs_set_encrypted_inode(struct inode *inode)
{
#ifdef CONFIG_FS_ENCRYPTION
	file_set_encrypt(inode);
	f2fs_set_inode_flags(inode);
#endif
}

/*
 * Returns true if the reads of the inode's data need to undergo some
 * postprocessing step, like decryption or authenticity verification.
 */
static inline bool f2fs_post_read_required(struct inode *inode)
{
	return f2fs_encrypted_file(inode) || fsverity_active(inode) ||
		f2fs_compressed_file(inode);
}

static inline bool f2fs_used_in_atomic_write(struct inode *inode)
{
	return f2fs_is_atomic_file(inode) || f2fs_is_cow_file(inode);
}

static inline bool f2fs_meta_inode_gc_required(struct inode *inode)
{
	return f2fs_post_read_required(inode) || f2fs_used_in_atomic_write(inode);
}

/*
 * compress.c
 */
#ifdef CONFIG_F2FS_FS_COMPRESSION
enum cluster_check_type {
	CLUSTER_IS_COMPR,   /* check only if compressed cluster */
	CLUSTER_COMPR_BLKS, /* return # of compressed blocks in a cluster */
	CLUSTER_RAW_BLKS    /* return # of raw blocks in a cluster */
};
bool f2fs_is_compressed_page(struct page *page);
struct page *f2fs_compress_control_page(struct page *page);
int f2fs_prepare_compress_overwrite(struct inode *inode,
			struct page **pagep, pgoff_t index, void **fsdata);
bool f2fs_compress_write_end(struct inode *inode, void *fsdata,
					pgoff_t index, unsigned copied);
int f2fs_truncate_partial_cluster(struct inode *inode, u64 from, bool lock);
void f2fs_compress_write_end_io(struct bio *bio, struct page *page);
bool f2fs_is_compress_backend_ready(struct inode *inode);
bool f2fs_is_compress_level_valid(int alg, int lvl);
int __init f2fs_init_compress_mempool(void);
void f2fs_destroy_compress_mempool(void);
void f2fs_decompress_cluster(struct decompress_io_ctx *dic, bool in_task);
void f2fs_end_read_compressed_page(struct page *page, bool failed,
				block_t blkaddr, bool in_task);
bool f2fs_cluster_is_empty(struct compress_ctx *cc);
bool f2fs_cluster_can_merge_page(struct compress_ctx *cc, pgoff_t index);
bool f2fs_all_cluster_page_ready(struct compress_ctx *cc, struct page **pages,
				int index, int nr_pages, bool uptodate);
bool f2fs_sanity_check_cluster(struct dnode_of_data *dn);
void f2fs_compress_ctx_add_page(struct compress_ctx *cc, struct folio *folio);
int f2fs_write_multi_pages(struct compress_ctx *cc,
						int *submitted,
						struct writeback_control *wbc,
						enum iostat_type io_type);
int f2fs_is_compressed_cluster(struct inode *inode, pgoff_t index);
bool f2fs_is_sparse_cluster(struct inode *inode, pgoff_t index);
void f2fs_update_read_extent_tree_range_compressed(struct inode *inode,
				pgoff_t fofs, block_t blkaddr,
				unsigned int llen, unsigned int c_len);
int f2fs_read_multi_pages(struct compress_ctx *cc, struct bio **bio_ret,
				unsigned nr_pages, sector_t *last_block_in_bio,
				struct readahead_control *rac, bool for_write);
struct decompress_io_ctx *f2fs_alloc_dic(struct compress_ctx *cc);
void f2fs_decompress_end_io(struct decompress_io_ctx *dic, bool failed,
				bool in_task);
void f2fs_put_page_dic(struct page *page, bool in_task);
unsigned int f2fs_cluster_blocks_are_contiguous(struct dnode_of_data *dn,
						unsigned int ofs_in_node);
int f2fs_init_compress_ctx(struct compress_ctx *cc);
void f2fs_destroy_compress_ctx(struct compress_ctx *cc, bool reuse);
void f2fs_init_compress_info(struct f2fs_sb_info *sbi);
int f2fs_init_compress_inode(struct f2fs_sb_info *sbi);
void f2fs_destroy_compress_inode(struct f2fs_sb_info *sbi);
int f2fs_init_page_array_cache(struct f2fs_sb_info *sbi);
void f2fs_destroy_page_array_cache(struct f2fs_sb_info *sbi);
int __init f2fs_init_compress_cache(void);
void f2fs_destroy_compress_cache(void);
struct address_space *COMPRESS_MAPPING(struct f2fs_sb_info *sbi);
void f2fs_invalidate_compress_page(struct f2fs_sb_info *sbi, block_t blkaddr);
void f2fs_cache_compressed_page(struct f2fs_sb_info *sbi, struct page *page,
						nid_t ino, block_t blkaddr);
bool f2fs_load_compressed_page(struct f2fs_sb_info *sbi, struct page *page,
								block_t blkaddr);
void f2fs_invalidate_compress_pages(struct f2fs_sb_info *sbi, nid_t ino);
#define inc_compr_inode_stat(inode)					\
	do {								\
		struct f2fs_sb_info *sbi = F2FS_I_SB(inode);		\
		sbi->compr_new_inode++;					\
	} while (0)
#define add_compr_block_stat(inode, blocks)				\
	do {								\
		struct f2fs_sb_info *sbi = F2FS_I_SB(inode);		\
		int diff = F2FS_I(inode)->i_cluster_size - blocks;	\
		sbi->compr_written_block += blocks;			\
		sbi->compr_saved_block += diff;				\
	} while (0)
#else
static inline bool f2fs_is_compressed_page(struct page *page) { return false; }
static inline bool f2fs_is_compress_backend_ready(struct inode *inode)
{
	if (!f2fs_compressed_file(inode))
		return true;
	/* not support compression */
	return false;
}
static inline bool f2fs_is_compress_level_valid(int alg, int lvl) { return false; }
static inline struct page *f2fs_compress_control_page(struct page *page)
{
	WARN_ON_ONCE(1);
	return ERR_PTR(-EINVAL);
}
static inline int __init f2fs_init_compress_mempool(void) { return 0; }
static inline void f2fs_destroy_compress_mempool(void) { }
static inline void f2fs_decompress_cluster(struct decompress_io_ctx *dic,
				bool in_task) { }
static inline void f2fs_end_read_compressed_page(struct page *page,
				bool failed, block_t blkaddr, bool in_task)
{
	WARN_ON_ONCE(1);
}
static inline void f2fs_put_page_dic(struct page *page, bool in_task)
{
	WARN_ON_ONCE(1);
}
static inline unsigned int f2fs_cluster_blocks_are_contiguous(
			struct dnode_of_data *dn, unsigned int ofs_in_node) { return 0; }
static inline bool f2fs_sanity_check_cluster(struct dnode_of_data *dn) { return false; }
static inline int f2fs_init_compress_inode(struct f2fs_sb_info *sbi) { return 0; }
static inline void f2fs_destroy_compress_inode(struct f2fs_sb_info *sbi) { }
static inline int f2fs_init_page_array_cache(struct f2fs_sb_info *sbi) { return 0; }
static inline void f2fs_destroy_page_array_cache(struct f2fs_sb_info *sbi) { }
static inline int __init f2fs_init_compress_cache(void) { return 0; }
static inline void f2fs_destroy_compress_cache(void) { }
static inline void f2fs_invalidate_compress_page(struct f2fs_sb_info *sbi,
				block_t blkaddr) { }
static inline void f2fs_cache_compressed_page(struct f2fs_sb_info *sbi,
				struct page *page, nid_t ino, block_t blkaddr) { }
static inline bool f2fs_load_compressed_page(struct f2fs_sb_info *sbi,
				struct page *page, block_t blkaddr) { return false; }
static inline void f2fs_invalidate_compress_pages(struct f2fs_sb_info *sbi,
							nid_t ino) { }
#define inc_compr_inode_stat(inode)		do { } while (0)
static inline int f2fs_is_compressed_cluster(
				struct inode *inode,
				pgoff_t index) { return 0; }
static inline bool f2fs_is_sparse_cluster(
				struct inode *inode,
				pgoff_t index) { return true; }
static inline void f2fs_update_read_extent_tree_range_compressed(
				struct inode *inode,
				pgoff_t fofs, block_t blkaddr,
				unsigned int llen, unsigned int c_len) { }
#endif

static inline int set_compress_context(struct inode *inode)
{
#ifdef CONFIG_F2FS_FS_COMPRESSION
	struct f2fs_sb_info *sbi = F2FS_I_SB(inode);
	struct f2fs_inode_info *fi = F2FS_I(inode);

	fi->i_compress_algorithm = F2FS_OPTION(sbi).compress_algorithm;
	fi->i_log_cluster_size = F2FS_OPTION(sbi).compress_log_size;
	fi->i_compress_flag = F2FS_OPTION(sbi).compress_chksum ?
					BIT(COMPRESS_CHKSUM) : 0;
	fi->i_cluster_size = BIT(fi->i_log_cluster_size);
	if ((fi->i_compress_algorithm == COMPRESS_LZ4 ||
		fi->i_compress_algorithm == COMPRESS_ZSTD) &&
			F2FS_OPTION(sbi).compress_level)
		fi->i_compress_level = F2FS_OPTION(sbi).compress_level;
	fi->i_flags |= F2FS_COMPR_FL;
	set_inode_flag(inode, FI_COMPRESSED_FILE);
	stat_inc_compr_inode(inode);
	inc_compr_inode_stat(inode);
	f2fs_mark_inode_dirty_sync(inode, true);
	return 0;
#else
	return -EOPNOTSUPP;
#endif
}

static inline bool f2fs_disable_compressed_file(struct inode *inode)
{
	struct f2fs_inode_info *fi = F2FS_I(inode);

	f2fs_down_write(&fi->i_sem);

	if (!f2fs_compressed_file(inode)) {
		f2fs_up_write(&fi->i_sem);
		return true;
	}
	if (f2fs_is_mmap_file(inode) ||
		(S_ISREG(inode->i_mode) && F2FS_HAS_BLOCKS(inode))) {
		f2fs_up_write(&fi->i_sem);
		return false;
	}

	fi->i_flags &= ~F2FS_COMPR_FL;
	stat_dec_compr_inode(inode);
	clear_inode_flag(inode, FI_COMPRESSED_FILE);
	f2fs_mark_inode_dirty_sync(inode, true);

	f2fs_up_write(&fi->i_sem);
	return true;
}

#define F2FS_FEATURE_FUNCS(name, flagname) \
static inline bool f2fs_sb_has_##name(struct f2fs_sb_info *sbi) \
{ \
	return F2FS_HAS_FEATURE(sbi, F2FS_FEATURE_##flagname); \
}

F2FS_FEATURE_FUNCS(encrypt, ENCRYPT);
F2FS_FEATURE_FUNCS(blkzoned, BLKZONED);
F2FS_FEATURE_FUNCS(extra_attr, EXTRA_ATTR);
F2FS_FEATURE_FUNCS(project_quota, PRJQUOTA);
F2FS_FEATURE_FUNCS(inode_chksum, INODE_CHKSUM);
F2FS_FEATURE_FUNCS(flexible_inline_xattr, FLEXIBLE_INLINE_XATTR);
F2FS_FEATURE_FUNCS(quota_ino, QUOTA_INO);
F2FS_FEATURE_FUNCS(inode_crtime, INODE_CRTIME);
F2FS_FEATURE_FUNCS(lost_found, LOST_FOUND);
F2FS_FEATURE_FUNCS(verity, VERITY);
F2FS_FEATURE_FUNCS(sb_chksum, SB_CHKSUM);
F2FS_FEATURE_FUNCS(casefold, CASEFOLD);
F2FS_FEATURE_FUNCS(compression, COMPRESSION);
F2FS_FEATURE_FUNCS(readonly, RO);
F2FS_FEATURE_FUNCS(device_alias, DEVICE_ALIAS);

#ifdef CONFIG_BLK_DEV_ZONED
static inline bool f2fs_blkz_is_seq(struct f2fs_sb_info *sbi, int devi,
				    block_t blkaddr)
{
	unsigned int zno = blkaddr / sbi->blocks_per_blkz;

	return test_bit(zno, FDEV(devi).blkz_seq);
}
#endif

static inline int f2fs_bdev_index(struct f2fs_sb_info *sbi,
				  struct block_device *bdev)
{
	int i;

	if (!f2fs_is_multi_device(sbi))
		return 0;

	for (i = 0; i < sbi->s_ndevs; i++)
		if (FDEV(i).bdev == bdev)
			return i;

	WARN_ON(1);
	return -1;
}

static inline bool f2fs_hw_should_discard(struct f2fs_sb_info *sbi)
{
	return f2fs_sb_has_blkzoned(sbi);
}

static inline bool f2fs_bdev_support_discard(struct block_device *bdev)
{
	return bdev_max_discard_sectors(bdev) || bdev_is_zoned(bdev);
}

static inline bool f2fs_hw_support_discard(struct f2fs_sb_info *sbi)
{
	int i;

	if (!f2fs_is_multi_device(sbi))
		return f2fs_bdev_support_discard(sbi->sb->s_bdev);

	for (i = 0; i < sbi->s_ndevs; i++)
		if (f2fs_bdev_support_discard(FDEV(i).bdev))
			return true;
	return false;
}

static inline bool f2fs_realtime_discard_enable(struct f2fs_sb_info *sbi)
{
	return (test_opt(sbi, DISCARD) && f2fs_hw_support_discard(sbi)) ||
					f2fs_hw_should_discard(sbi);
}

static inline bool f2fs_hw_is_readonly(struct f2fs_sb_info *sbi)
{
	int i;

	if (!f2fs_is_multi_device(sbi))
		return bdev_read_only(sbi->sb->s_bdev);

	for (i = 0; i < sbi->s_ndevs; i++)
		if (bdev_read_only(FDEV(i).bdev))
			return true;
	return false;
}

static inline bool f2fs_dev_is_readonly(struct f2fs_sb_info *sbi)
{
	return f2fs_sb_has_readonly(sbi) || f2fs_hw_is_readonly(sbi);
}

static inline bool f2fs_lfs_mode(struct f2fs_sb_info *sbi)
{
	return F2FS_OPTION(sbi).fs_mode == FS_MODE_LFS;
}

static inline bool f2fs_valid_pinned_area(struct f2fs_sb_info *sbi,
					  block_t blkaddr)
{
	if (f2fs_sb_has_blkzoned(sbi)) {
		int devi = f2fs_target_device_index(sbi, blkaddr);

		return !bdev_is_zoned(FDEV(devi).bdev);
	}
	return true;
}

static inline bool f2fs_low_mem_mode(struct f2fs_sb_info *sbi)
{
	return F2FS_OPTION(sbi).memory_mode == MEMORY_MODE_LOW;
}

static inline bool f2fs_may_compress(struct inode *inode)
{
	if (IS_SWAPFILE(inode) || f2fs_is_pinned_file(inode) ||
		f2fs_is_atomic_file(inode) || f2fs_has_inline_data(inode) ||
		f2fs_is_mmap_file(inode))
		return false;
	return S_ISREG(inode->i_mode) || S_ISDIR(inode->i_mode);
}

static inline void f2fs_i_compr_blocks_update(struct inode *inode,
						u64 blocks, bool add)
{
	struct f2fs_inode_info *fi = F2FS_I(inode);
	int diff = fi->i_cluster_size - blocks;

	/* don't update i_compr_blocks if saved blocks were released */
	if (!add && !atomic_read(&fi->i_compr_blocks))
		return;

	if (add) {
		atomic_add(diff, &fi->i_compr_blocks);
		stat_add_compr_blocks(inode, diff);
	} else {
		atomic_sub(diff, &fi->i_compr_blocks);
		stat_sub_compr_blocks(inode, diff);
	}
	f2fs_mark_inode_dirty_sync(inode, true);
}

static inline bool f2fs_allow_multi_device_dio(struct f2fs_sb_info *sbi,
								int flag)
{
	if (!f2fs_is_multi_device(sbi))
		return false;
	if (flag != F2FS_GET_BLOCK_DIO)
		return false;
	return sbi->aligned_blksize;
}

static inline bool f2fs_need_verity(const struct inode *inode, pgoff_t idx)
{
	return fsverity_active(inode) &&
	       idx < DIV_ROUND_UP(inode->i_size, PAGE_SIZE);
}

#ifdef CONFIG_F2FS_FAULT_INJECTION
extern int f2fs_build_fault_attr(struct f2fs_sb_info *sbi, unsigned long rate,
							unsigned long type);
#else
static inline int f2fs_build_fault_attr(struct f2fs_sb_info *sbi,
					unsigned long rate, unsigned long type)
{
	return 0;
}
#endif

static inline bool is_journalled_quota(struct f2fs_sb_info *sbi)
{
#ifdef CONFIG_QUOTA
	if (f2fs_sb_has_quota_ino(sbi))
		return true;
	if (F2FS_OPTION(sbi).s_qf_names[USRQUOTA] ||
		F2FS_OPTION(sbi).s_qf_names[GRPQUOTA] ||
		F2FS_OPTION(sbi).s_qf_names[PRJQUOTA])
		return true;
#endif
	return false;
}

static inline bool f2fs_block_unit_discard(struct f2fs_sb_info *sbi)
{
	return F2FS_OPTION(sbi).discard_unit == DISCARD_UNIT_BLOCK;
}

static inline void f2fs_io_schedule_timeout(long timeout)
{
	set_current_state(TASK_UNINTERRUPTIBLE);
	io_schedule_timeout(timeout);
}

static inline void f2fs_handle_page_eio(struct f2fs_sb_info *sbi,
				struct folio *folio, enum page_type type)
{
	pgoff_t ofs = folio->index;

	if (unlikely(f2fs_cp_error(sbi)))
		return;

	if (ofs == sbi->page_eio_ofs[type]) {
		if (sbi->page_eio_cnt[type]++ == MAX_RETRY_PAGE_EIO)
			set_ckpt_flags(sbi, CP_ERROR_FLAG);
	} else {
		sbi->page_eio_ofs[type] = ofs;
		sbi->page_eio_cnt[type] = 0;
	}
}

static inline bool f2fs_is_readonly(struct f2fs_sb_info *sbi)
{
	return f2fs_sb_has_readonly(sbi) || f2fs_readonly(sbi->sb);
}

static inline void f2fs_truncate_meta_inode_pages(struct f2fs_sb_info *sbi,
					block_t blkaddr, unsigned int cnt)
{
	bool need_submit = false;
	int i = 0;

	do {
		struct page *page;

		page = find_get_page(META_MAPPING(sbi), blkaddr + i);
		if (page) {
			if (folio_test_writeback(page_folio(page)))
				need_submit = true;
			f2fs_put_page(page, 0);
		}
	} while (++i < cnt && !need_submit);

	if (need_submit)
		f2fs_submit_merged_write_cond(sbi, sbi->meta_inode,
							NULL, 0, DATA);

	truncate_inode_pages_range(META_MAPPING(sbi),
			F2FS_BLK_TO_BYTES((loff_t)blkaddr),
			F2FS_BLK_END_BYTES((loff_t)(blkaddr + cnt - 1)));
}

static inline void f2fs_invalidate_internal_cache(struct f2fs_sb_info *sbi,
								block_t blkaddr)
{
	f2fs_truncate_meta_inode_pages(sbi, blkaddr, 1);
	f2fs_invalidate_compress_page(sbi, blkaddr);
}

#define EFSBADCRC	EBADMSG		/* Bad CRC detected */
#define EFSCORRUPTED	EUCLEAN		/* Filesystem is corrupted */

#endif /* _LINUX_F2FS_H */<|MERGE_RESOLUTION|>--- conflicted
+++ resolved
@@ -3751,12 +3751,8 @@
 			block_t old_addr, block_t new_addr,
 			unsigned char version, bool recover_curseg,
 			bool recover_newaddr);
-<<<<<<< HEAD
-int f2fs_get_segment_temp(int seg_type);
-=======
 enum temp_type f2fs_get_segment_temp(struct f2fs_sb_info *sbi,
 						enum log_type seg_type);
->>>>>>> 4163e724
 int f2fs_allocate_data_block(struct f2fs_sb_info *sbi, struct page *page,
 			block_t old_blkaddr, block_t *new_blkaddr,
 			struct f2fs_summary *sum, int type,
