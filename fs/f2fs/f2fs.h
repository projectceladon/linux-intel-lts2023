--- conflicted
+++ resolved
@@ -3489,11 +3489,7 @@
 int f2fs_truncate_hole(struct inode *inode, pgoff_t pg_start, pgoff_t pg_end);
 void f2fs_truncate_data_blocks_range(struct dnode_of_data *dn, int count);
 int f2fs_do_shutdown(struct f2fs_sb_info *sbi, unsigned int flag,
-<<<<<<< HEAD
-							bool readonly);
-=======
 						bool readonly, bool need_lock);
->>>>>>> aff52723
 int f2fs_precache_extents(struct inode *inode);
 int f2fs_fileattr_get(struct dentry *dentry, struct fileattr *fa);
 int f2fs_fileattr_set(struct mnt_idmap *idmap,
