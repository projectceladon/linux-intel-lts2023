// SPDX-License-Identifier: GPL-2.0
/*
 * fs/f2fs/super.c
 *
 * Copyright (c) 2012 Samsung Electronics Co., Ltd.
 *             http://www.samsung.com/
 */
#include <linux/module.h>
#include <linux/init.h>
#include <linux/fs.h>
#include <linux/fs_context.h>
#include <linux/sched/mm.h>
#include <linux/statfs.h>
#include <linux/kthread.h>
#include <linux/parser.h>
#include <linux/mount.h>
#include <linux/seq_file.h>
#include <linux/proc_fs.h>
#include <linux/random.h>
#include <linux/exportfs.h>
#include <linux/blkdev.h>
#include <linux/quotaops.h>
#include <linux/f2fs_fs.h>
#include <linux/sysfs.h>
#include <linux/quota.h>
#include <linux/unicode.h>
#include <linux/part_stat.h>
#include <linux/zstd.h>
#include <linux/lz4.h>
#include <linux/cleancache.h>

#include "f2fs.h"
#include "node.h"
#include "segment.h"
#include "xattr.h"
#include "gc.h"
#include "iostat.h"

#define CREATE_TRACE_POINTS
#include <trace/events/f2fs.h>

static struct kmem_cache *f2fs_inode_cachep;

#ifdef CONFIG_F2FS_FAULT_INJECTION

const char *f2fs_fault_name[FAULT_MAX] = {
	[FAULT_KMALLOC]			= "kmalloc",
	[FAULT_KVMALLOC]		= "kvmalloc",
	[FAULT_PAGE_ALLOC]		= "page alloc",
	[FAULT_PAGE_GET]		= "page get",
	[FAULT_ALLOC_NID]		= "alloc nid",
	[FAULT_ORPHAN]			= "orphan",
	[FAULT_BLOCK]			= "no more block",
	[FAULT_DIR_DEPTH]		= "too big dir depth",
	[FAULT_EVICT_INODE]		= "evict_inode fail",
	[FAULT_TRUNCATE]		= "truncate fail",
	[FAULT_READ_IO]			= "read IO error",
	[FAULT_CHECKPOINT]		= "checkpoint error",
	[FAULT_DISCARD]			= "discard error",
	[FAULT_WRITE_IO]		= "write IO error",
	[FAULT_SLAB_ALLOC]		= "slab alloc",
	[FAULT_DQUOT_INIT]		= "dquot initialize",
	[FAULT_LOCK_OP]			= "lock_op",
	[FAULT_BLKADDR_VALIDITY]	= "invalid blkaddr",
	[FAULT_BLKADDR_CONSISTENCE]	= "inconsistent blkaddr",
	[FAULT_NO_SEGMENT]		= "no free segment",
};

int f2fs_build_fault_attr(struct f2fs_sb_info *sbi, unsigned long rate,
							unsigned long type)
{
	struct f2fs_fault_info *ffi = &F2FS_OPTION(sbi).fault_info;

	if (rate) {
		if (rate > INT_MAX)
			return -EINVAL;
		atomic_set(&ffi->inject_ops, 0);
		ffi->inject_rate = (int)rate;
	}

	if (type) {
		if (type >= BIT(FAULT_MAX))
			return -EINVAL;
		ffi->inject_type = (unsigned int)type;
	}

	if (!rate && !type)
		memset(ffi, 0, sizeof(struct f2fs_fault_info));
	else
		f2fs_info(sbi,
			"build fault injection attr: rate: %lu, type: 0x%lx",
								rate, type);
	return 0;
}
#endif

/* f2fs-wide shrinker description */
static struct shrinker f2fs_shrinker_info = {
	.scan_objects = f2fs_shrink_scan,
	.count_objects = f2fs_shrink_count,
	.seeks = DEFAULT_SEEKS,
};

enum {
	Opt_gc_background,
	Opt_disable_roll_forward,
	Opt_norecovery,
	Opt_discard,
	Opt_nodiscard,
	Opt_noheap,
	Opt_heap,
	Opt_user_xattr,
	Opt_nouser_xattr,
	Opt_acl,
	Opt_noacl,
	Opt_active_logs,
	Opt_disable_ext_identify,
	Opt_inline_xattr,
	Opt_noinline_xattr,
	Opt_inline_xattr_size,
	Opt_inline_data,
	Opt_inline_dentry,
	Opt_noinline_dentry,
	Opt_flush_merge,
	Opt_noflush_merge,
	Opt_barrier,
	Opt_nobarrier,
	Opt_fastboot,
	Opt_extent_cache,
	Opt_noextent_cache,
	Opt_noinline_data,
	Opt_data_flush,
	Opt_reserve_root,
	Opt_resgid,
	Opt_resuid,
	Opt_mode,
	Opt_fault_injection,
	Opt_fault_type,
	Opt_lazytime,
	Opt_nolazytime,
	Opt_quota,
	Opt_noquota,
	Opt_usrquota,
	Opt_grpquota,
	Opt_prjquota,
	Opt_usrjquota,
	Opt_grpjquota,
	Opt_prjjquota,
	Opt_offusrjquota,
	Opt_offgrpjquota,
	Opt_offprjjquota,
	Opt_jqfmt_vfsold,
	Opt_jqfmt_vfsv0,
	Opt_jqfmt_vfsv1,
	Opt_alloc,
	Opt_fsync,
	Opt_test_dummy_encryption,
	Opt_inlinecrypt,
	Opt_checkpoint_disable,
	Opt_checkpoint_disable_cap,
	Opt_checkpoint_disable_cap_perc,
	Opt_checkpoint_enable,
	Opt_checkpoint_merge,
	Opt_nocheckpoint_merge,
	Opt_compress_algorithm,
	Opt_compress_log_size,
	Opt_compress_extension,
	Opt_nocompress_extension,
	Opt_compress_chksum,
	Opt_compress_mode,
	Opt_compress_cache,
	Opt_atgc,
	Opt_gc_merge,
	Opt_nogc_merge,
	Opt_discard_unit,
	Opt_memory_mode,
	Opt_age_extent_cache,
	Opt_errors,
	Opt_err,
};

static match_table_t f2fs_tokens = {
	{Opt_gc_background, "background_gc=%s"},
	{Opt_disable_roll_forward, "disable_roll_forward"},
	{Opt_norecovery, "norecovery"},
	{Opt_discard, "discard"},
	{Opt_nodiscard, "nodiscard"},
	{Opt_noheap, "no_heap"},
	{Opt_heap, "heap"},
	{Opt_user_xattr, "user_xattr"},
	{Opt_nouser_xattr, "nouser_xattr"},
	{Opt_acl, "acl"},
	{Opt_noacl, "noacl"},
	{Opt_active_logs, "active_logs=%u"},
	{Opt_disable_ext_identify, "disable_ext_identify"},
	{Opt_inline_xattr, "inline_xattr"},
	{Opt_noinline_xattr, "noinline_xattr"},
	{Opt_inline_xattr_size, "inline_xattr_size=%u"},
	{Opt_inline_data, "inline_data"},
	{Opt_inline_dentry, "inline_dentry"},
	{Opt_noinline_dentry, "noinline_dentry"},
	{Opt_flush_merge, "flush_merge"},
	{Opt_noflush_merge, "noflush_merge"},
	{Opt_barrier, "barrier"},
	{Opt_nobarrier, "nobarrier"},
	{Opt_fastboot, "fastboot"},
	{Opt_extent_cache, "extent_cache"},
	{Opt_noextent_cache, "noextent_cache"},
	{Opt_noinline_data, "noinline_data"},
	{Opt_data_flush, "data_flush"},
	{Opt_reserve_root, "reserve_root=%u"},
	{Opt_resgid, "resgid=%u"},
	{Opt_resuid, "resuid=%u"},
	{Opt_mode, "mode=%s"},
	{Opt_fault_injection, "fault_injection=%u"},
	{Opt_fault_type, "fault_type=%u"},
	{Opt_lazytime, "lazytime"},
	{Opt_nolazytime, "nolazytime"},
	{Opt_quota, "quota"},
	{Opt_noquota, "noquota"},
	{Opt_usrquota, "usrquota"},
	{Opt_grpquota, "grpquota"},
	{Opt_prjquota, "prjquota"},
	{Opt_usrjquota, "usrjquota=%s"},
	{Opt_grpjquota, "grpjquota=%s"},
	{Opt_prjjquota, "prjjquota=%s"},
	{Opt_offusrjquota, "usrjquota="},
	{Opt_offgrpjquota, "grpjquota="},
	{Opt_offprjjquota, "prjjquota="},
	{Opt_jqfmt_vfsold, "jqfmt=vfsold"},
	{Opt_jqfmt_vfsv0, "jqfmt=vfsv0"},
	{Opt_jqfmt_vfsv1, "jqfmt=vfsv1"},
	{Opt_alloc, "alloc_mode=%s"},
	{Opt_fsync, "fsync_mode=%s"},
	{Opt_test_dummy_encryption, "test_dummy_encryption=%s"},
	{Opt_test_dummy_encryption, "test_dummy_encryption"},
	{Opt_inlinecrypt, "inlinecrypt"},
	{Opt_checkpoint_disable, "checkpoint=disable"},
	{Opt_checkpoint_disable_cap, "checkpoint=disable:%u"},
	{Opt_checkpoint_disable_cap_perc, "checkpoint=disable:%u%%"},
	{Opt_checkpoint_enable, "checkpoint=enable"},
	{Opt_checkpoint_merge, "checkpoint_merge"},
	{Opt_nocheckpoint_merge, "nocheckpoint_merge"},
	{Opt_compress_algorithm, "compress_algorithm=%s"},
	{Opt_compress_log_size, "compress_log_size=%u"},
	{Opt_compress_extension, "compress_extension=%s"},
	{Opt_nocompress_extension, "nocompress_extension=%s"},
	{Opt_compress_chksum, "compress_chksum"},
	{Opt_compress_mode, "compress_mode=%s"},
	{Opt_compress_cache, "compress_cache"},
	{Opt_atgc, "atgc"},
	{Opt_gc_merge, "gc_merge"},
	{Opt_nogc_merge, "nogc_merge"},
	{Opt_discard_unit, "discard_unit=%s"},
	{Opt_memory_mode, "memory=%s"},
	{Opt_age_extent_cache, "age_extent_cache"},
	{Opt_errors, "errors=%s"},
	{Opt_err, NULL},
};

void f2fs_printk(struct f2fs_sb_info *sbi, bool limit_rate,
						const char *fmt, ...)
{
	struct va_format vaf;
	va_list args;
	int level;

	va_start(args, fmt);

	level = printk_get_level(fmt);
	vaf.fmt = printk_skip_level(fmt);
	vaf.va = &args;
	if (limit_rate)
		printk_ratelimited("%c%cF2FS-fs (%s): %pV\n",
			KERN_SOH_ASCII, level, sbi->sb->s_id, &vaf);
	else
		printk("%c%cF2FS-fs (%s): %pV\n",
			KERN_SOH_ASCII, level, sbi->sb->s_id, &vaf);

	va_end(args);
}

#if IS_ENABLED(CONFIG_UNICODE)
static const struct f2fs_sb_encodings {
	__u16 magic;
	char *name;
	unsigned int version;
} f2fs_sb_encoding_map[] = {
	{F2FS_ENC_UTF8_12_1, "utf8", UNICODE_AGE(12, 1, 0)},
};

static const struct f2fs_sb_encodings *
f2fs_sb_read_encoding(const struct f2fs_super_block *sb)
{
	__u16 magic = le16_to_cpu(sb->s_encoding);
	int i;

	for (i = 0; i < ARRAY_SIZE(f2fs_sb_encoding_map); i++)
		if (magic == f2fs_sb_encoding_map[i].magic)
			return &f2fs_sb_encoding_map[i];

	return NULL;
}

struct kmem_cache *f2fs_cf_name_slab;
static int __init f2fs_create_casefold_cache(void)
{
	f2fs_cf_name_slab = f2fs_kmem_cache_create("f2fs_casefolded_name",
							F2FS_NAME_LEN);
	return f2fs_cf_name_slab ? 0 : -ENOMEM;
}

static void f2fs_destroy_casefold_cache(void)
{
	kmem_cache_destroy(f2fs_cf_name_slab);
}
#else
static int __init f2fs_create_casefold_cache(void) { return 0; }
static void f2fs_destroy_casefold_cache(void) { }
#endif

static inline void limit_reserve_root(struct f2fs_sb_info *sbi)
{
	block_t limit = min((sbi->user_block_count >> 3),
			sbi->user_block_count - sbi->reserved_blocks);

	/* limit is 12.5% */
	if (test_opt(sbi, RESERVE_ROOT) &&
			F2FS_OPTION(sbi).root_reserved_blocks > limit) {
		F2FS_OPTION(sbi).root_reserved_blocks = limit;
		f2fs_info(sbi, "Reduce reserved blocks for root = %u",
			  F2FS_OPTION(sbi).root_reserved_blocks);
	}
	if (!test_opt(sbi, RESERVE_ROOT) &&
		(!uid_eq(F2FS_OPTION(sbi).s_resuid,
				make_kuid(&init_user_ns, F2FS_DEF_RESUID)) ||
		!gid_eq(F2FS_OPTION(sbi).s_resgid,
				make_kgid(&init_user_ns, F2FS_DEF_RESGID))))
		f2fs_info(sbi, "Ignore s_resuid=%u, s_resgid=%u w/o reserve_root",
			  from_kuid_munged(&init_user_ns,
					   F2FS_OPTION(sbi).s_resuid),
			  from_kgid_munged(&init_user_ns,
					   F2FS_OPTION(sbi).s_resgid));
}

static inline void adjust_unusable_cap_perc(struct f2fs_sb_info *sbi)
{
	if (!F2FS_OPTION(sbi).unusable_cap_perc)
		return;

	if (F2FS_OPTION(sbi).unusable_cap_perc == 100)
		F2FS_OPTION(sbi).unusable_cap = sbi->user_block_count;
	else
		F2FS_OPTION(sbi).unusable_cap = (sbi->user_block_count / 100) *
					F2FS_OPTION(sbi).unusable_cap_perc;

	f2fs_info(sbi, "Adjust unusable cap for checkpoint=disable = %u / %u%%",
			F2FS_OPTION(sbi).unusable_cap,
			F2FS_OPTION(sbi).unusable_cap_perc);
}

static void init_once(void *foo)
{
	struct f2fs_inode_info *fi = (struct f2fs_inode_info *) foo;

	inode_init_once(&fi->vfs_inode);
}

#ifdef CONFIG_QUOTA
static const char * const quotatypes[] = INITQFNAMES;
#define QTYPE2NAME(t) (quotatypes[t])
static int f2fs_set_qf_name(struct super_block *sb, int qtype,
							substring_t *args)
{
	struct f2fs_sb_info *sbi = F2FS_SB(sb);
	char *qname;
	int ret = -EINVAL;

	if (sb_any_quota_loaded(sb) && !F2FS_OPTION(sbi).s_qf_names[qtype]) {
		f2fs_err(sbi, "Cannot change journaled quota options when quota turned on");
		return -EINVAL;
	}
	if (f2fs_sb_has_quota_ino(sbi)) {
		f2fs_info(sbi, "QUOTA feature is enabled, so ignore qf_name");
		return 0;
	}

	qname = match_strdup(args);
	if (!qname) {
		f2fs_err(sbi, "Not enough memory for storing quotafile name");
		return -ENOMEM;
	}
	if (F2FS_OPTION(sbi).s_qf_names[qtype]) {
		if (strcmp(F2FS_OPTION(sbi).s_qf_names[qtype], qname) == 0)
			ret = 0;
		else
			f2fs_err(sbi, "%s quota file already specified",
				 QTYPE2NAME(qtype));
		goto errout;
	}
	if (strchr(qname, '/')) {
		f2fs_err(sbi, "quotafile must be on filesystem root");
		goto errout;
	}
	F2FS_OPTION(sbi).s_qf_names[qtype] = qname;
	set_opt(sbi, QUOTA);
	return 0;
errout:
	kfree(qname);
	return ret;
}

static int f2fs_clear_qf_name(struct super_block *sb, int qtype)
{
	struct f2fs_sb_info *sbi = F2FS_SB(sb);

	if (sb_any_quota_loaded(sb) && F2FS_OPTION(sbi).s_qf_names[qtype]) {
		f2fs_err(sbi, "Cannot change journaled quota options when quota turned on");
		return -EINVAL;
	}
	kfree(F2FS_OPTION(sbi).s_qf_names[qtype]);
	F2FS_OPTION(sbi).s_qf_names[qtype] = NULL;
	return 0;
}

static int f2fs_check_quota_options(struct f2fs_sb_info *sbi)
{
	/*
	 * We do the test below only for project quotas. 'usrquota' and
	 * 'grpquota' mount options are allowed even without quota feature
	 * to support legacy quotas in quota files.
	 */
	if (test_opt(sbi, PRJQUOTA) && !f2fs_sb_has_project_quota(sbi)) {
		f2fs_err(sbi, "Project quota feature not enabled. Cannot enable project quota enforcement.");
		return -1;
	}
	if (F2FS_OPTION(sbi).s_qf_names[USRQUOTA] ||
			F2FS_OPTION(sbi).s_qf_names[GRPQUOTA] ||
			F2FS_OPTION(sbi).s_qf_names[PRJQUOTA]) {
		if (test_opt(sbi, USRQUOTA) &&
				F2FS_OPTION(sbi).s_qf_names[USRQUOTA])
			clear_opt(sbi, USRQUOTA);

		if (test_opt(sbi, GRPQUOTA) &&
				F2FS_OPTION(sbi).s_qf_names[GRPQUOTA])
			clear_opt(sbi, GRPQUOTA);

		if (test_opt(sbi, PRJQUOTA) &&
				F2FS_OPTION(sbi).s_qf_names[PRJQUOTA])
			clear_opt(sbi, PRJQUOTA);

		if (test_opt(sbi, GRPQUOTA) || test_opt(sbi, USRQUOTA) ||
				test_opt(sbi, PRJQUOTA)) {
			f2fs_err(sbi, "old and new quota format mixing");
			return -1;
		}

		if (!F2FS_OPTION(sbi).s_jquota_fmt) {
			f2fs_err(sbi, "journaled quota format not specified");
			return -1;
		}
	}

	if (f2fs_sb_has_quota_ino(sbi) && F2FS_OPTION(sbi).s_jquota_fmt) {
		f2fs_info(sbi, "QUOTA feature is enabled, so ignore jquota_fmt");
		F2FS_OPTION(sbi).s_jquota_fmt = 0;
	}
	return 0;
}
#endif

static int f2fs_set_test_dummy_encryption(struct super_block *sb,
					  const char *opt,
					  const substring_t *arg,
					  bool is_remount)
{
	struct f2fs_sb_info *sbi = F2FS_SB(sb);
	struct fs_parameter param = {
		.type = fs_value_is_string,
		.string = arg->from ? arg->from : "",
	};
	struct fscrypt_dummy_policy *policy =
		&F2FS_OPTION(sbi).dummy_enc_policy;
	int err;

	if (!IS_ENABLED(CONFIG_FS_ENCRYPTION)) {
		f2fs_warn(sbi, "test_dummy_encryption option not supported");
		return -EINVAL;
	}

	if (!f2fs_sb_has_encrypt(sbi)) {
		f2fs_err(sbi, "Encrypt feature is off");
		return -EINVAL;
	}

	/*
	 * This mount option is just for testing, and it's not worthwhile to
	 * implement the extra complexity (e.g. RCU protection) that would be
	 * needed to allow it to be set or changed during remount.  We do allow
	 * it to be specified during remount, but only if there is no change.
	 */
	if (is_remount && !fscrypt_is_dummy_policy_set(policy)) {
		f2fs_warn(sbi, "Can't set test_dummy_encryption on remount");
		return -EINVAL;
	}

	err = fscrypt_parse_test_dummy_encryption(&param, policy);
	if (err) {
		if (err == -EEXIST)
			f2fs_warn(sbi,
				  "Can't change test_dummy_encryption on remount");
		else if (err == -EINVAL)
			f2fs_warn(sbi, "Value of option \"%s\" is unrecognized",
				  opt);
		else
			f2fs_warn(sbi, "Error processing option \"%s\" [%d]",
				  opt, err);
		return -EINVAL;
	}
	f2fs_warn(sbi, "Test dummy encryption mode enabled");
	return 0;
}

#ifdef CONFIG_F2FS_FS_COMPRESSION
static bool is_compress_extension_exist(struct f2fs_sb_info *sbi,
					const char *new_ext, bool is_ext)
{
	unsigned char (*ext)[F2FS_EXTENSION_LEN];
	int ext_cnt;
	int i;

	if (is_ext) {
		ext = F2FS_OPTION(sbi).extensions;
		ext_cnt = F2FS_OPTION(sbi).compress_ext_cnt;
	} else {
		ext = F2FS_OPTION(sbi).noextensions;
		ext_cnt = F2FS_OPTION(sbi).nocompress_ext_cnt;
	}

	for (i = 0; i < ext_cnt; i++) {
		if (!strcasecmp(new_ext, ext[i]))
			return true;
	}

	return false;
}

/*
 * 1. The same extension name cannot not appear in both compress and non-compress extension
 * at the same time.
 * 2. If the compress extension specifies all files, the types specified by the non-compress
 * extension will be treated as special cases and will not be compressed.
 * 3. Don't allow the non-compress extension specifies all files.
 */
static int f2fs_test_compress_extension(struct f2fs_sb_info *sbi)
{
	unsigned char (*ext)[F2FS_EXTENSION_LEN];
	unsigned char (*noext)[F2FS_EXTENSION_LEN];
	int ext_cnt, noext_cnt, index = 0, no_index = 0;

	ext = F2FS_OPTION(sbi).extensions;
	ext_cnt = F2FS_OPTION(sbi).compress_ext_cnt;
	noext = F2FS_OPTION(sbi).noextensions;
	noext_cnt = F2FS_OPTION(sbi).nocompress_ext_cnt;

	if (!noext_cnt)
		return 0;

	for (no_index = 0; no_index < noext_cnt; no_index++) {
		if (!strcasecmp("*", noext[no_index])) {
			f2fs_info(sbi, "Don't allow the nocompress extension specifies all files");
			return -EINVAL;
		}
		for (index = 0; index < ext_cnt; index++) {
			if (!strcasecmp(ext[index], noext[no_index])) {
				f2fs_info(sbi, "Don't allow the same extension %s appear in both compress and nocompress extension",
						ext[index]);
				return -EINVAL;
			}
		}
	}
	return 0;
}

#ifdef CONFIG_F2FS_FS_LZ4
static int f2fs_set_lz4hc_level(struct f2fs_sb_info *sbi, const char *str)
{
#ifdef CONFIG_F2FS_FS_LZ4HC
	unsigned int level;

	if (strlen(str) == 3) {
		F2FS_OPTION(sbi).compress_level = 0;
		return 0;
	}

	str += 3;

	if (str[0] != ':') {
		f2fs_info(sbi, "wrong format, e.g. <alg_name>:<compr_level>");
		return -EINVAL;
	}
	if (kstrtouint(str + 1, 10, &level))
		return -EINVAL;

	if (!f2fs_is_compress_level_valid(COMPRESS_LZ4, level)) {
		f2fs_info(sbi, "invalid lz4hc compress level: %d", level);
		return -EINVAL;
	}

	F2FS_OPTION(sbi).compress_level = level;
	return 0;
#else
	if (strlen(str) == 3) {
		F2FS_OPTION(sbi).compress_level = 0;
		return 0;
	}
	f2fs_info(sbi, "kernel doesn't support lz4hc compression");
	return -EINVAL;
#endif
}
#endif

#ifdef CONFIG_F2FS_FS_ZSTD
static int f2fs_set_zstd_level(struct f2fs_sb_info *sbi, const char *str)
{
	int level;
	int len = 4;

	if (strlen(str) == len) {
		F2FS_OPTION(sbi).compress_level = F2FS_ZSTD_DEFAULT_CLEVEL;
		return 0;
	}

	str += len;

	if (str[0] != ':') {
		f2fs_info(sbi, "wrong format, e.g. <alg_name>:<compr_level>");
		return -EINVAL;
	}
	if (kstrtoint(str + 1, 10, &level))
		return -EINVAL;

	/* f2fs does not support negative compress level now */
	if (level < 0) {
		f2fs_info(sbi, "do not support negative compress level: %d", level);
		return -ERANGE;
	}

	if (!f2fs_is_compress_level_valid(COMPRESS_ZSTD, level)) {
		f2fs_info(sbi, "invalid zstd compress level: %d", level);
		return -EINVAL;
	}

	F2FS_OPTION(sbi).compress_level = level;
	return 0;
}
#endif
#endif

static int parse_options(struct super_block *sb, char *options, bool is_remount)
{
	struct f2fs_sb_info *sbi = F2FS_SB(sb);
	substring_t args[MAX_OPT_ARGS];
#ifdef CONFIG_F2FS_FS_COMPRESSION
	unsigned char (*ext)[F2FS_EXTENSION_LEN];
	unsigned char (*noext)[F2FS_EXTENSION_LEN];
	int ext_cnt, noext_cnt;
#endif
	char *p, *name;
	int arg = 0;
	kuid_t uid;
	kgid_t gid;
	int ret;

	if (!options)
		goto default_check;

	while ((p = strsep(&options, ",")) != NULL) {
		int token;

		if (!*p)
			continue;
		/*
		 * Initialize args struct so we know whether arg was
		 * found; some options take optional arguments.
		 */
		args[0].to = args[0].from = NULL;
		token = match_token(p, f2fs_tokens, args);

		switch (token) {
		case Opt_gc_background:
			name = match_strdup(&args[0]);

			if (!name)
				return -ENOMEM;
			if (!strcmp(name, "on")) {
				F2FS_OPTION(sbi).bggc_mode = BGGC_MODE_ON;
			} else if (!strcmp(name, "off")) {
				if (f2fs_sb_has_blkzoned(sbi)) {
					f2fs_warn(sbi, "zoned devices need bggc");
					kfree(name);
					return -EINVAL;
				}
				F2FS_OPTION(sbi).bggc_mode = BGGC_MODE_OFF;
			} else if (!strcmp(name, "sync")) {
				F2FS_OPTION(sbi).bggc_mode = BGGC_MODE_SYNC;
			} else {
				kfree(name);
				return -EINVAL;
			}
			kfree(name);
			break;
		case Opt_disable_roll_forward:
			set_opt(sbi, DISABLE_ROLL_FORWARD);
			break;
		case Opt_norecovery:
			/* this option mounts f2fs with ro */
			set_opt(sbi, NORECOVERY);
			if (!f2fs_readonly(sb))
				return -EINVAL;
			break;
		case Opt_discard:
			if (!f2fs_hw_support_discard(sbi)) {
				f2fs_warn(sbi, "device does not support discard");
				break;
			}
			set_opt(sbi, DISCARD);
			break;
		case Opt_nodiscard:
			if (f2fs_hw_should_discard(sbi)) {
				f2fs_warn(sbi, "discard is required for zoned block devices");
				return -EINVAL;
			}
			clear_opt(sbi, DISCARD);
			break;
		case Opt_noheap:
		case Opt_heap:
			f2fs_warn(sbi, "heap/no_heap options were deprecated");
			break;
#ifdef CONFIG_F2FS_FS_XATTR
		case Opt_user_xattr:
			set_opt(sbi, XATTR_USER);
			break;
		case Opt_nouser_xattr:
			clear_opt(sbi, XATTR_USER);
			break;
		case Opt_inline_xattr:
			set_opt(sbi, INLINE_XATTR);
			break;
		case Opt_noinline_xattr:
			clear_opt(sbi, INLINE_XATTR);
			break;
		case Opt_inline_xattr_size:
			if (args->from && match_int(args, &arg))
				return -EINVAL;
			set_opt(sbi, INLINE_XATTR_SIZE);
			F2FS_OPTION(sbi).inline_xattr_size = arg;
			break;
#else
		case Opt_user_xattr:
			f2fs_info(sbi, "user_xattr options not supported");
			break;
		case Opt_nouser_xattr:
			f2fs_info(sbi, "nouser_xattr options not supported");
			break;
		case Opt_inline_xattr:
			f2fs_info(sbi, "inline_xattr options not supported");
			break;
		case Opt_noinline_xattr:
			f2fs_info(sbi, "noinline_xattr options not supported");
			break;
#endif
#ifdef CONFIG_F2FS_FS_POSIX_ACL
		case Opt_acl:
			set_opt(sbi, POSIX_ACL);
			break;
		case Opt_noacl:
			clear_opt(sbi, POSIX_ACL);
			break;
#else
		case Opt_acl:
			f2fs_info(sbi, "acl options not supported");
			break;
		case Opt_noacl:
			f2fs_info(sbi, "noacl options not supported");
			break;
#endif
		case Opt_active_logs:
			if (args->from && match_int(args, &arg))
				return -EINVAL;
			if (arg != 2 && arg != 4 &&
				arg != NR_CURSEG_PERSIST_TYPE)
				return -EINVAL;
			F2FS_OPTION(sbi).active_logs = arg;
			break;
		case Opt_disable_ext_identify:
			set_opt(sbi, DISABLE_EXT_IDENTIFY);
			break;
		case Opt_inline_data:
			set_opt(sbi, INLINE_DATA);
			break;
		case Opt_inline_dentry:
			set_opt(sbi, INLINE_DENTRY);
			break;
		case Opt_noinline_dentry:
			clear_opt(sbi, INLINE_DENTRY);
			break;
		case Opt_flush_merge:
			set_opt(sbi, FLUSH_MERGE);
			break;
		case Opt_noflush_merge:
			clear_opt(sbi, FLUSH_MERGE);
			break;
		case Opt_nobarrier:
			set_opt(sbi, NOBARRIER);
			break;
		case Opt_barrier:
			clear_opt(sbi, NOBARRIER);
			break;
		case Opt_fastboot:
			set_opt(sbi, FASTBOOT);
			break;
		case Opt_extent_cache:
			set_opt(sbi, READ_EXTENT_CACHE);
			break;
		case Opt_noextent_cache:
			if (F2FS_HAS_FEATURE(sbi, F2FS_FEATURE_DEVICE_ALIAS)) {
				f2fs_err(sbi, "device aliasing requires extent cache");
				return -EINVAL;
			}
			clear_opt(sbi, READ_EXTENT_CACHE);
			break;
		case Opt_noinline_data:
			clear_opt(sbi, INLINE_DATA);
			break;
		case Opt_data_flush:
			set_opt(sbi, DATA_FLUSH);
			break;
		case Opt_reserve_root:
			if (args->from && match_int(args, &arg))
				return -EINVAL;
			if (test_opt(sbi, RESERVE_ROOT)) {
				f2fs_info(sbi, "Preserve previous reserve_root=%u",
					  F2FS_OPTION(sbi).root_reserved_blocks);
			} else {
				F2FS_OPTION(sbi).root_reserved_blocks = arg;
				set_opt(sbi, RESERVE_ROOT);
			}
			break;
		case Opt_resuid:
			if (args->from && match_int(args, &arg))
				return -EINVAL;
			uid = make_kuid(current_user_ns(), arg);
			if (!uid_valid(uid)) {
				f2fs_err(sbi, "Invalid uid value %d", arg);
				return -EINVAL;
			}
			F2FS_OPTION(sbi).s_resuid = uid;
			break;
		case Opt_resgid:
			if (args->from && match_int(args, &arg))
				return -EINVAL;
			gid = make_kgid(current_user_ns(), arg);
			if (!gid_valid(gid)) {
				f2fs_err(sbi, "Invalid gid value %d", arg);
				return -EINVAL;
			}
			F2FS_OPTION(sbi).s_resgid = gid;
			break;
		case Opt_mode:
			name = match_strdup(&args[0]);

			if (!name)
				return -ENOMEM;
			if (!strcmp(name, "adaptive")) {
				F2FS_OPTION(sbi).fs_mode = FS_MODE_ADAPTIVE;
			} else if (!strcmp(name, "lfs")) {
				F2FS_OPTION(sbi).fs_mode = FS_MODE_LFS;
			} else if (!strcmp(name, "fragment:segment")) {
				F2FS_OPTION(sbi).fs_mode = FS_MODE_FRAGMENT_SEG;
			} else if (!strcmp(name, "fragment:block")) {
				F2FS_OPTION(sbi).fs_mode = FS_MODE_FRAGMENT_BLK;
			} else {
				kfree(name);
				return -EINVAL;
			}
			kfree(name);
			break;
#ifdef CONFIG_F2FS_FAULT_INJECTION
		case Opt_fault_injection:
			if (args->from && match_int(args, &arg))
				return -EINVAL;
			if (f2fs_build_fault_attr(sbi, arg,
					F2FS_ALL_FAULT_TYPE))
				return -EINVAL;
			set_opt(sbi, FAULT_INJECTION);
			break;

		case Opt_fault_type:
			if (args->from && match_int(args, &arg))
				return -EINVAL;
			if (f2fs_build_fault_attr(sbi, 0, arg))
				return -EINVAL;
			set_opt(sbi, FAULT_INJECTION);
			break;
#else
		case Opt_fault_injection:
			f2fs_info(sbi, "fault_injection options not supported");
			break;

		case Opt_fault_type:
			f2fs_info(sbi, "fault_type options not supported");
			break;
#endif
		case Opt_lazytime:
			sb->s_flags |= SB_LAZYTIME;
			break;
		case Opt_nolazytime:
			sb->s_flags &= ~SB_LAZYTIME;
			break;
#ifdef CONFIG_QUOTA
		case Opt_quota:
		case Opt_usrquota:
			set_opt(sbi, USRQUOTA);
			break;
		case Opt_grpquota:
			set_opt(sbi, GRPQUOTA);
			break;
		case Opt_prjquota:
			set_opt(sbi, PRJQUOTA);
			break;
		case Opt_usrjquota:
			ret = f2fs_set_qf_name(sb, USRQUOTA, &args[0]);
			if (ret)
				return ret;
			break;
		case Opt_grpjquota:
			ret = f2fs_set_qf_name(sb, GRPQUOTA, &args[0]);
			if (ret)
				return ret;
			break;
		case Opt_prjjquota:
			ret = f2fs_set_qf_name(sb, PRJQUOTA, &args[0]);
			if (ret)
				return ret;
			break;
		case Opt_offusrjquota:
			ret = f2fs_clear_qf_name(sb, USRQUOTA);
			if (ret)
				return ret;
			break;
		case Opt_offgrpjquota:
			ret = f2fs_clear_qf_name(sb, GRPQUOTA);
			if (ret)
				return ret;
			break;
		case Opt_offprjjquota:
			ret = f2fs_clear_qf_name(sb, PRJQUOTA);
			if (ret)
				return ret;
			break;
		case Opt_jqfmt_vfsold:
			F2FS_OPTION(sbi).s_jquota_fmt = QFMT_VFS_OLD;
			break;
		case Opt_jqfmt_vfsv0:
			F2FS_OPTION(sbi).s_jquota_fmt = QFMT_VFS_V0;
			break;
		case Opt_jqfmt_vfsv1:
			F2FS_OPTION(sbi).s_jquota_fmt = QFMT_VFS_V1;
			break;
		case Opt_noquota:
			clear_opt(sbi, QUOTA);
			clear_opt(sbi, USRQUOTA);
			clear_opt(sbi, GRPQUOTA);
			clear_opt(sbi, PRJQUOTA);
			break;
#else
		case Opt_quota:
		case Opt_usrquota:
		case Opt_grpquota:
		case Opt_prjquota:
		case Opt_usrjquota:
		case Opt_grpjquota:
		case Opt_prjjquota:
		case Opt_offusrjquota:
		case Opt_offgrpjquota:
		case Opt_offprjjquota:
		case Opt_jqfmt_vfsold:
		case Opt_jqfmt_vfsv0:
		case Opt_jqfmt_vfsv1:
		case Opt_noquota:
			f2fs_info(sbi, "quota operations not supported");
			break;
#endif
		case Opt_alloc:
			name = match_strdup(&args[0]);
			if (!name)
				return -ENOMEM;

			if (!strcmp(name, "default")) {
				F2FS_OPTION(sbi).alloc_mode = ALLOC_MODE_DEFAULT;
			} else if (!strcmp(name, "reuse")) {
				F2FS_OPTION(sbi).alloc_mode = ALLOC_MODE_REUSE;
			} else {
				kfree(name);
				return -EINVAL;
			}
			kfree(name);
			break;
		case Opt_fsync:
			name = match_strdup(&args[0]);
			if (!name)
				return -ENOMEM;
			if (!strcmp(name, "posix")) {
				F2FS_OPTION(sbi).fsync_mode = FSYNC_MODE_POSIX;
			} else if (!strcmp(name, "strict")) {
				F2FS_OPTION(sbi).fsync_mode = FSYNC_MODE_STRICT;
			} else if (!strcmp(name, "nobarrier")) {
				F2FS_OPTION(sbi).fsync_mode =
							FSYNC_MODE_NOBARRIER;
			} else {
				kfree(name);
				return -EINVAL;
			}
			kfree(name);
			break;
		case Opt_test_dummy_encryption:
			ret = f2fs_set_test_dummy_encryption(sb, p, &args[0],
							     is_remount);
			if (ret)
				return ret;
			break;
		case Opt_inlinecrypt:
#ifdef CONFIG_FS_ENCRYPTION_INLINE_CRYPT
			sb->s_flags |= SB_INLINECRYPT;
#else
			f2fs_info(sbi, "inline encryption not supported");
#endif
			break;
		case Opt_checkpoint_disable_cap_perc:
			if (args->from && match_int(args, &arg))
				return -EINVAL;
			if (arg < 0 || arg > 100)
				return -EINVAL;
			F2FS_OPTION(sbi).unusable_cap_perc = arg;
			set_opt(sbi, DISABLE_CHECKPOINT);
			break;
		case Opt_checkpoint_disable_cap:
			if (args->from && match_int(args, &arg))
				return -EINVAL;
			F2FS_OPTION(sbi).unusable_cap = arg;
			set_opt(sbi, DISABLE_CHECKPOINT);
			break;
		case Opt_checkpoint_disable:
			set_opt(sbi, DISABLE_CHECKPOINT);
			break;
		case Opt_checkpoint_enable:
			clear_opt(sbi, DISABLE_CHECKPOINT);
			break;
		case Opt_checkpoint_merge:
			set_opt(sbi, MERGE_CHECKPOINT);
			break;
		case Opt_nocheckpoint_merge:
			clear_opt(sbi, MERGE_CHECKPOINT);
			break;
#ifdef CONFIG_F2FS_FS_COMPRESSION
		case Opt_compress_algorithm:
			if (!f2fs_sb_has_compression(sbi)) {
				f2fs_info(sbi, "Image doesn't support compression");
				break;
			}
			name = match_strdup(&args[0]);
			if (!name)
				return -ENOMEM;
			if (!strcmp(name, "lzo")) {
#ifdef CONFIG_F2FS_FS_LZO
				F2FS_OPTION(sbi).compress_level = 0;
				F2FS_OPTION(sbi).compress_algorithm =
								COMPRESS_LZO;
#else
				f2fs_info(sbi, "kernel doesn't support lzo compression");
#endif
			} else if (!strncmp(name, "lz4", 3)) {
#ifdef CONFIG_F2FS_FS_LZ4
				ret = f2fs_set_lz4hc_level(sbi, name);
				if (ret) {
					kfree(name);
					return -EINVAL;
				}
				F2FS_OPTION(sbi).compress_algorithm =
								COMPRESS_LZ4;
#else
				f2fs_info(sbi, "kernel doesn't support lz4 compression");
#endif
			} else if (!strncmp(name, "zstd", 4)) {
#ifdef CONFIG_F2FS_FS_ZSTD
				ret = f2fs_set_zstd_level(sbi, name);
				if (ret) {
					kfree(name);
					return -EINVAL;
				}
				F2FS_OPTION(sbi).compress_algorithm =
								COMPRESS_ZSTD;
#else
				f2fs_info(sbi, "kernel doesn't support zstd compression");
#endif
			} else if (!strcmp(name, "lzo-rle")) {
#ifdef CONFIG_F2FS_FS_LZORLE
				F2FS_OPTION(sbi).compress_level = 0;
				F2FS_OPTION(sbi).compress_algorithm =
								COMPRESS_LZORLE;
#else
				f2fs_info(sbi, "kernel doesn't support lzorle compression");
#endif
			} else {
				kfree(name);
				return -EINVAL;
			}
			kfree(name);
			break;
		case Opt_compress_log_size:
			if (!f2fs_sb_has_compression(sbi)) {
				f2fs_info(sbi, "Image doesn't support compression");
				break;
			}
			if (args->from && match_int(args, &arg))
				return -EINVAL;
			if (arg < MIN_COMPRESS_LOG_SIZE ||
				arg > MAX_COMPRESS_LOG_SIZE) {
				f2fs_err(sbi,
					"Compress cluster log size is out of range");
				return -EINVAL;
			}
			F2FS_OPTION(sbi).compress_log_size = arg;
			break;
		case Opt_compress_extension:
			if (!f2fs_sb_has_compression(sbi)) {
				f2fs_info(sbi, "Image doesn't support compression");
				break;
			}
			name = match_strdup(&args[0]);
			if (!name)
				return -ENOMEM;

			ext = F2FS_OPTION(sbi).extensions;
			ext_cnt = F2FS_OPTION(sbi).compress_ext_cnt;

			if (strlen(name) >= F2FS_EXTENSION_LEN ||
				ext_cnt >= COMPRESS_EXT_NUM) {
				f2fs_err(sbi,
					"invalid extension length/number");
				kfree(name);
				return -EINVAL;
			}

			if (is_compress_extension_exist(sbi, name, true)) {
				kfree(name);
				break;
			}

			strcpy(ext[ext_cnt], name);
			F2FS_OPTION(sbi).compress_ext_cnt++;
			kfree(name);
			break;
		case Opt_nocompress_extension:
			if (!f2fs_sb_has_compression(sbi)) {
				f2fs_info(sbi, "Image doesn't support compression");
				break;
			}
			name = match_strdup(&args[0]);
			if (!name)
				return -ENOMEM;

			noext = F2FS_OPTION(sbi).noextensions;
			noext_cnt = F2FS_OPTION(sbi).nocompress_ext_cnt;

			if (strlen(name) >= F2FS_EXTENSION_LEN ||
				noext_cnt >= COMPRESS_EXT_NUM) {
				f2fs_err(sbi,
					"invalid extension length/number");
				kfree(name);
				return -EINVAL;
			}

			if (is_compress_extension_exist(sbi, name, false)) {
				kfree(name);
				break;
			}

			strcpy(noext[noext_cnt], name);
			F2FS_OPTION(sbi).nocompress_ext_cnt++;
			kfree(name);
			break;
		case Opt_compress_chksum:
			if (!f2fs_sb_has_compression(sbi)) {
				f2fs_info(sbi, "Image doesn't support compression");
				break;
			}
			F2FS_OPTION(sbi).compress_chksum = true;
			break;
		case Opt_compress_mode:
			if (!f2fs_sb_has_compression(sbi)) {
				f2fs_info(sbi, "Image doesn't support compression");
				break;
			}
			name = match_strdup(&args[0]);
			if (!name)
				return -ENOMEM;
			if (!strcmp(name, "fs")) {
				F2FS_OPTION(sbi).compress_mode = COMPR_MODE_FS;
			} else if (!strcmp(name, "user")) {
				F2FS_OPTION(sbi).compress_mode = COMPR_MODE_USER;
			} else {
				kfree(name);
				return -EINVAL;
			}
			kfree(name);
			break;
		case Opt_compress_cache:
			if (!f2fs_sb_has_compression(sbi)) {
				f2fs_info(sbi, "Image doesn't support compression");
				break;
			}
			set_opt(sbi, COMPRESS_CACHE);
			break;
#else
		case Opt_compress_algorithm:
		case Opt_compress_log_size:
		case Opt_compress_extension:
		case Opt_nocompress_extension:
		case Opt_compress_chksum:
		case Opt_compress_mode:
		case Opt_compress_cache:
			f2fs_info(sbi, "compression options not supported");
			break;
#endif
		case Opt_atgc:
			set_opt(sbi, ATGC);
			break;
		case Opt_gc_merge:
			set_opt(sbi, GC_MERGE);
			break;
		case Opt_nogc_merge:
			clear_opt(sbi, GC_MERGE);
			break;
		case Opt_discard_unit:
			name = match_strdup(&args[0]);
			if (!name)
				return -ENOMEM;
			if (!strcmp(name, "block")) {
				F2FS_OPTION(sbi).discard_unit =
						DISCARD_UNIT_BLOCK;
			} else if (!strcmp(name, "segment")) {
				F2FS_OPTION(sbi).discard_unit =
						DISCARD_UNIT_SEGMENT;
			} else if (!strcmp(name, "section")) {
				F2FS_OPTION(sbi).discard_unit =
						DISCARD_UNIT_SECTION;
			} else {
				kfree(name);
				return -EINVAL;
			}
			kfree(name);
			break;
		case Opt_memory_mode:
			name = match_strdup(&args[0]);
			if (!name)
				return -ENOMEM;
			if (!strcmp(name, "normal")) {
				F2FS_OPTION(sbi).memory_mode =
						MEMORY_MODE_NORMAL;
			} else if (!strcmp(name, "low")) {
				F2FS_OPTION(sbi).memory_mode =
						MEMORY_MODE_LOW;
			} else {
				kfree(name);
				return -EINVAL;
			}
			kfree(name);
			break;
		case Opt_age_extent_cache:
			set_opt(sbi, AGE_EXTENT_CACHE);
			break;
		case Opt_errors:
			name = match_strdup(&args[0]);
			if (!name)
				return -ENOMEM;
			if (!strcmp(name, "remount-ro")) {
				F2FS_OPTION(sbi).errors =
						MOUNT_ERRORS_READONLY;
			} else if (!strcmp(name, "continue")) {
				F2FS_OPTION(sbi).errors =
						MOUNT_ERRORS_CONTINUE;
			} else if (!strcmp(name, "panic")) {
				F2FS_OPTION(sbi).errors =
						MOUNT_ERRORS_PANIC;
			} else {
				kfree(name);
				return -EINVAL;
			}
			kfree(name);
			break;
		default:
			f2fs_err(sbi, "Unrecognized mount option \"%s\" or missing value",
				 p);
			return -EINVAL;
		}
	}
default_check:
#ifdef CONFIG_QUOTA
	if (f2fs_check_quota_options(sbi))
		return -EINVAL;
#else
	if (f2fs_sb_has_quota_ino(sbi) && !f2fs_readonly(sbi->sb)) {
		f2fs_info(sbi, "Filesystem with quota feature cannot be mounted RDWR without CONFIG_QUOTA");
		return -EINVAL;
	}
	if (f2fs_sb_has_project_quota(sbi) && !f2fs_readonly(sbi->sb)) {
		f2fs_err(sbi, "Filesystem with project quota feature cannot be mounted RDWR without CONFIG_QUOTA");
		return -EINVAL;
	}
#endif
#if !IS_ENABLED(CONFIG_UNICODE)
	if (f2fs_sb_has_casefold(sbi)) {
		f2fs_err(sbi,
			"Filesystem with casefold feature cannot be mounted without CONFIG_UNICODE");
		return -EINVAL;
	}
#endif
	/*
	 * The BLKZONED feature indicates that the drive was formatted with
	 * zone alignment optimization. This is optional for host-aware
	 * devices, but mandatory for host-managed zoned block devices.
	 */
	if (f2fs_sb_has_blkzoned(sbi)) {
#ifdef CONFIG_BLK_DEV_ZONED
		if (F2FS_OPTION(sbi).discard_unit !=
						DISCARD_UNIT_SECTION) {
			f2fs_info(sbi, "Zoned block device doesn't need small discard, set discard_unit=section by default");
			F2FS_OPTION(sbi).discard_unit =
					DISCARD_UNIT_SECTION;
		}

		if (F2FS_OPTION(sbi).fs_mode != FS_MODE_LFS) {
			f2fs_info(sbi, "Only lfs mode is allowed with zoned block device feature");
			return -EINVAL;
		}
#else
		f2fs_err(sbi, "Zoned block device support is not enabled");
		return -EINVAL;
#endif
	}

#ifdef CONFIG_F2FS_FS_COMPRESSION
	if (f2fs_test_compress_extension(sbi)) {
		f2fs_err(sbi, "invalid compress or nocompress extension");
		return -EINVAL;
	}
#endif

	if (test_opt(sbi, INLINE_XATTR_SIZE)) {
		int min_size, max_size;

		if (!f2fs_sb_has_extra_attr(sbi) ||
			!f2fs_sb_has_flexible_inline_xattr(sbi)) {
			f2fs_err(sbi, "extra_attr or flexible_inline_xattr feature is off");
			return -EINVAL;
		}
		if (!test_opt(sbi, INLINE_XATTR)) {
			f2fs_err(sbi, "inline_xattr_size option should be set with inline_xattr option");
			return -EINVAL;
		}

		min_size = MIN_INLINE_XATTR_SIZE;
		max_size = MAX_INLINE_XATTR_SIZE;

		if (F2FS_OPTION(sbi).inline_xattr_size < min_size ||
				F2FS_OPTION(sbi).inline_xattr_size > max_size) {
			f2fs_err(sbi, "inline xattr size is out of range: %d ~ %d",
				 min_size, max_size);
			return -EINVAL;
		}
	}

	if (test_opt(sbi, ATGC) && f2fs_lfs_mode(sbi)) {
		f2fs_err(sbi, "LFS is not compatible with ATGC");
		return -EINVAL;
	}

	if (f2fs_is_readonly(sbi) && test_opt(sbi, FLUSH_MERGE)) {
		f2fs_err(sbi, "FLUSH_MERGE not compatible with readonly mode");
		return -EINVAL;
	}

	if (f2fs_sb_has_readonly(sbi) && !f2fs_readonly(sbi->sb)) {
		f2fs_err(sbi, "Allow to mount readonly mode only");
		return -EROFS;
	}
	return 0;
}

static struct inode *f2fs_alloc_inode(struct super_block *sb)
{
	struct f2fs_inode_info *fi;

	if (time_to_inject(F2FS_SB(sb), FAULT_SLAB_ALLOC))
		return NULL;

	fi = alloc_inode_sb(sb, f2fs_inode_cachep, GFP_F2FS_ZERO);
	if (!fi)
		return NULL;

	init_once((void *) fi);

	/* Initialize f2fs-specific inode info */
	atomic_set(&fi->dirty_pages, 0);
	atomic_set(&fi->i_compr_blocks, 0);
	init_f2fs_rwsem(&fi->i_sem);
	spin_lock_init(&fi->i_size_lock);
	INIT_LIST_HEAD(&fi->dirty_list);
	INIT_LIST_HEAD(&fi->gdirty_list);
	init_f2fs_rwsem(&fi->i_gc_rwsem[READ]);
	init_f2fs_rwsem(&fi->i_gc_rwsem[WRITE]);
	init_f2fs_rwsem(&fi->i_xattr_sem);

	/* Will be used by directory only */
	fi->i_dir_level = F2FS_SB(sb)->dir_level;

	return &fi->vfs_inode;
}

static int f2fs_drop_inode(struct inode *inode)
{
	struct f2fs_sb_info *sbi = F2FS_I_SB(inode);
	int ret;

	/*
	 * during filesystem shutdown, if checkpoint is disabled,
	 * drop useless meta/node dirty pages.
	 */
	if (unlikely(is_sbi_flag_set(sbi, SBI_CP_DISABLED))) {
		if (inode->i_ino == F2FS_NODE_INO(sbi) ||
			inode->i_ino == F2FS_META_INO(sbi)) {
			trace_f2fs_drop_inode(inode, 1);
			return 1;
		}
	}

	/*
	 * This is to avoid a deadlock condition like below.
	 * writeback_single_inode(inode)
	 *  - f2fs_write_data_page
	 *    - f2fs_gc -> iput -> evict
	 *       - inode_wait_for_writeback(inode)
	 */
	if ((!inode_unhashed(inode) && inode->i_state & I_SYNC)) {
		if (!inode->i_nlink && !is_bad_inode(inode)) {
			/* to avoid evict_inode call simultaneously */
			atomic_inc(&inode->i_count);
			spin_unlock(&inode->i_lock);

			/* should remain fi->extent_tree for writepage */
			f2fs_destroy_extent_node(inode);

			sb_start_intwrite(inode->i_sb);
			f2fs_i_size_write(inode, 0);

			f2fs_submit_merged_write_cond(F2FS_I_SB(inode),
					inode, NULL, 0, DATA);
			truncate_inode_pages_final(inode->i_mapping);

			if (F2FS_HAS_BLOCKS(inode))
				f2fs_truncate(inode);

			sb_end_intwrite(inode->i_sb);

			spin_lock(&inode->i_lock);
			atomic_dec(&inode->i_count);
		}
		trace_f2fs_drop_inode(inode, 0);
		return 0;
	}
	ret = generic_drop_inode(inode);
	if (!ret)
		ret = fscrypt_drop_inode(inode);
	trace_f2fs_drop_inode(inode, ret);
	return ret;
}

int f2fs_inode_dirtied(struct inode *inode, bool sync)
{
	struct f2fs_sb_info *sbi = F2FS_I_SB(inode);
	int ret = 0;

	spin_lock(&sbi->inode_lock[DIRTY_META]);
	if (is_inode_flag_set(inode, FI_DIRTY_INODE)) {
		ret = 1;
	} else {
		set_inode_flag(inode, FI_DIRTY_INODE);
		stat_inc_dirty_inode(sbi, DIRTY_META);
	}
	if (sync && list_empty(&F2FS_I(inode)->gdirty_list)) {
		list_add_tail(&F2FS_I(inode)->gdirty_list,
				&sbi->inode_list[DIRTY_META]);
		inc_page_count(sbi, F2FS_DIRTY_IMETA);
	}
	spin_unlock(&sbi->inode_lock[DIRTY_META]);
	return ret;
}

void f2fs_inode_synced(struct inode *inode)
{
	struct f2fs_sb_info *sbi = F2FS_I_SB(inode);

	spin_lock(&sbi->inode_lock[DIRTY_META]);
	if (!is_inode_flag_set(inode, FI_DIRTY_INODE)) {
		spin_unlock(&sbi->inode_lock[DIRTY_META]);
		return;
	}
	if (!list_empty(&F2FS_I(inode)->gdirty_list)) {
		list_del_init(&F2FS_I(inode)->gdirty_list);
		dec_page_count(sbi, F2FS_DIRTY_IMETA);
	}
	clear_inode_flag(inode, FI_DIRTY_INODE);
	clear_inode_flag(inode, FI_AUTO_RECOVER);
	stat_dec_dirty_inode(F2FS_I_SB(inode), DIRTY_META);
	spin_unlock(&sbi->inode_lock[DIRTY_META]);
}

/*
 * f2fs_dirty_inode() is called from __mark_inode_dirty()
 *
 * We should call set_dirty_inode to write the dirty inode through write_inode.
 */
static void f2fs_dirty_inode(struct inode *inode, int flags)
{
	struct f2fs_sb_info *sbi = F2FS_I_SB(inode);

	if (inode->i_ino == F2FS_NODE_INO(sbi) ||
			inode->i_ino == F2FS_META_INO(sbi))
		return;

	if (is_inode_flag_set(inode, FI_AUTO_RECOVER))
		clear_inode_flag(inode, FI_AUTO_RECOVER);

	f2fs_inode_dirtied(inode, false);
}

static void f2fs_free_inode(struct inode *inode)
{
	fscrypt_free_inode(inode);
	kmem_cache_free(f2fs_inode_cachep, F2FS_I(inode));
}

static void destroy_percpu_info(struct f2fs_sb_info *sbi)
{
	percpu_counter_destroy(&sbi->total_valid_inode_count);
	percpu_counter_destroy(&sbi->rf_node_block_count);
	percpu_counter_destroy(&sbi->alloc_valid_block_count);
}

static void destroy_device_list(struct f2fs_sb_info *sbi)
{
	int i;

	for (i = 0; i < sbi->s_ndevs; i++) {
		if (i > 0)
			blkdev_put(FDEV(i).bdev, sbi->sb);
#ifdef CONFIG_BLK_DEV_ZONED
		kvfree(FDEV(i).blkz_seq);
#endif
	}
	kvfree(sbi->devs);
}

static void f2fs_put_super(struct super_block *sb)
{
	struct f2fs_sb_info *sbi = F2FS_SB(sb);
	int i;
	int err = 0;
	bool done;

	/* unregister procfs/sysfs entries in advance to avoid race case */
	f2fs_unregister_sysfs(sbi);

	f2fs_quota_off_umount(sb);

	/* prevent remaining shrinker jobs */
	mutex_lock(&sbi->umount_mutex);

	/*
	 * flush all issued checkpoints and stop checkpoint issue thread.
	 * after then, all checkpoints should be done by each process context.
	 */
	f2fs_stop_ckpt_thread(sbi);

	/*
	 * We don't need to do checkpoint when superblock is clean.
	 * But, the previous checkpoint was not done by umount, it needs to do
	 * clean checkpoint again.
	 */
	if ((is_sbi_flag_set(sbi, SBI_IS_DIRTY) ||
			!is_set_ckpt_flags(sbi, CP_UMOUNT_FLAG))) {
		struct cp_control cpc = {
			.reason = CP_UMOUNT,
		};
		stat_inc_cp_call_count(sbi, TOTAL_CALL);
		err = f2fs_write_checkpoint(sbi, &cpc);
	}

	/* be sure to wait for any on-going discard commands */
	done = f2fs_issue_discard_timeout(sbi);
	if (f2fs_realtime_discard_enable(sbi) && !sbi->discard_blks && done) {
		struct cp_control cpc = {
			.reason = CP_UMOUNT | CP_TRIMMED,
		};
		stat_inc_cp_call_count(sbi, TOTAL_CALL);
		err = f2fs_write_checkpoint(sbi, &cpc);
	}

	/*
	 * normally superblock is clean, so we need to release this.
	 * In addition, EIO will skip do checkpoint, we need this as well.
	 */
	f2fs_release_ino_entry(sbi, true);

	f2fs_leave_shrinker(sbi);
	mutex_unlock(&sbi->umount_mutex);

	/* our cp_error case, we can wait for any writeback page */
	f2fs_flush_merged_writes(sbi);

	f2fs_wait_on_all_pages(sbi, F2FS_WB_CP_DATA);

	if (err || f2fs_cp_error(sbi)) {
		truncate_inode_pages_final(NODE_MAPPING(sbi));
		truncate_inode_pages_final(META_MAPPING(sbi));
	}

	for (i = 0; i < NR_COUNT_TYPE; i++) {
		if (!get_pages(sbi, i))
			continue;
		f2fs_err(sbi, "detect filesystem reference count leak during "
			"umount, type: %d, count: %lld", i, get_pages(sbi, i));
		f2fs_bug_on(sbi, 1);
	}

	f2fs_bug_on(sbi, sbi->fsync_node_num);

	f2fs_destroy_compress_inode(sbi);

	iput(sbi->node_inode);
	sbi->node_inode = NULL;

	iput(sbi->meta_inode);
	sbi->meta_inode = NULL;

	/*
	 * iput() can update stat information, if f2fs_write_checkpoint()
	 * above failed with error.
	 */
	f2fs_destroy_stats(sbi);

	/* destroy f2fs internal modules */
	f2fs_destroy_node_manager(sbi);
	f2fs_destroy_segment_manager(sbi);

	/* flush s_error_work before sbi destroy */
	flush_work(&sbi->s_error_work);

	f2fs_destroy_post_read_wq(sbi);

	kvfree(sbi->ckpt);

	if (sbi->s_chksum_driver)
		crypto_free_shash(sbi->s_chksum_driver);
	kfree(sbi->raw_super);

	f2fs_destroy_page_array_cache(sbi);
	f2fs_destroy_xattr_caches(sbi);
#ifdef CONFIG_QUOTA
	for (i = 0; i < MAXQUOTAS; i++)
		kfree(F2FS_OPTION(sbi).s_qf_names[i]);
#endif
	fscrypt_free_dummy_policy(&F2FS_OPTION(sbi).dummy_enc_policy);
	destroy_percpu_info(sbi);
	f2fs_destroy_iostat(sbi);
	for (i = 0; i < NR_PAGE_TYPE; i++)
		kvfree(sbi->write_io[i]);
#if IS_ENABLED(CONFIG_UNICODE)
	utf8_unload(sb->s_encoding);
#endif
}

int f2fs_sync_fs(struct super_block *sb, int sync)
{
	struct f2fs_sb_info *sbi = F2FS_SB(sb);
	int err = 0;

	if (unlikely(f2fs_cp_error(sbi)))
		return 0;
	if (unlikely(is_sbi_flag_set(sbi, SBI_CP_DISABLED)))
		return 0;

	trace_f2fs_sync_fs(sb, sync);

	if (unlikely(is_sbi_flag_set(sbi, SBI_POR_DOING)))
		return -EAGAIN;

	if (sync) {
		stat_inc_cp_call_count(sbi, TOTAL_CALL);
		err = f2fs_issue_checkpoint(sbi);
	}

	return err;
}

static int f2fs_freeze(struct super_block *sb)
{
	if (f2fs_readonly(sb))
		return 0;

	/* IO error happened before */
	if (unlikely(f2fs_cp_error(F2FS_SB(sb))))
		return -EIO;

	/* must be clean, since sync_filesystem() was already called */
	if (is_sbi_flag_set(F2FS_SB(sb), SBI_IS_DIRTY))
		return -EINVAL;

	/* Let's flush checkpoints and stop the thread. */
	f2fs_flush_ckpt_thread(F2FS_SB(sb));

	/* to avoid deadlock on f2fs_evict_inode->SB_FREEZE_FS */
	set_sbi_flag(F2FS_SB(sb), SBI_IS_FREEZING);
	return 0;
}

static int f2fs_unfreeze(struct super_block *sb)
{
	struct f2fs_sb_info *sbi = F2FS_SB(sb);

	/*
	 * It will update discard_max_bytes of mounted lvm device to zero
	 * after creating snapshot on this lvm device, let's drop all
	 * remained discards.
	 * We don't need to disable real-time discard because discard_max_bytes
	 * will recover after removal of snapshot.
	 */
	if (test_opt(sbi, DISCARD) && !f2fs_hw_support_discard(sbi))
		f2fs_issue_discard_timeout(sbi);

	clear_sbi_flag(F2FS_SB(sb), SBI_IS_FREEZING);
	return 0;
}

#ifdef CONFIG_QUOTA
static int f2fs_statfs_project(struct super_block *sb,
				kprojid_t projid, struct kstatfs *buf)
{
	struct kqid qid;
	struct dquot *dquot;
	u64 limit;
	u64 curblock;

	qid = make_kqid_projid(projid);
	dquot = dqget(sb, qid);
	if (IS_ERR(dquot))
		return PTR_ERR(dquot);
	spin_lock(&dquot->dq_dqb_lock);

	limit = min_not_zero(dquot->dq_dqb.dqb_bsoftlimit,
					dquot->dq_dqb.dqb_bhardlimit);
	if (limit)
		limit >>= sb->s_blocksize_bits;

	if (limit && buf->f_blocks > limit) {
		curblock = (dquot->dq_dqb.dqb_curspace +
			    dquot->dq_dqb.dqb_rsvspace) >> sb->s_blocksize_bits;
		buf->f_blocks = limit;
		buf->f_bfree = buf->f_bavail =
			(buf->f_blocks > curblock) ?
			 (buf->f_blocks - curblock) : 0;
	}

	limit = min_not_zero(dquot->dq_dqb.dqb_isoftlimit,
					dquot->dq_dqb.dqb_ihardlimit);

	if (limit && buf->f_files > limit) {
		buf->f_files = limit;
		buf->f_ffree =
			(buf->f_files > dquot->dq_dqb.dqb_curinodes) ?
			 (buf->f_files - dquot->dq_dqb.dqb_curinodes) : 0;
	}

	spin_unlock(&dquot->dq_dqb_lock);
	dqput(dquot);
	return 0;
}
#endif

static int f2fs_statfs(struct dentry *dentry, struct kstatfs *buf)
{
	struct super_block *sb = dentry->d_sb;
	struct f2fs_sb_info *sbi = F2FS_SB(sb);
	u64 id = huge_encode_dev(sb->s_bdev->bd_dev);
	block_t total_count, user_block_count, start_count;
	u64 avail_node_count;
	unsigned int total_valid_node_count;

	total_count = le64_to_cpu(sbi->raw_super->block_count);
	start_count = le32_to_cpu(sbi->raw_super->segment0_blkaddr);
	buf->f_type = F2FS_SUPER_MAGIC;
	buf->f_bsize = sbi->blocksize;

	buf->f_blocks = total_count - start_count;

	spin_lock(&sbi->stat_lock);

	user_block_count = sbi->user_block_count;
	total_valid_node_count = valid_node_count(sbi);
	avail_node_count = sbi->total_node_count - F2FS_RESERVED_NODE_NUM;
	buf->f_bfree = user_block_count - valid_user_blocks(sbi) -
						sbi->current_reserved_blocks;

	if (unlikely(buf->f_bfree <= sbi->unusable_block_count))
		buf->f_bfree = 0;
	else
		buf->f_bfree -= sbi->unusable_block_count;
	spin_unlock(&sbi->stat_lock);

	if (buf->f_bfree > F2FS_OPTION(sbi).root_reserved_blocks)
		buf->f_bavail = buf->f_bfree -
				F2FS_OPTION(sbi).root_reserved_blocks;
	else
		buf->f_bavail = 0;

	if (avail_node_count > user_block_count) {
		buf->f_files = user_block_count;
		buf->f_ffree = buf->f_bavail;
	} else {
		buf->f_files = avail_node_count;
		buf->f_ffree = min(avail_node_count - total_valid_node_count,
					buf->f_bavail);
	}

	buf->f_namelen = F2FS_NAME_LEN;
	buf->f_fsid    = u64_to_fsid(id);

#ifdef CONFIG_QUOTA
	if (is_inode_flag_set(dentry->d_inode, FI_PROJ_INHERIT) &&
			sb_has_quota_limits_enabled(sb, PRJQUOTA)) {
		f2fs_statfs_project(sb, F2FS_I(dentry->d_inode)->i_projid, buf);
	}
#endif
	return 0;
}

static inline void f2fs_show_quota_options(struct seq_file *seq,
					   struct super_block *sb)
{
#ifdef CONFIG_QUOTA
	struct f2fs_sb_info *sbi = F2FS_SB(sb);

	if (F2FS_OPTION(sbi).s_jquota_fmt) {
		char *fmtname = "";

		switch (F2FS_OPTION(sbi).s_jquota_fmt) {
		case QFMT_VFS_OLD:
			fmtname = "vfsold";
			break;
		case QFMT_VFS_V0:
			fmtname = "vfsv0";
			break;
		case QFMT_VFS_V1:
			fmtname = "vfsv1";
			break;
		}
		seq_printf(seq, ",jqfmt=%s", fmtname);
	}

	if (F2FS_OPTION(sbi).s_qf_names[USRQUOTA])
		seq_show_option(seq, "usrjquota",
			F2FS_OPTION(sbi).s_qf_names[USRQUOTA]);

	if (F2FS_OPTION(sbi).s_qf_names[GRPQUOTA])
		seq_show_option(seq, "grpjquota",
			F2FS_OPTION(sbi).s_qf_names[GRPQUOTA]);

	if (F2FS_OPTION(sbi).s_qf_names[PRJQUOTA])
		seq_show_option(seq, "prjjquota",
			F2FS_OPTION(sbi).s_qf_names[PRJQUOTA]);
#endif
}

#ifdef CONFIG_F2FS_FS_COMPRESSION
static inline void f2fs_show_compress_options(struct seq_file *seq,
							struct super_block *sb)
{
	struct f2fs_sb_info *sbi = F2FS_SB(sb);
	char *algtype = "";
	int i;

	if (!f2fs_sb_has_compression(sbi))
		return;

	switch (F2FS_OPTION(sbi).compress_algorithm) {
	case COMPRESS_LZO:
		algtype = "lzo";
		break;
	case COMPRESS_LZ4:
		algtype = "lz4";
		break;
	case COMPRESS_ZSTD:
		algtype = "zstd";
		break;
	case COMPRESS_LZORLE:
		algtype = "lzo-rle";
		break;
	}
	seq_printf(seq, ",compress_algorithm=%s", algtype);

	if (F2FS_OPTION(sbi).compress_level)
		seq_printf(seq, ":%d", F2FS_OPTION(sbi).compress_level);

	seq_printf(seq, ",compress_log_size=%u",
			F2FS_OPTION(sbi).compress_log_size);

	for (i = 0; i < F2FS_OPTION(sbi).compress_ext_cnt; i++) {
		seq_printf(seq, ",compress_extension=%s",
			F2FS_OPTION(sbi).extensions[i]);
	}

	for (i = 0; i < F2FS_OPTION(sbi).nocompress_ext_cnt; i++) {
		seq_printf(seq, ",nocompress_extension=%s",
			F2FS_OPTION(sbi).noextensions[i]);
	}

	if (F2FS_OPTION(sbi).compress_chksum)
		seq_puts(seq, ",compress_chksum");

	if (F2FS_OPTION(sbi).compress_mode == COMPR_MODE_FS)
		seq_printf(seq, ",compress_mode=%s", "fs");
	else if (F2FS_OPTION(sbi).compress_mode == COMPR_MODE_USER)
		seq_printf(seq, ",compress_mode=%s", "user");

	if (test_opt(sbi, COMPRESS_CACHE))
		seq_puts(seq, ",compress_cache");
}
#endif

static int f2fs_show_options(struct seq_file *seq, struct dentry *root)
{
	struct f2fs_sb_info *sbi = F2FS_SB(root->d_sb);

	if (F2FS_OPTION(sbi).bggc_mode == BGGC_MODE_SYNC)
		seq_printf(seq, ",background_gc=%s", "sync");
	else if (F2FS_OPTION(sbi).bggc_mode == BGGC_MODE_ON)
		seq_printf(seq, ",background_gc=%s", "on");
	else if (F2FS_OPTION(sbi).bggc_mode == BGGC_MODE_OFF)
		seq_printf(seq, ",background_gc=%s", "off");

	if (test_opt(sbi, GC_MERGE))
		seq_puts(seq, ",gc_merge");
	else
		seq_puts(seq, ",nogc_merge");

	if (test_opt(sbi, DISABLE_ROLL_FORWARD))
		seq_puts(seq, ",disable_roll_forward");
	if (test_opt(sbi, NORECOVERY))
		seq_puts(seq, ",norecovery");
	if (test_opt(sbi, DISCARD)) {
		seq_puts(seq, ",discard");
		if (F2FS_OPTION(sbi).discard_unit == DISCARD_UNIT_BLOCK)
			seq_printf(seq, ",discard_unit=%s", "block");
		else if (F2FS_OPTION(sbi).discard_unit == DISCARD_UNIT_SEGMENT)
			seq_printf(seq, ",discard_unit=%s", "segment");
		else if (F2FS_OPTION(sbi).discard_unit == DISCARD_UNIT_SECTION)
			seq_printf(seq, ",discard_unit=%s", "section");
	} else {
		seq_puts(seq, ",nodiscard");
	}
#ifdef CONFIG_F2FS_FS_XATTR
	if (test_opt(sbi, XATTR_USER))
		seq_puts(seq, ",user_xattr");
	else
		seq_puts(seq, ",nouser_xattr");
	if (test_opt(sbi, INLINE_XATTR))
		seq_puts(seq, ",inline_xattr");
	else
		seq_puts(seq, ",noinline_xattr");
	if (test_opt(sbi, INLINE_XATTR_SIZE))
		seq_printf(seq, ",inline_xattr_size=%u",
					F2FS_OPTION(sbi).inline_xattr_size);
#endif
#ifdef CONFIG_F2FS_FS_POSIX_ACL
	if (test_opt(sbi, POSIX_ACL))
		seq_puts(seq, ",acl");
	else
		seq_puts(seq, ",noacl");
#endif
	if (test_opt(sbi, DISABLE_EXT_IDENTIFY))
		seq_puts(seq, ",disable_ext_identify");
	if (test_opt(sbi, INLINE_DATA))
		seq_puts(seq, ",inline_data");
	else
		seq_puts(seq, ",noinline_data");
	if (test_opt(sbi, INLINE_DENTRY))
		seq_puts(seq, ",inline_dentry");
	else
		seq_puts(seq, ",noinline_dentry");
	if (test_opt(sbi, FLUSH_MERGE))
		seq_puts(seq, ",flush_merge");
	else
		seq_puts(seq, ",noflush_merge");
	if (test_opt(sbi, NOBARRIER))
		seq_puts(seq, ",nobarrier");
	else
		seq_puts(seq, ",barrier");
	if (test_opt(sbi, FASTBOOT))
		seq_puts(seq, ",fastboot");
	if (test_opt(sbi, READ_EXTENT_CACHE))
		seq_puts(seq, ",extent_cache");
	else
		seq_puts(seq, ",noextent_cache");
	if (test_opt(sbi, AGE_EXTENT_CACHE))
		seq_puts(seq, ",age_extent_cache");
	if (test_opt(sbi, DATA_FLUSH))
		seq_puts(seq, ",data_flush");

	seq_puts(seq, ",mode=");
	if (F2FS_OPTION(sbi).fs_mode == FS_MODE_ADAPTIVE)
		seq_puts(seq, "adaptive");
	else if (F2FS_OPTION(sbi).fs_mode == FS_MODE_LFS)
		seq_puts(seq, "lfs");
	else if (F2FS_OPTION(sbi).fs_mode == FS_MODE_FRAGMENT_SEG)
		seq_puts(seq, "fragment:segment");
	else if (F2FS_OPTION(sbi).fs_mode == FS_MODE_FRAGMENT_BLK)
		seq_puts(seq, "fragment:block");
	seq_printf(seq, ",active_logs=%u", F2FS_OPTION(sbi).active_logs);
	if (test_opt(sbi, RESERVE_ROOT))
		seq_printf(seq, ",reserve_root=%u,resuid=%u,resgid=%u",
				F2FS_OPTION(sbi).root_reserved_blocks,
				from_kuid_munged(&init_user_ns,
					F2FS_OPTION(sbi).s_resuid),
				from_kgid_munged(&init_user_ns,
					F2FS_OPTION(sbi).s_resgid));
#ifdef CONFIG_F2FS_FAULT_INJECTION
	if (test_opt(sbi, FAULT_INJECTION)) {
		seq_printf(seq, ",fault_injection=%u",
				F2FS_OPTION(sbi).fault_info.inject_rate);
		seq_printf(seq, ",fault_type=%u",
				F2FS_OPTION(sbi).fault_info.inject_type);
	}
#endif
#ifdef CONFIG_QUOTA
	if (test_opt(sbi, QUOTA))
		seq_puts(seq, ",quota");
	if (test_opt(sbi, USRQUOTA))
		seq_puts(seq, ",usrquota");
	if (test_opt(sbi, GRPQUOTA))
		seq_puts(seq, ",grpquota");
	if (test_opt(sbi, PRJQUOTA))
		seq_puts(seq, ",prjquota");
#endif
	f2fs_show_quota_options(seq, sbi->sb);

	fscrypt_show_test_dummy_encryption(seq, ',', sbi->sb);

	if (sbi->sb->s_flags & SB_INLINECRYPT)
		seq_puts(seq, ",inlinecrypt");

	if (F2FS_OPTION(sbi).alloc_mode == ALLOC_MODE_DEFAULT)
		seq_printf(seq, ",alloc_mode=%s", "default");
	else if (F2FS_OPTION(sbi).alloc_mode == ALLOC_MODE_REUSE)
		seq_printf(seq, ",alloc_mode=%s", "reuse");

	if (test_opt(sbi, DISABLE_CHECKPOINT))
		seq_printf(seq, ",checkpoint=disable:%u",
				F2FS_OPTION(sbi).unusable_cap);
	if (test_opt(sbi, MERGE_CHECKPOINT))
		seq_puts(seq, ",checkpoint_merge");
	else
		seq_puts(seq, ",nocheckpoint_merge");
	if (F2FS_OPTION(sbi).fsync_mode == FSYNC_MODE_POSIX)
		seq_printf(seq, ",fsync_mode=%s", "posix");
	else if (F2FS_OPTION(sbi).fsync_mode == FSYNC_MODE_STRICT)
		seq_printf(seq, ",fsync_mode=%s", "strict");
	else if (F2FS_OPTION(sbi).fsync_mode == FSYNC_MODE_NOBARRIER)
		seq_printf(seq, ",fsync_mode=%s", "nobarrier");

#ifdef CONFIG_F2FS_FS_COMPRESSION
	f2fs_show_compress_options(seq, sbi->sb);
#endif

	if (test_opt(sbi, ATGC))
		seq_puts(seq, ",atgc");

	if (F2FS_OPTION(sbi).memory_mode == MEMORY_MODE_NORMAL)
		seq_printf(seq, ",memory=%s", "normal");
	else if (F2FS_OPTION(sbi).memory_mode == MEMORY_MODE_LOW)
		seq_printf(seq, ",memory=%s", "low");

	if (F2FS_OPTION(sbi).errors == MOUNT_ERRORS_READONLY)
		seq_printf(seq, ",errors=%s", "remount-ro");
	else if (F2FS_OPTION(sbi).errors == MOUNT_ERRORS_CONTINUE)
		seq_printf(seq, ",errors=%s", "continue");
	else if (F2FS_OPTION(sbi).errors == MOUNT_ERRORS_PANIC)
		seq_printf(seq, ",errors=%s", "panic");

	return 0;
}

static void default_options(struct f2fs_sb_info *sbi, bool remount)
{
	/* init some FS parameters */
	if (!remount) {
		set_opt(sbi, READ_EXTENT_CACHE);
		clear_opt(sbi, DISABLE_CHECKPOINT);

		if (f2fs_hw_support_discard(sbi) || f2fs_hw_should_discard(sbi))
			set_opt(sbi, DISCARD);

		if (f2fs_sb_has_blkzoned(sbi))
			F2FS_OPTION(sbi).discard_unit = DISCARD_UNIT_SECTION;
		else
			F2FS_OPTION(sbi).discard_unit = DISCARD_UNIT_BLOCK;
	}

	if (f2fs_sb_has_readonly(sbi))
		F2FS_OPTION(sbi).active_logs = NR_CURSEG_RO_TYPE;
	else
		F2FS_OPTION(sbi).active_logs = NR_CURSEG_PERSIST_TYPE;

	F2FS_OPTION(sbi).inline_xattr_size = DEFAULT_INLINE_XATTR_ADDRS;
	if (le32_to_cpu(F2FS_RAW_SUPER(sbi)->segment_count_main) <=
							SMALL_VOLUME_SEGMENTS)
		F2FS_OPTION(sbi).alloc_mode = ALLOC_MODE_REUSE;
	else
		F2FS_OPTION(sbi).alloc_mode = ALLOC_MODE_DEFAULT;
	F2FS_OPTION(sbi).fsync_mode = FSYNC_MODE_POSIX;
	F2FS_OPTION(sbi).s_resuid = make_kuid(&init_user_ns, F2FS_DEF_RESUID);
	F2FS_OPTION(sbi).s_resgid = make_kgid(&init_user_ns, F2FS_DEF_RESGID);
	if (f2fs_sb_has_compression(sbi)) {
		F2FS_OPTION(sbi).compress_algorithm = COMPRESS_LZ4;
		F2FS_OPTION(sbi).compress_log_size = MIN_COMPRESS_LOG_SIZE;
		F2FS_OPTION(sbi).compress_ext_cnt = 0;
		F2FS_OPTION(sbi).compress_mode = COMPR_MODE_FS;
	}
	F2FS_OPTION(sbi).bggc_mode = BGGC_MODE_ON;
	F2FS_OPTION(sbi).memory_mode = MEMORY_MODE_NORMAL;
	F2FS_OPTION(sbi).errors = MOUNT_ERRORS_CONTINUE;

	set_opt(sbi, INLINE_XATTR);
	set_opt(sbi, INLINE_DATA);
	set_opt(sbi, INLINE_DENTRY);
	set_opt(sbi, MERGE_CHECKPOINT);
	F2FS_OPTION(sbi).unusable_cap = 0;
	sbi->sb->s_flags |= SB_LAZYTIME;
	if (!f2fs_is_readonly(sbi))
		set_opt(sbi, FLUSH_MERGE);
	if (f2fs_sb_has_blkzoned(sbi))
		F2FS_OPTION(sbi).fs_mode = FS_MODE_LFS;
	else
		F2FS_OPTION(sbi).fs_mode = FS_MODE_ADAPTIVE;

#ifdef CONFIG_F2FS_FS_XATTR
	set_opt(sbi, XATTR_USER);
#endif
#ifdef CONFIG_F2FS_FS_POSIX_ACL
	set_opt(sbi, POSIX_ACL);
#endif

	f2fs_build_fault_attr(sbi, 0, 0);
}

#ifdef CONFIG_QUOTA
static int f2fs_enable_quotas(struct super_block *sb);
#endif

static int f2fs_disable_checkpoint(struct f2fs_sb_info *sbi)
{
	unsigned int s_flags = sbi->sb->s_flags;
	struct cp_control cpc;
	unsigned int gc_mode = sbi->gc_mode;
	int err = 0;
	int ret;
	block_t unusable;

	if (s_flags & SB_RDONLY) {
		f2fs_err(sbi, "checkpoint=disable on readonly fs");
		return -EINVAL;
	}
	sbi->sb->s_flags |= SB_ACTIVE;

	/* check if we need more GC first */
	unusable = f2fs_get_unusable_blocks(sbi);
	if (!f2fs_disable_cp_again(sbi, unusable))
		goto skip_gc;

	f2fs_update_time(sbi, DISABLE_TIME);

	sbi->gc_mode = GC_URGENT_HIGH;

	while (!f2fs_time_over(sbi, DISABLE_TIME)) {
		struct f2fs_gc_control gc_control = {
			.victim_segno = NULL_SEGNO,
			.init_gc_type = FG_GC,
			.should_migrate_blocks = false,
			.err_gc_skipped = true,
			.no_bg_gc = true,
			.nr_free_secs = 1 };

		f2fs_down_write(&sbi->gc_lock);
		stat_inc_gc_call_count(sbi, FOREGROUND);
		err = f2fs_gc(sbi, &gc_control);
		if (err == -ENODATA) {
			err = 0;
			break;
		}
		if (err && err != -EAGAIN)
			break;
	}

	ret = sync_filesystem(sbi->sb);
	if (ret || err) {
		err = ret ? ret : err;
		goto restore_flag;
	}

	unusable = f2fs_get_unusable_blocks(sbi);
	if (f2fs_disable_cp_again(sbi, unusable)) {
		err = -EAGAIN;
		goto restore_flag;
	}

skip_gc:
	f2fs_down_write(&sbi->gc_lock);
	cpc.reason = CP_PAUSE;
	set_sbi_flag(sbi, SBI_CP_DISABLED);
	stat_inc_cp_call_count(sbi, TOTAL_CALL);
	err = f2fs_write_checkpoint(sbi, &cpc);
	if (err)
		goto out_unlock;

	spin_lock(&sbi->stat_lock);
	sbi->unusable_block_count = unusable;
	spin_unlock(&sbi->stat_lock);

out_unlock:
	f2fs_up_write(&sbi->gc_lock);
restore_flag:
	sbi->gc_mode = gc_mode;
	sbi->sb->s_flags = s_flags;	/* Restore SB_RDONLY status */
	return err;
}

static void f2fs_enable_checkpoint(struct f2fs_sb_info *sbi)
{
	int retry = DEFAULT_RETRY_IO_COUNT;

	/* we should flush all the data to keep data consistency */
	do {
		sync_inodes_sb(sbi->sb);
		f2fs_io_schedule_timeout(DEFAULT_IO_TIMEOUT);
	} while (get_pages(sbi, F2FS_DIRTY_DATA) && retry--);

	if (unlikely(retry < 0))
		f2fs_warn(sbi, "checkpoint=enable has some unwritten data.");

	f2fs_down_write(&sbi->gc_lock);
	f2fs_dirty_to_prefree(sbi);

	clear_sbi_flag(sbi, SBI_CP_DISABLED);
	set_sbi_flag(sbi, SBI_IS_DIRTY);
	f2fs_up_write(&sbi->gc_lock);

	f2fs_sync_fs(sbi->sb, 1);

	/* Let's ensure there's no pending checkpoint anymore */
	f2fs_flush_ckpt_thread(sbi);
}

static int f2fs_remount(struct super_block *sb, int *flags, char *data)
{
	struct f2fs_sb_info *sbi = F2FS_SB(sb);
	struct f2fs_mount_info org_mount_opt;
	unsigned long old_sb_flags;
	int err;
	bool need_restart_gc = false, need_stop_gc = false;
	bool need_restart_flush = false, need_stop_flush = false;
	bool need_restart_discard = false, need_stop_discard = false;
	bool need_enable_checkpoint = false, need_disable_checkpoint = false;
	bool no_read_extent_cache = !test_opt(sbi, READ_EXTENT_CACHE);
	bool no_age_extent_cache = !test_opt(sbi, AGE_EXTENT_CACHE);
	bool enable_checkpoint = !test_opt(sbi, DISABLE_CHECKPOINT);
	bool no_atgc = !test_opt(sbi, ATGC);
	bool no_discard = !test_opt(sbi, DISCARD);
	bool no_compress_cache = !test_opt(sbi, COMPRESS_CACHE);
	bool block_unit_discard = f2fs_block_unit_discard(sbi);
#ifdef CONFIG_QUOTA
	int i, j;
#endif

	/*
	 * Save the old mount options in case we
	 * need to restore them.
	 */
	org_mount_opt = sbi->mount_opt;
	old_sb_flags = sb->s_flags;

#ifdef CONFIG_QUOTA
	org_mount_opt.s_jquota_fmt = F2FS_OPTION(sbi).s_jquota_fmt;
	for (i = 0; i < MAXQUOTAS; i++) {
		if (F2FS_OPTION(sbi).s_qf_names[i]) {
			org_mount_opt.s_qf_names[i] =
				kstrdup(F2FS_OPTION(sbi).s_qf_names[i],
				GFP_KERNEL);
			if (!org_mount_opt.s_qf_names[i]) {
				for (j = 0; j < i; j++)
					kfree(org_mount_opt.s_qf_names[j]);
				return -ENOMEM;
			}
		} else {
			org_mount_opt.s_qf_names[i] = NULL;
		}
	}
#endif

	/* recover superblocks we couldn't write due to previous RO mount */
	if (!(*flags & SB_RDONLY) && is_sbi_flag_set(sbi, SBI_NEED_SB_WRITE)) {
		err = f2fs_commit_super(sbi, false);
		f2fs_info(sbi, "Try to recover all the superblocks, ret: %d",
			  err);
		if (!err)
			clear_sbi_flag(sbi, SBI_NEED_SB_WRITE);
	}

	default_options(sbi, true);

	/* parse mount options */
	err = parse_options(sb, data, true);
	if (err)
		goto restore_opts;

#ifdef CONFIG_BLK_DEV_ZONED
	if (f2fs_sb_has_blkzoned(sbi) &&
		sbi->max_open_zones < F2FS_OPTION(sbi).active_logs) {
		f2fs_err(sbi,
			"zoned: max open zones %u is too small, need at least %u open zones",
				 sbi->max_open_zones, F2FS_OPTION(sbi).active_logs);
		err = -EINVAL;
		goto restore_opts;
	}
#endif

	/* flush outstanding errors before changing fs state */
	flush_work(&sbi->s_error_work);

	/*
	 * Previous and new state of filesystem is RO,
	 * so skip checking GC and FLUSH_MERGE conditions.
	 */
	if (f2fs_readonly(sb) && (*flags & SB_RDONLY))
		goto skip;

	if (f2fs_dev_is_readonly(sbi) && !(*flags & SB_RDONLY)) {
		err = -EROFS;
		goto restore_opts;
	}

#ifdef CONFIG_QUOTA
	if (!f2fs_readonly(sb) && (*flags & SB_RDONLY)) {
		err = dquot_suspend(sb, -1);
		if (err < 0)
			goto restore_opts;
	} else if (f2fs_readonly(sb) && !(*flags & SB_RDONLY)) {
		/* dquot_resume needs RW */
		sb->s_flags &= ~SB_RDONLY;
		if (sb_any_quota_suspended(sb)) {
			dquot_resume(sb, -1);
		} else if (f2fs_sb_has_quota_ino(sbi)) {
			err = f2fs_enable_quotas(sb);
			if (err)
				goto restore_opts;
		}
	}
#endif
	if (f2fs_lfs_mode(sbi) && !IS_F2FS_IPU_DISABLE(sbi)) {
		err = -EINVAL;
		f2fs_warn(sbi, "LFS is not compatible with IPU");
		goto restore_opts;
	}

	/* disallow enable atgc dynamically */
	if (no_atgc == !!test_opt(sbi, ATGC)) {
		err = -EINVAL;
		f2fs_warn(sbi, "switch atgc option is not allowed");
		goto restore_opts;
	}

	/* disallow enable/disable extent_cache dynamically */
	if (no_read_extent_cache == !!test_opt(sbi, READ_EXTENT_CACHE)) {
		err = -EINVAL;
		f2fs_warn(sbi, "switch extent_cache option is not allowed");
		goto restore_opts;
	}
	/* disallow enable/disable age extent_cache dynamically */
	if (no_age_extent_cache == !!test_opt(sbi, AGE_EXTENT_CACHE)) {
		err = -EINVAL;
		f2fs_warn(sbi, "switch age_extent_cache option is not allowed");
		goto restore_opts;
	}

	if (no_compress_cache == !!test_opt(sbi, COMPRESS_CACHE)) {
		err = -EINVAL;
		f2fs_warn(sbi, "switch compress_cache option is not allowed");
		goto restore_opts;
	}

	if (block_unit_discard != f2fs_block_unit_discard(sbi)) {
		err = -EINVAL;
		f2fs_warn(sbi, "switch discard_unit option is not allowed");
		goto restore_opts;
	}

	if ((*flags & SB_RDONLY) && test_opt(sbi, DISABLE_CHECKPOINT)) {
		err = -EINVAL;
		f2fs_warn(sbi, "disabling checkpoint not compatible with read-only");
		goto restore_opts;
	}

	/*
	 * We stop the GC thread if FS is mounted as RO
	 * or if background_gc = off is passed in mount
	 * option. Also sync the filesystem.
	 */
	if ((*flags & SB_RDONLY) ||
			(F2FS_OPTION(sbi).bggc_mode == BGGC_MODE_OFF &&
			!test_opt(sbi, GC_MERGE))) {
		if (sbi->gc_thread) {
			f2fs_stop_gc_thread(sbi);
			need_restart_gc = true;
		}
	} else if (!sbi->gc_thread) {
		err = f2fs_start_gc_thread(sbi);
		if (err)
			goto restore_opts;
		need_stop_gc = true;
	}

	if (*flags & SB_RDONLY) {
		sync_inodes_sb(sb);

		set_sbi_flag(sbi, SBI_IS_DIRTY);
		set_sbi_flag(sbi, SBI_IS_CLOSE);
		f2fs_sync_fs(sb, 1);
		clear_sbi_flag(sbi, SBI_IS_CLOSE);
	}

	/*
	 * We stop issue flush thread if FS is mounted as RO
	 * or if flush_merge is not passed in mount option.
	 */
	if ((*flags & SB_RDONLY) || !test_opt(sbi, FLUSH_MERGE)) {
		clear_opt(sbi, FLUSH_MERGE);
		f2fs_destroy_flush_cmd_control(sbi, false);
		need_restart_flush = true;
	} else {
		err = f2fs_create_flush_cmd_control(sbi);
		if (err)
			goto restore_gc;
		need_stop_flush = true;
	}

	if (no_discard == !!test_opt(sbi, DISCARD)) {
		if (test_opt(sbi, DISCARD)) {
			err = f2fs_start_discard_thread(sbi);
			if (err)
				goto restore_flush;
			need_stop_discard = true;
		} else {
			f2fs_stop_discard_thread(sbi);
			f2fs_issue_discard_timeout(sbi);
			need_restart_discard = true;
		}
	}

	adjust_unusable_cap_perc(sbi);
	if (enable_checkpoint == !!test_opt(sbi, DISABLE_CHECKPOINT)) {
		if (test_opt(sbi, DISABLE_CHECKPOINT)) {
			err = f2fs_disable_checkpoint(sbi);
			if (err)
				goto restore_discard;
			need_enable_checkpoint = true;
		} else {
			f2fs_enable_checkpoint(sbi);
			need_disable_checkpoint = true;
		}
	}

	/*
	 * Place this routine at the end, since a new checkpoint would be
	 * triggered while remount and we need to take care of it before
	 * returning from remount.
	 */
	if ((*flags & SB_RDONLY) || test_opt(sbi, DISABLE_CHECKPOINT) ||
			!test_opt(sbi, MERGE_CHECKPOINT)) {
		f2fs_stop_ckpt_thread(sbi);
	} else {
		/* Flush if the prevous checkpoint, if exists. */
		f2fs_flush_ckpt_thread(sbi);

		err = f2fs_start_ckpt_thread(sbi);
		if (err) {
			f2fs_err(sbi,
			    "Failed to start F2FS issue_checkpoint_thread (%d)",
			    err);
			goto restore_checkpoint;
		}
	}

skip:
#ifdef CONFIG_QUOTA
	/* Release old quota file names */
	for (i = 0; i < MAXQUOTAS; i++)
		kfree(org_mount_opt.s_qf_names[i]);
#endif
	/* Update the POSIXACL Flag */
	sb->s_flags = (sb->s_flags & ~SB_POSIXACL) |
		(test_opt(sbi, POSIX_ACL) ? SB_POSIXACL : 0);

	limit_reserve_root(sbi);
	*flags = (*flags & ~SB_LAZYTIME) | (sb->s_flags & SB_LAZYTIME);
	return 0;
restore_checkpoint:
	if (need_enable_checkpoint) {
		f2fs_enable_checkpoint(sbi);
	} else if (need_disable_checkpoint) {
		if (f2fs_disable_checkpoint(sbi))
			f2fs_warn(sbi, "checkpoint has not been disabled");
	}
restore_discard:
	if (need_restart_discard) {
		if (f2fs_start_discard_thread(sbi))
			f2fs_warn(sbi, "discard has been stopped");
	} else if (need_stop_discard) {
		f2fs_stop_discard_thread(sbi);
	}
restore_flush:
	if (need_restart_flush) {
		if (f2fs_create_flush_cmd_control(sbi))
			f2fs_warn(sbi, "background flush thread has stopped");
	} else if (need_stop_flush) {
		clear_opt(sbi, FLUSH_MERGE);
		f2fs_destroy_flush_cmd_control(sbi, false);
	}
restore_gc:
	if (need_restart_gc) {
		if (f2fs_start_gc_thread(sbi))
			f2fs_warn(sbi, "background gc thread has stopped");
	} else if (need_stop_gc) {
		f2fs_stop_gc_thread(sbi);
	}
restore_opts:
#ifdef CONFIG_QUOTA
	F2FS_OPTION(sbi).s_jquota_fmt = org_mount_opt.s_jquota_fmt;
	for (i = 0; i < MAXQUOTAS; i++) {
		kfree(F2FS_OPTION(sbi).s_qf_names[i]);
		F2FS_OPTION(sbi).s_qf_names[i] = org_mount_opt.s_qf_names[i];
	}
#endif
	sbi->mount_opt = org_mount_opt;
	sb->s_flags = old_sb_flags;
	return err;
}

static void f2fs_shutdown(struct super_block *sb)
{
	f2fs_do_shutdown(F2FS_SB(sb), F2FS_GOING_DOWN_NOSYNC, false, false);
}

#ifdef CONFIG_QUOTA
static bool f2fs_need_recovery(struct f2fs_sb_info *sbi)
{
	/* need to recovery orphan */
	if (is_set_ckpt_flags(sbi, CP_ORPHAN_PRESENT_FLAG))
		return true;
	/* need to recovery data */
	if (test_opt(sbi, DISABLE_ROLL_FORWARD))
		return false;
	if (test_opt(sbi, NORECOVERY))
		return false;
	return !is_set_ckpt_flags(sbi, CP_UMOUNT_FLAG);
}

static bool f2fs_recover_quota_begin(struct f2fs_sb_info *sbi)
{
	bool readonly = f2fs_readonly(sbi->sb);

	if (!f2fs_need_recovery(sbi))
		return false;

	/* it doesn't need to check f2fs_sb_has_readonly() */
	if (f2fs_hw_is_readonly(sbi))
		return false;

	if (readonly) {
		sbi->sb->s_flags &= ~SB_RDONLY;
		set_sbi_flag(sbi, SBI_IS_WRITABLE);
	}

	/*
	 * Turn on quotas which were not enabled for read-only mounts if
	 * filesystem has quota feature, so that they are updated correctly.
	 */
	return f2fs_enable_quota_files(sbi, readonly);
}

static void f2fs_recover_quota_end(struct f2fs_sb_info *sbi,
						bool quota_enabled)
{
	if (quota_enabled)
		f2fs_quota_off_umount(sbi->sb);

	if (is_sbi_flag_set(sbi, SBI_IS_WRITABLE)) {
		clear_sbi_flag(sbi, SBI_IS_WRITABLE);
		sbi->sb->s_flags |= SB_RDONLY;
	}
}

/* Read data from quotafile */
static ssize_t f2fs_quota_read(struct super_block *sb, int type, char *data,
			       size_t len, loff_t off)
{
	struct inode *inode = sb_dqopt(sb)->files[type];
	struct address_space *mapping = inode->i_mapping;
	block_t blkidx = F2FS_BYTES_TO_BLK(off);
	int offset = off & (sb->s_blocksize - 1);
	int tocopy;
	size_t toread;
	loff_t i_size = i_size_read(inode);
	struct page *page;

	if (off > i_size)
		return 0;

	if (off + len > i_size)
		len = i_size - off;
	toread = len;
	while (toread > 0) {
		tocopy = min_t(unsigned long, sb->s_blocksize - offset, toread);
repeat:
		page = read_cache_page_gfp(mapping, blkidx, GFP_NOFS);
		if (IS_ERR(page)) {
			if (PTR_ERR(page) == -ENOMEM) {
				memalloc_retry_wait(GFP_NOFS);
				goto repeat;
			}
			set_sbi_flag(F2FS_SB(sb), SBI_QUOTA_NEED_REPAIR);
			return PTR_ERR(page);
		}

		lock_page(page);

		if (unlikely(page->mapping != mapping)) {
			f2fs_put_page(page, 1);
			goto repeat;
		}
		if (unlikely(!PageUptodate(page))) {
			f2fs_put_page(page, 1);
			set_sbi_flag(F2FS_SB(sb), SBI_QUOTA_NEED_REPAIR);
			return -EIO;
		}

		memcpy_from_page(data, page, offset, tocopy);
		f2fs_put_page(page, 1);

		offset = 0;
		toread -= tocopy;
		data += tocopy;
		blkidx++;
	}
	return len;
}

/* Write to quotafile */
static ssize_t f2fs_quota_write(struct super_block *sb, int type,
				const char *data, size_t len, loff_t off)
{
	struct inode *inode = sb_dqopt(sb)->files[type];
	struct address_space *mapping = inode->i_mapping;
	const struct address_space_operations *a_ops = mapping->a_ops;
	int offset = off & (sb->s_blocksize - 1);
	size_t towrite = len;
	struct page *page;
	void *fsdata = NULL;
	int err = 0;
	int tocopy;

	while (towrite > 0) {
		tocopy = min_t(unsigned long, sb->s_blocksize - offset,
								towrite);
retry:
		err = a_ops->write_begin(NULL, mapping, off, tocopy,
							&page, &fsdata);
		if (unlikely(err)) {
			if (err == -ENOMEM) {
				f2fs_io_schedule_timeout(DEFAULT_IO_TIMEOUT);
				goto retry;
			}
			set_sbi_flag(F2FS_SB(sb), SBI_QUOTA_NEED_REPAIR);
			break;
		}

		memcpy_to_page(page, offset, data, tocopy);

		a_ops->write_end(NULL, mapping, off, tocopy, tocopy,
						page, fsdata);
		offset = 0;
		towrite -= tocopy;
		off += tocopy;
		data += tocopy;
		cond_resched();
	}

	if (len == towrite)
		return err;
	inode->i_mtime = inode_set_ctime_current(inode);
	f2fs_mark_inode_dirty_sync(inode, false);
	return len - towrite;
}

int f2fs_dquot_initialize(struct inode *inode)
{
	if (time_to_inject(F2FS_I_SB(inode), FAULT_DQUOT_INIT))
		return -ESRCH;

	return dquot_initialize(inode);
}

static struct dquot __rcu **f2fs_get_dquots(struct inode *inode)
{
	return F2FS_I(inode)->i_dquot;
}

static qsize_t *f2fs_get_reserved_space(struct inode *inode)
{
	return &F2FS_I(inode)->i_reserved_quota;
}

static int f2fs_quota_on_mount(struct f2fs_sb_info *sbi, int type)
{
	if (is_set_ckpt_flags(sbi, CP_QUOTA_NEED_FSCK_FLAG)) {
		f2fs_err(sbi, "quota sysfile may be corrupted, skip loading it");
		return 0;
	}

	return dquot_quota_on_mount(sbi->sb, F2FS_OPTION(sbi).s_qf_names[type],
					F2FS_OPTION(sbi).s_jquota_fmt, type);
}

int f2fs_enable_quota_files(struct f2fs_sb_info *sbi, bool rdonly)
{
	int enabled = 0;
	int i, err;

	if (f2fs_sb_has_quota_ino(sbi) && rdonly) {
		err = f2fs_enable_quotas(sbi->sb);
		if (err) {
			f2fs_err(sbi, "Cannot turn on quota_ino: %d", err);
			return 0;
		}
		return 1;
	}

	for (i = 0; i < MAXQUOTAS; i++) {
		if (F2FS_OPTION(sbi).s_qf_names[i]) {
			err = f2fs_quota_on_mount(sbi, i);
			if (!err) {
				enabled = 1;
				continue;
			}
			f2fs_err(sbi, "Cannot turn on quotas: %d on %d",
				 err, i);
		}
	}
	return enabled;
}

static int f2fs_quota_enable(struct super_block *sb, int type, int format_id,
			     unsigned int flags)
{
	struct inode *qf_inode;
	unsigned long qf_inum;
	unsigned long qf_flag = F2FS_QUOTA_DEFAULT_FL;
	int err;

	BUG_ON(!f2fs_sb_has_quota_ino(F2FS_SB(sb)));

	qf_inum = f2fs_qf_ino(sb, type);
	if (!qf_inum)
		return -EPERM;

	qf_inode = f2fs_iget(sb, qf_inum);
	if (IS_ERR(qf_inode)) {
		f2fs_err(F2FS_SB(sb), "Bad quota inode %u:%lu", type, qf_inum);
		return PTR_ERR(qf_inode);
	}

	/* Don't account quota for quota files to avoid recursion */
	inode_lock(qf_inode);
	qf_inode->i_flags |= S_NOQUOTA;

	if ((F2FS_I(qf_inode)->i_flags & qf_flag) != qf_flag) {
		F2FS_I(qf_inode)->i_flags |= qf_flag;
		f2fs_set_inode_flags(qf_inode);
	}
	inode_unlock(qf_inode);

	err = dquot_load_quota_inode(qf_inode, type, format_id, flags);
	iput(qf_inode);
	return err;
}

static int f2fs_enable_quotas(struct super_block *sb)
{
	struct f2fs_sb_info *sbi = F2FS_SB(sb);
	int type, err = 0;
	unsigned long qf_inum;
	bool quota_mopt[MAXQUOTAS] = {
		test_opt(sbi, USRQUOTA),
		test_opt(sbi, GRPQUOTA),
		test_opt(sbi, PRJQUOTA),
	};

	if (is_set_ckpt_flags(F2FS_SB(sb), CP_QUOTA_NEED_FSCK_FLAG)) {
		f2fs_err(sbi, "quota file may be corrupted, skip loading it");
		return 0;
	}

	sb_dqopt(sb)->flags |= DQUOT_QUOTA_SYS_FILE;

	for (type = 0; type < MAXQUOTAS; type++) {
		qf_inum = f2fs_qf_ino(sb, type);
		if (qf_inum) {
			err = f2fs_quota_enable(sb, type, QFMT_VFS_V1,
				DQUOT_USAGE_ENABLED |
				(quota_mopt[type] ? DQUOT_LIMITS_ENABLED : 0));
			if (err) {
				f2fs_err(sbi, "Failed to enable quota tracking (type=%d, err=%d). Please run fsck to fix.",
					 type, err);
				for (type--; type >= 0; type--)
					dquot_quota_off(sb, type);
				set_sbi_flag(F2FS_SB(sb),
						SBI_QUOTA_NEED_REPAIR);
				return err;
			}
		}
	}
	return 0;
}

static int f2fs_quota_sync_file(struct f2fs_sb_info *sbi, int type)
{
	struct quota_info *dqopt = sb_dqopt(sbi->sb);
	struct address_space *mapping = dqopt->files[type]->i_mapping;
	int ret = 0;

	ret = dquot_writeback_dquots(sbi->sb, type);
	if (ret)
		goto out;

	ret = filemap_fdatawrite(mapping);
	if (ret)
		goto out;

	/* if we are using journalled quota */
	if (is_journalled_quota(sbi))
		goto out;

	ret = filemap_fdatawait(mapping);

	truncate_inode_pages(&dqopt->files[type]->i_data, 0);
out:
	if (ret)
		set_sbi_flag(sbi, SBI_QUOTA_NEED_REPAIR);
	return ret;
}

int f2fs_quota_sync(struct super_block *sb, int type)
{
	struct f2fs_sb_info *sbi = F2FS_SB(sb);
	struct quota_info *dqopt = sb_dqopt(sb);
	int cnt;
	int ret = 0;

	/*
	 * Now when everything is written we can discard the pagecache so
	 * that userspace sees the changes.
	 */
	for (cnt = 0; cnt < MAXQUOTAS; cnt++) {

		if (type != -1 && cnt != type)
			continue;

		if (!sb_has_quota_active(sb, cnt))
			continue;

		if (!f2fs_sb_has_quota_ino(sbi))
			inode_lock(dqopt->files[cnt]);

		/*
		 * do_quotactl
		 *  f2fs_quota_sync
		 *  f2fs_down_read(quota_sem)
		 *  dquot_writeback_dquots()
		 *  f2fs_dquot_commit
		 *			      block_operation
		 *			      f2fs_down_read(quota_sem)
		 */
		f2fs_lock_op(sbi);
		f2fs_down_read(&sbi->quota_sem);

		ret = f2fs_quota_sync_file(sbi, cnt);

		f2fs_up_read(&sbi->quota_sem);
		f2fs_unlock_op(sbi);

		if (!f2fs_sb_has_quota_ino(sbi))
			inode_unlock(dqopt->files[cnt]);

		if (ret)
			break;
	}
	return ret;
}

static int f2fs_quota_on(struct super_block *sb, int type, int format_id,
							const struct path *path)
{
	struct inode *inode;
	int err;

	/* if quota sysfile exists, deny enabling quota with specific file */
	if (f2fs_sb_has_quota_ino(F2FS_SB(sb))) {
		f2fs_err(F2FS_SB(sb), "quota sysfile already exists");
		return -EBUSY;
	}

	if (path->dentry->d_sb != sb)
		return -EXDEV;

	err = f2fs_quota_sync(sb, type);
	if (err)
		return err;

	inode = d_inode(path->dentry);

	err = filemap_fdatawrite(inode->i_mapping);
	if (err)
		return err;

	err = filemap_fdatawait(inode->i_mapping);
	if (err)
		return err;

	err = dquot_quota_on(sb, type, format_id, path);
	if (err)
		return err;

	inode_lock(inode);
	F2FS_I(inode)->i_flags |= F2FS_QUOTA_DEFAULT_FL;
	f2fs_set_inode_flags(inode);
	inode_unlock(inode);
	f2fs_mark_inode_dirty_sync(inode, false);

	return 0;
}

static int __f2fs_quota_off(struct super_block *sb, int type)
{
	struct inode *inode = sb_dqopt(sb)->files[type];
	int err;

	if (!inode || !igrab(inode))
		return dquot_quota_off(sb, type);

	err = f2fs_quota_sync(sb, type);
	if (err)
		goto out_put;

	err = dquot_quota_off(sb, type);
	if (err || f2fs_sb_has_quota_ino(F2FS_SB(sb)))
		goto out_put;

	inode_lock(inode);
	F2FS_I(inode)->i_flags &= ~F2FS_QUOTA_DEFAULT_FL;
	f2fs_set_inode_flags(inode);
	inode_unlock(inode);
	f2fs_mark_inode_dirty_sync(inode, false);
out_put:
	iput(inode);
	return err;
}

static int f2fs_quota_off(struct super_block *sb, int type)
{
	struct f2fs_sb_info *sbi = F2FS_SB(sb);
	int err;

	err = __f2fs_quota_off(sb, type);

	/*
	 * quotactl can shutdown journalled quota, result in inconsistence
	 * between quota record and fs data by following updates, tag the
	 * flag to let fsck be aware of it.
	 */
	if (is_journalled_quota(sbi))
		set_sbi_flag(sbi, SBI_QUOTA_NEED_REPAIR);
	return err;
}

void f2fs_quota_off_umount(struct super_block *sb)
{
	int type;
	int err;

	for (type = 0; type < MAXQUOTAS; type++) {
		err = __f2fs_quota_off(sb, type);
		if (err) {
			int ret = dquot_quota_off(sb, type);

			f2fs_err(F2FS_SB(sb), "Fail to turn off disk quota (type: %d, err: %d, ret:%d), Please run fsck to fix it.",
				 type, err, ret);
			set_sbi_flag(F2FS_SB(sb), SBI_QUOTA_NEED_REPAIR);
		}
	}
	/*
	 * In case of checkpoint=disable, we must flush quota blocks.
	 * This can cause NULL exception for node_inode in end_io, since
	 * put_super already dropped it.
	 */
	sync_filesystem(sb);
}

static void f2fs_truncate_quota_inode_pages(struct super_block *sb)
{
	struct quota_info *dqopt = sb_dqopt(sb);
	int type;

	for (type = 0; type < MAXQUOTAS; type++) {
		if (!dqopt->files[type])
			continue;
		f2fs_inode_synced(dqopt->files[type]);
	}
}

static int f2fs_dquot_commit(struct dquot *dquot)
{
	struct f2fs_sb_info *sbi = F2FS_SB(dquot->dq_sb);
	int ret;

	f2fs_down_read_nested(&sbi->quota_sem, SINGLE_DEPTH_NESTING);
	ret = dquot_commit(dquot);
	if (ret < 0)
		set_sbi_flag(sbi, SBI_QUOTA_NEED_REPAIR);
	f2fs_up_read(&sbi->quota_sem);
	return ret;
}

static int f2fs_dquot_acquire(struct dquot *dquot)
{
	struct f2fs_sb_info *sbi = F2FS_SB(dquot->dq_sb);
	int ret;

	f2fs_down_read(&sbi->quota_sem);
	ret = dquot_acquire(dquot);
	if (ret < 0)
		set_sbi_flag(sbi, SBI_QUOTA_NEED_REPAIR);
	f2fs_up_read(&sbi->quota_sem);
	return ret;
}

static int f2fs_dquot_release(struct dquot *dquot)
{
	struct f2fs_sb_info *sbi = F2FS_SB(dquot->dq_sb);
	int ret = dquot_release(dquot);

	if (ret < 0)
		set_sbi_flag(sbi, SBI_QUOTA_NEED_REPAIR);
	return ret;
}

static int f2fs_dquot_mark_dquot_dirty(struct dquot *dquot)
{
	struct super_block *sb = dquot->dq_sb;
	struct f2fs_sb_info *sbi = F2FS_SB(sb);
	int ret = dquot_mark_dquot_dirty(dquot);

	/* if we are using journalled quota */
	if (is_journalled_quota(sbi))
		set_sbi_flag(sbi, SBI_QUOTA_NEED_FLUSH);

	return ret;
}

static int f2fs_dquot_commit_info(struct super_block *sb, int type)
{
	struct f2fs_sb_info *sbi = F2FS_SB(sb);
	int ret = dquot_commit_info(sb, type);

	if (ret < 0)
		set_sbi_flag(sbi, SBI_QUOTA_NEED_REPAIR);
	return ret;
}

static int f2fs_get_projid(struct inode *inode, kprojid_t *projid)
{
	*projid = F2FS_I(inode)->i_projid;
	return 0;
}

static const struct dquot_operations f2fs_quota_operations = {
	.get_reserved_space = f2fs_get_reserved_space,
	.write_dquot	= f2fs_dquot_commit,
	.acquire_dquot	= f2fs_dquot_acquire,
	.release_dquot	= f2fs_dquot_release,
	.mark_dirty	= f2fs_dquot_mark_dquot_dirty,
	.write_info	= f2fs_dquot_commit_info,
	.alloc_dquot	= dquot_alloc,
	.destroy_dquot	= dquot_destroy,
	.get_projid	= f2fs_get_projid,
	.get_next_id	= dquot_get_next_id,
};

static const struct quotactl_ops f2fs_quotactl_ops = {
	.quota_on	= f2fs_quota_on,
	.quota_off	= f2fs_quota_off,
	.quota_sync	= f2fs_quota_sync,
	.get_state	= dquot_get_state,
	.set_info	= dquot_set_dqinfo,
	.get_dqblk	= dquot_get_dqblk,
	.set_dqblk	= dquot_set_dqblk,
	.get_nextdqblk	= dquot_get_next_dqblk,
};
#else
int f2fs_dquot_initialize(struct inode *inode)
{
	return 0;
}

int f2fs_quota_sync(struct super_block *sb, int type)
{
	return 0;
}

void f2fs_quota_off_umount(struct super_block *sb)
{
}
#endif

static const struct super_operations f2fs_sops = {
	.alloc_inode	= f2fs_alloc_inode,
	.free_inode	= f2fs_free_inode,
	.drop_inode	= f2fs_drop_inode,
	.write_inode	= f2fs_write_inode,
	.dirty_inode	= f2fs_dirty_inode,
	.show_options	= f2fs_show_options,
#ifdef CONFIG_QUOTA
	.quota_read	= f2fs_quota_read,
	.quota_write	= f2fs_quota_write,
	.get_dquots	= f2fs_get_dquots,
#endif
	.evict_inode	= f2fs_evict_inode,
	.put_super	= f2fs_put_super,
	.sync_fs	= f2fs_sync_fs,
	.freeze_fs	= f2fs_freeze,
	.unfreeze_fs	= f2fs_unfreeze,
	.statfs		= f2fs_statfs,
	.remount_fs	= f2fs_remount,
	.shutdown	= f2fs_shutdown,
};

#ifdef CONFIG_FS_ENCRYPTION
static int f2fs_get_context(struct inode *inode, void *ctx, size_t len)
{
	return f2fs_getxattr(inode, F2FS_XATTR_INDEX_ENCRYPTION,
				F2FS_XATTR_NAME_ENCRYPTION_CONTEXT,
				ctx, len, NULL);
}

static int f2fs_set_context(struct inode *inode, const void *ctx, size_t len,
							void *fs_data)
{
	struct f2fs_sb_info *sbi = F2FS_I_SB(inode);

	/*
	 * Encrypting the root directory is not allowed because fsck
	 * expects lost+found directory to exist and remain unencrypted
	 * if LOST_FOUND feature is enabled.
	 *
	 */
	if (f2fs_sb_has_lost_found(sbi) &&
			inode->i_ino == F2FS_ROOT_INO(sbi))
		return -EPERM;

	return f2fs_setxattr(inode, F2FS_XATTR_INDEX_ENCRYPTION,
				F2FS_XATTR_NAME_ENCRYPTION_CONTEXT,
				ctx, len, fs_data, XATTR_CREATE);
}

static const union fscrypt_policy *f2fs_get_dummy_policy(struct super_block *sb)
{
	return F2FS_OPTION(F2FS_SB(sb)).dummy_enc_policy.policy;
}

static bool f2fs_has_stable_inodes(struct super_block *sb)
{
	return true;
}

static struct block_device **f2fs_get_devices(struct super_block *sb,
					      unsigned int *num_devs)
{
	struct f2fs_sb_info *sbi = F2FS_SB(sb);
	struct block_device **devs;
	int i;

	if (!f2fs_is_multi_device(sbi))
		return NULL;

	devs = kmalloc_array(sbi->s_ndevs, sizeof(*devs), GFP_KERNEL);
	if (!devs)
		return ERR_PTR(-ENOMEM);

	for (i = 0; i < sbi->s_ndevs; i++)
		devs[i] = FDEV(i).bdev;
	*num_devs = sbi->s_ndevs;
	return devs;
}

static const struct fscrypt_operations f2fs_cryptops = {
	.needs_bounce_pages	= 1,
	.has_32bit_inodes	= 1,
	.supports_subblock_data_units = 1,
	.legacy_key_prefix	= "f2fs:",
	.get_context		= f2fs_get_context,
	.set_context		= f2fs_set_context,
	.get_dummy_policy	= f2fs_get_dummy_policy,
	.empty_dir		= f2fs_empty_dir,
	.has_stable_inodes	= f2fs_has_stable_inodes,
	.get_devices		= f2fs_get_devices,
};
#endif

static struct inode *f2fs_nfs_get_inode(struct super_block *sb,
		u64 ino, u32 generation)
{
	struct f2fs_sb_info *sbi = F2FS_SB(sb);
	struct inode *inode;

	if (f2fs_check_nid_range(sbi, ino))
		return ERR_PTR(-ESTALE);

	/*
	 * f2fs_iget isn't quite right if the inode is currently unallocated!
	 * However f2fs_iget currently does appropriate checks to handle stale
	 * inodes so everything is OK.
	 */
	inode = f2fs_iget(sb, ino);
	if (IS_ERR(inode))
		return ERR_CAST(inode);
	if (unlikely(generation && inode->i_generation != generation)) {
		/* we didn't find the right inode.. */
		iput(inode);
		return ERR_PTR(-ESTALE);
	}
	return inode;
}

static struct dentry *f2fs_fh_to_dentry(struct super_block *sb, struct fid *fid,
		int fh_len, int fh_type)
{
	return generic_fh_to_dentry(sb, fid, fh_len, fh_type,
				    f2fs_nfs_get_inode);
}

static struct dentry *f2fs_fh_to_parent(struct super_block *sb, struct fid *fid,
		int fh_len, int fh_type)
{
	return generic_fh_to_parent(sb, fid, fh_len, fh_type,
				    f2fs_nfs_get_inode);
}

static const struct export_operations f2fs_export_ops = {
	.fh_to_dentry = f2fs_fh_to_dentry,
	.fh_to_parent = f2fs_fh_to_parent,
	.get_parent = f2fs_get_parent,
};

loff_t max_file_blocks(struct inode *inode)
{
	loff_t result = 0;
	loff_t leaf_count;

	/*
	 * note: previously, result is equal to (DEF_ADDRS_PER_INODE -
	 * DEFAULT_INLINE_XATTR_ADDRS), but now f2fs try to reserve more
	 * space in inode.i_addr, it will be more safe to reassign
	 * result as zero.
	 */

	if (inode && f2fs_compressed_file(inode))
		leaf_count = ADDRS_PER_BLOCK(inode);
	else
		leaf_count = DEF_ADDRS_PER_BLOCK;

	/* two direct node blocks */
	result += (leaf_count * 2);

	/* two indirect node blocks */
	leaf_count *= NIDS_PER_BLOCK;
	result += (leaf_count * 2);

	/* one double indirect node block */
	leaf_count *= NIDS_PER_BLOCK;
	result += leaf_count;

	/*
	 * For compatibility with FSCRYPT_POLICY_FLAG_IV_INO_LBLK_{64,32} with
	 * a 4K crypto data unit, we must restrict the max filesize to what can
	 * fit within U32_MAX + 1 data units.
	 */

<<<<<<< HEAD
	result = min(result, F2FS_BYTES_TO_BLK(((loff_t)U32_MAX + 1) * 4096));
=======
	result = umin(result, F2FS_BYTES_TO_BLK(((loff_t)U32_MAX + 1) * 4096));
>>>>>>> 4163e724

	return result;
}

static int __f2fs_commit_super(struct f2fs_sb_info *sbi, struct folio *folio,
						pgoff_t index, bool update)
{
	struct bio *bio;
	/* it's rare case, we can do fua all the time */
	blk_opf_t opf = REQ_OP_WRITE | REQ_SYNC | REQ_PREFLUSH | REQ_FUA;
	int ret;

	folio_lock(folio);
	folio_wait_writeback(folio);
	if (update)
		memcpy(F2FS_SUPER_BLOCK(folio, index), F2FS_RAW_SUPER(sbi),
					sizeof(struct f2fs_super_block));
	folio_mark_dirty(folio);
	folio_clear_dirty_for_io(folio);
	folio_start_writeback(folio);
	folio_unlock(folio);

	bio = bio_alloc(sbi->sb->s_bdev, 1, opf, GFP_NOFS);

	/* it doesn't need to set crypto context for superblock update */
	bio->bi_iter.bi_sector = SECTOR_FROM_BLOCK(folio_index(folio));

	if (!bio_add_folio(bio, folio, folio_size(folio), 0))
		f2fs_bug_on(sbi, 1);

	ret = submit_bio_wait(bio);
	folio_end_writeback(folio);

	return ret;
}

static inline bool sanity_check_area_boundary(struct f2fs_sb_info *sbi,
					struct folio *folio, pgoff_t index)
{
	struct f2fs_super_block *raw_super = F2FS_SUPER_BLOCK(folio, index);
	struct super_block *sb = sbi->sb;
	u32 segment0_blkaddr = le32_to_cpu(raw_super->segment0_blkaddr);
	u32 cp_blkaddr = le32_to_cpu(raw_super->cp_blkaddr);
	u32 sit_blkaddr = le32_to_cpu(raw_super->sit_blkaddr);
	u32 nat_blkaddr = le32_to_cpu(raw_super->nat_blkaddr);
	u32 ssa_blkaddr = le32_to_cpu(raw_super->ssa_blkaddr);
	u32 main_blkaddr = le32_to_cpu(raw_super->main_blkaddr);
	u32 segment_count_ckpt = le32_to_cpu(raw_super->segment_count_ckpt);
	u32 segment_count_sit = le32_to_cpu(raw_super->segment_count_sit);
	u32 segment_count_nat = le32_to_cpu(raw_super->segment_count_nat);
	u32 segment_count_ssa = le32_to_cpu(raw_super->segment_count_ssa);
	u32 segment_count_main = le32_to_cpu(raw_super->segment_count_main);
	u32 segment_count = le32_to_cpu(raw_super->segment_count);
	u32 log_blocks_per_seg = le32_to_cpu(raw_super->log_blocks_per_seg);
	u64 main_end_blkaddr = main_blkaddr +
				((u64)segment_count_main << log_blocks_per_seg);
	u64 seg_end_blkaddr = segment0_blkaddr +
				((u64)segment_count << log_blocks_per_seg);

	if (segment0_blkaddr != cp_blkaddr) {
		f2fs_info(sbi, "Mismatch start address, segment0(%u) cp_blkaddr(%u)",
			  segment0_blkaddr, cp_blkaddr);
		return true;
	}

	if (cp_blkaddr + (segment_count_ckpt << log_blocks_per_seg) !=
							sit_blkaddr) {
		f2fs_info(sbi, "Wrong CP boundary, start(%u) end(%u) blocks(%u)",
			  cp_blkaddr, sit_blkaddr,
			  segment_count_ckpt << log_blocks_per_seg);
		return true;
	}

	if (sit_blkaddr + (segment_count_sit << log_blocks_per_seg) !=
							nat_blkaddr) {
		f2fs_info(sbi, "Wrong SIT boundary, start(%u) end(%u) blocks(%u)",
			  sit_blkaddr, nat_blkaddr,
			  segment_count_sit << log_blocks_per_seg);
		return true;
	}

	if (nat_blkaddr + (segment_count_nat << log_blocks_per_seg) !=
							ssa_blkaddr) {
		f2fs_info(sbi, "Wrong NAT boundary, start(%u) end(%u) blocks(%u)",
			  nat_blkaddr, ssa_blkaddr,
			  segment_count_nat << log_blocks_per_seg);
		return true;
	}

	if (ssa_blkaddr + (segment_count_ssa << log_blocks_per_seg) !=
							main_blkaddr) {
		f2fs_info(sbi, "Wrong SSA boundary, start(%u) end(%u) blocks(%u)",
			  ssa_blkaddr, main_blkaddr,
			  segment_count_ssa << log_blocks_per_seg);
		return true;
	}

	if (main_end_blkaddr > seg_end_blkaddr) {
		f2fs_info(sbi, "Wrong MAIN_AREA boundary, start(%u) end(%llu) block(%u)",
			  main_blkaddr, seg_end_blkaddr,
			  segment_count_main << log_blocks_per_seg);
		return true;
	} else if (main_end_blkaddr < seg_end_blkaddr) {
		int err = 0;
		char *res;

		/* fix in-memory information all the time */
		raw_super->segment_count = cpu_to_le32((main_end_blkaddr -
				segment0_blkaddr) >> log_blocks_per_seg);

		if (f2fs_readonly(sb) || f2fs_hw_is_readonly(sbi)) {
			set_sbi_flag(sbi, SBI_NEED_SB_WRITE);
			res = "internally";
		} else {
			err = __f2fs_commit_super(sbi, folio, index, false);
			res = err ? "failed" : "done";
		}
		f2fs_info(sbi, "Fix alignment : %s, start(%u) end(%llu) block(%u)",
			  res, main_blkaddr, seg_end_blkaddr,
			  segment_count_main << log_blocks_per_seg);
		if (err)
			return true;
	}
	return false;
}

static int sanity_check_raw_super(struct f2fs_sb_info *sbi,
					struct folio *folio, pgoff_t index)
{
	block_t segment_count, segs_per_sec, secs_per_zone, segment_count_main;
	block_t total_sections, blocks_per_seg;
	struct f2fs_super_block *raw_super = F2FS_SUPER_BLOCK(folio, index);
	size_t crc_offset = 0;
	__u32 crc = 0;

	if (le32_to_cpu(raw_super->magic) != F2FS_SUPER_MAGIC) {
		f2fs_info(sbi, "Magic Mismatch, valid(0x%x) - read(0x%x)",
			  F2FS_SUPER_MAGIC, le32_to_cpu(raw_super->magic));
		return -EINVAL;
	}

	/* Check checksum_offset and crc in superblock */
	if (__F2FS_HAS_FEATURE(raw_super, F2FS_FEATURE_SB_CHKSUM)) {
		crc_offset = le32_to_cpu(raw_super->checksum_offset);
		if (crc_offset !=
			offsetof(struct f2fs_super_block, crc)) {
			f2fs_info(sbi, "Invalid SB checksum offset: %zu",
				  crc_offset);
			return -EFSCORRUPTED;
		}
		crc = le32_to_cpu(raw_super->crc);
		if (!f2fs_crc_valid(sbi, crc, raw_super, crc_offset)) {
			f2fs_info(sbi, "Invalid SB checksum value: %u", crc);
			return -EFSCORRUPTED;
		}
	}

	/* only support block_size equals to PAGE_SIZE */
	if (le32_to_cpu(raw_super->log_blocksize) != F2FS_BLKSIZE_BITS) {
		f2fs_info(sbi, "Invalid log_blocksize (%u), supports only %u",
			  le32_to_cpu(raw_super->log_blocksize),
			  F2FS_BLKSIZE_BITS);
		return -EFSCORRUPTED;
	}

	/* check log blocks per segment */
	if (le32_to_cpu(raw_super->log_blocks_per_seg) != 9) {
		f2fs_info(sbi, "Invalid log blocks per segment (%u)",
			  le32_to_cpu(raw_super->log_blocks_per_seg));
		return -EFSCORRUPTED;
	}

	/* Currently, support 512/1024/2048/4096/16K bytes sector size */
	if (le32_to_cpu(raw_super->log_sectorsize) >
				F2FS_MAX_LOG_SECTOR_SIZE ||
		le32_to_cpu(raw_super->log_sectorsize) <
				F2FS_MIN_LOG_SECTOR_SIZE) {
		f2fs_info(sbi, "Invalid log sectorsize (%u)",
			  le32_to_cpu(raw_super->log_sectorsize));
		return -EFSCORRUPTED;
	}
	if (le32_to_cpu(raw_super->log_sectors_per_block) +
		le32_to_cpu(raw_super->log_sectorsize) !=
			F2FS_MAX_LOG_SECTOR_SIZE) {
		f2fs_info(sbi, "Invalid log sectors per block(%u) log sectorsize(%u)",
			  le32_to_cpu(raw_super->log_sectors_per_block),
			  le32_to_cpu(raw_super->log_sectorsize));
		return -EFSCORRUPTED;
	}

	segment_count = le32_to_cpu(raw_super->segment_count);
	segment_count_main = le32_to_cpu(raw_super->segment_count_main);
	segs_per_sec = le32_to_cpu(raw_super->segs_per_sec);
	secs_per_zone = le32_to_cpu(raw_super->secs_per_zone);
	total_sections = le32_to_cpu(raw_super->section_count);

	/* blocks_per_seg should be 512, given the above check */
	blocks_per_seg = BIT(le32_to_cpu(raw_super->log_blocks_per_seg));

	if (segment_count > F2FS_MAX_SEGMENT ||
				segment_count < F2FS_MIN_SEGMENTS) {
		f2fs_info(sbi, "Invalid segment count (%u)", segment_count);
		return -EFSCORRUPTED;
	}

	if (total_sections > segment_count_main || total_sections < 1 ||
			segs_per_sec > segment_count || !segs_per_sec) {
		f2fs_info(sbi, "Invalid segment/section count (%u, %u x %u)",
			  segment_count, total_sections, segs_per_sec);
		return -EFSCORRUPTED;
	}

	if (segment_count_main != total_sections * segs_per_sec) {
		f2fs_info(sbi, "Invalid segment/section count (%u != %u * %u)",
			  segment_count_main, total_sections, segs_per_sec);
		return -EFSCORRUPTED;
	}

	if ((segment_count / segs_per_sec) < total_sections) {
		f2fs_info(sbi, "Small segment_count (%u < %u * %u)",
			  segment_count, segs_per_sec, total_sections);
		return -EFSCORRUPTED;
	}

	if (segment_count > (le64_to_cpu(raw_super->block_count) >> 9)) {
		f2fs_info(sbi, "Wrong segment_count / block_count (%u > %llu)",
			  segment_count, le64_to_cpu(raw_super->block_count));
		return -EFSCORRUPTED;
	}

	if (RDEV(0).path[0]) {
		block_t dev_seg_count = le32_to_cpu(RDEV(0).total_segments);
		int i = 1;

		while (i < MAX_DEVICES && RDEV(i).path[0]) {
			dev_seg_count += le32_to_cpu(RDEV(i).total_segments);
			i++;
		}
		if (segment_count != dev_seg_count) {
			f2fs_info(sbi, "Segment count (%u) mismatch with total segments from devices (%u)",
					segment_count, dev_seg_count);
			return -EFSCORRUPTED;
		}
	} else {
		if (__F2FS_HAS_FEATURE(raw_super, F2FS_FEATURE_BLKZONED) &&
					!bdev_is_zoned(sbi->sb->s_bdev)) {
			f2fs_info(sbi, "Zoned block device path is missing");
			return -EFSCORRUPTED;
		}
	}

	if (secs_per_zone > total_sections || !secs_per_zone) {
		f2fs_info(sbi, "Wrong secs_per_zone / total_sections (%u, %u)",
			  secs_per_zone, total_sections);
		return -EFSCORRUPTED;
	}
	if (le32_to_cpu(raw_super->extension_count) > F2FS_MAX_EXTENSION ||
			raw_super->hot_ext_count > F2FS_MAX_EXTENSION ||
			(le32_to_cpu(raw_super->extension_count) +
			raw_super->hot_ext_count) > F2FS_MAX_EXTENSION) {
		f2fs_info(sbi, "Corrupted extension count (%u + %u > %u)",
			  le32_to_cpu(raw_super->extension_count),
			  raw_super->hot_ext_count,
			  F2FS_MAX_EXTENSION);
		return -EFSCORRUPTED;
	}

	if (le32_to_cpu(raw_super->cp_payload) >=
				(blocks_per_seg - F2FS_CP_PACKS -
				NR_CURSEG_PERSIST_TYPE)) {
		f2fs_info(sbi, "Insane cp_payload (%u >= %u)",
			  le32_to_cpu(raw_super->cp_payload),
			  blocks_per_seg - F2FS_CP_PACKS -
			  NR_CURSEG_PERSIST_TYPE);
		return -EFSCORRUPTED;
	}

	/* check reserved ino info */
	if (le32_to_cpu(raw_super->node_ino) != 1 ||
		le32_to_cpu(raw_super->meta_ino) != 2 ||
		le32_to_cpu(raw_super->root_ino) != 3) {
		f2fs_info(sbi, "Invalid Fs Meta Ino: node(%u) meta(%u) root(%u)",
			  le32_to_cpu(raw_super->node_ino),
			  le32_to_cpu(raw_super->meta_ino),
			  le32_to_cpu(raw_super->root_ino));
		return -EFSCORRUPTED;
	}

	/* check CP/SIT/NAT/SSA/MAIN_AREA area boundary */
	if (sanity_check_area_boundary(sbi, folio, index))
		return -EFSCORRUPTED;

	return 0;
}

int f2fs_sanity_check_ckpt(struct f2fs_sb_info *sbi)
{
	unsigned int total, fsmeta;
	struct f2fs_super_block *raw_super = F2FS_RAW_SUPER(sbi);
	struct f2fs_checkpoint *ckpt = F2FS_CKPT(sbi);
	unsigned int ovp_segments, reserved_segments;
	unsigned int main_segs, blocks_per_seg;
	unsigned int sit_segs, nat_segs;
	unsigned int sit_bitmap_size, nat_bitmap_size;
	unsigned int log_blocks_per_seg;
	unsigned int segment_count_main;
	unsigned int cp_pack_start_sum, cp_payload;
	block_t user_block_count, valid_user_blocks;
	block_t avail_node_count, valid_node_count;
	unsigned int nat_blocks, nat_bits_bytes, nat_bits_blocks;
	int i, j;

	total = le32_to_cpu(raw_super->segment_count);
	fsmeta = le32_to_cpu(raw_super->segment_count_ckpt);
	sit_segs = le32_to_cpu(raw_super->segment_count_sit);
	fsmeta += sit_segs;
	nat_segs = le32_to_cpu(raw_super->segment_count_nat);
	fsmeta += nat_segs;
	fsmeta += le32_to_cpu(ckpt->rsvd_segment_count);
	fsmeta += le32_to_cpu(raw_super->segment_count_ssa);

	if (unlikely(fsmeta >= total))
		return 1;

	ovp_segments = le32_to_cpu(ckpt->overprov_segment_count);
	reserved_segments = le32_to_cpu(ckpt->rsvd_segment_count);

	if (!f2fs_sb_has_readonly(sbi) &&
			unlikely(fsmeta < F2FS_MIN_META_SEGMENTS ||
			ovp_segments == 0 || reserved_segments == 0)) {
		f2fs_err(sbi, "Wrong layout: check mkfs.f2fs version");
		return 1;
	}
	user_block_count = le64_to_cpu(ckpt->user_block_count);
	segment_count_main = le32_to_cpu(raw_super->segment_count_main) +
			(f2fs_sb_has_readonly(sbi) ? 1 : 0);
	log_blocks_per_seg = le32_to_cpu(raw_super->log_blocks_per_seg);
	if (!user_block_count || user_block_count >=
			segment_count_main << log_blocks_per_seg) {
		f2fs_err(sbi, "Wrong user_block_count: %u",
			 user_block_count);
		return 1;
	}

	valid_user_blocks = le64_to_cpu(ckpt->valid_block_count);
	if (valid_user_blocks > user_block_count) {
		f2fs_err(sbi, "Wrong valid_user_blocks: %u, user_block_count: %u",
			 valid_user_blocks, user_block_count);
		return 1;
	}

	valid_node_count = le32_to_cpu(ckpt->valid_node_count);
	avail_node_count = sbi->total_node_count - F2FS_RESERVED_NODE_NUM;
	if (valid_node_count > avail_node_count) {
		f2fs_err(sbi, "Wrong valid_node_count: %u, avail_node_count: %u",
			 valid_node_count, avail_node_count);
		return 1;
	}

	main_segs = le32_to_cpu(raw_super->segment_count_main);
	blocks_per_seg = BLKS_PER_SEG(sbi);

	for (i = 0; i < NR_CURSEG_NODE_TYPE; i++) {
		if (le32_to_cpu(ckpt->cur_node_segno[i]) >= main_segs ||
			le16_to_cpu(ckpt->cur_node_blkoff[i]) >= blocks_per_seg)
			return 1;

		if (f2fs_sb_has_readonly(sbi))
			goto check_data;

		for (j = i + 1; j < NR_CURSEG_NODE_TYPE; j++) {
			if (le32_to_cpu(ckpt->cur_node_segno[i]) ==
				le32_to_cpu(ckpt->cur_node_segno[j])) {
				f2fs_err(sbi, "Node segment (%u, %u) has the same segno: %u",
					 i, j,
					 le32_to_cpu(ckpt->cur_node_segno[i]));
				return 1;
			}
		}
	}
check_data:
	for (i = 0; i < NR_CURSEG_DATA_TYPE; i++) {
		if (le32_to_cpu(ckpt->cur_data_segno[i]) >= main_segs ||
			le16_to_cpu(ckpt->cur_data_blkoff[i]) >= blocks_per_seg)
			return 1;

		if (f2fs_sb_has_readonly(sbi))
			goto skip_cross;

		for (j = i + 1; j < NR_CURSEG_DATA_TYPE; j++) {
			if (le32_to_cpu(ckpt->cur_data_segno[i]) ==
				le32_to_cpu(ckpt->cur_data_segno[j])) {
				f2fs_err(sbi, "Data segment (%u, %u) has the same segno: %u",
					 i, j,
					 le32_to_cpu(ckpt->cur_data_segno[i]));
				return 1;
			}
		}
	}
	for (i = 0; i < NR_CURSEG_NODE_TYPE; i++) {
		for (j = 0; j < NR_CURSEG_DATA_TYPE; j++) {
			if (le32_to_cpu(ckpt->cur_node_segno[i]) ==
				le32_to_cpu(ckpt->cur_data_segno[j])) {
				f2fs_err(sbi, "Node segment (%u) and Data segment (%u) has the same segno: %u",
					 i, j,
					 le32_to_cpu(ckpt->cur_node_segno[i]));
				return 1;
			}
		}
	}
skip_cross:
	sit_bitmap_size = le32_to_cpu(ckpt->sit_ver_bitmap_bytesize);
	nat_bitmap_size = le32_to_cpu(ckpt->nat_ver_bitmap_bytesize);

	if (sit_bitmap_size != ((sit_segs / 2) << log_blocks_per_seg) / 8 ||
		nat_bitmap_size != ((nat_segs / 2) << log_blocks_per_seg) / 8) {
		f2fs_err(sbi, "Wrong bitmap size: sit: %u, nat:%u",
			 sit_bitmap_size, nat_bitmap_size);
		return 1;
	}

	cp_pack_start_sum = __start_sum_addr(sbi);
	cp_payload = __cp_payload(sbi);
	if (cp_pack_start_sum < cp_payload + 1 ||
		cp_pack_start_sum > blocks_per_seg - 1 -
			NR_CURSEG_PERSIST_TYPE) {
		f2fs_err(sbi, "Wrong cp_pack_start_sum: %u",
			 cp_pack_start_sum);
		return 1;
	}

	if (__is_set_ckpt_flags(ckpt, CP_LARGE_NAT_BITMAP_FLAG) &&
		le32_to_cpu(ckpt->checksum_offset) != CP_MIN_CHKSUM_OFFSET) {
		f2fs_warn(sbi, "using deprecated layout of large_nat_bitmap, "
			  "please run fsck v1.13.0 or higher to repair, chksum_offset: %u, "
			  "fixed with patch: \"f2fs-tools: relocate chksum_offset for large_nat_bitmap feature\"",
			  le32_to_cpu(ckpt->checksum_offset));
		return 1;
	}

	nat_blocks = nat_segs << log_blocks_per_seg;
	nat_bits_bytes = nat_blocks / BITS_PER_BYTE;
	nat_bits_blocks = F2FS_BLK_ALIGN((nat_bits_bytes << 1) + 8);
	if (__is_set_ckpt_flags(ckpt, CP_NAT_BITS_FLAG) &&
		(cp_payload + F2FS_CP_PACKS +
		NR_CURSEG_PERSIST_TYPE + nat_bits_blocks >= blocks_per_seg)) {
		f2fs_warn(sbi, "Insane cp_payload: %u, nat_bits_blocks: %u)",
			  cp_payload, nat_bits_blocks);
		return 1;
	}

	if (unlikely(f2fs_cp_error(sbi))) {
		f2fs_err(sbi, "A bug case: need to run fsck");
		return 1;
	}
	return 0;
}

static void init_sb_info(struct f2fs_sb_info *sbi)
{
	struct f2fs_super_block *raw_super = sbi->raw_super;
	int i;

	sbi->log_sectors_per_block =
		le32_to_cpu(raw_super->log_sectors_per_block);
	sbi->log_blocksize = le32_to_cpu(raw_super->log_blocksize);
	sbi->blocksize = BIT(sbi->log_blocksize);
	sbi->log_blocks_per_seg = le32_to_cpu(raw_super->log_blocks_per_seg);
	sbi->blocks_per_seg = BIT(sbi->log_blocks_per_seg);
	sbi->segs_per_sec = le32_to_cpu(raw_super->segs_per_sec);
	sbi->secs_per_zone = le32_to_cpu(raw_super->secs_per_zone);
	sbi->total_sections = le32_to_cpu(raw_super->section_count);
	sbi->total_node_count = SEGS_TO_BLKS(sbi,
			((le32_to_cpu(raw_super->segment_count_nat) / 2) *
			NAT_ENTRY_PER_BLOCK));
	F2FS_ROOT_INO(sbi) = le32_to_cpu(raw_super->root_ino);
	F2FS_NODE_INO(sbi) = le32_to_cpu(raw_super->node_ino);
	F2FS_META_INO(sbi) = le32_to_cpu(raw_super->meta_ino);
	sbi->cur_victim_sec = NULL_SECNO;
	sbi->gc_mode = GC_NORMAL;
	sbi->next_victim_seg[BG_GC] = NULL_SEGNO;
	sbi->next_victim_seg[FG_GC] = NULL_SEGNO;
	sbi->max_victim_search = DEF_MAX_VICTIM_SEARCH;
	sbi->migration_granularity = SEGS_PER_SEC(sbi);
	sbi->migration_window_granularity = f2fs_sb_has_blkzoned(sbi) ?
		DEF_MIGRATION_WINDOW_GRANULARITY_ZONED : SEGS_PER_SEC(sbi);
	sbi->seq_file_ra_mul = MIN_RA_MUL;
	sbi->max_fragment_chunk = DEF_FRAGMENT_SIZE;
	sbi->max_fragment_hole = DEF_FRAGMENT_SIZE;
	spin_lock_init(&sbi->gc_remaining_trials_lock);
	atomic64_set(&sbi->current_atomic_write, 0);

	sbi->dir_level = DEF_DIR_LEVEL;
	sbi->interval_time[CP_TIME] = DEF_CP_INTERVAL;
	sbi->interval_time[REQ_TIME] = DEF_IDLE_INTERVAL;
	sbi->interval_time[DISCARD_TIME] = DEF_IDLE_INTERVAL;
	sbi->interval_time[GC_TIME] = DEF_IDLE_INTERVAL;
	sbi->interval_time[DISABLE_TIME] = DEF_DISABLE_INTERVAL;
	sbi->interval_time[UMOUNT_DISCARD_TIMEOUT] =
				DEF_UMOUNT_DISCARD_TIMEOUT;
	clear_sbi_flag(sbi, SBI_NEED_FSCK);

	for (i = 0; i < NR_COUNT_TYPE; i++)
		atomic_set(&sbi->nr_pages[i], 0);

	for (i = 0; i < META; i++)
		atomic_set(&sbi->wb_sync_req[i], 0);

	INIT_LIST_HEAD(&sbi->s_list);
	mutex_init(&sbi->umount_mutex);
	init_f2fs_rwsem(&sbi->io_order_lock);
	spin_lock_init(&sbi->cp_lock);

	sbi->dirty_device = 0;
	spin_lock_init(&sbi->dev_lock);

	init_f2fs_rwsem(&sbi->sb_lock);
	init_f2fs_rwsem(&sbi->pin_sem);
}

static int init_percpu_info(struct f2fs_sb_info *sbi)
{
	int err;

	err = percpu_counter_init(&sbi->alloc_valid_block_count, 0, GFP_KERNEL);
	if (err)
		return err;

	err = percpu_counter_init(&sbi->rf_node_block_count, 0, GFP_KERNEL);
	if (err)
		goto err_valid_block;

	err = percpu_counter_init(&sbi->total_valid_inode_count, 0,
								GFP_KERNEL);
	if (err)
		goto err_node_block;
	return 0;

err_node_block:
	percpu_counter_destroy(&sbi->rf_node_block_count);
err_valid_block:
	percpu_counter_destroy(&sbi->alloc_valid_block_count);
	return err;
}

#ifdef CONFIG_BLK_DEV_ZONED

struct f2fs_report_zones_args {
	struct f2fs_sb_info *sbi;
	struct f2fs_dev_info *dev;
};

static int f2fs_report_zone_cb(struct blk_zone *zone, unsigned int idx,
			      void *data)
{
	struct f2fs_report_zones_args *rz_args = data;
	block_t unusable_blocks = (zone->len - zone->capacity) >>
					F2FS_LOG_SECTORS_PER_BLOCK;

	if (zone->type == BLK_ZONE_TYPE_CONVENTIONAL)
		return 0;

	set_bit(idx, rz_args->dev->blkz_seq);
	if (!rz_args->sbi->unusable_blocks_per_sec) {
		rz_args->sbi->unusable_blocks_per_sec = unusable_blocks;
		return 0;
	}
	if (rz_args->sbi->unusable_blocks_per_sec != unusable_blocks) {
		f2fs_err(rz_args->sbi, "F2FS supports single zone capacity\n");
		return -EINVAL;
	}
	return 0;
}

static int init_blkz_info(struct f2fs_sb_info *sbi, int devi)
{
	struct block_device *bdev = FDEV(devi).bdev;
	sector_t nr_sectors = bdev_nr_sectors(bdev);
	struct f2fs_report_zones_args rep_zone_arg;
	u64 zone_sectors;
	unsigned int max_open_zones;
	int ret;

	if (!f2fs_sb_has_blkzoned(sbi))
		return 0;

	if (bdev_is_zoned(FDEV(devi).bdev)) {
		max_open_zones = bdev_max_open_zones(bdev);
		if (max_open_zones && (max_open_zones < sbi->max_open_zones))
			sbi->max_open_zones = max_open_zones;
		if (sbi->max_open_zones < F2FS_OPTION(sbi).active_logs) {
			f2fs_err(sbi,
				"zoned: max open zones %u is too small, need at least %u open zones",
				sbi->max_open_zones, F2FS_OPTION(sbi).active_logs);
			return -EINVAL;
		}
	}

	zone_sectors = bdev_zone_sectors(bdev);
	if (sbi->blocks_per_blkz && sbi->blocks_per_blkz !=
				SECTOR_TO_BLOCK(zone_sectors))
		return -EINVAL;
	sbi->blocks_per_blkz = SECTOR_TO_BLOCK(zone_sectors);
	FDEV(devi).nr_blkz = div_u64(SECTOR_TO_BLOCK(nr_sectors),
					sbi->blocks_per_blkz);
	if (!bdev_is_zone_start(bdev, nr_sectors))
		FDEV(devi).nr_blkz++;

	FDEV(devi).blkz_seq = f2fs_kvzalloc(sbi,
					BITS_TO_LONGS(FDEV(devi).nr_blkz)
					* sizeof(unsigned long),
					GFP_KERNEL);
	if (!FDEV(devi).blkz_seq)
		return -ENOMEM;

	rep_zone_arg.sbi = sbi;
	rep_zone_arg.dev = &FDEV(devi);

	ret = blkdev_report_zones(bdev, 0, BLK_ALL_ZONES, f2fs_report_zone_cb,
				  &rep_zone_arg);
	if (ret < 0)
		return ret;
	return 0;
}
#endif

/*
 * Read f2fs raw super block.
 * Because we have two copies of super block, so read both of them
 * to get the first valid one. If any one of them is broken, we pass
 * them recovery flag back to the caller.
 */
static int read_raw_super_block(struct f2fs_sb_info *sbi,
			struct f2fs_super_block **raw_super,
			int *valid_super_block, int *recovery)
{
	struct super_block *sb = sbi->sb;
	int block;
	struct folio *folio;
	struct f2fs_super_block *super;
	int err = 0;

	super = kzalloc(sizeof(struct f2fs_super_block), GFP_KERNEL);
	if (!super)
		return -ENOMEM;

	for (block = 0; block < 2; block++) {
		folio = read_mapping_folio(sb->s_bdev->bd_inode->i_mapping,
					block, NULL);
		if (IS_ERR(folio)) {
			f2fs_err(sbi, "Unable to read %dth superblock",
				 block + 1);
			err = PTR_ERR(folio);
			*recovery = 1;
			continue;
		}

		/* sanity checking of raw super */
		err = sanity_check_raw_super(sbi, folio, block);
		if (err) {
			f2fs_err(sbi, "Can't find valid F2FS filesystem in %dth superblock",
				 block + 1);
			folio_put(folio);
			*recovery = 1;
			continue;
		}

		if (!*raw_super) {
			memcpy(super, F2FS_SUPER_BLOCK(folio, block),
							sizeof(*super));
			*valid_super_block = block;
			*raw_super = super;
		}
		folio_put(folio);
	}

	/* No valid superblock */
	if (!*raw_super)
		kfree(super);
	else
		err = 0;

	return err;
}

int f2fs_commit_super(struct f2fs_sb_info *sbi, bool recover)
{
	struct folio *folio;
	pgoff_t index;
	__u32 crc = 0;
	int err;

	if ((recover && f2fs_readonly(sbi->sb)) ||
				f2fs_hw_is_readonly(sbi)) {
		set_sbi_flag(sbi, SBI_NEED_SB_WRITE);
		return -EROFS;
	}

	/* we should update superblock crc here */
	if (!recover && f2fs_sb_has_sb_chksum(sbi)) {
		crc = f2fs_crc32(sbi, F2FS_RAW_SUPER(sbi),
				offsetof(struct f2fs_super_block, crc));
		F2FS_RAW_SUPER(sbi)->crc = cpu_to_le32(crc);
	}

	/* write back-up superblock first */
	index = sbi->valid_super_block ? 0 : 1;
	folio = read_mapping_folio(sbi->sb->s_bdev->bd_inode->i_mapping,
				index, NULL);
	if (IS_ERR(folio))
		return PTR_ERR(folio);
	err = __f2fs_commit_super(sbi, folio, index, true);
	folio_put(folio);

	/* if we are in recovery path, skip writing valid superblock */
	if (recover || err)
		return err;

	/* write current valid superblock */
	index = sbi->valid_super_block;
	folio = read_mapping_folio(sbi->sb->s_bdev->bd_inode->i_mapping,
				index, NULL);
	if (IS_ERR(folio))
		return PTR_ERR(folio);
	err = __f2fs_commit_super(sbi, folio, index, true);
	folio_put(folio);
	return err;
}

static void save_stop_reason(struct f2fs_sb_info *sbi, unsigned char reason)
{
	unsigned long flags;

	spin_lock_irqsave(&sbi->error_lock, flags);
	if (sbi->stop_reason[reason] < GENMASK(BITS_PER_BYTE - 1, 0))
		sbi->stop_reason[reason]++;
	spin_unlock_irqrestore(&sbi->error_lock, flags);
}

static void f2fs_record_stop_reason(struct f2fs_sb_info *sbi)
{
	struct f2fs_super_block *raw_super = F2FS_RAW_SUPER(sbi);
	unsigned long flags;
	int err;

	f2fs_down_write(&sbi->sb_lock);

	spin_lock_irqsave(&sbi->error_lock, flags);
	if (sbi->error_dirty) {
		memcpy(F2FS_RAW_SUPER(sbi)->s_errors, sbi->errors,
							MAX_F2FS_ERRORS);
		sbi->error_dirty = false;
	}
	memcpy(raw_super->s_stop_reason, sbi->stop_reason, MAX_STOP_REASON);
	spin_unlock_irqrestore(&sbi->error_lock, flags);

	err = f2fs_commit_super(sbi, false);

	f2fs_up_write(&sbi->sb_lock);
	if (err)
		f2fs_err_ratelimited(sbi,
			"f2fs_commit_super fails to record stop_reason, err:%d",
			err);
}

void f2fs_save_errors(struct f2fs_sb_info *sbi, unsigned char flag)
{
	unsigned long flags;

	spin_lock_irqsave(&sbi->error_lock, flags);
	if (!test_bit(flag, (unsigned long *)sbi->errors)) {
		set_bit(flag, (unsigned long *)sbi->errors);
		sbi->error_dirty = true;
	}
	spin_unlock_irqrestore(&sbi->error_lock, flags);
}

static bool f2fs_update_errors(struct f2fs_sb_info *sbi)
{
	unsigned long flags;
	bool need_update = false;

	spin_lock_irqsave(&sbi->error_lock, flags);
	if (sbi->error_dirty) {
		memcpy(F2FS_RAW_SUPER(sbi)->s_errors, sbi->errors,
							MAX_F2FS_ERRORS);
		sbi->error_dirty = false;
		need_update = true;
	}
	spin_unlock_irqrestore(&sbi->error_lock, flags);

	return need_update;
}

static void f2fs_record_errors(struct f2fs_sb_info *sbi, unsigned char error)
{
	int err;

	f2fs_down_write(&sbi->sb_lock);

	if (!f2fs_update_errors(sbi))
		goto out_unlock;

	err = f2fs_commit_super(sbi, false);
	if (err)
		f2fs_err_ratelimited(sbi,
			"f2fs_commit_super fails to record errors:%u, err:%d",
			error, err);
out_unlock:
	f2fs_up_write(&sbi->sb_lock);
}

void f2fs_handle_error(struct f2fs_sb_info *sbi, unsigned char error)
{
	f2fs_save_errors(sbi, error);
	f2fs_record_errors(sbi, error);
}

void f2fs_handle_error_async(struct f2fs_sb_info *sbi, unsigned char error)
{
	f2fs_save_errors(sbi, error);

	if (!sbi->error_dirty)
		return;
	if (!test_bit(error, (unsigned long *)sbi->errors))
		return;
	schedule_work(&sbi->s_error_work);
}

static bool system_going_down(void)
{
	return system_state == SYSTEM_HALT || system_state == SYSTEM_POWER_OFF
		|| system_state == SYSTEM_RESTART;
}

void f2fs_handle_critical_error(struct f2fs_sb_info *sbi, unsigned char reason)
{
	struct super_block *sb = sbi->sb;
	bool shutdown = reason == STOP_CP_REASON_SHUTDOWN;
	bool continue_fs = !shutdown &&
			F2FS_OPTION(sbi).errors == MOUNT_ERRORS_CONTINUE;

	set_ckpt_flags(sbi, CP_ERROR_FLAG);

	if (!f2fs_hw_is_readonly(sbi)) {
		save_stop_reason(sbi, reason);

		/*
		 * always create an asynchronous task to record stop_reason
		 * in order to avoid potential deadlock when running into
		 * f2fs_record_stop_reason() synchronously.
		 */
		schedule_work(&sbi->s_error_work);
	}

	/*
	 * We force ERRORS_RO behavior when system is rebooting. Otherwise we
	 * could panic during 'reboot -f' as the underlying device got already
	 * disabled.
	 */
	if (F2FS_OPTION(sbi).errors == MOUNT_ERRORS_PANIC &&
				!shutdown && !system_going_down() &&
				!is_sbi_flag_set(sbi, SBI_IS_SHUTDOWN))
		panic("F2FS-fs (device %s): panic forced after error\n",
							sb->s_id);

	if (shutdown)
		set_sbi_flag(sbi, SBI_IS_SHUTDOWN);

	/*
	 * Continue filesystem operators if errors=continue. Should not set
	 * RO by shutdown, since RO bypasses thaw_super which can hang the
	 * system.
	 */
	if (continue_fs || f2fs_readonly(sb) || shutdown) {
		f2fs_warn(sbi, "Stopped filesystem due to reason: %d", reason);
		return;
	}

	f2fs_warn(sbi, "Remounting filesystem read-only");

	/*
	 * We have already set CP_ERROR_FLAG flag to stop all updates
	 * to filesystem, so it doesn't need to set SB_RDONLY flag here
	 * because the flag should be set covered w/ sb->s_umount semaphore
	 * via remount procedure, otherwise, it will confuse code like
	 * freeze_super() which will lead to deadlocks and other problems.
	 */
}

static void f2fs_record_error_work(struct work_struct *work)
{
	struct f2fs_sb_info *sbi = container_of(work,
					struct f2fs_sb_info, s_error_work);

	f2fs_record_stop_reason(sbi);
}

static inline unsigned int get_first_zoned_segno(struct f2fs_sb_info *sbi)
{
	int devi;

	for (devi = 0; devi < sbi->s_ndevs; devi++)
		if (bdev_is_zoned(FDEV(devi).bdev))
			return GET_SEGNO(sbi, FDEV(devi).start_blk);
	return 0;
}

static int f2fs_scan_devices(struct f2fs_sb_info *sbi)
{
	struct f2fs_super_block *raw_super = F2FS_RAW_SUPER(sbi);
	unsigned int max_devices = MAX_DEVICES;
	unsigned int logical_blksize;
	blk_mode_t mode = sb_open_mode(sbi->sb->s_flags);
	int i;

	/* Initialize single device information */
	if (!RDEV(0).path[0]) {
		if (!bdev_is_zoned(sbi->sb->s_bdev))
			return 0;
		max_devices = 1;
	}

	/*
	 * Initialize multiple devices information, or single
	 * zoned block device information.
	 */
	sbi->devs = f2fs_kzalloc(sbi,
				 array_size(max_devices,
					    sizeof(struct f2fs_dev_info)),
				 GFP_KERNEL);
	if (!sbi->devs)
		return -ENOMEM;

	logical_blksize = bdev_logical_block_size(sbi->sb->s_bdev);
	sbi->aligned_blksize = true;
#ifdef CONFIG_BLK_DEV_ZONED
	sbi->max_open_zones = UINT_MAX;
	sbi->blkzone_alloc_policy = BLKZONE_ALLOC_PRIOR_SEQ;
#endif

	for (i = 0; i < max_devices; i++) {
		if (i == 0)
			FDEV(0).bdev = sbi->sb->s_bdev;
		else if (!RDEV(i).path[0])
			break;

		if (max_devices > 1) {
			/* Multi-device mount */
			memcpy(FDEV(i).path, RDEV(i).path, MAX_PATH_LEN);
			FDEV(i).total_segments =
				le32_to_cpu(RDEV(i).total_segments);
			if (i == 0) {
				FDEV(i).start_blk = 0;
				FDEV(i).end_blk = FDEV(i).start_blk +
					SEGS_TO_BLKS(sbi,
					FDEV(i).total_segments) - 1 +
					le32_to_cpu(raw_super->segment0_blkaddr);
			} else {
				FDEV(i).start_blk = FDEV(i - 1).end_blk + 1;
				FDEV(i).end_blk = FDEV(i).start_blk +
						SEGS_TO_BLKS(sbi,
						FDEV(i).total_segments) - 1;
				FDEV(i).bdev = blkdev_get_by_path(FDEV(i).path,
					mode, sbi->sb, NULL);
			}
		}
		if (IS_ERR(FDEV(i).bdev))
			return PTR_ERR(FDEV(i).bdev);

		/* to release errored devices */
		sbi->s_ndevs = i + 1;

		if (logical_blksize != bdev_logical_block_size(FDEV(i).bdev))
			sbi->aligned_blksize = false;

#ifdef CONFIG_BLK_DEV_ZONED
		if (bdev_zoned_model(FDEV(i).bdev) == BLK_ZONED_HM &&
				!f2fs_sb_has_blkzoned(sbi)) {
			f2fs_err(sbi, "Zoned block device feature not enabled");
			return -EINVAL;
		}
		if (bdev_zoned_model(FDEV(i).bdev) != BLK_ZONED_NONE) {
			if (init_blkz_info(sbi, i)) {
				f2fs_err(sbi, "Failed to initialize F2FS blkzone information");
				return -EINVAL;
			}
			if (max_devices == 1)
				break;
			f2fs_info(sbi, "Mount Device [%2d]: %20s, %8u, %8x - %8x (zone: %s)",
				  i, FDEV(i).path,
				  FDEV(i).total_segments,
				  FDEV(i).start_blk, FDEV(i).end_blk,
				  bdev_zoned_model(FDEV(i).bdev) == BLK_ZONED_HA ?
				  "Host-aware" : "Host-managed");
			continue;
		}
#endif
		f2fs_info(sbi, "Mount Device [%2d]: %20s, %8u, %8x - %8x",
			  i, FDEV(i).path,
			  FDEV(i).total_segments,
			  FDEV(i).start_blk, FDEV(i).end_blk);
	}
	return 0;
}

static int f2fs_setup_casefold(struct f2fs_sb_info *sbi)
{
#if IS_ENABLED(CONFIG_UNICODE)
	if (f2fs_sb_has_casefold(sbi) && !sbi->sb->s_encoding) {
		const struct f2fs_sb_encodings *encoding_info;
		struct unicode_map *encoding;
		__u16 encoding_flags;

		encoding_info = f2fs_sb_read_encoding(sbi->raw_super);
		if (!encoding_info) {
			f2fs_err(sbi,
				 "Encoding requested by superblock is unknown");
			return -EINVAL;
		}

		encoding_flags = le16_to_cpu(sbi->raw_super->s_encoding_flags);
		encoding = utf8_load(encoding_info->version);
		if (IS_ERR(encoding)) {
			f2fs_err(sbi,
				 "can't mount with superblock charset: %s-%u.%u.%u "
				 "not supported by the kernel. flags: 0x%x.",
				 encoding_info->name,
				 unicode_major(encoding_info->version),
				 unicode_minor(encoding_info->version),
				 unicode_rev(encoding_info->version),
				 encoding_flags);
			return PTR_ERR(encoding);
		}
		f2fs_info(sbi, "Using encoding defined by superblock: "
			 "%s-%u.%u.%u with flags 0x%hx", encoding_info->name,
			 unicode_major(encoding_info->version),
			 unicode_minor(encoding_info->version),
			 unicode_rev(encoding_info->version),
			 encoding_flags);

		sbi->sb->s_encoding = encoding;
		sbi->sb->s_encoding_flags = encoding_flags;
	}
#else
	if (f2fs_sb_has_casefold(sbi)) {
		f2fs_err(sbi, "Filesystem with casefold feature cannot be mounted without CONFIG_UNICODE");
		return -EINVAL;
	}
#endif
	return 0;
}

static void f2fs_tuning_parameters(struct f2fs_sb_info *sbi)
{
	/* adjust parameters according to the volume size */
	if (MAIN_SEGS(sbi) <= SMALL_VOLUME_SEGMENTS) {
		if (f2fs_block_unit_discard(sbi))
			SM_I(sbi)->dcc_info->discard_granularity =
						MIN_DISCARD_GRANULARITY;
		if (!f2fs_lfs_mode(sbi))
			SM_I(sbi)->ipu_policy = BIT(F2FS_IPU_FORCE) |
						BIT(F2FS_IPU_HONOR_OPU_WRITE);
	}

	sbi->readdir_ra = true;
}

static int f2fs_fill_super(struct super_block *sb, void *data, int silent)
{
	struct f2fs_sb_info *sbi;
	struct f2fs_super_block *raw_super;
	struct inode *root;
	int err;
	bool skip_recovery = false, need_fsck = false;
	char *options = NULL;
	int recovery, i, valid_super_block;
	struct curseg_info *seg_i;
	int retry_cnt = 1;
#ifdef CONFIG_QUOTA
	bool quota_enabled = false;
#endif

try_onemore:
	err = -EINVAL;
	raw_super = NULL;
	valid_super_block = -1;
	recovery = 0;

	/* allocate memory for f2fs-specific super block info */
	sbi = kzalloc(sizeof(struct f2fs_sb_info), GFP_KERNEL);
	if (!sbi)
		return -ENOMEM;

	sbi->sb = sb;

	/* initialize locks within allocated memory */
	init_f2fs_rwsem(&sbi->gc_lock);
	mutex_init(&sbi->writepages);
	init_f2fs_rwsem(&sbi->cp_global_sem);
	init_f2fs_rwsem(&sbi->node_write);
	init_f2fs_rwsem(&sbi->node_change);
	spin_lock_init(&sbi->stat_lock);
	init_f2fs_rwsem(&sbi->cp_rwsem);
	init_f2fs_rwsem(&sbi->quota_sem);
	init_waitqueue_head(&sbi->cp_wait);
	spin_lock_init(&sbi->error_lock);

	for (i = 0; i < NR_INODE_TYPE; i++) {
		INIT_LIST_HEAD(&sbi->inode_list[i]);
		spin_lock_init(&sbi->inode_lock[i]);
	}
	mutex_init(&sbi->flush_lock);

	/* Load the checksum driver */
	sbi->s_chksum_driver = crypto_alloc_shash("crc32", 0, 0);
	if (IS_ERR(sbi->s_chksum_driver)) {
		f2fs_err(sbi, "Cannot load crc32 driver.");
		err = PTR_ERR(sbi->s_chksum_driver);
		sbi->s_chksum_driver = NULL;
		goto free_sbi;
	}

	/* set a block size */
	if (unlikely(!sb_set_blocksize(sb, F2FS_BLKSIZE))) {
		f2fs_err(sbi, "unable to set blocksize");
		goto free_sbi;
	}

	err = read_raw_super_block(sbi, &raw_super, &valid_super_block,
								&recovery);
	if (err)
		goto free_sbi;

	sb->s_fs_info = sbi;
	sbi->raw_super = raw_super;

	INIT_WORK(&sbi->s_error_work, f2fs_record_error_work);
	memcpy(sbi->errors, raw_super->s_errors, MAX_F2FS_ERRORS);
	memcpy(sbi->stop_reason, raw_super->s_stop_reason, MAX_STOP_REASON);

	/* precompute checksum seed for metadata */
	if (f2fs_sb_has_inode_chksum(sbi))
		sbi->s_chksum_seed = f2fs_chksum(sbi, ~0, raw_super->uuid,
						sizeof(raw_super->uuid));

	default_options(sbi, false);
	/* parse mount options */
	options = kstrdup((const char *)data, GFP_KERNEL);
	if (data && !options) {
		err = -ENOMEM;
		goto free_sb_buf;
	}

	err = parse_options(sb, options, false);
	if (err)
		goto free_options;

	sb->s_maxbytes = max_file_blocks(NULL) <<
				le32_to_cpu(raw_super->log_blocksize);
	sb->s_max_links = F2FS_LINK_MAX;

	err = f2fs_setup_casefold(sbi);
	if (err)
		goto free_options;

#ifdef CONFIG_QUOTA
	sb->dq_op = &f2fs_quota_operations;
	sb->s_qcop = &f2fs_quotactl_ops;
	sb->s_quota_types = QTYPE_MASK_USR | QTYPE_MASK_GRP | QTYPE_MASK_PRJ;

	if (f2fs_sb_has_quota_ino(sbi)) {
		for (i = 0; i < MAXQUOTAS; i++) {
			if (f2fs_qf_ino(sbi->sb, i))
				sbi->nquota_files++;
		}
	}
#endif

	sb->s_op = &f2fs_sops;
#ifdef CONFIG_FS_ENCRYPTION
	sb->s_cop = &f2fs_cryptops;
#endif
#ifdef CONFIG_FS_VERITY
	sb->s_vop = &f2fs_verityops;
#endif
	sb->s_xattr = f2fs_xattr_handlers;
	sb->s_export_op = &f2fs_export_ops;
	sb->s_magic = F2FS_SUPER_MAGIC;
	sb->s_time_gran = 1;
	sb->s_flags = (sb->s_flags & ~SB_POSIXACL) |
		(test_opt(sbi, POSIX_ACL) ? SB_POSIXACL : 0);
	memcpy(&sb->s_uuid, raw_super->uuid, sizeof(raw_super->uuid));
	sb->s_iflags |= SB_I_CGROUPWB;

	/* init f2fs-specific super block info */
	sbi->valid_super_block = valid_super_block;

	/* disallow all the data/node/meta page writes */
	set_sbi_flag(sbi, SBI_POR_DOING);

	err = f2fs_init_write_merge_io(sbi);
	if (err)
		goto free_bio_info;

	init_sb_info(sbi);

	err = f2fs_init_iostat(sbi);
	if (err)
		goto free_bio_info;

	err = init_percpu_info(sbi);
	if (err)
		goto free_iostat;

	/* init per sbi slab cache */
	err = f2fs_init_xattr_caches(sbi);
	if (err)
		goto free_percpu;
	err = f2fs_init_page_array_cache(sbi);
	if (err)
		goto free_xattr_cache;

	/* get an inode for meta space */
	sbi->meta_inode = f2fs_iget(sb, F2FS_META_INO(sbi));
	if (IS_ERR(sbi->meta_inode)) {
		f2fs_err(sbi, "Failed to read F2FS meta data inode");
		err = PTR_ERR(sbi->meta_inode);
		goto free_page_array_cache;
	}

	err = f2fs_get_valid_checkpoint(sbi);
	if (err) {
		f2fs_err(sbi, "Failed to get valid F2FS checkpoint");
		goto free_meta_inode;
	}

	if (__is_set_ckpt_flags(F2FS_CKPT(sbi), CP_QUOTA_NEED_FSCK_FLAG))
		set_sbi_flag(sbi, SBI_QUOTA_NEED_REPAIR);
	if (__is_set_ckpt_flags(F2FS_CKPT(sbi), CP_DISABLED_QUICK_FLAG)) {
		set_sbi_flag(sbi, SBI_CP_DISABLED_QUICK);
		sbi->interval_time[DISABLE_TIME] = DEF_DISABLE_QUICK_INTERVAL;
	}

	if (__is_set_ckpt_flags(F2FS_CKPT(sbi), CP_FSCK_FLAG))
		set_sbi_flag(sbi, SBI_NEED_FSCK);

	/* Initialize device list */
	err = f2fs_scan_devices(sbi);
	if (err) {
		f2fs_err(sbi, "Failed to find devices");
		goto free_devices;
	}

	err = f2fs_init_post_read_wq(sbi);
	if (err) {
		f2fs_err(sbi, "Failed to initialize post read workqueue");
		goto free_devices;
	}

	sbi->total_valid_node_count =
				le32_to_cpu(sbi->ckpt->valid_node_count);
	percpu_counter_set(&sbi->total_valid_inode_count,
				le32_to_cpu(sbi->ckpt->valid_inode_count));
	sbi->user_block_count = le64_to_cpu(sbi->ckpt->user_block_count);
	sbi->total_valid_block_count =
				le64_to_cpu(sbi->ckpt->valid_block_count);
	sbi->last_valid_block_count = sbi->total_valid_block_count;
	sbi->reserved_blocks = 0;
	sbi->current_reserved_blocks = 0;
	limit_reserve_root(sbi);
	adjust_unusable_cap_perc(sbi);

	f2fs_init_extent_cache_info(sbi);

	f2fs_init_ino_entry_info(sbi);

	f2fs_init_fsync_node_info(sbi);

	/* setup checkpoint request control and start checkpoint issue thread */
	f2fs_init_ckpt_req_control(sbi);
	if (!f2fs_readonly(sb) && !test_opt(sbi, DISABLE_CHECKPOINT) &&
			test_opt(sbi, MERGE_CHECKPOINT)) {
		err = f2fs_start_ckpt_thread(sbi);
		if (err) {
			f2fs_err(sbi,
			    "Failed to start F2FS issue_checkpoint_thread (%d)",
			    err);
			goto stop_ckpt_thread;
		}
	}

	/* setup f2fs internal modules */
	err = f2fs_build_segment_manager(sbi);
	if (err) {
		f2fs_err(sbi, "Failed to initialize F2FS segment manager (%d)",
			 err);
		goto free_sm;
	}
	err = f2fs_build_node_manager(sbi);
	if (err) {
		f2fs_err(sbi, "Failed to initialize F2FS node manager (%d)",
			 err);
		goto free_nm;
	}

	/* For write statistics */
	sbi->sectors_written_start = f2fs_get_sectors_written(sbi);

	/* get segno of first zoned block device */
	sbi->first_zoned_segno = get_first_zoned_segno(sbi);

	/* Read accumulated write IO statistics if exists */
	seg_i = CURSEG_I(sbi, CURSEG_HOT_NODE);
	if (__exist_node_summaries(sbi))
		sbi->kbytes_written =
			le64_to_cpu(seg_i->journal->info.kbytes_written);

	f2fs_build_gc_manager(sbi);

	err = f2fs_build_stats(sbi);
	if (err)
		goto free_nm;

	/* get an inode for node space */
	sbi->node_inode = f2fs_iget(sb, F2FS_NODE_INO(sbi));
	if (IS_ERR(sbi->node_inode)) {
		f2fs_err(sbi, "Failed to read node inode");
		err = PTR_ERR(sbi->node_inode);
		goto free_stats;
	}

	/* read root inode and dentry */
	root = f2fs_iget(sb, F2FS_ROOT_INO(sbi));
	if (IS_ERR(root)) {
		f2fs_err(sbi, "Failed to read root inode");
		err = PTR_ERR(root);
		goto free_node_inode;
	}
	if (!S_ISDIR(root->i_mode) || !root->i_blocks ||
			!root->i_size || !root->i_nlink) {
		iput(root);
		err = -EINVAL;
		goto free_node_inode;
	}

	sb->s_root = d_make_root(root); /* allocate root dentry */
	if (!sb->s_root) {
		err = -ENOMEM;
		goto free_node_inode;
	}

	err = f2fs_init_compress_inode(sbi);
	if (err)
		goto free_root_inode;

	err = f2fs_register_sysfs(sbi);
	if (err)
		goto free_compress_inode;

#ifdef CONFIG_QUOTA
	/* Enable quota usage during mount */
	if (f2fs_sb_has_quota_ino(sbi) && !f2fs_readonly(sb)) {
		err = f2fs_enable_quotas(sb);
		if (err)
			f2fs_err(sbi, "Cannot turn on quotas: error %d", err);
	}

	quota_enabled = f2fs_recover_quota_begin(sbi);
#endif
	/* if there are any orphan inodes, free them */
	err = f2fs_recover_orphan_inodes(sbi);
	if (err)
		goto free_meta;

	if (unlikely(is_set_ckpt_flags(sbi, CP_DISABLED_FLAG)))
		goto reset_checkpoint;

	/* recover fsynced data */
	if (!test_opt(sbi, DISABLE_ROLL_FORWARD) &&
			!test_opt(sbi, NORECOVERY)) {
		/*
		 * mount should be failed, when device has readonly mode, and
		 * previous checkpoint was not done by clean system shutdown.
		 */
		if (f2fs_hw_is_readonly(sbi)) {
			if (!is_set_ckpt_flags(sbi, CP_UMOUNT_FLAG)) {
				err = f2fs_recover_fsync_data(sbi, true);
				if (err > 0) {
					err = -EROFS;
					f2fs_err(sbi, "Need to recover fsync data, but "
						"write access unavailable, please try "
						"mount w/ disable_roll_forward or norecovery");
				}
				if (err < 0)
					goto free_meta;
			}
			f2fs_info(sbi, "write access unavailable, skipping recovery");
			goto reset_checkpoint;
		}

		if (need_fsck)
			set_sbi_flag(sbi, SBI_NEED_FSCK);

		if (skip_recovery)
			goto reset_checkpoint;

		err = f2fs_recover_fsync_data(sbi, false);
		if (err < 0) {
			if (err != -ENOMEM)
				skip_recovery = true;
			need_fsck = true;
			f2fs_err(sbi, "Cannot recover all fsync data errno=%d",
				 err);
			goto free_meta;
		}
	} else {
		err = f2fs_recover_fsync_data(sbi, true);

		if (!f2fs_readonly(sb) && err > 0) {
			err = -EINVAL;
			f2fs_err(sbi, "Need to recover fsync data");
			goto free_meta;
		}
	}

#ifdef CONFIG_QUOTA
	f2fs_recover_quota_end(sbi, quota_enabled);
#endif
reset_checkpoint:
	/*
	 * If the f2fs is not readonly and fsync data recovery succeeds,
	 * write pointer consistency of cursegs and other zones are already
	 * checked and fixed during recovery. However, if recovery fails,
	 * write pointers are left untouched, and retry-mount should check
	 * them here.
	 */
<<<<<<< HEAD
	if (f2fs_sb_has_blkzoned(sbi) && !f2fs_readonly(sb)) {
		int err2;

		f2fs_notice(sbi, "Checking entire write pointers");
		err2 = f2fs_check_write_pointer(sbi);
		if (err2)
			err = err2;
	}
	if (err)
		goto free_meta;

	err = f2fs_init_inmem_curseg(sbi);
	if (err)
		goto sync_free_meta;
=======
	if (skip_recovery)
		err = f2fs_check_and_fix_write_pointer(sbi);
	if (err)
		goto free_meta;
>>>>>>> 4163e724

	/* f2fs_recover_fsync_data() cleared this already */
	clear_sbi_flag(sbi, SBI_POR_DOING);

	err = f2fs_init_inmem_curseg(sbi);
	if (err)
		goto sync_free_meta;

	if (test_opt(sbi, DISABLE_CHECKPOINT)) {
		err = f2fs_disable_checkpoint(sbi);
		if (err)
			goto sync_free_meta;
	} else if (is_set_ckpt_flags(sbi, CP_DISABLED_FLAG)) {
		f2fs_enable_checkpoint(sbi);
	}

	/*
	 * If filesystem is not mounted as read-only then
	 * do start the gc_thread.
	 */
	if ((F2FS_OPTION(sbi).bggc_mode != BGGC_MODE_OFF ||
		test_opt(sbi, GC_MERGE)) && !f2fs_readonly(sb)) {
		/* After POR, we can run background GC thread.*/
		err = f2fs_start_gc_thread(sbi);
		if (err)
			goto sync_free_meta;
	}
	kvfree(options);

	/* recover broken superblock */
	if (recovery) {
		err = f2fs_commit_super(sbi, true);
		f2fs_info(sbi, "Try to recover %dth superblock, ret: %d",
			  sbi->valid_super_block ? 1 : 2, err);
	}

	f2fs_join_shrinker(sbi);

	f2fs_tuning_parameters(sbi);

	f2fs_notice(sbi, "Mounted with checkpoint version = %llx",
		    cur_cp_version(F2FS_CKPT(sbi)));
	f2fs_update_time(sbi, CP_TIME);
	f2fs_update_time(sbi, REQ_TIME);
	clear_sbi_flag(sbi, SBI_CP_DISABLED_QUICK);

	cleancache_init_fs(sb);
	return 0;

sync_free_meta:
	/* safe to flush all the data */
	sync_filesystem(sbi->sb);
	retry_cnt = 0;

free_meta:
#ifdef CONFIG_QUOTA
	f2fs_truncate_quota_inode_pages(sb);
	if (f2fs_sb_has_quota_ino(sbi) && !f2fs_readonly(sb))
		f2fs_quota_off_umount(sbi->sb);
#endif
	/*
	 * Some dirty meta pages can be produced by f2fs_recover_orphan_inodes()
	 * failed by EIO. Then, iput(node_inode) can trigger balance_fs_bg()
	 * followed by f2fs_write_checkpoint() through f2fs_write_node_pages(), which
	 * falls into an infinite loop in f2fs_sync_meta_pages().
	 */
	truncate_inode_pages_final(META_MAPPING(sbi));
	/* evict some inodes being cached by GC */
	evict_inodes(sb);
	f2fs_unregister_sysfs(sbi);
free_compress_inode:
	f2fs_destroy_compress_inode(sbi);
free_root_inode:
	dput(sb->s_root);
	sb->s_root = NULL;
free_node_inode:
	f2fs_release_ino_entry(sbi, true);
	truncate_inode_pages_final(NODE_MAPPING(sbi));
	iput(sbi->node_inode);
	sbi->node_inode = NULL;
free_stats:
	f2fs_destroy_stats(sbi);
free_nm:
	/* stop discard thread before destroying node manager */
	f2fs_stop_discard_thread(sbi);
	f2fs_destroy_node_manager(sbi);
free_sm:
	f2fs_destroy_segment_manager(sbi);
stop_ckpt_thread:
	f2fs_stop_ckpt_thread(sbi);
	/* flush s_error_work before sbi destroy */
	flush_work(&sbi->s_error_work);
	f2fs_destroy_post_read_wq(sbi);
free_devices:
	destroy_device_list(sbi);
	kvfree(sbi->ckpt);
free_meta_inode:
	make_bad_inode(sbi->meta_inode);
	iput(sbi->meta_inode);
	sbi->meta_inode = NULL;
free_page_array_cache:
	f2fs_destroy_page_array_cache(sbi);
free_xattr_cache:
	f2fs_destroy_xattr_caches(sbi);
free_percpu:
	destroy_percpu_info(sbi);
free_iostat:
	f2fs_destroy_iostat(sbi);
free_bio_info:
	for (i = 0; i < NR_PAGE_TYPE; i++)
		kvfree(sbi->write_io[i]);

#if IS_ENABLED(CONFIG_UNICODE)
	utf8_unload(sb->s_encoding);
	sb->s_encoding = NULL;
#endif
free_options:
#ifdef CONFIG_QUOTA
	for (i = 0; i < MAXQUOTAS; i++)
		kfree(F2FS_OPTION(sbi).s_qf_names[i]);
#endif
	fscrypt_free_dummy_policy(&F2FS_OPTION(sbi).dummy_enc_policy);
	kvfree(options);
free_sb_buf:
	kfree(raw_super);
free_sbi:
	if (sbi->s_chksum_driver)
		crypto_free_shash(sbi->s_chksum_driver);
	kfree(sbi);
	sb->s_fs_info = NULL;

	/* give only one another chance */
	if (retry_cnt > 0 && skip_recovery) {
		retry_cnt--;
		shrink_dcache_sb(sb);
		goto try_onemore;
	}
	return err;
}

static struct dentry *f2fs_mount(struct file_system_type *fs_type, int flags,
			const char *dev_name, void *data)
{
	return mount_bdev(fs_type, flags, dev_name, data, f2fs_fill_super);
}

static void kill_f2fs_super(struct super_block *sb)
{
	struct f2fs_sb_info *sbi = F2FS_SB(sb);

	if (sb->s_root) {
		set_sbi_flag(sbi, SBI_IS_CLOSE);
		f2fs_stop_gc_thread(sbi);
		f2fs_stop_discard_thread(sbi);

#ifdef CONFIG_F2FS_FS_COMPRESSION
		/*
		 * latter evict_inode() can bypass checking and invalidating
		 * compress inode cache.
		 */
		if (test_opt(sbi, COMPRESS_CACHE))
			truncate_inode_pages_final(COMPRESS_MAPPING(sbi));
#endif

		if (is_sbi_flag_set(sbi, SBI_IS_DIRTY) ||
				!is_set_ckpt_flags(sbi, CP_UMOUNT_FLAG)) {
			struct cp_control cpc = {
				.reason = CP_UMOUNT,
			};
			stat_inc_cp_call_count(sbi, TOTAL_CALL);
			f2fs_write_checkpoint(sbi, &cpc);
		}

		if (is_sbi_flag_set(sbi, SBI_IS_RECOVERED) && f2fs_readonly(sb))
			sb->s_flags &= ~SB_RDONLY;
	}
	kill_block_super(sb);
	/* Release block devices last, after fscrypt_destroy_keyring(). */
	if (sbi) {
		destroy_device_list(sbi);
		kfree(sbi);
		sb->s_fs_info = NULL;
	}
}

static struct file_system_type f2fs_fs_type = {
	.owner		= THIS_MODULE,
	.name		= "f2fs",
	.mount		= f2fs_mount,
	.kill_sb	= kill_f2fs_super,
	.fs_flags	= FS_REQUIRES_DEV | FS_ALLOW_IDMAP,
};
MODULE_ALIAS_FS("f2fs");

static int __init init_inodecache(void)
{
	f2fs_inode_cachep = kmem_cache_create("f2fs_inode_cache",
			sizeof(struct f2fs_inode_info), 0,
			SLAB_RECLAIM_ACCOUNT|SLAB_ACCOUNT, NULL);
	return f2fs_inode_cachep ? 0 : -ENOMEM;
}

static void destroy_inodecache(void)
{
	/*
	 * Make sure all delayed rcu free inodes are flushed before we
	 * destroy cache.
	 */
	rcu_barrier();
	kmem_cache_destroy(f2fs_inode_cachep);
}

static int __init init_f2fs_fs(void)
{
	int err;

	err = init_inodecache();
	if (err)
		goto fail;
	err = f2fs_create_node_manager_caches();
	if (err)
		goto free_inodecache;
	err = f2fs_create_segment_manager_caches();
	if (err)
		goto free_node_manager_caches;
	err = f2fs_create_checkpoint_caches();
	if (err)
		goto free_segment_manager_caches;
	err = f2fs_create_recovery_cache();
	if (err)
		goto free_checkpoint_caches;
	err = f2fs_create_extent_cache();
	if (err)
		goto free_recovery_cache;
	err = f2fs_create_garbage_collection_cache();
	if (err)
		goto free_extent_cache;
	err = f2fs_init_sysfs();
	if (err)
		goto free_garbage_collection_cache;
	err = register_shrinker(&f2fs_shrinker_info, "f2fs-shrinker");
	if (err)
		goto free_sysfs;
	f2fs_create_root_stats();
	err = f2fs_init_post_read_processing();
	if (err)
		goto free_root_stats;
	err = f2fs_init_iostat_processing();
	if (err)
		goto free_post_read;
	err = f2fs_init_bio_entry_cache();
	if (err)
		goto free_iostat;
	err = f2fs_init_bioset();
	if (err)
		goto free_bio_entry_cache;
	err = f2fs_init_compress_mempool();
	if (err)
		goto free_bioset;
	err = f2fs_init_compress_cache();
	if (err)
		goto free_compress_mempool;
	err = f2fs_create_casefold_cache();
	if (err)
		goto free_compress_cache;
	err = register_filesystem(&f2fs_fs_type);
	if (err)
		goto free_casefold_cache;
	return 0;
free_casefold_cache:
	f2fs_destroy_casefold_cache();
free_compress_cache:
	f2fs_destroy_compress_cache();
free_compress_mempool:
	f2fs_destroy_compress_mempool();
free_bioset:
	f2fs_destroy_bioset();
free_bio_entry_cache:
	f2fs_destroy_bio_entry_cache();
free_iostat:
	f2fs_destroy_iostat_processing();
free_post_read:
	f2fs_destroy_post_read_processing();
free_root_stats:
	f2fs_destroy_root_stats();
	unregister_shrinker(&f2fs_shrinker_info);
free_sysfs:
	f2fs_exit_sysfs();
free_garbage_collection_cache:
	f2fs_destroy_garbage_collection_cache();
free_extent_cache:
	f2fs_destroy_extent_cache();
free_recovery_cache:
	f2fs_destroy_recovery_cache();
free_checkpoint_caches:
	f2fs_destroy_checkpoint_caches();
free_segment_manager_caches:
	f2fs_destroy_segment_manager_caches();
free_node_manager_caches:
	f2fs_destroy_node_manager_caches();
free_inodecache:
	destroy_inodecache();
fail:
	return err;
}

static void __exit exit_f2fs_fs(void)
{
	unregister_filesystem(&f2fs_fs_type);
	f2fs_destroy_casefold_cache();
	f2fs_destroy_compress_cache();
	f2fs_destroy_compress_mempool();
	f2fs_destroy_bioset();
	f2fs_destroy_bio_entry_cache();
	f2fs_destroy_iostat_processing();
	f2fs_destroy_post_read_processing();
	f2fs_destroy_root_stats();
	unregister_shrinker(&f2fs_shrinker_info);
	f2fs_exit_sysfs();
	f2fs_destroy_garbage_collection_cache();
	f2fs_destroy_extent_cache();
	f2fs_destroy_recovery_cache();
	f2fs_destroy_checkpoint_caches();
	f2fs_destroy_segment_manager_caches();
	f2fs_destroy_node_manager_caches();
	destroy_inodecache();
}

module_init(init_f2fs_fs)
module_exit(exit_f2fs_fs)

MODULE_AUTHOR("Samsung Electronics's Praesto Team");
MODULE_DESCRIPTION("Flash Friendly File System");
MODULE_LICENSE("GPL");
MODULE_IMPORT_NS(ANDROID_GKI_VFS_EXPORT_ONLY);
MODULE_SOFTDEP("pre: crc32");
<|MERGE_RESOLUTION|>--- conflicted
+++ resolved
@@ -3333,11 +3333,7 @@
 	 * fit within U32_MAX + 1 data units.
 	 */
 
-<<<<<<< HEAD
-	result = min(result, F2FS_BYTES_TO_BLK(((loff_t)U32_MAX + 1) * 4096));
-=======
 	result = umin(result, F2FS_BYTES_TO_BLK(((loff_t)U32_MAX + 1) * 4096));
->>>>>>> 4163e724
 
 	return result;
 }
@@ -4775,27 +4771,10 @@
 	 * write pointers are left untouched, and retry-mount should check
 	 * them here.
 	 */
-<<<<<<< HEAD
-	if (f2fs_sb_has_blkzoned(sbi) && !f2fs_readonly(sb)) {
-		int err2;
-
-		f2fs_notice(sbi, "Checking entire write pointers");
-		err2 = f2fs_check_write_pointer(sbi);
-		if (err2)
-			err = err2;
-	}
-	if (err)
-		goto free_meta;
-
-	err = f2fs_init_inmem_curseg(sbi);
-	if (err)
-		goto sync_free_meta;
-=======
 	if (skip_recovery)
 		err = f2fs_check_and_fix_write_pointer(sbi);
 	if (err)
 		goto free_meta;
->>>>>>> 4163e724
 
 	/* f2fs_recover_fsync_data() cleared this already */
 	clear_sbi_flag(sbi, SBI_POR_DOING);
