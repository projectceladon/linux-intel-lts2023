--- conflicted
+++ resolved
@@ -3321,11 +3321,7 @@
 	 * fit within U32_MAX + 1 data units.
 	 */
 
-<<<<<<< HEAD
-	result = min(result, (((loff_t)U32_MAX + 1) * 4096) >> F2FS_BLKSIZE_BITS);
-=======
 	result = min(result, F2FS_BYTES_TO_BLK(((loff_t)U32_MAX + 1) * 4096));
->>>>>>> 227f0fab
 
 	return result;
 }
@@ -4253,10 +4249,7 @@
 	sbi->aligned_blksize = true;
 #ifdef CONFIG_BLK_DEV_ZONED
 	sbi->max_open_zones = UINT_MAX;
-<<<<<<< HEAD
-=======
 	sbi->blkzone_alloc_policy = BLKZONE_ALLOC_PRIOR_SEQ;
->>>>>>> 227f0fab
 #endif
 
 	for (i = 0; i < max_devices; i++) {
