// SPDX-License-Identifier: GPL-2.0
/*
 * fs/f2fs/data.c
 *
 * Copyright (c) 2012 Samsung Electronics Co., Ltd.
 *             http://www.samsung.com/
 */
#include <linux/fs.h>
#include <linux/f2fs_fs.h>
#include <linux/sched/mm.h>
#include <linux/mpage.h>
#include <linux/writeback.h>
#include <linux/pagevec.h>
#include <linux/blkdev.h>
#include <linux/bio.h>
#include <linux/blk-crypto.h>
#include <linux/swap.h>
#include <linux/prefetch.h>
#include <linux/uio.h>
#include <linux/cleancache.h>
#include <linux/sched/signal.h>
#include <linux/fiemap.h>
#include <linux/iomap.h>

#include "f2fs.h"
#include "node.h"
#include "segment.h"
#include "iostat.h"
#include <trace/events/f2fs.h>
#include <trace/hooks/blk.h>

#define NUM_PREALLOC_POST_READ_CTXS	128

static struct kmem_cache *bio_post_read_ctx_cache;
static struct kmem_cache *bio_entry_slab;
static mempool_t *bio_post_read_ctx_pool;
static struct bio_set f2fs_bioset;

#define	F2FS_BIO_POOL_SIZE	NR_CURSEG_TYPE

int __init f2fs_init_bioset(void)
{
	return bioset_init(&f2fs_bioset, F2FS_BIO_POOL_SIZE,
					0, BIOSET_NEED_BVECS);
}

void f2fs_destroy_bioset(void)
{
	bioset_exit(&f2fs_bioset);
}

bool f2fs_is_cp_guaranteed(struct page *page)
{
	struct address_space *mapping = page->mapping;
	struct inode *inode;
	struct f2fs_sb_info *sbi;

	if (!mapping)
		return false;

	inode = mapping->host;
	sbi = F2FS_I_SB(inode);

	if (inode->i_ino == F2FS_META_INO(sbi) ||
			inode->i_ino == F2FS_NODE_INO(sbi) ||
			S_ISDIR(inode->i_mode))
		return true;

	if ((S_ISREG(inode->i_mode) && IS_NOQUOTA(inode)) ||
			page_private_gcing(page))
		return true;
	return false;
}

static enum count_type __read_io_type(struct page *page)
{
	struct address_space *mapping = page_file_mapping(page);

	if (mapping) {
		struct inode *inode = mapping->host;
		struct f2fs_sb_info *sbi = F2FS_I_SB(inode);

		if (inode->i_ino == F2FS_META_INO(sbi))
			return F2FS_RD_META;

		if (inode->i_ino == F2FS_NODE_INO(sbi))
			return F2FS_RD_NODE;
	}
	return F2FS_RD_DATA;
}

/* postprocessing steps for read bios */
enum bio_post_read_step {
#ifdef CONFIG_FS_ENCRYPTION
	STEP_DECRYPT	= BIT(0),
#else
	STEP_DECRYPT	= 0,	/* compile out the decryption-related code */
#endif
#ifdef CONFIG_F2FS_FS_COMPRESSION
	STEP_DECOMPRESS	= BIT(1),
#else
	STEP_DECOMPRESS	= 0,	/* compile out the decompression-related code */
#endif
#ifdef CONFIG_FS_VERITY
	STEP_VERITY	= BIT(2),
#else
	STEP_VERITY	= 0,	/* compile out the verity-related code */
#endif
};

struct bio_post_read_ctx {
	struct bio *bio;
	struct f2fs_sb_info *sbi;
	struct work_struct work;
	unsigned int enabled_steps;
	/*
	 * decompression_attempted keeps track of whether
	 * f2fs_end_read_compressed_page() has been called on the pages in the
	 * bio that belong to a compressed cluster yet.
	 */
	bool decompression_attempted;
	block_t fs_blkaddr;
};

/*
 * Update and unlock a bio's pages, and free the bio.
 *
 * This marks pages up-to-date only if there was no error in the bio (I/O error,
 * decryption error, or verity error), as indicated by bio->bi_status.
 *
 * "Compressed pages" (pagecache pages backed by a compressed cluster on-disk)
 * aren't marked up-to-date here, as decompression is done on a per-compression-
 * cluster basis rather than a per-bio basis.  Instead, we only must do two
 * things for each compressed page here: call f2fs_end_read_compressed_page()
 * with failed=true if an error occurred before it would have normally gotten
 * called (i.e., I/O error or decryption error, but *not* verity error), and
 * release the bio's reference to the decompress_io_ctx of the page's cluster.
 */
static void f2fs_finish_read_bio(struct bio *bio, bool in_task)
{
	struct bio_vec *bv;
	struct bvec_iter_all iter_all;
	struct bio_post_read_ctx *ctx = bio->bi_private;

	bio_for_each_segment_all(bv, bio, iter_all) {
		struct page *page = bv->bv_page;

		if (f2fs_is_compressed_page(page)) {
			if (ctx && !ctx->decompression_attempted)
				f2fs_end_read_compressed_page(page, true, 0,
							in_task);
			f2fs_put_page_dic(page, in_task);
			continue;
		}

		if (bio->bi_status)
			ClearPageUptodate(page);
		else
			SetPageUptodate(page);
		dec_page_count(F2FS_P_SB(page), __read_io_type(page));
		unlock_page(page);
	}

	if (ctx)
		mempool_free(ctx, bio_post_read_ctx_pool);
	bio_put(bio);
}

static void f2fs_verify_bio(struct work_struct *work)
{
	struct bio_post_read_ctx *ctx =
		container_of(work, struct bio_post_read_ctx, work);
	struct bio *bio = ctx->bio;
	bool may_have_compressed_pages = (ctx->enabled_steps & STEP_DECOMPRESS);

	/*
	 * fsverity_verify_bio() may call readahead() again, and while verity
	 * will be disabled for this, decryption and/or decompression may still
	 * be needed, resulting in another bio_post_read_ctx being allocated.
	 * So to prevent deadlocks we need to release the current ctx to the
	 * mempool first.  This assumes that verity is the last post-read step.
	 */
	mempool_free(ctx, bio_post_read_ctx_pool);
	bio->bi_private = NULL;

	/*
	 * Verify the bio's pages with fs-verity.  Exclude compressed pages,
	 * as those were handled separately by f2fs_end_read_compressed_page().
	 */
	if (may_have_compressed_pages) {
		struct bio_vec *bv;
		struct bvec_iter_all iter_all;

		bio_for_each_segment_all(bv, bio, iter_all) {
			struct page *page = bv->bv_page;

			if (!f2fs_is_compressed_page(page) &&
			    !fsverity_verify_page(page)) {
				bio->bi_status = BLK_STS_IOERR;
				break;
			}
		}
	} else {
		fsverity_verify_bio(bio);
	}

	f2fs_finish_read_bio(bio, true);
}

/*
 * If the bio's data needs to be verified with fs-verity, then enqueue the
 * verity work for the bio.  Otherwise finish the bio now.
 *
 * Note that to avoid deadlocks, the verity work can't be done on the
 * decryption/decompression workqueue.  This is because verifying the data pages
 * can involve reading verity metadata pages from the file, and these verity
 * metadata pages may be encrypted and/or compressed.
 */
static void f2fs_verify_and_finish_bio(struct bio *bio, bool in_task)
{
	struct bio_post_read_ctx *ctx = bio->bi_private;

	if (ctx && (ctx->enabled_steps & STEP_VERITY)) {
		INIT_WORK(&ctx->work, f2fs_verify_bio);
		fsverity_enqueue_verify_work(&ctx->work);
	} else {
		f2fs_finish_read_bio(bio, in_task);
	}
}

/*
 * Handle STEP_DECOMPRESS by decompressing any compressed clusters whose last
 * remaining page was read by @ctx->bio.
 *
 * Note that a bio may span clusters (even a mix of compressed and uncompressed
 * clusters) or be for just part of a cluster.  STEP_DECOMPRESS just indicates
 * that the bio includes at least one compressed page.  The actual decompression
 * is done on a per-cluster basis, not a per-bio basis.
 */
static void f2fs_handle_step_decompress(struct bio_post_read_ctx *ctx,
		bool in_task)
{
	struct bio_vec *bv;
	struct bvec_iter_all iter_all;
	bool all_compressed = true;
	block_t blkaddr = ctx->fs_blkaddr;

	bio_for_each_segment_all(bv, ctx->bio, iter_all) {
		struct page *page = bv->bv_page;

		if (f2fs_is_compressed_page(page))
			f2fs_end_read_compressed_page(page, false, blkaddr,
						      in_task);
		else
			all_compressed = false;

		blkaddr++;
	}

	ctx->decompression_attempted = true;

	/*
	 * Optimization: if all the bio's pages are compressed, then scheduling
	 * the per-bio verity work is unnecessary, as verity will be fully
	 * handled at the compression cluster level.
	 */
	if (all_compressed)
		ctx->enabled_steps &= ~STEP_VERITY;
}

static void f2fs_post_read_work(struct work_struct *work)
{
	struct bio_post_read_ctx *ctx =
		container_of(work, struct bio_post_read_ctx, work);
	struct bio *bio = ctx->bio;

	if ((ctx->enabled_steps & STEP_DECRYPT) && !fscrypt_decrypt_bio(bio)) {
		f2fs_finish_read_bio(bio, true);
		return;
	}

	if (ctx->enabled_steps & STEP_DECOMPRESS)
		f2fs_handle_step_decompress(ctx, true);

	f2fs_verify_and_finish_bio(bio, true);
}

static void f2fs_read_end_io(struct bio *bio)
{
	struct f2fs_sb_info *sbi = F2FS_P_SB(bio_first_page_all(bio));
	struct bio_post_read_ctx *ctx;
	bool intask = in_task();

	iostat_update_and_unbind_ctx(bio);
	ctx = bio->bi_private;

	if (time_to_inject(sbi, FAULT_READ_IO))
		bio->bi_status = BLK_STS_IOERR;

	if (bio->bi_status) {
		f2fs_finish_read_bio(bio, intask);
		return;
	}

	if (ctx) {
		unsigned int enabled_steps = ctx->enabled_steps &
					(STEP_DECRYPT | STEP_DECOMPRESS);

		/*
		 * If we have only decompression step between decompression and
		 * decrypt, we don't need post processing for this.
		 */
		if (enabled_steps == STEP_DECOMPRESS &&
				!f2fs_low_mem_mode(sbi)) {
			f2fs_handle_step_decompress(ctx, intask);
		} else if (enabled_steps) {
			INIT_WORK(&ctx->work, f2fs_post_read_work);
			queue_work(ctx->sbi->post_read_wq, &ctx->work);
			return;
		}
	}

	f2fs_verify_and_finish_bio(bio, intask);
}

static void f2fs_write_end_io(struct bio *bio)
{
	struct f2fs_sb_info *sbi;
	struct bio_vec *bvec;
	struct bvec_iter_all iter_all;

	iostat_update_and_unbind_ctx(bio);
	sbi = bio->bi_private;

	if (time_to_inject(sbi, FAULT_WRITE_IO))
		bio->bi_status = BLK_STS_IOERR;

	bio_for_each_segment_all(bvec, bio, iter_all) {
		struct page *page = bvec->bv_page;
		enum count_type type = WB_DATA_TYPE(page, false);

		fscrypt_finalize_bounce_page(&page);

#ifdef CONFIG_F2FS_FS_COMPRESSION
		if (f2fs_is_compressed_page(page)) {
			f2fs_compress_write_end_io(bio, page);
			continue;
		}
#endif

		if (unlikely(bio->bi_status)) {
			mapping_set_error(page->mapping, -EIO);
			if (type == F2FS_WB_CP_DATA)
				f2fs_stop_checkpoint(sbi, true,
						STOP_CP_REASON_WRITE_FAIL);
		}

		f2fs_bug_on(sbi, page->mapping == NODE_MAPPING(sbi) &&
				page_folio(page)->index != nid_of_node(page));

		dec_page_count(sbi, type);
		if (f2fs_in_warm_node_list(sbi, page))
			f2fs_del_fsync_node_entry(sbi, page);
		clear_page_private_gcing(page);
		end_page_writeback(page);
	}
	if (!get_pages(sbi, F2FS_WB_CP_DATA) &&
				wq_has_sleeper(&sbi->cp_wait))
		wake_up(&sbi->cp_wait);

	bio_put(bio);
}

#ifdef CONFIG_BLK_DEV_ZONED
static void f2fs_zone_write_end_io(struct bio *bio)
{
	struct f2fs_bio_info *io = (struct f2fs_bio_info *)bio->bi_private;

	bio->bi_private = io->bi_private;
	complete(&io->zone_wait);
	f2fs_write_end_io(bio);
}
#endif

struct block_device *f2fs_target_device(struct f2fs_sb_info *sbi,
		block_t blk_addr, sector_t *sector)
{
	struct block_device *bdev = sbi->sb->s_bdev;
	int i;

	if (f2fs_is_multi_device(sbi)) {
		for (i = 0; i < sbi->s_ndevs; i++) {
			if (FDEV(i).start_blk <= blk_addr &&
			    FDEV(i).end_blk >= blk_addr) {
				blk_addr -= FDEV(i).start_blk;
				bdev = FDEV(i).bdev;
				break;
			}
		}
	}

	if (sector)
		*sector = SECTOR_FROM_BLOCK(blk_addr);
	return bdev;
}

int f2fs_target_device_index(struct f2fs_sb_info *sbi, block_t blkaddr)
{
	int i;

	if (!f2fs_is_multi_device(sbi))
		return 0;

	for (i = 0; i < sbi->s_ndevs; i++)
		if (FDEV(i).start_blk <= blkaddr && FDEV(i).end_blk >= blkaddr)
			return i;
	return 0;
}

static blk_opf_t f2fs_io_flags(struct f2fs_io_info *fio)
{
	unsigned int temp_mask = GENMASK(NR_TEMP_TYPE - 1, 0);
	unsigned int fua_flag, meta_flag, io_flag;
	blk_opf_t op_flags = 0;

	if (fio->op != REQ_OP_WRITE)
		return 0;
	if (fio->type == DATA)
		io_flag = fio->sbi->data_io_flag;
	else if (fio->type == NODE)
		io_flag = fio->sbi->node_io_flag;
	else
		return 0;

	fua_flag = io_flag & temp_mask;
	meta_flag = (io_flag >> NR_TEMP_TYPE) & temp_mask;

	/*
	 * data/node io flag bits per temp:
	 *      REQ_META     |      REQ_FUA      |
	 *    5 |    4 |   3 |    2 |    1 |   0 |
	 * Cold | Warm | Hot | Cold | Warm | Hot |
	 */
	if (BIT(fio->temp) & meta_flag)
		op_flags |= REQ_META;
	if (BIT(fio->temp) & fua_flag)
		op_flags |= REQ_FUA;
	return op_flags;
}

static struct bio *__bio_alloc(struct f2fs_io_info *fio, int npages)
{
	struct f2fs_sb_info *sbi = fio->sbi;
	struct block_device *bdev;
	sector_t sector;
	struct bio *bio;

	bdev = f2fs_target_device(sbi, fio->new_blkaddr, &sector);
	bio = bio_alloc_bioset(bdev, npages,
				fio->op | fio->op_flags | f2fs_io_flags(fio),
				GFP_NOIO, &f2fs_bioset);
	bio->bi_iter.bi_sector = sector;
	if (is_read_io(fio->op)) {
		bio->bi_end_io = f2fs_read_end_io;
		bio->bi_private = NULL;
	} else {
		bio->bi_end_io = f2fs_write_end_io;
		bio->bi_private = sbi;
		bio->bi_write_hint = f2fs_io_type_to_rw_hint(sbi,
						fio->type, fio->temp);
	}
	iostat_alloc_and_bind_ctx(sbi, bio, NULL);

	if (fio->io_wbc)
		wbc_init_bio(fio->io_wbc, bio);

	return bio;
}

static void f2fs_set_bio_crypt_ctx(struct bio *bio, const struct inode *inode,
				  pgoff_t first_idx,
				  const struct f2fs_io_info *fio,
				  gfp_t gfp_mask)
{
	/*
	 * The f2fs garbage collector sets ->encrypted_page when it wants to
	 * read/write raw data without encryption.
	 */
	if (!fio || !fio->encrypted_page)
		fscrypt_set_bio_crypt_ctx(bio, inode, first_idx, gfp_mask);
	else if (fscrypt_inode_should_skip_dm_default_key(inode))
		bio_set_skip_dm_default_key(bio);
}

static bool f2fs_crypt_mergeable_bio(struct bio *bio, const struct inode *inode,
				     pgoff_t next_idx,
				     const struct f2fs_io_info *fio)
{
	/*
	 * The f2fs garbage collector sets ->encrypted_page when it wants to
	 * read/write raw data without encryption.
	 */
	if (fio && fio->encrypted_page)
		return !bio_has_crypt_ctx(bio) &&
			(bio_should_skip_dm_default_key(bio) ==
			 fscrypt_inode_should_skip_dm_default_key(inode));

	return fscrypt_mergeable_bio(bio, inode, next_idx);
}

void f2fs_submit_read_bio(struct f2fs_sb_info *sbi, struct bio *bio,
				 enum page_type type)
{
	WARN_ON_ONCE(!is_read_io(bio_op(bio)));
	trace_f2fs_submit_read_bio(sbi->sb, type, bio);

	iostat_update_submit_ctx(bio, type);
	submit_bio(bio);
}

static void f2fs_submit_write_bio(struct f2fs_sb_info *sbi, struct bio *bio,
				  enum page_type type)
{
	WARN_ON_ONCE(is_read_io(bio_op(bio)));

	if (f2fs_lfs_mode(sbi) && current->plug && PAGE_TYPE_ON_MAIN(type))
		blk_finish_plug(current->plug);

	trace_f2fs_submit_write_bio(sbi->sb, type, bio);
	iostat_update_submit_ctx(bio, type);
	submit_bio(bio);
}

static void __submit_merged_bio(struct f2fs_bio_info *io)
{
	struct f2fs_io_info *fio = &io->fio;

	if (!io->bio)
		return;

	if (is_read_io(fio->op)) {
		trace_f2fs_prepare_read_bio(io->sbi->sb, fio->type, io->bio);
		f2fs_submit_read_bio(io->sbi, io->bio, fio->type);
	} else {
		trace_f2fs_prepare_write_bio(io->sbi->sb, fio->type, io->bio);
		f2fs_submit_write_bio(io->sbi, io->bio, fio->type);
	}
	io->bio = NULL;
}

static bool __has_merged_page(struct bio *bio, struct inode *inode,
						struct page *page, nid_t ino)
{
	struct bio_vec *bvec;
	struct bvec_iter_all iter_all;

	if (!bio)
		return false;

	if (!inode && !page && !ino)
		return true;

	bio_for_each_segment_all(bvec, bio, iter_all) {
		struct page *target = bvec->bv_page;

		if (fscrypt_is_bounce_page(target)) {
			target = fscrypt_pagecache_page(target);
			if (IS_ERR(target))
				continue;
		}
		if (f2fs_is_compressed_page(target)) {
			target = f2fs_compress_control_page(target);
			if (IS_ERR(target))
				continue;
		}

		if (inode && inode == target->mapping->host)
			return true;
		if (page && page == target)
			return true;
		if (ino && ino == ino_of_node(target))
			return true;
	}

	return false;
}

int f2fs_init_write_merge_io(struct f2fs_sb_info *sbi)
{
	int i;

	for (i = 0; i < NR_PAGE_TYPE; i++) {
		int n = (i == META) ? 1 : NR_TEMP_TYPE;
		int j;

		sbi->write_io[i] = f2fs_kmalloc(sbi,
				array_size(n, sizeof(struct f2fs_bio_info)),
				GFP_KERNEL);
		if (!sbi->write_io[i])
			return -ENOMEM;

		for (j = HOT; j < n; j++) {
			struct f2fs_bio_info *io = &sbi->write_io[i][j];

			init_f2fs_rwsem(&io->io_rwsem);
			io->sbi = sbi;
			io->bio = NULL;
			io->last_block_in_bio = 0;
			spin_lock_init(&io->io_lock);
			INIT_LIST_HEAD(&io->io_list);
			INIT_LIST_HEAD(&io->bio_list);
			init_f2fs_rwsem(&io->bio_list_lock);
#ifdef CONFIG_BLK_DEV_ZONED
			init_completion(&io->zone_wait);
			io->zone_pending_bio = NULL;
			io->bi_private = NULL;
#endif
		}
	}

	return 0;
}

static void __f2fs_submit_merged_write(struct f2fs_sb_info *sbi,
				enum page_type type, enum temp_type temp)
{
	enum page_type btype = PAGE_TYPE_OF_BIO(type);
	struct f2fs_bio_info *io = sbi->write_io[btype] + temp;

	f2fs_down_write(&io->io_rwsem);

	if (!io->bio)
		goto unlock_out;

	/* change META to META_FLUSH in the checkpoint procedure */
	if (type >= META_FLUSH) {
		io->fio.type = META_FLUSH;
		io->bio->bi_opf |= REQ_META | REQ_PRIO | REQ_SYNC;
		if (!test_opt(sbi, NOBARRIER))
			io->bio->bi_opf |= REQ_PREFLUSH | REQ_FUA;
	}
	__submit_merged_bio(io);
unlock_out:
	f2fs_up_write(&io->io_rwsem);
}

static void __submit_merged_write_cond(struct f2fs_sb_info *sbi,
				struct inode *inode, struct page *page,
				nid_t ino, enum page_type type, bool force)
{
	enum temp_type temp;
	bool ret = true;

	for (temp = HOT; temp < NR_TEMP_TYPE; temp++) {
		if (!force)	{
			enum page_type btype = PAGE_TYPE_OF_BIO(type);
			struct f2fs_bio_info *io = sbi->write_io[btype] + temp;

			f2fs_down_read(&io->io_rwsem);
			ret = __has_merged_page(io->bio, inode, page, ino);
			f2fs_up_read(&io->io_rwsem);
		}
		if (ret)
			__f2fs_submit_merged_write(sbi, type, temp);

		/* TODO: use HOT temp only for meta pages now. */
		if (type >= META)
			break;
	}
}

void f2fs_submit_merged_write(struct f2fs_sb_info *sbi, enum page_type type)
{
	__submit_merged_write_cond(sbi, NULL, NULL, 0, type, true);
}

void f2fs_submit_merged_write_cond(struct f2fs_sb_info *sbi,
				struct inode *inode, struct page *page,
				nid_t ino, enum page_type type)
{
	__submit_merged_write_cond(sbi, inode, page, ino, type, false);
}

void f2fs_flush_merged_writes(struct f2fs_sb_info *sbi)
{
	f2fs_submit_merged_write(sbi, DATA);
	f2fs_submit_merged_write(sbi, NODE);
	f2fs_submit_merged_write(sbi, META);
}

/*
 * Fill the locked page with data located in the block address.
 * A caller needs to unlock the page on failure.
 */
int f2fs_submit_page_bio(struct f2fs_io_info *fio)
{
	struct bio *bio;
	struct page *page = fio->encrypted_page ?
			fio->encrypted_page : fio->page;

	if (!f2fs_is_valid_blkaddr(fio->sbi, fio->new_blkaddr,
			fio->is_por ? META_POR : (__is_meta_io(fio) ?
			META_GENERIC : DATA_GENERIC_ENHANCE)))
		return -EFSCORRUPTED;

	trace_f2fs_submit_page_bio(page, fio);

	/* Allocate a new bio */
	bio = __bio_alloc(fio, 1);

	f2fs_set_bio_crypt_ctx(bio, fio->page->mapping->host,
			page_folio(fio->page)->index, fio, GFP_NOIO);

	if (bio_add_page(bio, page, PAGE_SIZE, 0) < PAGE_SIZE) {
		bio_put(bio);
		return -EFAULT;
	}

	if (fio->io_wbc && !is_read_io(fio->op))
		wbc_account_cgroup_owner(fio->io_wbc, fio->page, PAGE_SIZE);

	inc_page_count(fio->sbi, is_read_io(fio->op) ?
			__read_io_type(page) : WB_DATA_TYPE(fio->page, false));

	if (is_read_io(bio_op(bio)))
		f2fs_submit_read_bio(fio->sbi, bio, fio->type);
	else
		f2fs_submit_write_bio(fio->sbi, bio, fio->type);
	return 0;
}

static bool page_is_mergeable(struct f2fs_sb_info *sbi, struct bio *bio,
				block_t last_blkaddr, block_t cur_blkaddr)
{
	if (unlikely(sbi->max_io_bytes &&
			bio->bi_iter.bi_size >= sbi->max_io_bytes))
		return false;
	if (last_blkaddr + 1 != cur_blkaddr)
		return false;
	return bio->bi_bdev == f2fs_target_device(sbi, cur_blkaddr, NULL);
}

static bool io_type_is_mergeable(struct f2fs_bio_info *io,
						struct f2fs_io_info *fio)
{
	if (io->fio.op != fio->op)
		return false;
	return io->fio.op_flags == fio->op_flags;
}

static bool io_is_mergeable(struct f2fs_sb_info *sbi, struct bio *bio,
					struct f2fs_bio_info *io,
					struct f2fs_io_info *fio,
					block_t last_blkaddr,
					block_t cur_blkaddr)
{
	if (!page_is_mergeable(sbi, bio, last_blkaddr, cur_blkaddr))
		return false;
	return io_type_is_mergeable(io, fio);
}

static void add_bio_entry(struct f2fs_sb_info *sbi, struct bio *bio,
				struct page *page, enum temp_type temp)
{
	struct f2fs_bio_info *io = sbi->write_io[DATA] + temp;
	struct bio_entry *be;

	be = f2fs_kmem_cache_alloc(bio_entry_slab, GFP_NOFS, true, NULL);
	be->bio = bio;
	bio_get(bio);

	if (bio_add_page(bio, page, PAGE_SIZE, 0) != PAGE_SIZE)
		f2fs_bug_on(sbi, 1);

	f2fs_down_write(&io->bio_list_lock);
	list_add_tail(&be->list, &io->bio_list);
	f2fs_up_write(&io->bio_list_lock);
}

static void del_bio_entry(struct bio_entry *be)
{
	list_del(&be->list);
	kmem_cache_free(bio_entry_slab, be);
}

static int add_ipu_page(struct f2fs_io_info *fio, struct bio **bio,
							struct page *page)
{
	struct f2fs_sb_info *sbi = fio->sbi;
	enum temp_type temp;
	bool found = false;
	int ret = -EAGAIN;

	for (temp = HOT; temp < NR_TEMP_TYPE && !found; temp++) {
		struct f2fs_bio_info *io = sbi->write_io[DATA] + temp;
		struct list_head *head = &io->bio_list;
		struct bio_entry *be;

		f2fs_down_write(&io->bio_list_lock);
		list_for_each_entry(be, head, list) {
			if (be->bio != *bio)
				continue;

			found = true;

			f2fs_bug_on(sbi, !page_is_mergeable(sbi, *bio,
							    *fio->last_block,
							    fio->new_blkaddr));
			if (f2fs_crypt_mergeable_bio(*bio,
					fio->page->mapping->host,
					page_folio(fio->page)->index, fio) &&
			    bio_add_page(*bio, page, PAGE_SIZE, 0) ==
					PAGE_SIZE) {
				ret = 0;
				break;
			}

			/* page can't be merged into bio; submit the bio */
			del_bio_entry(be);
			f2fs_submit_write_bio(sbi, *bio, DATA);
			break;
		}
		f2fs_up_write(&io->bio_list_lock);
	}

	if (ret) {
		bio_put(*bio);
		*bio = NULL;
	}

	return ret;
}

void f2fs_submit_merged_ipu_write(struct f2fs_sb_info *sbi,
					struct bio **bio, struct page *page)
{
	enum temp_type temp;
	bool found = false;
	struct bio *target = bio ? *bio : NULL;

	f2fs_bug_on(sbi, !target && !page);

	for (temp = HOT; temp < NR_TEMP_TYPE && !found; temp++) {
		struct f2fs_bio_info *io = sbi->write_io[DATA] + temp;
		struct list_head *head = &io->bio_list;
		struct bio_entry *be;

		if (list_empty(head))
			continue;

		f2fs_down_read(&io->bio_list_lock);
		list_for_each_entry(be, head, list) {
			if (target)
				found = (target == be->bio);
			else
				found = __has_merged_page(be->bio, NULL,
								page, 0);
			if (found)
				break;
		}
		f2fs_up_read(&io->bio_list_lock);

		if (!found)
			continue;

		found = false;

		f2fs_down_write(&io->bio_list_lock);
		list_for_each_entry(be, head, list) {
			if (target)
				found = (target == be->bio);
			else
				found = __has_merged_page(be->bio, NULL,
								page, 0);
			if (found) {
				target = be->bio;
				del_bio_entry(be);
				break;
			}
		}
		f2fs_up_write(&io->bio_list_lock);
	}

	if (found)
		f2fs_submit_write_bio(sbi, target, DATA);
	if (bio && *bio) {
		bio_put(*bio);
		*bio = NULL;
	}
}

int f2fs_merge_page_bio(struct f2fs_io_info *fio)
{
	struct bio *bio = *fio->bio;
	struct page *page = fio->encrypted_page ?
			fio->encrypted_page : fio->page;

	if (!f2fs_is_valid_blkaddr(fio->sbi, fio->new_blkaddr,
			__is_meta_io(fio) ? META_GENERIC : DATA_GENERIC))
		return -EFSCORRUPTED;

	trace_f2fs_submit_page_bio(page, fio);

	if (bio && !page_is_mergeable(fio->sbi, bio, *fio->last_block,
						fio->new_blkaddr))
		f2fs_submit_merged_ipu_write(fio->sbi, &bio, NULL);
alloc_new:
	if (!bio) {
		bio = __bio_alloc(fio, BIO_MAX_VECS);
		f2fs_set_bio_crypt_ctx(bio, fio->page->mapping->host,
				page_folio(fio->page)->index, fio, GFP_NOIO);

		add_bio_entry(fio->sbi, bio, page, fio->temp);
	} else {
		if (add_ipu_page(fio, &bio, page))
			goto alloc_new;
	}

	if (fio->io_wbc)
		wbc_account_cgroup_owner(fio->io_wbc, fio->page, PAGE_SIZE);

	inc_page_count(fio->sbi, WB_DATA_TYPE(page, false));

	*fio->last_block = fio->new_blkaddr;
	*fio->bio = bio;

	return 0;
}

#ifdef CONFIG_BLK_DEV_ZONED
static bool is_end_zone_blkaddr(struct f2fs_sb_info *sbi, block_t blkaddr)
{
	struct block_device *bdev = sbi->sb->s_bdev;
	int devi = 0;

	if (f2fs_is_multi_device(sbi)) {
		devi = f2fs_target_device_index(sbi, blkaddr);
		if (blkaddr < FDEV(devi).start_blk ||
		    blkaddr > FDEV(devi).end_blk) {
			f2fs_err(sbi, "Invalid block %x", blkaddr);
			return false;
		}
		blkaddr -= FDEV(devi).start_blk;
		bdev = FDEV(devi).bdev;
	}
<<<<<<< HEAD
	return bdev_zoned_model(bdev) == BLK_ZONED_HM &&
=======
	return bdev_is_zoned(bdev) &&
>>>>>>> a4ec5f44
		f2fs_blkz_is_seq(sbi, devi, blkaddr) &&
		(blkaddr % sbi->blocks_per_blkz == sbi->blocks_per_blkz - 1);
}
#endif

void f2fs_submit_page_write(struct f2fs_io_info *fio)
{
	struct f2fs_sb_info *sbi = fio->sbi;
	enum page_type btype = PAGE_TYPE_OF_BIO(fio->type);
	struct f2fs_bio_info *io = sbi->write_io[btype] + fio->temp;
	struct page *bio_page;
	enum count_type type;

	f2fs_bug_on(sbi, is_read_io(fio->op));

	f2fs_down_write(&io->io_rwsem);
next:
#ifdef CONFIG_BLK_DEV_ZONED
	if (f2fs_sb_has_blkzoned(sbi) && btype < META && io->zone_pending_bio) {
		wait_for_completion_io(&io->zone_wait);
		bio_put(io->zone_pending_bio);
		io->zone_pending_bio = NULL;
		io->bi_private = NULL;
	}
#endif

	if (fio->in_list) {
		spin_lock(&io->io_lock);
		if (list_empty(&io->io_list)) {
			spin_unlock(&io->io_lock);
			goto out;
		}
		fio = list_first_entry(&io->io_list,
						struct f2fs_io_info, list);
		list_del(&fio->list);
		spin_unlock(&io->io_lock);
	}

	verify_fio_blkaddr(fio);

	if (fio->encrypted_page)
		bio_page = fio->encrypted_page;
	else if (fio->compressed_page)
		bio_page = fio->compressed_page;
	else
		bio_page = fio->page;

	/* set submitted = true as a return value */
	fio->submitted = 1;

	type = WB_DATA_TYPE(bio_page, fio->compressed_page);
	inc_page_count(sbi, type);

	if (io->bio &&
	    (!io_is_mergeable(sbi, io->bio, io, fio, io->last_block_in_bio,
			      fio->new_blkaddr) ||
	     !f2fs_crypt_mergeable_bio(io->bio, fio->page->mapping->host,
				page_folio(bio_page)->index, fio)))
		__submit_merged_bio(io);
alloc_new:
	if (io->bio == NULL) {
		io->bio = __bio_alloc(fio, BIO_MAX_VECS);
		f2fs_set_bio_crypt_ctx(io->bio, fio->page->mapping->host,
				page_folio(bio_page)->index, fio, GFP_NOIO);
		io->fio = *fio;
	}

	if (bio_add_page(io->bio, bio_page, PAGE_SIZE, 0) < PAGE_SIZE) {
		__submit_merged_bio(io);
		goto alloc_new;
	}

	if (fio->io_wbc)
		wbc_account_cgroup_owner(fio->io_wbc, fio->page, PAGE_SIZE);

	io->last_block_in_bio = fio->new_blkaddr;

	trace_f2fs_submit_page_write(fio->page, fio);
#ifdef CONFIG_BLK_DEV_ZONED
	if (f2fs_sb_has_blkzoned(sbi) && btype < META &&
			is_end_zone_blkaddr(sbi, fio->new_blkaddr)) {
		bio_get(io->bio);
		reinit_completion(&io->zone_wait);
		io->bi_private = io->bio->bi_private;
		io->bio->bi_private = io;
		io->bio->bi_end_io = f2fs_zone_write_end_io;
		io->zone_pending_bio = io->bio;
		__submit_merged_bio(io);
	}
#endif
	if (fio->in_list)
		goto next;
out:
	if (is_sbi_flag_set(sbi, SBI_IS_SHUTDOWN) ||
				!f2fs_is_checkpoint_ready(sbi))
		__submit_merged_bio(io);
	f2fs_up_write(&io->io_rwsem);
}

static struct bio *f2fs_grab_read_bio(struct inode *inode, block_t blkaddr,
				      unsigned nr_pages, blk_opf_t op_flag,
				      pgoff_t first_idx, bool for_write)
{
	struct f2fs_sb_info *sbi = F2FS_I_SB(inode);
	struct bio *bio;
	struct bio_post_read_ctx *ctx = NULL;
	unsigned int post_read_steps = 0;
	sector_t sector;
	struct block_device *bdev = f2fs_target_device(sbi, blkaddr, &sector);

	bio = bio_alloc_bioset(bdev, bio_max_segs(nr_pages),
			       REQ_OP_READ | op_flag,
			       for_write ? GFP_NOIO : GFP_KERNEL, &f2fs_bioset);
	if (!bio)
		return ERR_PTR(-ENOMEM);
	bio->bi_iter.bi_sector = sector;
	f2fs_set_bio_crypt_ctx(bio, inode, first_idx, NULL, GFP_NOFS);
	bio->bi_end_io = f2fs_read_end_io;

	if (fscrypt_inode_uses_fs_layer_crypto(inode))
		post_read_steps |= STEP_DECRYPT;

	if (f2fs_need_verity(inode, first_idx))
		post_read_steps |= STEP_VERITY;

	/*
	 * STEP_DECOMPRESS is handled specially, since a compressed file might
	 * contain both compressed and uncompressed clusters.  We'll allocate a
	 * bio_post_read_ctx if the file is compressed, but the caller is
	 * responsible for enabling STEP_DECOMPRESS if it's actually needed.
	 */

	if (post_read_steps || f2fs_compressed_file(inode)) {
		/* Due to the mempool, this never fails. */
		ctx = mempool_alloc(bio_post_read_ctx_pool, GFP_NOFS);
		ctx->bio = bio;
		ctx->sbi = sbi;
		ctx->enabled_steps = post_read_steps;
		ctx->fs_blkaddr = blkaddr;
		ctx->decompression_attempted = false;
		bio->bi_private = ctx;
	}
	iostat_alloc_and_bind_ctx(sbi, bio, ctx);

	return bio;
}

/* This can handle encryption stuffs */
static int f2fs_submit_page_read(struct inode *inode, struct folio *folio,
				 block_t blkaddr, blk_opf_t op_flags,
				 bool for_write)
{
	struct f2fs_sb_info *sbi = F2FS_I_SB(inode);
	struct bio *bio;

	bio = f2fs_grab_read_bio(inode, blkaddr, 1, op_flags,
					folio->index, for_write);
	if (IS_ERR(bio))
		return PTR_ERR(bio);

	/* wait for GCed page writeback via META_MAPPING */
	f2fs_wait_on_block_writeback(inode, blkaddr);

	if (!bio_add_folio(bio, folio, PAGE_SIZE, 0)) {
		iostat_update_and_unbind_ctx(bio);
		if (bio->bi_private)
			mempool_free(bio->bi_private, bio_post_read_ctx_pool);
		bio_put(bio);
		return -EFAULT;
	}
	inc_page_count(sbi, F2FS_RD_DATA);
	f2fs_update_iostat(sbi, NULL, FS_DATA_READ_IO, F2FS_BLKSIZE);
	f2fs_submit_read_bio(sbi, bio, DATA);
	return 0;
}

static void __set_data_blkaddr(struct dnode_of_data *dn, block_t blkaddr)
{
	__le32 *addr = get_dnode_addr(dn->inode, dn->node_page);

	dn->data_blkaddr = blkaddr;
	addr[dn->ofs_in_node] = cpu_to_le32(dn->data_blkaddr);
}

/*
 * Lock ordering for the change of data block address:
 * ->data_page
 *  ->node_page
 *    update block addresses in the node page
 */
void f2fs_set_data_blkaddr(struct dnode_of_data *dn, block_t blkaddr)
{
	f2fs_wait_on_page_writeback(dn->node_page, NODE, true, true);
	__set_data_blkaddr(dn, blkaddr);
	if (set_page_dirty(dn->node_page))
		dn->node_changed = true;
}

void f2fs_update_data_blkaddr(struct dnode_of_data *dn, block_t blkaddr)
{
	f2fs_set_data_blkaddr(dn, blkaddr);
	f2fs_update_read_extent_cache(dn);
}

/* dn->ofs_in_node will be returned with up-to-date last block pointer */
int f2fs_reserve_new_blocks(struct dnode_of_data *dn, blkcnt_t count)
{
	struct f2fs_sb_info *sbi = F2FS_I_SB(dn->inode);
	int err;

	if (!count)
		return 0;

	if (unlikely(is_inode_flag_set(dn->inode, FI_NO_ALLOC)))
		return -EPERM;
	err = inc_valid_block_count(sbi, dn->inode, &count, true);
	if (unlikely(err))
		return err;

	trace_f2fs_reserve_new_blocks(dn->inode, dn->nid,
						dn->ofs_in_node, count);

	f2fs_wait_on_page_writeback(dn->node_page, NODE, true, true);

	for (; count > 0; dn->ofs_in_node++) {
		block_t blkaddr = f2fs_data_blkaddr(dn);

		if (blkaddr == NULL_ADDR) {
			__set_data_blkaddr(dn, NEW_ADDR);
			count--;
		}
	}

	if (set_page_dirty(dn->node_page))
		dn->node_changed = true;
	return 0;
}

/* Should keep dn->ofs_in_node unchanged */
int f2fs_reserve_new_block(struct dnode_of_data *dn)
{
	unsigned int ofs_in_node = dn->ofs_in_node;
	int ret;

	ret = f2fs_reserve_new_blocks(dn, 1);
	dn->ofs_in_node = ofs_in_node;
	return ret;
}

int f2fs_reserve_block(struct dnode_of_data *dn, pgoff_t index)
{
	bool need_put = dn->inode_page ? false : true;
	int err;

	err = f2fs_get_dnode_of_data(dn, index, ALLOC_NODE);
	if (err)
		return err;

	if (dn->data_blkaddr == NULL_ADDR)
		err = f2fs_reserve_new_block(dn);
	if (err || need_put)
		f2fs_put_dnode(dn);
	return err;
}

struct page *f2fs_get_read_data_page(struct inode *inode, pgoff_t index,
				     blk_opf_t op_flags, bool for_write,
				     pgoff_t *next_pgofs)
{
	struct address_space *mapping = inode->i_mapping;
	struct dnode_of_data dn;
	struct page *page;
	int err;

	page = f2fs_grab_cache_page(mapping, index, for_write);
	if (!page)
		return ERR_PTR(-ENOMEM);

	if (f2fs_lookup_read_extent_cache_block(inode, index,
						&dn.data_blkaddr)) {
		if (!f2fs_is_valid_blkaddr(F2FS_I_SB(inode), dn.data_blkaddr,
						DATA_GENERIC_ENHANCE_READ)) {
			err = -EFSCORRUPTED;
			goto put_err;
		}
		goto got_it;
	}

	set_new_dnode(&dn, inode, NULL, NULL, 0);
	err = f2fs_get_dnode_of_data(&dn, index, LOOKUP_NODE);
	if (err) {
		if (err == -ENOENT && next_pgofs)
			*next_pgofs = f2fs_get_next_page_offset(&dn, index);
		goto put_err;
	}
	f2fs_put_dnode(&dn);

	if (unlikely(dn.data_blkaddr == NULL_ADDR)) {
		err = -ENOENT;
		if (next_pgofs)
			*next_pgofs = index + 1;
		goto put_err;
	}
	if (dn.data_blkaddr != NEW_ADDR &&
			!f2fs_is_valid_blkaddr(F2FS_I_SB(inode),
						dn.data_blkaddr,
						DATA_GENERIC_ENHANCE)) {
		err = -EFSCORRUPTED;
		goto put_err;
	}
got_it:
	if (PageUptodate(page)) {
		unlock_page(page);
		return page;
	}

	/*
	 * A new dentry page is allocated but not able to be written, since its
	 * new inode page couldn't be allocated due to -ENOSPC.
	 * In such the case, its blkaddr can be remained as NEW_ADDR.
	 * see, f2fs_add_link -> f2fs_get_new_data_page ->
	 * f2fs_init_inode_metadata.
	 */
	if (dn.data_blkaddr == NEW_ADDR) {
		zero_user_segment(page, 0, PAGE_SIZE);
		if (!PageUptodate(page))
			SetPageUptodate(page);
		unlock_page(page);
		return page;
	}

	err = f2fs_submit_page_read(inode, page_folio(page), dn.data_blkaddr,
						op_flags, for_write);
	if (err)
		goto put_err;
	return page;

put_err:
	f2fs_put_page(page, 1);
	return ERR_PTR(err);
}

struct page *f2fs_find_data_page(struct inode *inode, pgoff_t index,
					pgoff_t *next_pgofs)
{
	struct address_space *mapping = inode->i_mapping;
	struct page *page;

	page = find_get_page(mapping, index);
	if (page && PageUptodate(page))
		return page;
	f2fs_put_page(page, 0);

	page = f2fs_get_read_data_page(inode, index, 0, false, next_pgofs);
	if (IS_ERR(page))
		return page;

	if (PageUptodate(page))
		return page;

	wait_on_page_locked(page);
	if (unlikely(!PageUptodate(page))) {
		f2fs_put_page(page, 0);
		return ERR_PTR(-EIO);
	}
	return page;
}

/*
 * If it tries to access a hole, return an error.
 * Because, the callers, functions in dir.c and GC, should be able to know
 * whether this page exists or not.
 */
struct page *f2fs_get_lock_data_page(struct inode *inode, pgoff_t index,
							bool for_write)
{
	struct address_space *mapping = inode->i_mapping;
	struct page *page;

	page = f2fs_get_read_data_page(inode, index, 0, for_write, NULL);
	if (IS_ERR(page))
		return page;

	/* wait for read completion */
	lock_page(page);
	if (unlikely(page->mapping != mapping || !PageUptodate(page))) {
		f2fs_put_page(page, 1);
		return ERR_PTR(-EIO);
	}
	return page;
}

/*
 * Caller ensures that this data page is never allocated.
 * A new zero-filled data page is allocated in the page cache.
 *
 * Also, caller should grab and release a rwsem by calling f2fs_lock_op() and
 * f2fs_unlock_op().
 * Note that, ipage is set only by make_empty_dir, and if any error occur,
 * ipage should be released by this function.
 */
struct page *f2fs_get_new_data_page(struct inode *inode,
		struct page *ipage, pgoff_t index, bool new_i_size)
{
	struct address_space *mapping = inode->i_mapping;
	struct page *page;
	struct dnode_of_data dn;
	int err;

	page = f2fs_grab_cache_page(mapping, index, true);
	if (!page) {
		/*
		 * before exiting, we should make sure ipage will be released
		 * if any error occur.
		 */
		f2fs_put_page(ipage, 1);
		return ERR_PTR(-ENOMEM);
	}

	set_new_dnode(&dn, inode, ipage, NULL, 0);
	err = f2fs_reserve_block(&dn, index);
	if (err) {
		f2fs_put_page(page, 1);
		return ERR_PTR(err);
	}
	if (!ipage)
		f2fs_put_dnode(&dn);

	if (PageUptodate(page))
		goto got_it;

	if (dn.data_blkaddr == NEW_ADDR) {
		zero_user_segment(page, 0, PAGE_SIZE);
		if (!PageUptodate(page))
			SetPageUptodate(page);
	} else {
		f2fs_put_page(page, 1);

		/* if ipage exists, blkaddr should be NEW_ADDR */
		f2fs_bug_on(F2FS_I_SB(inode), ipage);
		page = f2fs_get_lock_data_page(inode, index, true);
		if (IS_ERR(page))
			return page;
	}
got_it:
	if (new_i_size && i_size_read(inode) <
				((loff_t)(index + 1) << PAGE_SHIFT))
		f2fs_i_size_write(inode, ((loff_t)(index + 1) << PAGE_SHIFT));
	return page;
}

static int __allocate_data_block(struct dnode_of_data *dn, int seg_type)
{
	struct f2fs_sb_info *sbi = F2FS_I_SB(dn->inode);
	struct f2fs_summary sum;
	struct node_info ni;
	block_t old_blkaddr;
	blkcnt_t count = 1;
	int err;

	if (unlikely(is_inode_flag_set(dn->inode, FI_NO_ALLOC)))
		return -EPERM;

	err = f2fs_get_node_info(sbi, dn->nid, &ni, false);
	if (err)
		return err;

	dn->data_blkaddr = f2fs_data_blkaddr(dn);
	if (dn->data_blkaddr == NULL_ADDR) {
		err = inc_valid_block_count(sbi, dn->inode, &count, true);
		if (unlikely(err))
			return err;
	}

	set_summary(&sum, dn->nid, dn->ofs_in_node, ni.version);
	old_blkaddr = dn->data_blkaddr;
	err = f2fs_allocate_data_block(sbi, NULL, old_blkaddr,
				&dn->data_blkaddr, &sum, seg_type, NULL);
	if (err)
		return err;

	if (GET_SEGNO(sbi, old_blkaddr) != NULL_SEGNO)
		f2fs_invalidate_internal_cache(sbi, old_blkaddr);

	f2fs_update_data_blkaddr(dn, dn->data_blkaddr);
	return 0;
}

static void f2fs_map_lock(struct f2fs_sb_info *sbi, int flag)
{
	if (flag == F2FS_GET_BLOCK_PRE_AIO)
		f2fs_down_read(&sbi->node_change);
	else
		f2fs_lock_op(sbi);
}

static void f2fs_map_unlock(struct f2fs_sb_info *sbi, int flag)
{
	if (flag == F2FS_GET_BLOCK_PRE_AIO)
		f2fs_up_read(&sbi->node_change);
	else
		f2fs_unlock_op(sbi);
}

int f2fs_get_block_locked(struct dnode_of_data *dn, pgoff_t index)
{
	struct f2fs_sb_info *sbi = F2FS_I_SB(dn->inode);
	int err = 0;

	f2fs_map_lock(sbi, F2FS_GET_BLOCK_PRE_AIO);
	if (!f2fs_lookup_read_extent_cache_block(dn->inode, index,
						&dn->data_blkaddr))
		err = f2fs_reserve_block(dn, index);
	f2fs_map_unlock(sbi, F2FS_GET_BLOCK_PRE_AIO);

	return err;
}

static int f2fs_map_no_dnode(struct inode *inode,
		struct f2fs_map_blocks *map, struct dnode_of_data *dn,
		pgoff_t pgoff)
{
	struct f2fs_sb_info *sbi = F2FS_I_SB(inode);

	/*
	 * There is one exceptional case that read_node_page() may return
	 * -ENOENT due to filesystem has been shutdown or cp_error, return
	 * -EIO in that case.
	 */
	if (map->m_may_create &&
	    (is_sbi_flag_set(sbi, SBI_IS_SHUTDOWN) || f2fs_cp_error(sbi)))
		return -EIO;

	if (map->m_next_pgofs)
		*map->m_next_pgofs = f2fs_get_next_page_offset(dn, pgoff);
	if (map->m_next_extent)
		*map->m_next_extent = f2fs_get_next_page_offset(dn, pgoff);
	return 0;
}

static bool f2fs_map_blocks_cached(struct inode *inode,
		struct f2fs_map_blocks *map, int flag)
{
	struct f2fs_sb_info *sbi = F2FS_I_SB(inode);
	unsigned int maxblocks = map->m_len;
	pgoff_t pgoff = (pgoff_t)map->m_lblk;
	struct extent_info ei = {};

	if (!f2fs_lookup_read_extent_cache(inode, pgoff, &ei))
		return false;

	map->m_pblk = ei.blk + pgoff - ei.fofs;
	map->m_len = min((pgoff_t)maxblocks, ei.fofs + ei.len - pgoff);
	map->m_flags = F2FS_MAP_MAPPED;
	if (map->m_next_extent)
		*map->m_next_extent = pgoff + map->m_len;

	/* for hardware encryption, but to avoid potential issue in future */
	if (flag == F2FS_GET_BLOCK_DIO)
		f2fs_wait_on_block_writeback_range(inode,
					map->m_pblk, map->m_len);

	if (f2fs_allow_multi_device_dio(sbi, flag)) {
		int bidx = f2fs_target_device_index(sbi, map->m_pblk);
		struct f2fs_dev_info *dev = &sbi->devs[bidx];

		map->m_bdev = dev->bdev;
		map->m_pblk -= dev->start_blk;
		map->m_len = min(map->m_len, dev->end_blk + 1 - map->m_pblk);
	} else {
		map->m_bdev = inode->i_sb->s_bdev;
	}
	return true;
}

static bool map_is_mergeable(struct f2fs_sb_info *sbi,
				struct f2fs_map_blocks *map,
				block_t blkaddr, int flag, int bidx,
				int ofs)
{
	if (map->m_multidev_dio && map->m_bdev != FDEV(bidx).bdev)
		return false;
	if (map->m_pblk != NEW_ADDR && blkaddr == (map->m_pblk + ofs))
		return true;
	if (map->m_pblk == NEW_ADDR && blkaddr == NEW_ADDR)
		return true;
	if (flag == F2FS_GET_BLOCK_PRE_DIO)
		return true;
	if (flag == F2FS_GET_BLOCK_DIO &&
		map->m_pblk == NULL_ADDR && blkaddr == NULL_ADDR)
		return true;
	return false;
}

/*
 * f2fs_map_blocks() tries to find or build mapping relationship which
 * maps continuous logical blocks to physical blocks, and return such
 * info via f2fs_map_blocks structure.
 */
int f2fs_map_blocks(struct inode *inode, struct f2fs_map_blocks *map, int flag)
{
	unsigned int maxblocks = map->m_len;
	struct dnode_of_data dn;
	struct f2fs_sb_info *sbi = F2FS_I_SB(inode);
	int mode = map->m_may_create ? ALLOC_NODE : LOOKUP_NODE;
	pgoff_t pgofs, end_offset, end;
	int err = 0, ofs = 1;
	unsigned int ofs_in_node, last_ofs_in_node;
	blkcnt_t prealloc;
	block_t blkaddr;
	unsigned int start_pgofs;
	int bidx = 0;
	bool is_hole;

	if (!maxblocks)
		return 0;

	if (!map->m_may_create && f2fs_map_blocks_cached(inode, map, flag))
		goto out;

	map->m_bdev = inode->i_sb->s_bdev;
	map->m_multidev_dio =
		f2fs_allow_multi_device_dio(F2FS_I_SB(inode), flag);

	map->m_len = 0;
	map->m_flags = 0;

	/* it only supports block size == page size */
	pgofs =	(pgoff_t)map->m_lblk;
	end = pgofs + maxblocks;

next_dnode:
	if (map->m_may_create)
		f2fs_map_lock(sbi, flag);

	/* When reading holes, we need its node page */
	set_new_dnode(&dn, inode, NULL, NULL, 0);
	err = f2fs_get_dnode_of_data(&dn, pgofs, mode);
	if (err) {
		if (flag == F2FS_GET_BLOCK_BMAP)
			map->m_pblk = 0;
		if (err == -ENOENT)
			err = f2fs_map_no_dnode(inode, map, &dn, pgofs);
		goto unlock_out;
	}

	start_pgofs = pgofs;
	prealloc = 0;
	last_ofs_in_node = ofs_in_node = dn.ofs_in_node;
	end_offset = ADDRS_PER_PAGE(dn.node_page, inode);

next_block:
	blkaddr = f2fs_data_blkaddr(&dn);
	is_hole = !__is_valid_data_blkaddr(blkaddr);
	if (!is_hole &&
	    !f2fs_is_valid_blkaddr(sbi, blkaddr, DATA_GENERIC_ENHANCE)) {
		err = -EFSCORRUPTED;
		goto sync_out;
	}

	/* use out-place-update for direct IO under LFS mode */
	if (map->m_may_create && (is_hole ||
		(flag == F2FS_GET_BLOCK_DIO && f2fs_lfs_mode(sbi) &&
		!f2fs_is_pinned_file(inode)))) {
		if (unlikely(f2fs_cp_error(sbi))) {
			err = -EIO;
			goto sync_out;
		}

		switch (flag) {
		case F2FS_GET_BLOCK_PRE_AIO:
			if (blkaddr == NULL_ADDR) {
				prealloc++;
				last_ofs_in_node = dn.ofs_in_node;
			}
			break;
		case F2FS_GET_BLOCK_PRE_DIO:
		case F2FS_GET_BLOCK_DIO:
			err = __allocate_data_block(&dn, map->m_seg_type);
			if (err)
				goto sync_out;
			if (flag == F2FS_GET_BLOCK_PRE_DIO)
				file_need_truncate(inode);
			set_inode_flag(inode, FI_APPEND_WRITE);
			break;
		default:
			WARN_ON_ONCE(1);
			err = -EIO;
			goto sync_out;
		}

		blkaddr = dn.data_blkaddr;
		if (is_hole)
			map->m_flags |= F2FS_MAP_NEW;
	} else if (is_hole) {
		if (f2fs_compressed_file(inode) &&
		    f2fs_sanity_check_cluster(&dn)) {
			err = -EFSCORRUPTED;
			f2fs_handle_error(sbi,
					ERROR_CORRUPTED_CLUSTER);
			goto sync_out;
		}

		switch (flag) {
		case F2FS_GET_BLOCK_PRECACHE:
			goto sync_out;
		case F2FS_GET_BLOCK_BMAP:
			map->m_pblk = 0;
			goto sync_out;
		case F2FS_GET_BLOCK_FIEMAP:
			if (blkaddr == NULL_ADDR) {
				if (map->m_next_pgofs)
					*map->m_next_pgofs = pgofs + 1;
				goto sync_out;
			}
			break;
		case F2FS_GET_BLOCK_DIO:
			if (map->m_next_pgofs)
				*map->m_next_pgofs = pgofs + 1;
			break;
		default:
			/* for defragment case */
			if (map->m_next_pgofs)
				*map->m_next_pgofs = pgofs + 1;
			goto sync_out;
		}
	}

	if (flag == F2FS_GET_BLOCK_PRE_AIO)
		goto skip;

	if (map->m_multidev_dio)
		bidx = f2fs_target_device_index(sbi, blkaddr);

	if (map->m_len == 0) {
		/* reserved delalloc block should be mapped for fiemap. */
		if (blkaddr == NEW_ADDR)
			map->m_flags |= F2FS_MAP_DELALLOC;
		if (flag != F2FS_GET_BLOCK_DIO || !is_hole)
			map->m_flags |= F2FS_MAP_MAPPED;

		map->m_pblk = blkaddr;
		map->m_len = 1;

		if (map->m_multidev_dio)
			map->m_bdev = FDEV(bidx).bdev;
	} else if (map_is_mergeable(sbi, map, blkaddr, flag, bidx, ofs)) {
		ofs++;
		map->m_len++;
	} else {
		goto sync_out;
	}

skip:
	dn.ofs_in_node++;
	pgofs++;

	/* preallocate blocks in batch for one dnode page */
	if (flag == F2FS_GET_BLOCK_PRE_AIO &&
			(pgofs == end || dn.ofs_in_node == end_offset)) {

		dn.ofs_in_node = ofs_in_node;
		err = f2fs_reserve_new_blocks(&dn, prealloc);
		if (err)
			goto sync_out;

		map->m_len += dn.ofs_in_node - ofs_in_node;
		if (prealloc && dn.ofs_in_node != last_ofs_in_node + 1) {
			err = -ENOSPC;
			goto sync_out;
		}
		dn.ofs_in_node = end_offset;
	}

	if (flag == F2FS_GET_BLOCK_DIO && f2fs_lfs_mode(sbi) &&
	    map->m_may_create) {
		/* the next block to be allocated may not be contiguous. */
		if (GET_SEGOFF_FROM_SEG0(sbi, blkaddr) % BLKS_PER_SEC(sbi) ==
		    CAP_BLKS_PER_SEC(sbi) - 1)
			goto sync_out;
	}

	if (pgofs >= end)
		goto sync_out;
	else if (dn.ofs_in_node < end_offset)
		goto next_block;

	if (flag == F2FS_GET_BLOCK_PRECACHE) {
		if (map->m_flags & F2FS_MAP_MAPPED) {
			unsigned int ofs = start_pgofs - map->m_lblk;

			f2fs_update_read_extent_cache_range(&dn,
				start_pgofs, map->m_pblk + ofs,
				map->m_len - ofs);
		}
	}

	f2fs_put_dnode(&dn);

	if (map->m_may_create) {
		f2fs_map_unlock(sbi, flag);
		f2fs_balance_fs(sbi, dn.node_changed);
	}
	goto next_dnode;

sync_out:

	if (flag == F2FS_GET_BLOCK_DIO && map->m_flags & F2FS_MAP_MAPPED) {
		/*
		 * for hardware encryption, but to avoid potential issue
		 * in future
		 */
		f2fs_wait_on_block_writeback_range(inode,
						map->m_pblk, map->m_len);

		if (map->m_multidev_dio) {
			block_t blk_addr = map->m_pblk;

			bidx = f2fs_target_device_index(sbi, map->m_pblk);

			map->m_bdev = FDEV(bidx).bdev;
			map->m_pblk -= FDEV(bidx).start_blk;

			if (map->m_may_create)
				f2fs_update_device_state(sbi, inode->i_ino,
							blk_addr, map->m_len);

			f2fs_bug_on(sbi, blk_addr + map->m_len >
						FDEV(bidx).end_blk + 1);
		}
	}

	if (flag == F2FS_GET_BLOCK_PRECACHE) {
		if (map->m_flags & F2FS_MAP_MAPPED) {
			unsigned int ofs = start_pgofs - map->m_lblk;

			f2fs_update_read_extent_cache_range(&dn,
				start_pgofs, map->m_pblk + ofs,
				map->m_len - ofs);
		}
		if (map->m_next_extent)
			*map->m_next_extent = pgofs + 1;
	}
	f2fs_put_dnode(&dn);
unlock_out:
	if (map->m_may_create) {
		f2fs_map_unlock(sbi, flag);
		f2fs_balance_fs(sbi, dn.node_changed);
	}
out:
	trace_f2fs_map_blocks(inode, map, flag, err);
	return err;
}

bool f2fs_overwrite_io(struct inode *inode, loff_t pos, size_t len)
{
	struct f2fs_map_blocks map;
	block_t last_lblk;
	int err;

	if (pos + len > i_size_read(inode))
		return false;

	map.m_lblk = F2FS_BYTES_TO_BLK(pos);
	map.m_next_pgofs = NULL;
	map.m_next_extent = NULL;
	map.m_seg_type = NO_CHECK_TYPE;
	map.m_may_create = false;
	last_lblk = F2FS_BLK_ALIGN(pos + len);

	while (map.m_lblk < last_lblk) {
		map.m_len = last_lblk - map.m_lblk;
		err = f2fs_map_blocks(inode, &map, F2FS_GET_BLOCK_DEFAULT);
		if (err || map.m_len == 0)
			return false;
		map.m_lblk += map.m_len;
	}
	return true;
}

static inline u64 bytes_to_blks(struct inode *inode, u64 bytes)
{
	return (bytes >> inode->i_blkbits);
}

static inline u64 blks_to_bytes(struct inode *inode, u64 blks)
{
	return (blks << inode->i_blkbits);
}

static int f2fs_xattr_fiemap(struct inode *inode,
				struct fiemap_extent_info *fieinfo)
{
	struct f2fs_sb_info *sbi = F2FS_I_SB(inode);
	struct page *page;
	struct node_info ni;
	__u64 phys = 0, len;
	__u32 flags;
	nid_t xnid = F2FS_I(inode)->i_xattr_nid;
	int err = 0;

	if (f2fs_has_inline_xattr(inode)) {
		int offset;

		page = f2fs_grab_cache_page(NODE_MAPPING(sbi),
						inode->i_ino, false);
		if (!page)
			return -ENOMEM;

		err = f2fs_get_node_info(sbi, inode->i_ino, &ni, false);
		if (err) {
			f2fs_put_page(page, 1);
			return err;
		}

		phys = blks_to_bytes(inode, ni.blk_addr);
		offset = offsetof(struct f2fs_inode, i_addr) +
					sizeof(__le32) * (DEF_ADDRS_PER_INODE -
					get_inline_xattr_addrs(inode));

		phys += offset;
		len = inline_xattr_size(inode);

		f2fs_put_page(page, 1);

		flags = FIEMAP_EXTENT_DATA_INLINE | FIEMAP_EXTENT_NOT_ALIGNED;

		if (!xnid)
			flags |= FIEMAP_EXTENT_LAST;

		err = fiemap_fill_next_extent(fieinfo, 0, phys, len, flags);
		trace_f2fs_fiemap(inode, 0, phys, len, flags, err);
		if (err)
			return err;
	}

	if (xnid) {
		page = f2fs_grab_cache_page(NODE_MAPPING(sbi), xnid, false);
		if (!page)
			return -ENOMEM;

		err = f2fs_get_node_info(sbi, xnid, &ni, false);
		if (err) {
			f2fs_put_page(page, 1);
			return err;
		}

		phys = blks_to_bytes(inode, ni.blk_addr);
		len = inode->i_sb->s_blocksize;

		f2fs_put_page(page, 1);

		flags = FIEMAP_EXTENT_LAST;
	}

	if (phys) {
		err = fiemap_fill_next_extent(fieinfo, 0, phys, len, flags);
		trace_f2fs_fiemap(inode, 0, phys, len, flags, err);
	}

	return (err < 0 ? err : 0);
}

int f2fs_fiemap(struct inode *inode, struct fiemap_extent_info *fieinfo,
		u64 start, u64 len)
{
	struct f2fs_map_blocks map;
	sector_t start_blk, last_blk;
	pgoff_t next_pgofs;
	u64 logical = 0, phys = 0, size = 0;
	u32 flags = 0;
	int ret = 0;
	bool compr_cluster = false, compr_appended;
	unsigned int cluster_size = F2FS_I(inode)->i_cluster_size;
	unsigned int count_in_cluster = 0;
	loff_t maxbytes;

	if (fieinfo->fi_flags & FIEMAP_FLAG_CACHE) {
		ret = f2fs_precache_extents(inode);
		if (ret)
			return ret;
	}

	ret = fiemap_prep(inode, fieinfo, start, &len, FIEMAP_FLAG_XATTR);
	if (ret)
		return ret;

	inode_lock_shared(inode);

	maxbytes = F2FS_BLK_TO_BYTES(max_file_blocks(inode));
	if (start > maxbytes) {
		ret = -EFBIG;
		goto out;
	}

	if (len > maxbytes || (maxbytes - len) < start)
		len = maxbytes - start;

	if (fieinfo->fi_flags & FIEMAP_FLAG_XATTR) {
		ret = f2fs_xattr_fiemap(inode, fieinfo);
		goto out;
	}

	if (f2fs_has_inline_data(inode) || f2fs_has_inline_dentry(inode)) {
		ret = f2fs_inline_data_fiemap(inode, fieinfo, start, len);
		if (ret != -EAGAIN)
			goto out;
	}

	if (bytes_to_blks(inode, len) == 0)
		len = blks_to_bytes(inode, 1);

	start_blk = bytes_to_blks(inode, start);
	last_blk = bytes_to_blks(inode, start + len - 1);

next:
	memset(&map, 0, sizeof(map));
	map.m_lblk = start_blk;
	map.m_len = bytes_to_blks(inode, len);
	map.m_next_pgofs = &next_pgofs;
	map.m_seg_type = NO_CHECK_TYPE;

	if (compr_cluster) {
		map.m_lblk += 1;
		map.m_len = cluster_size - count_in_cluster;
	}

	ret = f2fs_map_blocks(inode, &map, F2FS_GET_BLOCK_FIEMAP);
	if (ret)
		goto out;

	/* HOLE */
	if (!compr_cluster && !(map.m_flags & F2FS_MAP_FLAGS)) {
		start_blk = next_pgofs;

		if (blks_to_bytes(inode, start_blk) < maxbytes)
			goto prep_next;

		flags |= FIEMAP_EXTENT_LAST;
	}

	compr_appended = false;
	/* In a case of compressed cluster, append this to the last extent */
	if (compr_cluster && ((map.m_flags & F2FS_MAP_DELALLOC) ||
			!(map.m_flags & F2FS_MAP_FLAGS))) {
		compr_appended = true;
		goto skip_fill;
	}

	if (size) {
		flags |= FIEMAP_EXTENT_MERGED;
		if (IS_ENCRYPTED(inode))
			flags |= FIEMAP_EXTENT_DATA_ENCRYPTED;

		ret = fiemap_fill_next_extent(fieinfo, logical,
				phys, size, flags);
		trace_f2fs_fiemap(inode, logical, phys, size, flags, ret);
		if (ret)
			goto out;
		size = 0;
	}

	if (start_blk > last_blk)
		goto out;

skip_fill:
	if (map.m_pblk == COMPRESS_ADDR) {
		compr_cluster = true;
		count_in_cluster = 1;
	} else if (compr_appended) {
		unsigned int appended_blks = cluster_size -
						count_in_cluster + 1;
		size += blks_to_bytes(inode, appended_blks);
		start_blk += appended_blks;
		compr_cluster = false;
	} else {
		logical = blks_to_bytes(inode, start_blk);
		phys = __is_valid_data_blkaddr(map.m_pblk) ?
			blks_to_bytes(inode, map.m_pblk) : 0;
		size = blks_to_bytes(inode, map.m_len);
		flags = 0;

		if (compr_cluster) {
			flags = FIEMAP_EXTENT_ENCODED;
			count_in_cluster += map.m_len;
			if (count_in_cluster == cluster_size) {
				compr_cluster = false;
				size += blks_to_bytes(inode, 1);
			}
		} else if (map.m_flags & F2FS_MAP_DELALLOC) {
			flags = FIEMAP_EXTENT_UNWRITTEN;
		}

		start_blk += bytes_to_blks(inode, size);
	}

prep_next:
	cond_resched();
	if (fatal_signal_pending(current))
		ret = -EINTR;
	else
		goto next;
out:
	if (ret == 1)
		ret = 0;

	inode_unlock_shared(inode);
	return ret;
}

static inline loff_t f2fs_readpage_limit(struct inode *inode)
{
	if (IS_ENABLED(CONFIG_FS_VERITY) && IS_VERITY(inode))
		return F2FS_BLK_TO_BYTES(max_file_blocks(inode));

	return i_size_read(inode);
}

static inline blk_opf_t f2fs_ra_op_flags(struct readahead_control *rac)
{
	blk_opf_t op_flag = rac ? REQ_RAHEAD : 0;

	trace_android_vh_f2fs_ra_op_flags(&op_flag, rac);
	return op_flag;
}

static int f2fs_read_single_page(struct inode *inode, struct folio *folio,
					unsigned nr_pages,
					struct f2fs_map_blocks *map,
					struct bio **bio_ret,
					sector_t *last_block_in_bio,
					struct readahead_control *rac)
{
	struct bio *bio = *bio_ret;
	const unsigned blocksize = blks_to_bytes(inode, 1);
	sector_t block_in_file;
	sector_t last_block;
	sector_t last_block_in_file;
	sector_t block_nr;
	pgoff_t index = folio_index(folio);
	int ret = 0;

	block_in_file = (sector_t)index;
	last_block = block_in_file + nr_pages;
	last_block_in_file = bytes_to_blks(inode,
			f2fs_readpage_limit(inode) + blocksize - 1);
	if (last_block > last_block_in_file)
		last_block = last_block_in_file;

	/* just zeroing out page which is beyond EOF */
	if (block_in_file >= last_block)
		goto zero_out;
	/*
	 * Map blocks using the previous result first.
	 */
	if ((map->m_flags & F2FS_MAP_MAPPED) &&
			block_in_file > map->m_lblk &&
			block_in_file < (map->m_lblk + map->m_len))
		goto got_it;

	/*
	 * Then do more f2fs_map_blocks() calls until we are
	 * done with this page.
	 */
	map->m_lblk = block_in_file;
	map->m_len = last_block - block_in_file;

	ret = f2fs_map_blocks(inode, map, F2FS_GET_BLOCK_DEFAULT);
	if (ret)
		goto out;
got_it:
	if ((map->m_flags & F2FS_MAP_MAPPED)) {
		block_nr = map->m_pblk + block_in_file - map->m_lblk;
		folio_set_mappedtodisk(folio);

		if (!folio_test_uptodate(folio) && (!folio_test_swapcache(folio) &&
					!cleancache_get_page(&folio->page))) {
			folio_mark_uptodate(folio);
			goto confused;
		}

		if (!f2fs_is_valid_blkaddr(F2FS_I_SB(inode), block_nr,
						DATA_GENERIC_ENHANCE_READ)) {
			ret = -EFSCORRUPTED;
			goto out;
		}
	} else {
zero_out:
		folio_zero_segment(folio, 0, folio_size(folio));
		if (f2fs_need_verity(inode, index) &&
		    !fsverity_verify_folio(folio)) {
			ret = -EIO;
			goto out;
		}
		if (!folio_test_uptodate(folio))
			folio_mark_uptodate(folio);
		folio_unlock(folio);
		goto out;
	}

	/*
	 * This page will go to BIO.  Do we need to send this
	 * BIO off first?
	 */
	if (bio && (!page_is_mergeable(F2FS_I_SB(inode), bio,
				       *last_block_in_bio, block_nr) ||
		    !f2fs_crypt_mergeable_bio(bio, inode, index, NULL))) {
submit_and_realloc:
		f2fs_submit_read_bio(F2FS_I_SB(inode), bio, DATA);
		bio = NULL;
	}
	if (bio == NULL) {
		bio = f2fs_grab_read_bio(inode, block_nr, nr_pages,
				f2fs_ra_op_flags(rac), index,
				false);
		if (IS_ERR(bio)) {
			ret = PTR_ERR(bio);
			bio = NULL;
			goto out;
		}
	}

	/*
	 * If the page is under writeback, we need to wait for
	 * its completion to see the correct decrypted data.
	 */
	f2fs_wait_on_block_writeback(inode, block_nr);

	if (!bio_add_folio(bio, folio, blocksize, 0))
		goto submit_and_realloc;

	inc_page_count(F2FS_I_SB(inode), F2FS_RD_DATA);
	f2fs_update_iostat(F2FS_I_SB(inode), NULL, FS_DATA_READ_IO,
							F2FS_BLKSIZE);
	*last_block_in_bio = block_nr;
	goto out;
confused:
	if (bio) {
		f2fs_submit_read_bio(F2FS_I_SB(inode), bio, DATA);
		bio = NULL;
	}
	folio_unlock(folio);
out:
	*bio_ret = bio;
	return ret;
}

#ifdef CONFIG_F2FS_FS_COMPRESSION
int f2fs_read_multi_pages(struct compress_ctx *cc, struct bio **bio_ret,
				unsigned nr_pages, sector_t *last_block_in_bio,
				struct readahead_control *rac, bool for_write)
{
	struct dnode_of_data dn;
	struct inode *inode = cc->inode;
	struct f2fs_sb_info *sbi = F2FS_I_SB(inode);
	struct bio *bio = *bio_ret;
	unsigned int start_idx = cc->cluster_idx << cc->log_cluster_size;
	sector_t last_block_in_file;
	const unsigned blocksize = blks_to_bytes(inode, 1);
	struct decompress_io_ctx *dic = NULL;
	struct extent_info ei = {};
	bool from_dnode = true;
	int i;
	int ret = 0;

	f2fs_bug_on(sbi, f2fs_cluster_is_empty(cc));

	last_block_in_file = bytes_to_blks(inode,
			f2fs_readpage_limit(inode) + blocksize - 1);

	/* get rid of pages beyond EOF */
	for (i = 0; i < cc->cluster_size; i++) {
		struct page *page = cc->rpages[i];
		struct folio *folio;

		if (!page)
			continue;

		folio = page_folio(page);
		if ((sector_t)folio->index >= last_block_in_file) {
			folio_zero_segment(folio, 0, folio_size(folio));
			if (!folio_test_uptodate(folio))
				folio_mark_uptodate(folio);
		} else if (!folio_test_uptodate(folio)) {
			continue;
		}
		folio_unlock(folio);
		if (for_write)
			folio_put(folio);
		cc->rpages[i] = NULL;
		cc->nr_rpages--;
	}

	/* we are done since all pages are beyond EOF */
	if (f2fs_cluster_is_empty(cc))
		goto out;

	if (f2fs_lookup_read_extent_cache(inode, start_idx, &ei))
		from_dnode = false;

	if (!from_dnode)
		goto skip_reading_dnode;

	set_new_dnode(&dn, inode, NULL, NULL, 0);
	ret = f2fs_get_dnode_of_data(&dn, start_idx, LOOKUP_NODE);
	if (ret)
		goto out;

	if (unlikely(f2fs_cp_error(sbi))) {
		ret = -EIO;
		goto out_put_dnode;
	}
	f2fs_bug_on(sbi, dn.data_blkaddr != COMPRESS_ADDR);

skip_reading_dnode:
	for (i = 1; i < cc->cluster_size; i++) {
		block_t blkaddr;

		blkaddr = from_dnode ? data_blkaddr(dn.inode, dn.node_page,
					dn.ofs_in_node + i) :
					ei.blk + i - 1;

		if (!__is_valid_data_blkaddr(blkaddr))
			break;

		if (!f2fs_is_valid_blkaddr(sbi, blkaddr, DATA_GENERIC)) {
			ret = -EFAULT;
			goto out_put_dnode;
		}
		cc->nr_cpages++;

		if (!from_dnode && i >= ei.c_len)
			break;
	}

	/* nothing to decompress */
	if (cc->nr_cpages == 0) {
		ret = 0;
		goto out_put_dnode;
	}

	dic = f2fs_alloc_dic(cc);
	if (IS_ERR(dic)) {
		ret = PTR_ERR(dic);
		goto out_put_dnode;
	}

	for (i = 0; i < cc->nr_cpages; i++) {
		struct folio *folio = page_folio(dic->cpages[i]);
		block_t blkaddr;
		struct bio_post_read_ctx *ctx;

		blkaddr = from_dnode ? data_blkaddr(dn.inode, dn.node_page,
					dn.ofs_in_node + i + 1) :
					ei.blk + i;

		f2fs_wait_on_block_writeback(inode, blkaddr);

		if (f2fs_load_compressed_page(sbi, folio_page(folio, 0),
								blkaddr)) {
			if (atomic_dec_and_test(&dic->remaining_pages)) {
				f2fs_decompress_cluster(dic, true);
				break;
			}
			continue;
		}

		if (bio && (!page_is_mergeable(sbi, bio,
					*last_block_in_bio, blkaddr) ||
		    !f2fs_crypt_mergeable_bio(bio, inode, folio->index, NULL))) {
submit_and_realloc:
			f2fs_submit_read_bio(sbi, bio, DATA);
			bio = NULL;
		}

		if (!bio) {
			bio = f2fs_grab_read_bio(inode, blkaddr, nr_pages,
					f2fs_ra_op_flags(rac),
					folio->index, for_write);
			if (IS_ERR(bio)) {
				ret = PTR_ERR(bio);
				f2fs_decompress_end_io(dic, ret, true);
				f2fs_put_dnode(&dn);
				*bio_ret = NULL;
				return ret;
			}
		}

		if (!bio_add_folio(bio, folio, blocksize, 0))
			goto submit_and_realloc;

		ctx = get_post_read_ctx(bio);
		ctx->enabled_steps |= STEP_DECOMPRESS;
		refcount_inc(&dic->refcnt);

		inc_page_count(sbi, F2FS_RD_DATA);
		f2fs_update_iostat(sbi, inode, FS_DATA_READ_IO, F2FS_BLKSIZE);
		*last_block_in_bio = blkaddr;
	}

	if (from_dnode)
		f2fs_put_dnode(&dn);

	*bio_ret = bio;
	return 0;

out_put_dnode:
	if (from_dnode)
		f2fs_put_dnode(&dn);
out:
	for (i = 0; i < cc->cluster_size; i++) {
		if (cc->rpages[i]) {
			ClearPageUptodate(cc->rpages[i]);
			unlock_page(cc->rpages[i]);
		}
	}
	*bio_ret = bio;
	return ret;
}
#endif

/*
 * This function was originally taken from fs/mpage.c, and customized for f2fs.
 * Major change was from block_size == page_size in f2fs by default.
 */
static int f2fs_mpage_readpages(struct inode *inode,
		struct readahead_control *rac, struct folio *folio)
{
	struct bio *bio = NULL;
	sector_t last_block_in_bio = 0;
	struct f2fs_map_blocks map;
#ifdef CONFIG_F2FS_FS_COMPRESSION
	struct compress_ctx cc = {
		.inode = inode,
		.log_cluster_size = F2FS_I(inode)->i_log_cluster_size,
		.cluster_size = F2FS_I(inode)->i_cluster_size,
		.cluster_idx = NULL_CLUSTER,
		.rpages = NULL,
		.cpages = NULL,
		.nr_rpages = 0,
		.nr_cpages = 0,
	};
	pgoff_t nc_cluster_idx = NULL_CLUSTER;
#endif
	unsigned nr_pages = rac ? readahead_count(rac) : 1;
	unsigned max_nr_pages = nr_pages;
	pgoff_t index;
	int ret = 0;

	map.m_pblk = 0;
	map.m_lblk = 0;
	map.m_len = 0;
	map.m_flags = 0;
	map.m_next_pgofs = NULL;
	map.m_next_extent = NULL;
	map.m_seg_type = NO_CHECK_TYPE;
	map.m_may_create = false;

	for (; nr_pages; nr_pages--) {
		if (rac) {
			folio = readahead_folio(rac);
			prefetchw(&folio->flags);
		}

		index = folio_index(folio);

#ifdef CONFIG_F2FS_FS_COMPRESSION
		if (!f2fs_compressed_file(inode))
			goto read_single_page;

		/* there are remained compressed pages, submit them */
		if (!f2fs_cluster_can_merge_page(&cc, index)) {
			ret = f2fs_read_multi_pages(&cc, &bio,
						max_nr_pages,
						&last_block_in_bio,
						rac, false);
			f2fs_destroy_compress_ctx(&cc, false);
			if (ret)
				goto set_error_page;
		}
		if (cc.cluster_idx == NULL_CLUSTER) {
			if (nc_cluster_idx == index >> cc.log_cluster_size)
				goto read_single_page;

			ret = f2fs_is_compressed_cluster(inode, index);
			if (ret < 0)
				goto set_error_page;
			else if (!ret) {
				nc_cluster_idx =
					index >> cc.log_cluster_size;
				goto read_single_page;
			}

			nc_cluster_idx = NULL_CLUSTER;
		}
		ret = f2fs_init_compress_ctx(&cc);
		if (ret)
			goto set_error_page;

		f2fs_compress_ctx_add_page(&cc, folio);

		goto next_page;
read_single_page:
#endif

		ret = f2fs_read_single_page(inode, folio, max_nr_pages, &map,
					&bio, &last_block_in_bio, rac);
		if (ret) {
#ifdef CONFIG_F2FS_FS_COMPRESSION
set_error_page:
#endif
			folio_zero_segment(folio, 0, folio_size(folio));
			folio_unlock(folio);
		}
#ifdef CONFIG_F2FS_FS_COMPRESSION
next_page:
#endif

#ifdef CONFIG_F2FS_FS_COMPRESSION
		if (f2fs_compressed_file(inode)) {
			/* last page */
			if (nr_pages == 1 && !f2fs_cluster_is_empty(&cc)) {
				ret = f2fs_read_multi_pages(&cc, &bio,
							max_nr_pages,
							&last_block_in_bio,
							rac, false);
				f2fs_destroy_compress_ctx(&cc, false);
			}
		}
#endif
	}
	if (bio)
		f2fs_submit_read_bio(F2FS_I_SB(inode), bio, DATA);
	return ret;
}

static int f2fs_read_data_folio(struct file *file, struct folio *folio)
{
	struct inode *inode = folio_file_mapping(folio)->host;
	int ret = -EAGAIN;

	trace_f2fs_readpage(folio, DATA);

	if (!f2fs_is_compress_backend_ready(inode)) {
		folio_unlock(folio);
		return -EOPNOTSUPP;
	}

	/* If the file has inline data, try to read it directly */
	if (f2fs_has_inline_data(inode))
		ret = f2fs_read_inline_data(inode, folio);
	if (ret == -EAGAIN)
		ret = f2fs_mpage_readpages(inode, NULL, folio);
	return ret;
}

static void f2fs_readahead(struct readahead_control *rac)
{
	struct inode *inode = rac->mapping->host;

	trace_f2fs_readpages(inode, readahead_index(rac), readahead_count(rac));

	if (!f2fs_is_compress_backend_ready(inode))
		return;

	/* If the file has inline data, skip readahead */
	if (f2fs_has_inline_data(inode))
		return;

	f2fs_mpage_readpages(inode, rac, NULL);
}

int f2fs_encrypt_one_page(struct f2fs_io_info *fio)
{
	struct inode *inode = fio->page->mapping->host;
	struct page *mpage, *page;
	gfp_t gfp_flags = GFP_NOFS;

	if (!f2fs_encrypted_file(inode))
		return 0;

	page = fio->compressed_page ? fio->compressed_page : fio->page;

	if (fscrypt_inode_uses_inline_crypto(inode))
		return 0;

retry_encrypt:
	fio->encrypted_page = fscrypt_encrypt_pagecache_blocks(page,
					PAGE_SIZE, 0, gfp_flags);
	if (IS_ERR(fio->encrypted_page)) {
		/* flush pending IOs and wait for a while in the ENOMEM case */
		if (PTR_ERR(fio->encrypted_page) == -ENOMEM) {
			f2fs_flush_merged_writes(fio->sbi);
			memalloc_retry_wait(GFP_NOFS);
			gfp_flags |= __GFP_NOFAIL;
			goto retry_encrypt;
		}
		return PTR_ERR(fio->encrypted_page);
	}

	mpage = find_lock_page(META_MAPPING(fio->sbi), fio->old_blkaddr);
	if (mpage) {
		if (PageUptodate(mpage))
			memcpy(page_address(mpage),
				page_address(fio->encrypted_page), PAGE_SIZE);
		f2fs_put_page(mpage, 1);
	}
	return 0;
}

static inline bool check_inplace_update_policy(struct inode *inode,
				struct f2fs_io_info *fio)
{
	struct f2fs_sb_info *sbi = F2FS_I_SB(inode);

	if (IS_F2FS_IPU_HONOR_OPU_WRITE(sbi) &&
	    is_inode_flag_set(inode, FI_OPU_WRITE))
		return false;
	if (IS_F2FS_IPU_FORCE(sbi))
		return true;
	if (IS_F2FS_IPU_SSR(sbi) && f2fs_need_SSR(sbi))
		return true;
	if (IS_F2FS_IPU_UTIL(sbi) && utilization(sbi) > SM_I(sbi)->min_ipu_util)
		return true;
	if (IS_F2FS_IPU_SSR_UTIL(sbi) && f2fs_need_SSR(sbi) &&
	    utilization(sbi) > SM_I(sbi)->min_ipu_util)
		return true;

	/*
	 * IPU for rewrite async pages
	 */
	if (IS_F2FS_IPU_ASYNC(sbi) && fio && fio->op == REQ_OP_WRITE &&
	    !(fio->op_flags & REQ_SYNC) && !IS_ENCRYPTED(inode))
		return true;

	/* this is only set during fdatasync */
	if (IS_F2FS_IPU_FSYNC(sbi) && is_inode_flag_set(inode, FI_NEED_IPU))
		return true;

	if (unlikely(fio && is_sbi_flag_set(sbi, SBI_CP_DISABLED) &&
			!f2fs_is_checkpointed_data(sbi, fio->old_blkaddr)))
		return true;

	return false;
}

bool f2fs_should_update_inplace(struct inode *inode, struct f2fs_io_info *fio)
{
	/* swap file is migrating in aligned write mode */
	if (is_inode_flag_set(inode, FI_ALIGNED_WRITE))
		return false;

	if (f2fs_is_pinned_file(inode))
		return true;

	/* if this is cold file, we should overwrite to avoid fragmentation */
	if (file_is_cold(inode) && !is_inode_flag_set(inode, FI_OPU_WRITE))
		return true;

	return check_inplace_update_policy(inode, fio);
}

bool f2fs_should_update_outplace(struct inode *inode, struct f2fs_io_info *fio)
{
	struct f2fs_sb_info *sbi = F2FS_I_SB(inode);

	/* The below cases were checked when setting it. */
	if (f2fs_is_pinned_file(inode))
		return false;
	if (fio && is_sbi_flag_set(sbi, SBI_NEED_FSCK))
		return true;
	if (f2fs_lfs_mode(sbi))
		return true;
	if (S_ISDIR(inode->i_mode))
		return true;
	if (IS_NOQUOTA(inode))
		return true;
	if (f2fs_used_in_atomic_write(inode))
		return true;
	/* rewrite low ratio compress data w/ OPU mode to avoid fragmentation */
	if (f2fs_compressed_file(inode) &&
		F2FS_OPTION(sbi).compress_mode == COMPR_MODE_USER &&
		is_inode_flag_set(inode, FI_ENABLE_COMPRESS))
		return true;

	/* swap file is migrating in aligned write mode */
	if (is_inode_flag_set(inode, FI_ALIGNED_WRITE))
		return true;

	if (is_inode_flag_set(inode, FI_OPU_WRITE))
		return true;

	if (fio) {
		if (page_private_gcing(fio->page))
			return true;
		if (unlikely(is_sbi_flag_set(sbi, SBI_CP_DISABLED) &&
			f2fs_is_checkpointed_data(sbi, fio->old_blkaddr)))
			return true;
	}
	return false;
}

static inline bool need_inplace_update(struct f2fs_io_info *fio)
{
	struct inode *inode = fio->page->mapping->host;

	if (f2fs_should_update_outplace(inode, fio))
		return false;

	return f2fs_should_update_inplace(inode, fio);
}

int f2fs_do_write_data_page(struct f2fs_io_info *fio)
{
	struct folio *folio = page_folio(fio->page);
	struct inode *inode = folio->mapping->host;
	struct dnode_of_data dn;
	struct node_info ni;
	bool ipu_force = false;
	bool atomic_commit;
	int err = 0;

	/* Use COW inode to make dnode_of_data for atomic write */
	atomic_commit = f2fs_is_atomic_file(inode) &&
				page_private_atomic(folio_page(folio, 0));
	if (atomic_commit)
		set_new_dnode(&dn, F2FS_I(inode)->cow_inode, NULL, NULL, 0);
	else
		set_new_dnode(&dn, inode, NULL, NULL, 0);

	if (need_inplace_update(fio) &&
	    f2fs_lookup_read_extent_cache_block(inode, folio->index,
						&fio->old_blkaddr)) {
		if (!f2fs_is_valid_blkaddr(fio->sbi, fio->old_blkaddr,
						DATA_GENERIC_ENHANCE))
			return -EFSCORRUPTED;

		ipu_force = true;
		fio->need_lock = LOCK_DONE;
		goto got_it;
	}

	/* Deadlock due to between page->lock and f2fs_lock_op */
	if (fio->need_lock == LOCK_REQ && !f2fs_trylock_op(fio->sbi))
		return -EAGAIN;

	err = f2fs_get_dnode_of_data(&dn, folio->index, LOOKUP_NODE);
	if (err)
		goto out;

	fio->old_blkaddr = dn.data_blkaddr;

	/* This page is already truncated */
	if (fio->old_blkaddr == NULL_ADDR) {
		folio_clear_uptodate(folio);
		clear_page_private_gcing(folio_page(folio, 0));
		goto out_writepage;
	}
got_it:
	if (__is_valid_data_blkaddr(fio->old_blkaddr) &&
		!f2fs_is_valid_blkaddr(fio->sbi, fio->old_blkaddr,
						DATA_GENERIC_ENHANCE)) {
		err = -EFSCORRUPTED;
		goto out_writepage;
	}

	/* wait for GCed page writeback via META_MAPPING */
	if (fio->meta_gc)
		f2fs_wait_on_block_writeback(inode, fio->old_blkaddr);

	/*
	 * If current allocation needs SSR,
	 * it had better in-place writes for updated data.
	 */
	if (ipu_force ||
		(__is_valid_data_blkaddr(fio->old_blkaddr) &&
					need_inplace_update(fio))) {
		err = f2fs_encrypt_one_page(fio);
		if (err)
			goto out_writepage;

		folio_start_writeback(folio);
		f2fs_put_dnode(&dn);
		if (fio->need_lock == LOCK_REQ)
			f2fs_unlock_op(fio->sbi);
		err = f2fs_inplace_write_data(fio);
		if (err) {
			if (fscrypt_inode_uses_fs_layer_crypto(inode))
				fscrypt_finalize_bounce_page(&fio->encrypted_page);
			folio_end_writeback(folio);
		} else {
			set_inode_flag(inode, FI_UPDATE_WRITE);
		}
		trace_f2fs_do_write_data_page(folio, IPU);
		return err;
	}

	if (fio->need_lock == LOCK_RETRY) {
		if (!f2fs_trylock_op(fio->sbi)) {
			err = -EAGAIN;
			goto out_writepage;
		}
		fio->need_lock = LOCK_REQ;
	}

	err = f2fs_get_node_info(fio->sbi, dn.nid, &ni, false);
	if (err)
		goto out_writepage;

	fio->version = ni.version;

	err = f2fs_encrypt_one_page(fio);
	if (err)
		goto out_writepage;

	folio_start_writeback(folio);

	if (fio->compr_blocks && fio->old_blkaddr == COMPRESS_ADDR)
		f2fs_i_compr_blocks_update(inode, fio->compr_blocks - 1, false);

	/* LFS mode write path */
	f2fs_outplace_write_data(&dn, fio);
	trace_f2fs_do_write_data_page(folio, OPU);
	set_inode_flag(inode, FI_APPEND_WRITE);
	if (atomic_commit)
		clear_page_private_atomic(folio_page(folio, 0));
out_writepage:
	f2fs_put_dnode(&dn);
out:
	if (fio->need_lock == LOCK_REQ)
		f2fs_unlock_op(fio->sbi);
	return err;
}

int f2fs_write_single_data_page(struct folio *folio, int *submitted,
				struct bio **bio,
				sector_t *last_block,
				struct writeback_control *wbc,
				enum iostat_type io_type,
				int compr_blocks,
				bool allow_balance)
{
	struct inode *inode = folio->mapping->host;
	struct page *page = folio_page(folio, 0);
	struct f2fs_sb_info *sbi = F2FS_I_SB(inode);
	loff_t i_size = i_size_read(inode);
	const pgoff_t end_index = ((unsigned long long)i_size)
							>> PAGE_SHIFT;
	loff_t psize = (loff_t)(folio->index + 1) << PAGE_SHIFT;
	unsigned offset = 0;
	bool need_balance_fs = false;
	bool quota_inode = IS_NOQUOTA(inode);
	int err = 0;
	struct f2fs_io_info fio = {
		.sbi = sbi,
		.ino = inode->i_ino,
		.type = DATA,
		.op = REQ_OP_WRITE,
		.op_flags = wbc_to_write_flags(wbc),
		.old_blkaddr = NULL_ADDR,
		.page = page,
		.encrypted_page = NULL,
		.submitted = 0,
		.compr_blocks = compr_blocks,
		.need_lock = compr_blocks ? LOCK_DONE : LOCK_RETRY,
		.meta_gc = f2fs_meta_inode_gc_required(inode) ? 1 : 0,
		.io_type = io_type,
		.io_wbc = wbc,
		.bio = bio,
		.last_block = last_block,
	};

	trace_f2fs_writepage(folio, DATA);

	/* we should bypass data pages to proceed the kworker jobs */
	if (unlikely(f2fs_cp_error(sbi))) {
		mapping_set_error(folio->mapping, -EIO);
		/*
		 * don't drop any dirty dentry pages for keeping lastest
		 * directory structure.
		 */
		if (S_ISDIR(inode->i_mode) &&
				!is_sbi_flag_set(sbi, SBI_IS_CLOSE))
			goto redirty_out;

		/* keep data pages in remount-ro mode */
		if (F2FS_OPTION(sbi).errors == MOUNT_ERRORS_READONLY)
			goto redirty_out;
		goto out;
	}

	if (unlikely(is_sbi_flag_set(sbi, SBI_POR_DOING)))
		goto redirty_out;

	if (folio->index < end_index ||
			f2fs_verity_in_progress(inode) ||
			compr_blocks)
		goto write;

	/*
	 * If the offset is out-of-range of file size,
	 * this page does not have to be written to disk.
	 */
	offset = i_size & (PAGE_SIZE - 1);
	if ((folio->index >= end_index + 1) || !offset)
		goto out;

	folio_zero_segment(folio, offset, folio_size(folio));
write:
	/* Dentry/quota blocks are controlled by checkpoint */
	if (S_ISDIR(inode->i_mode) || quota_inode) {
		/*
		 * We need to wait for node_write to avoid block allocation during
		 * checkpoint. This can only happen to quota writes which can cause
		 * the below discard race condition.
		 */
		if (quota_inode)
			f2fs_down_read(&sbi->node_write);

		fio.need_lock = LOCK_DONE;
		err = f2fs_do_write_data_page(&fio);

		if (quota_inode)
			f2fs_up_read(&sbi->node_write);

		goto done;
	}

	if (!wbc->for_reclaim)
		need_balance_fs = true;
	else if (has_not_enough_free_secs(sbi, 0, 0))
		goto redirty_out;
	else
		set_inode_flag(inode, FI_HOT_DATA);

	err = -EAGAIN;
	if (f2fs_has_inline_data(inode)) {
		err = f2fs_write_inline_data(inode, folio);
		if (!err)
			goto out;
	}

	if (err == -EAGAIN) {
		err = f2fs_do_write_data_page(&fio);
		if (err == -EAGAIN) {
			f2fs_bug_on(sbi, compr_blocks);
			fio.need_lock = LOCK_REQ;
			err = f2fs_do_write_data_page(&fio);
		}
	}

	if (err) {
		file_set_keep_isize(inode);
	} else {
		spin_lock(&F2FS_I(inode)->i_size_lock);
		if (F2FS_I(inode)->last_disk_size < psize)
			F2FS_I(inode)->last_disk_size = psize;
		spin_unlock(&F2FS_I(inode)->i_size_lock);
	}

done:
	if (err && err != -ENOENT)
		goto redirty_out;

out:
	inode_dec_dirty_pages(inode);
	if (err) {
		folio_clear_uptodate(folio);
		clear_page_private_gcing(page);
	}

	if (wbc->for_reclaim) {
		f2fs_submit_merged_write_cond(sbi, NULL, page, 0, DATA);
		clear_inode_flag(inode, FI_HOT_DATA);
		f2fs_remove_dirty_inode(inode);
		submitted = NULL;
	}
	folio_unlock(folio);
	if (!S_ISDIR(inode->i_mode) && !IS_NOQUOTA(inode) &&
			!F2FS_I(inode)->wb_task && allow_balance)
		f2fs_balance_fs(sbi, need_balance_fs);

	if (unlikely(f2fs_cp_error(sbi))) {
		f2fs_submit_merged_write(sbi, DATA);
		if (bio && *bio)
			f2fs_submit_merged_ipu_write(sbi, bio, NULL);
		submitted = NULL;
	}

	if (submitted)
		*submitted = fio.submitted;

	return 0;

redirty_out:
	folio_redirty_for_writepage(wbc, folio);
	/*
	 * pageout() in MM translates EAGAIN, so calls handle_write_error()
	 * -> mapping_set_error() -> set_bit(AS_EIO, ...).
	 * file_write_and_wait_range() will see EIO error, which is critical
	 * to return value of fsync() followed by atomic_write failure to user.
	 */
	if (!err || wbc->for_reclaim)
		return AOP_WRITEPAGE_ACTIVATE;
	folio_unlock(folio);
	return err;
}

static int f2fs_write_data_page(struct page *page,
					struct writeback_control *wbc)
{
	struct folio *folio = page_folio(page);
#ifdef CONFIG_F2FS_FS_COMPRESSION
	struct inode *inode = folio->mapping->host;

	if (unlikely(f2fs_cp_error(F2FS_I_SB(inode))))
		goto out;

	if (f2fs_compressed_file(inode)) {
		if (f2fs_is_compressed_cluster(inode, folio->index)) {
			folio_redirty_for_writepage(wbc, folio);
			return AOP_WRITEPAGE_ACTIVATE;
		}
	}
out:
#endif

	return f2fs_write_single_data_page(folio, NULL, NULL, NULL,
						wbc, FS_DATA_IO, 0, true);
}

/*
 * This function was copied from write_cache_pages from mm/page-writeback.c.
 * The major change is making write step of cold data page separately from
 * warm/hot data page.
 */
static int f2fs_write_cache_pages(struct address_space *mapping,
					struct writeback_control *wbc,
					enum iostat_type io_type)
{
	int ret = 0;
	int done = 0, retry = 0;
	struct page *pages_local[F2FS_ONSTACK_PAGES];
	struct page **pages = pages_local;
	struct folio_batch fbatch;
	struct f2fs_sb_info *sbi = F2FS_M_SB(mapping);
	struct bio *bio = NULL;
	sector_t last_block;
#ifdef CONFIG_F2FS_FS_COMPRESSION
	struct inode *inode = mapping->host;
	struct compress_ctx cc = {
		.inode = inode,
		.log_cluster_size = F2FS_I(inode)->i_log_cluster_size,
		.cluster_size = F2FS_I(inode)->i_cluster_size,
		.cluster_idx = NULL_CLUSTER,
		.rpages = NULL,
		.nr_rpages = 0,
		.cpages = NULL,
		.valid_nr_cpages = 0,
		.rbuf = NULL,
		.cbuf = NULL,
		.rlen = PAGE_SIZE * F2FS_I(inode)->i_cluster_size,
		.private = NULL,
	};
#endif
	int nr_folios, p, idx;
	int nr_pages;
	unsigned int max_pages = F2FS_ONSTACK_PAGES;
	pgoff_t index;
	pgoff_t end;		/* Inclusive */
	pgoff_t done_index;
	int range_whole = 0;
	xa_mark_t tag;
	int nwritten = 0;
	int submitted = 0;
	int i;

#ifdef CONFIG_F2FS_FS_COMPRESSION
	if (f2fs_compressed_file(inode) &&
		1 << cc.log_cluster_size > F2FS_ONSTACK_PAGES) {
		pages = f2fs_kzalloc(sbi, sizeof(struct page *) <<
				cc.log_cluster_size, GFP_NOFS | __GFP_NOFAIL);
		max_pages = 1 << cc.log_cluster_size;
	}
#endif

	folio_batch_init(&fbatch);

	if (get_dirty_pages(mapping->host) <=
				SM_I(F2FS_M_SB(mapping))->min_hot_blocks)
		set_inode_flag(mapping->host, FI_HOT_DATA);
	else
		clear_inode_flag(mapping->host, FI_HOT_DATA);

	if (wbc->range_cyclic) {
		index = mapping->writeback_index; /* prev offset */
		end = -1;
	} else {
		index = wbc->range_start >> PAGE_SHIFT;
		end = wbc->range_end >> PAGE_SHIFT;
		if (wbc->range_start == 0 && wbc->range_end == LLONG_MAX)
			range_whole = 1;
	}
	if (wbc->sync_mode == WB_SYNC_ALL || wbc->tagged_writepages)
		tag = PAGECACHE_TAG_TOWRITE;
	else
		tag = PAGECACHE_TAG_DIRTY;
retry:
	retry = 0;
	if (wbc->sync_mode == WB_SYNC_ALL || wbc->tagged_writepages)
		tag_pages_for_writeback(mapping, index, end);
	done_index = index;
	while (!done && !retry && (index <= end)) {
		nr_pages = 0;
again:
		nr_folios = filemap_get_folios_tag(mapping, &index, end,
				tag, &fbatch);
		if (nr_folios == 0) {
			if (nr_pages)
				goto write;
			break;
		}

		for (i = 0; i < nr_folios; i++) {
			struct folio *folio = fbatch.folios[i];

			idx = 0;
			p = folio_nr_pages(folio);
add_more:
			pages[nr_pages] = folio_page(folio, idx);
			folio_get(folio);
			if (++nr_pages == max_pages) {
				index = folio->index + idx + 1;
				folio_batch_release(&fbatch);
				goto write;
			}
			if (++idx < p)
				goto add_more;
		}
		folio_batch_release(&fbatch);
		goto again;
write:
		for (i = 0; i < nr_pages; i++) {
			struct page *page = pages[i];
			struct folio *folio = page_folio(page);
			bool need_readd;
readd:
			need_readd = false;
#ifdef CONFIG_F2FS_FS_COMPRESSION
			if (f2fs_compressed_file(inode)) {
				void *fsdata = NULL;
				struct page *pagep;
				int ret2;

				ret = f2fs_init_compress_ctx(&cc);
				if (ret) {
					done = 1;
					break;
				}

				if (!f2fs_cluster_can_merge_page(&cc,
								folio->index)) {
					ret = f2fs_write_multi_pages(&cc,
						&submitted, wbc, io_type);
					if (!ret)
						need_readd = true;
					goto result;
				}

				if (unlikely(f2fs_cp_error(sbi)))
					goto lock_folio;

				if (!f2fs_cluster_is_empty(&cc))
					goto lock_folio;

				if (f2fs_all_cluster_page_ready(&cc,
					pages, i, nr_pages, true))
					goto lock_folio;

				ret2 = f2fs_prepare_compress_overwrite(
							inode, &pagep,
							folio->index, &fsdata);
				if (ret2 < 0) {
					ret = ret2;
					done = 1;
					break;
				} else if (ret2 &&
					(!f2fs_compress_write_end(inode,
						fsdata, folio->index, 1) ||
					 !f2fs_all_cluster_page_ready(&cc,
						pages, i, nr_pages,
						false))) {
					retry = 1;
					break;
				}
			}
#endif
			/* give a priority to WB_SYNC threads */
			if (atomic_read(&sbi->wb_sync_req[DATA]) &&
					wbc->sync_mode == WB_SYNC_NONE) {
				done = 1;
				break;
			}
#ifdef CONFIG_F2FS_FS_COMPRESSION
lock_folio:
#endif
			done_index = folio->index;
retry_write:
			folio_lock(folio);

			if (unlikely(folio->mapping != mapping)) {
continue_unlock:
				folio_unlock(folio);
				continue;
			}

			if (!folio_test_dirty(folio)) {
				/* someone wrote it for us */
				goto continue_unlock;
			}

			if (folio_test_writeback(folio)) {
				if (wbc->sync_mode == WB_SYNC_NONE)
					goto continue_unlock;
				f2fs_wait_on_page_writeback(&folio->page, DATA, true, true);
			}

			if (!folio_clear_dirty_for_io(folio))
				goto continue_unlock;

#ifdef CONFIG_F2FS_FS_COMPRESSION
			if (f2fs_compressed_file(inode)) {
				folio_get(folio);
				f2fs_compress_ctx_add_page(&cc, folio);
				continue;
			}
#endif
			ret = f2fs_write_single_data_page(folio,
					&submitted, &bio, &last_block,
					wbc, io_type, 0, true);
			if (ret == AOP_WRITEPAGE_ACTIVATE)
				folio_unlock(folio);
#ifdef CONFIG_F2FS_FS_COMPRESSION
result:
#endif
			nwritten += submitted;
			wbc->nr_to_write -= submitted;

			if (unlikely(ret)) {
				/*
				 * keep nr_to_write, since vfs uses this to
				 * get # of written pages.
				 */
				if (ret == AOP_WRITEPAGE_ACTIVATE) {
					ret = 0;
					goto next;
				} else if (ret == -EAGAIN) {
					ret = 0;
					if (wbc->sync_mode == WB_SYNC_ALL) {
						f2fs_io_schedule_timeout(
							DEFAULT_IO_TIMEOUT);
						goto retry_write;
					}
					goto next;
				}
				done_index = folio_next_index(folio);
				done = 1;
				break;
			}

			if (wbc->nr_to_write <= 0 &&
					wbc->sync_mode == WB_SYNC_NONE) {
				done = 1;
				break;
			}
next:
			if (need_readd)
				goto readd;
		}
		release_pages(pages, nr_pages);
		cond_resched();
	}
#ifdef CONFIG_F2FS_FS_COMPRESSION
	/* flush remained pages in compress cluster */
	if (f2fs_compressed_file(inode) && !f2fs_cluster_is_empty(&cc)) {
		ret = f2fs_write_multi_pages(&cc, &submitted, wbc, io_type);
		nwritten += submitted;
		wbc->nr_to_write -= submitted;
		if (ret) {
			done = 1;
			retry = 0;
		}
	}
	if (f2fs_compressed_file(inode))
		f2fs_destroy_compress_ctx(&cc, false);
#endif
	if (retry) {
		index = 0;
		end = -1;
		goto retry;
	}
	if (wbc->range_cyclic && !done)
		done_index = 0;
	if (wbc->range_cyclic || (range_whole && wbc->nr_to_write > 0))
		mapping->writeback_index = done_index;

	if (nwritten)
		f2fs_submit_merged_write_cond(F2FS_M_SB(mapping), mapping->host,
								NULL, 0, DATA);
	/* submit cached bio of IPU write */
	if (bio)
		f2fs_submit_merged_ipu_write(sbi, &bio, NULL);

#ifdef CONFIG_F2FS_FS_COMPRESSION
	if (pages != pages_local)
		kfree(pages);
#endif

	return ret;
}

static inline bool __should_serialize_io(struct inode *inode,
					struct writeback_control *wbc)
{
	/* to avoid deadlock in path of data flush */
	if (F2FS_I(inode)->wb_task)
		return false;

	if (!S_ISREG(inode->i_mode))
		return false;
	if (IS_NOQUOTA(inode))
		return false;

	if (f2fs_need_compress_data(inode))
		return true;
	if (wbc->sync_mode != WB_SYNC_ALL)
		return true;
	if (get_dirty_pages(inode) >= SM_I(F2FS_I_SB(inode))->min_seq_blocks)
		return true;
	return false;
}

static int __f2fs_write_data_pages(struct address_space *mapping,
						struct writeback_control *wbc,
						enum iostat_type io_type)
{
	struct inode *inode = mapping->host;
	struct f2fs_sb_info *sbi = F2FS_I_SB(inode);
	struct blk_plug plug;
	int ret;
	bool locked = false;

	/* deal with chardevs and other special file */
	if (!mapping->a_ops->writepage)
		return 0;

	/* skip writing if there is no dirty page in this inode */
	if (!get_dirty_pages(inode) && wbc->sync_mode == WB_SYNC_NONE)
		return 0;

	/* during POR, we don't need to trigger writepage at all. */
	if (unlikely(is_sbi_flag_set(sbi, SBI_POR_DOING)))
		goto skip_write;

	if ((S_ISDIR(inode->i_mode) || IS_NOQUOTA(inode)) &&
			wbc->sync_mode == WB_SYNC_NONE &&
			get_dirty_pages(inode) < nr_pages_to_skip(sbi, DATA) &&
			f2fs_available_free_memory(sbi, DIRTY_DENTS))
		goto skip_write;

	/* skip writing in file defragment preparing stage */
	if (is_inode_flag_set(inode, FI_SKIP_WRITES))
		goto skip_write;

	trace_f2fs_writepages(mapping->host, wbc, DATA);

	/* to avoid spliting IOs due to mixed WB_SYNC_ALL and WB_SYNC_NONE */
	if (wbc->sync_mode == WB_SYNC_ALL)
		atomic_inc(&sbi->wb_sync_req[DATA]);
	else if (atomic_read(&sbi->wb_sync_req[DATA])) {
		/* to avoid potential deadlock */
		if (current->plug)
			blk_finish_plug(current->plug);
		goto skip_write;
	}

	if (__should_serialize_io(inode, wbc)) {
		mutex_lock(&sbi->writepages);
		locked = true;
	}

	blk_start_plug(&plug);
	ret = f2fs_write_cache_pages(mapping, wbc, io_type);
	blk_finish_plug(&plug);

	if (locked)
		mutex_unlock(&sbi->writepages);

	if (wbc->sync_mode == WB_SYNC_ALL)
		atomic_dec(&sbi->wb_sync_req[DATA]);
	/*
	 * if some pages were truncated, we cannot guarantee its mapping->host
	 * to detect pending bios.
	 */

	f2fs_remove_dirty_inode(inode);
	return ret;

skip_write:
	wbc->pages_skipped += get_dirty_pages(inode);
	trace_f2fs_writepages(mapping->host, wbc, DATA);
	return 0;
}

static int f2fs_write_data_pages(struct address_space *mapping,
			    struct writeback_control *wbc)
{
	struct inode *inode = mapping->host;

	return __f2fs_write_data_pages(mapping, wbc,
			F2FS_I(inode)->cp_task == current ?
			FS_CP_DATA_IO : FS_DATA_IO);
}

void f2fs_write_failed(struct inode *inode, loff_t to)
{
	loff_t i_size = i_size_read(inode);

	if (IS_NOQUOTA(inode))
		return;

	/* In the fs-verity case, f2fs_end_enable_verity() does the truncate */
	if (to > i_size && !f2fs_verity_in_progress(inode)) {
		f2fs_down_write(&F2FS_I(inode)->i_gc_rwsem[WRITE]);
		filemap_invalidate_lock(inode->i_mapping);

		truncate_pagecache(inode, i_size);
		f2fs_truncate_blocks(inode, i_size, true);

		filemap_invalidate_unlock(inode->i_mapping);
		f2fs_up_write(&F2FS_I(inode)->i_gc_rwsem[WRITE]);
	}
}

static int prepare_write_begin(struct f2fs_sb_info *sbi,
			struct folio *folio, loff_t pos, unsigned int len,
			block_t *blk_addr, bool *node_changed)
{
	struct inode *inode = folio->mapping->host;
	pgoff_t index = folio->index;
	struct dnode_of_data dn;
	struct page *ipage;
	bool locked = false;
	int flag = F2FS_GET_BLOCK_PRE_AIO;
	int err = 0;

	/*
	 * If a whole page is being written and we already preallocated all the
	 * blocks, then there is no need to get a block address now.
	 */
	if (len == PAGE_SIZE && is_inode_flag_set(inode, FI_PREALLOCATED_ALL))
		return 0;

	/* f2fs_lock_op avoids race between write CP and convert_inline_page */
	if (f2fs_has_inline_data(inode)) {
		if (pos + len > MAX_INLINE_DATA(inode))
			flag = F2FS_GET_BLOCK_DEFAULT;
		f2fs_map_lock(sbi, flag);
		locked = true;
	} else if ((pos & PAGE_MASK) >= i_size_read(inode)) {
		f2fs_map_lock(sbi, flag);
		locked = true;
	}

restart:
	/* check inline_data */
	ipage = f2fs_get_node_page(sbi, inode->i_ino);
	if (IS_ERR(ipage)) {
		err = PTR_ERR(ipage);
		goto unlock_out;
	}

	set_new_dnode(&dn, inode, ipage, ipage, 0);

	if (f2fs_has_inline_data(inode)) {
		if (pos + len <= MAX_INLINE_DATA(inode)) {
			f2fs_do_read_inline_data(folio, ipage);
			set_inode_flag(inode, FI_DATA_EXIST);
			if (inode->i_nlink)
				set_page_private_inline(ipage);
			goto out;
		}
		err = f2fs_convert_inline_page(&dn, folio_page(folio, 0));
		if (err || dn.data_blkaddr != NULL_ADDR)
			goto out;
	}

	if (!f2fs_lookup_read_extent_cache_block(inode, index,
						 &dn.data_blkaddr)) {
		if (IS_DEVICE_ALIASING(inode)) {
			err = -ENODATA;
			goto out;
		}

		if (locked) {
			err = f2fs_reserve_block(&dn, index);
			goto out;
		}

		/* hole case */
		err = f2fs_get_dnode_of_data(&dn, index, LOOKUP_NODE);
		if (!err && dn.data_blkaddr != NULL_ADDR)
			goto out;
		f2fs_put_dnode(&dn);
		f2fs_map_lock(sbi, F2FS_GET_BLOCK_PRE_AIO);
		WARN_ON(flag != F2FS_GET_BLOCK_PRE_AIO);
		locked = true;
		goto restart;
	}
out:
	if (!err) {
		/* convert_inline_page can make node_changed */
		*blk_addr = dn.data_blkaddr;
		*node_changed = dn.node_changed;
	}
	f2fs_put_dnode(&dn);
unlock_out:
	if (locked)
		f2fs_map_unlock(sbi, flag);
	return err;
}

static int __find_data_block(struct inode *inode, pgoff_t index,
				block_t *blk_addr)
{
	struct dnode_of_data dn;
	struct page *ipage;
	int err = 0;

	ipage = f2fs_get_node_page(F2FS_I_SB(inode), inode->i_ino);
	if (IS_ERR(ipage))
		return PTR_ERR(ipage);

	set_new_dnode(&dn, inode, ipage, ipage, 0);

	if (!f2fs_lookup_read_extent_cache_block(inode, index,
						 &dn.data_blkaddr)) {
		/* hole case */
		err = f2fs_get_dnode_of_data(&dn, index, LOOKUP_NODE);
		if (err) {
			dn.data_blkaddr = NULL_ADDR;
			err = 0;
		}
	}
	*blk_addr = dn.data_blkaddr;
	f2fs_put_dnode(&dn);
	return err;
}

static int __reserve_data_block(struct inode *inode, pgoff_t index,
				block_t *blk_addr, bool *node_changed)
{
	struct f2fs_sb_info *sbi = F2FS_I_SB(inode);
	struct dnode_of_data dn;
	struct page *ipage;
	int err = 0;

	f2fs_map_lock(sbi, F2FS_GET_BLOCK_PRE_AIO);

	ipage = f2fs_get_node_page(sbi, inode->i_ino);
	if (IS_ERR(ipage)) {
		err = PTR_ERR(ipage);
		goto unlock_out;
	}
	set_new_dnode(&dn, inode, ipage, ipage, 0);

	if (!f2fs_lookup_read_extent_cache_block(dn.inode, index,
						&dn.data_blkaddr))
		err = f2fs_reserve_block(&dn, index);

	*blk_addr = dn.data_blkaddr;
	*node_changed = dn.node_changed;
	f2fs_put_dnode(&dn);

unlock_out:
	f2fs_map_unlock(sbi, F2FS_GET_BLOCK_PRE_AIO);
	return err;
}

static int prepare_atomic_write_begin(struct f2fs_sb_info *sbi,
			struct folio *folio, loff_t pos, unsigned int len,
			block_t *blk_addr, bool *node_changed, bool *use_cow)
{
	struct inode *inode = folio->mapping->host;
	struct inode *cow_inode = F2FS_I(inode)->cow_inode;
	pgoff_t index = folio->index;
	int err = 0;
	block_t ori_blk_addr = NULL_ADDR;

	/* If pos is beyond the end of file, reserve a new block in COW inode */
	if ((pos & PAGE_MASK) >= i_size_read(inode))
		goto reserve_block;

	/* Look for the block in COW inode first */
	err = __find_data_block(cow_inode, index, blk_addr);
	if (err) {
		return err;
	} else if (*blk_addr != NULL_ADDR) {
		*use_cow = true;
		return 0;
	}

	if (is_inode_flag_set(inode, FI_ATOMIC_REPLACE))
		goto reserve_block;

	/* Look for the block in the original inode */
	err = __find_data_block(inode, index, &ori_blk_addr);
	if (err)
		return err;

reserve_block:
	/* Finally, we should reserve a new block in COW inode for the update */
	err = __reserve_data_block(cow_inode, index, blk_addr, node_changed);
	if (err)
		return err;
	inc_atomic_write_cnt(inode);

	if (ori_blk_addr != NULL_ADDR)
		*blk_addr = ori_blk_addr;
	return 0;
}

static int f2fs_write_begin(struct file *file, struct address_space *mapping,
		loff_t pos, unsigned len, struct page **pagep, void **fsdata)
{
	struct inode *inode = mapping->host;
	struct f2fs_sb_info *sbi = F2FS_I_SB(inode);
	struct page *page = NULL;
	struct folio *folio;
	pgoff_t index = ((unsigned long long) pos) >> PAGE_SHIFT;
	bool need_balance = false;
	bool use_cow = false;
	block_t blkaddr = NULL_ADDR;
	int err = 0;

	trace_f2fs_write_begin(inode, pos, len);

	if (!f2fs_is_checkpoint_ready(sbi)) {
		err = -ENOSPC;
		goto fail;
	}

	/*
	 * We should check this at this moment to avoid deadlock on inode page
	 * and #0 page. The locking rule for inline_data conversion should be:
	 * lock_page(page #0) -> lock_page(inode_page)
	 */
	if (index != 0) {
		err = f2fs_convert_inline_inode(inode);
		if (err)
			goto fail;
	}

#ifdef CONFIG_F2FS_FS_COMPRESSION
	if (f2fs_compressed_file(inode)) {
		int ret;

		*fsdata = NULL;

		if (len == PAGE_SIZE && !(f2fs_is_atomic_file(inode)))
			goto repeat;

		ret = f2fs_prepare_compress_overwrite(inode, pagep,
							index, fsdata);
		if (ret < 0) {
			err = ret;
			goto fail;
		} else if (ret) {
			return 0;
		}
	}
#endif

repeat:
	/*
	 * Do not use grab_cache_page_write_begin() to avoid deadlock due to
	 * wait_for_stable_page. Will wait that below with our IO control.
	 */
	page = f2fs_pagecache_get_page(mapping, index,
				FGP_LOCK | FGP_WRITE | FGP_CREAT, GFP_NOFS);
	if (!page) {
		err = -ENOMEM;
		goto fail;
	}

	/* TODO: cluster can be compressed due to race with .writepage */

	*pagep = page;
	folio = page_folio(page);

	if (f2fs_is_atomic_file(inode))
		err = prepare_atomic_write_begin(sbi, folio, pos, len,
					&blkaddr, &need_balance, &use_cow);
	else
		err = prepare_write_begin(sbi, folio, pos, len,
					&blkaddr, &need_balance);
	if (err)
		goto fail;

	if (need_balance && !IS_NOQUOTA(inode) &&
			has_not_enough_free_secs(sbi, 0, 0)) {
		folio_unlock(folio);
		f2fs_balance_fs(sbi, true);
		folio_lock(folio);
		if (folio->mapping != mapping) {
			/* The page got truncated from under us */
			f2fs_put_page(page, 1);
			goto repeat;
		}
	}

	f2fs_wait_on_page_writeback(page, DATA, false, true);

	if (len == PAGE_SIZE || folio_test_uptodate(folio))
		return 0;

	if (!(pos & (PAGE_SIZE - 1)) && (pos + len) >= i_size_read(inode) &&
	    !f2fs_verity_in_progress(inode)) {
		folio_zero_segment(folio, len, folio_size(folio));
		return 0;
	}

	if (blkaddr == NEW_ADDR) {
		folio_zero_segment(folio, 0, folio_size(folio));
		folio_mark_uptodate(folio);
	} else {
		if (!f2fs_is_valid_blkaddr(sbi, blkaddr,
				DATA_GENERIC_ENHANCE_READ)) {
			err = -EFSCORRUPTED;
			goto fail;
		}
		err = f2fs_submit_page_read(use_cow ?
				F2FS_I(inode)->cow_inode : inode,
				folio, blkaddr, 0, true);
		if (err)
			goto fail;

		folio_lock(folio);
		if (unlikely(folio->mapping != mapping)) {
			f2fs_put_page(page, 1);
			goto repeat;
		}
		if (unlikely(!folio_test_uptodate(folio))) {
			err = -EIO;
			goto fail;
		}
	}
	return 0;

fail:
	f2fs_put_page(page, 1);
	f2fs_write_failed(inode, pos + len);
	return err;
}

static int f2fs_write_end(struct file *file,
			struct address_space *mapping,
			loff_t pos, unsigned len, unsigned copied,
			struct page *page, void *fsdata)
{
	struct folio *folio = page_folio(page);
	struct inode *inode = folio->mapping->host;

	trace_f2fs_write_end(inode, pos, len, copied);

	/*
	 * This should be come from len == PAGE_SIZE, and we expect copied
	 * should be PAGE_SIZE. Otherwise, we treat it with zero copied and
	 * let generic_perform_write() try to copy data again through copied=0.
	 */
	if (!folio_test_uptodate(folio)) {
		if (unlikely(copied != len))
			copied = 0;
		else
			folio_mark_uptodate(folio);
	}

#ifdef CONFIG_F2FS_FS_COMPRESSION
	/* overwrite compressed file */
	if (f2fs_compressed_file(inode) && fsdata) {
		f2fs_compress_write_end(inode, fsdata, folio->index, copied);
		f2fs_update_time(F2FS_I_SB(inode), REQ_TIME);

		if (pos + copied > i_size_read(inode) &&
				!f2fs_verity_in_progress(inode))
			f2fs_i_size_write(inode, pos + copied);
		return copied;
	}
#endif

	if (!copied)
		goto unlock_out;

	folio_mark_dirty(folio);

	if (f2fs_is_atomic_file(inode))
		set_page_private_atomic(folio_page(folio, 0));

	if (f2fs_is_atomic_file(inode))
		set_page_private_atomic(page);

	if (pos + copied > i_size_read(inode) &&
	    !f2fs_verity_in_progress(inode)) {
		f2fs_i_size_write(inode, pos + copied);
		if (f2fs_is_atomic_file(inode))
			f2fs_i_size_write(F2FS_I(inode)->cow_inode,
					pos + copied);
	}
unlock_out:
	f2fs_put_page(page, 1);
	f2fs_update_time(F2FS_I_SB(inode), REQ_TIME);
	return copied;
}

void f2fs_invalidate_folio(struct folio *folio, size_t offset, size_t length)
{
	struct inode *inode = folio->mapping->host;
	struct f2fs_sb_info *sbi = F2FS_I_SB(inode);

	if (inode->i_ino >= F2FS_ROOT_INO(sbi) &&
				(offset || length != folio_size(folio)))
		return;

	if (folio_test_dirty(folio)) {
		if (inode->i_ino == F2FS_META_INO(sbi)) {
			dec_page_count(sbi, F2FS_DIRTY_META);
		} else if (inode->i_ino == F2FS_NODE_INO(sbi)) {
			dec_page_count(sbi, F2FS_DIRTY_NODES);
		} else {
			inode_dec_dirty_pages(inode);
			f2fs_remove_dirty_inode(inode);
		}
	}
	clear_page_private_all(&folio->page);
}

bool f2fs_release_folio(struct folio *folio, gfp_t wait)
{
	/* If this is dirty folio, keep private data */
	if (folio_test_dirty(folio))
		return false;

	clear_page_private_all(&folio->page);
	return true;
}

static bool f2fs_dirty_data_folio(struct address_space *mapping,
		struct folio *folio)
{
	struct inode *inode = mapping->host;

	trace_f2fs_set_page_dirty(folio, DATA);

	if (!folio_test_uptodate(folio))
		folio_mark_uptodate(folio);
	BUG_ON(folio_test_swapcache(folio));

	if (filemap_dirty_folio(mapping, folio)) {
		f2fs_update_dirty_folio(inode, folio);
		return true;
	}
	return false;
}


static sector_t f2fs_bmap_compress(struct inode *inode, sector_t block)
{
#ifdef CONFIG_F2FS_FS_COMPRESSION
	struct dnode_of_data dn;
	sector_t start_idx, blknr = 0;
	int ret;

	start_idx = round_down(block, F2FS_I(inode)->i_cluster_size);

	set_new_dnode(&dn, inode, NULL, NULL, 0);
	ret = f2fs_get_dnode_of_data(&dn, start_idx, LOOKUP_NODE);
	if (ret)
		return 0;

	if (dn.data_blkaddr != COMPRESS_ADDR) {
		dn.ofs_in_node += block - start_idx;
		blknr = f2fs_data_blkaddr(&dn);
		if (!__is_valid_data_blkaddr(blknr))
			blknr = 0;
	}

	f2fs_put_dnode(&dn);
	return blknr;
#else
	return 0;
#endif
}


static sector_t f2fs_bmap(struct address_space *mapping, sector_t block)
{
	struct inode *inode = mapping->host;
	sector_t blknr = 0;

	if (f2fs_has_inline_data(inode))
		goto out;

	/* make sure allocating whole blocks */
	if (mapping_tagged(mapping, PAGECACHE_TAG_DIRTY))
		filemap_write_and_wait(mapping);

	/* Block number less than F2FS MAX BLOCKS */
	if (unlikely(block >= max_file_blocks(inode)))
		goto out;

	if (f2fs_compressed_file(inode)) {
		blknr = f2fs_bmap_compress(inode, block);
	} else {
		struct f2fs_map_blocks map;

		memset(&map, 0, sizeof(map));
		map.m_lblk = block;
		map.m_len = 1;
		map.m_next_pgofs = NULL;
		map.m_seg_type = NO_CHECK_TYPE;

		if (!f2fs_map_blocks(inode, &map, F2FS_GET_BLOCK_BMAP))
			blknr = map.m_pblk;
	}
out:
	trace_f2fs_bmap(inode, block, blknr);
	return blknr;
}

#ifdef CONFIG_SWAP
static int f2fs_migrate_blocks(struct inode *inode, block_t start_blk,
							unsigned int blkcnt)
{
	struct f2fs_sb_info *sbi = F2FS_I_SB(inode);
	unsigned int blkofs;
	unsigned int blk_per_sec = BLKS_PER_SEC(sbi);
	unsigned int end_blk = start_blk + blkcnt - 1;
	unsigned int secidx = start_blk / blk_per_sec;
	unsigned int end_sec;
	int ret = 0;

	if (!blkcnt)
		return 0;
	end_sec = end_blk / blk_per_sec;

	f2fs_down_write(&F2FS_I(inode)->i_gc_rwsem[WRITE]);
	filemap_invalidate_lock(inode->i_mapping);

	set_inode_flag(inode, FI_ALIGNED_WRITE);
	set_inode_flag(inode, FI_OPU_WRITE);

	for (; secidx <= end_sec; secidx++) {
		unsigned int blkofs_end = secidx == end_sec ?
				end_blk % blk_per_sec : blk_per_sec - 1;

		f2fs_down_write(&sbi->pin_sem);

		ret = f2fs_allocate_pinning_section(sbi);
		if (ret) {
			f2fs_up_write(&sbi->pin_sem);
			break;
		}

		set_inode_flag(inode, FI_SKIP_WRITES);

		for (blkofs = 0; blkofs <= blkofs_end; blkofs++) {
			struct page *page;
			unsigned int blkidx = secidx * blk_per_sec + blkofs;

			page = f2fs_get_lock_data_page(inode, blkidx, true);
			if (IS_ERR(page)) {
				f2fs_up_write(&sbi->pin_sem);
				ret = PTR_ERR(page);
				goto done;
			}

			set_page_dirty(page);
			f2fs_put_page(page, 1);
		}

		clear_inode_flag(inode, FI_SKIP_WRITES);

		ret = filemap_fdatawrite(inode->i_mapping);

		f2fs_up_write(&sbi->pin_sem);

		if (ret)
			break;
	}

done:
	clear_inode_flag(inode, FI_SKIP_WRITES);
	clear_inode_flag(inode, FI_OPU_WRITE);
	clear_inode_flag(inode, FI_ALIGNED_WRITE);

	filemap_invalidate_unlock(inode->i_mapping);
	f2fs_up_write(&F2FS_I(inode)->i_gc_rwsem[WRITE]);

	return ret;
}

static int check_swap_activate(struct swap_info_struct *sis,
				struct file *swap_file, sector_t *span)
{
	struct address_space *mapping = swap_file->f_mapping;
	struct inode *inode = mapping->host;
	struct f2fs_sb_info *sbi = F2FS_I_SB(inode);
	block_t cur_lblock;
	block_t last_lblock;
	block_t pblock;
	block_t lowest_pblock = -1;
	block_t highest_pblock = 0;
	int nr_extents = 0;
	unsigned int nr_pblocks;
	unsigned int blks_per_sec = BLKS_PER_SEC(sbi);
	unsigned int not_aligned = 0;
	int ret = 0;

	/*
	 * Map all the blocks into the extent list.  This code doesn't try
	 * to be very smart.
	 */
	cur_lblock = 0;
	last_lblock = bytes_to_blks(inode, i_size_read(inode));

	while (cur_lblock < last_lblock && cur_lblock < sis->max) {
		struct f2fs_map_blocks map;
retry:
		cond_resched();

		memset(&map, 0, sizeof(map));
		map.m_lblk = cur_lblock;
		map.m_len = last_lblock - cur_lblock;
		map.m_next_pgofs = NULL;
		map.m_next_extent = NULL;
		map.m_seg_type = NO_CHECK_TYPE;
		map.m_may_create = false;

		ret = f2fs_map_blocks(inode, &map, F2FS_GET_BLOCK_FIEMAP);
		if (ret)
			goto out;

		/* hole */
		if (!(map.m_flags & F2FS_MAP_FLAGS)) {
			f2fs_err(sbi, "Swapfile has holes");
			ret = -EINVAL;
			goto out;
		}

		pblock = map.m_pblk;
		nr_pblocks = map.m_len;

		if ((pblock - SM_I(sbi)->main_blkaddr) % blks_per_sec ||
				nr_pblocks % blks_per_sec ||
				!f2fs_valid_pinned_area(sbi, pblock)) {
			bool last_extent = false;

			not_aligned++;

			nr_pblocks = roundup(nr_pblocks, blks_per_sec);
			if (cur_lblock + nr_pblocks > sis->max)
				nr_pblocks -= blks_per_sec;

			/* this extent is last one */
			if (!nr_pblocks) {
				nr_pblocks = last_lblock - cur_lblock;
				last_extent = true;
			}

			ret = f2fs_migrate_blocks(inode, cur_lblock,
							nr_pblocks);
			if (ret) {
				if (ret == -ENOENT)
					ret = -EINVAL;
				goto out;
			}

			if (!last_extent)
				goto retry;
		}

		if (cur_lblock + nr_pblocks >= sis->max)
			nr_pblocks = sis->max - cur_lblock;

		if (cur_lblock) {	/* exclude the header page */
			if (pblock < lowest_pblock)
				lowest_pblock = pblock;
			if (pblock + nr_pblocks - 1 > highest_pblock)
				highest_pblock = pblock + nr_pblocks - 1;
		}

		/*
		 * We found a PAGE_SIZE-length, PAGE_SIZE-aligned run of blocks
		 */
		ret = add_swap_extent(sis, cur_lblock, nr_pblocks, pblock);
		if (ret < 0)
			goto out;
		nr_extents += ret;
		cur_lblock += nr_pblocks;
	}
	ret = nr_extents;
	*span = 1 + highest_pblock - lowest_pblock;
	if (cur_lblock == 0)
		cur_lblock = 1;	/* force Empty message */
	sis->max = cur_lblock;
	sis->pages = cur_lblock - 1;
	sis->highest_bit = cur_lblock - 1;
out:
	if (not_aligned)
		f2fs_warn(sbi, "Swapfile (%u) is not align to section: 1) creat(), 2) ioctl(F2FS_IOC_SET_PIN_FILE), 3) fallocate(%lu * N)",
			  not_aligned, blks_per_sec * F2FS_BLKSIZE);
	return ret;
}

static int f2fs_swap_activate(struct swap_info_struct *sis, struct file *file,
				sector_t *span)
{
	struct inode *inode = file_inode(file);
	struct f2fs_sb_info *sbi = F2FS_I_SB(inode);
	int ret;

	if (!S_ISREG(inode->i_mode))
		return -EINVAL;

	if (f2fs_readonly(sbi->sb))
		return -EROFS;

	if (f2fs_lfs_mode(sbi) && !f2fs_sb_has_blkzoned(sbi)) {
		f2fs_err(sbi, "Swapfile not supported in LFS mode");
		return -EINVAL;
	}

	ret = f2fs_convert_inline_inode(inode);
	if (ret)
		return ret;

	if (!f2fs_disable_compressed_file(inode))
		return -EINVAL;

	ret = filemap_fdatawrite(inode->i_mapping);
	if (ret < 0)
		return ret;

	f2fs_precache_extents(inode);

	ret = check_swap_activate(sis, file, span);
	if (ret < 0)
		return ret;

	stat_inc_swapfile_inode(inode);
	set_inode_flag(inode, FI_PIN_FILE);
	f2fs_update_time(sbi, REQ_TIME);
	return ret;
}

static void f2fs_swap_deactivate(struct file *file)
{
	struct inode *inode = file_inode(file);

	stat_dec_swapfile_inode(inode);
	clear_inode_flag(inode, FI_PIN_FILE);
}
#else
static int f2fs_swap_activate(struct swap_info_struct *sis, struct file *file,
				sector_t *span)
{
	return -EOPNOTSUPP;
}

static void f2fs_swap_deactivate(struct file *file)
{
}
#endif

const struct address_space_operations f2fs_dblock_aops = {
	.read_folio	= f2fs_read_data_folio,
	.readahead	= f2fs_readahead,
	.writepage	= f2fs_write_data_page,
	.writepages	= f2fs_write_data_pages,
	.write_begin	= f2fs_write_begin,
	.write_end	= f2fs_write_end,
	.dirty_folio	= f2fs_dirty_data_folio,
	.migrate_folio	= filemap_migrate_folio,
	.invalidate_folio = f2fs_invalidate_folio,
	.release_folio	= f2fs_release_folio,
	.bmap		= f2fs_bmap,
	.swap_activate  = f2fs_swap_activate,
	.swap_deactivate = f2fs_swap_deactivate,
};

void f2fs_clear_page_cache_dirty_tag(struct folio *folio)
{
	struct address_space *mapping = folio->mapping;
	unsigned long flags;

	xa_lock_irqsave(&mapping->i_pages, flags);
	__xa_clear_mark(&mapping->i_pages, folio->index,
						PAGECACHE_TAG_DIRTY);
	xa_unlock_irqrestore(&mapping->i_pages, flags);
}

int __init f2fs_init_post_read_processing(void)
{
	bio_post_read_ctx_cache =
		kmem_cache_create("f2fs_bio_post_read_ctx",
				  sizeof(struct bio_post_read_ctx), 0, 0, NULL);
	if (!bio_post_read_ctx_cache)
		goto fail;
	bio_post_read_ctx_pool =
		mempool_create_slab_pool(NUM_PREALLOC_POST_READ_CTXS,
					 bio_post_read_ctx_cache);
	if (!bio_post_read_ctx_pool)
		goto fail_free_cache;
	return 0;

fail_free_cache:
	kmem_cache_destroy(bio_post_read_ctx_cache);
fail:
	return -ENOMEM;
}

void f2fs_destroy_post_read_processing(void)
{
	mempool_destroy(bio_post_read_ctx_pool);
	kmem_cache_destroy(bio_post_read_ctx_cache);
}

int f2fs_init_post_read_wq(struct f2fs_sb_info *sbi)
{
	if (!f2fs_sb_has_encrypt(sbi) &&
		!f2fs_sb_has_verity(sbi) &&
		!f2fs_sb_has_compression(sbi))
		return 0;

	sbi->post_read_wq = alloc_workqueue("f2fs_post_read_wq",
						 WQ_UNBOUND | WQ_HIGHPRI,
						 num_online_cpus());
	return sbi->post_read_wq ? 0 : -ENOMEM;
}

void f2fs_destroy_post_read_wq(struct f2fs_sb_info *sbi)
{
	if (sbi->post_read_wq)
		destroy_workqueue(sbi->post_read_wq);
}

int __init f2fs_init_bio_entry_cache(void)
{
	bio_entry_slab = f2fs_kmem_cache_create("f2fs_bio_entry_slab",
			sizeof(struct bio_entry));
	return bio_entry_slab ? 0 : -ENOMEM;
}

void f2fs_destroy_bio_entry_cache(void)
{
	kmem_cache_destroy(bio_entry_slab);
}

static int f2fs_iomap_begin(struct inode *inode, loff_t offset, loff_t length,
			    unsigned int flags, struct iomap *iomap,
			    struct iomap *srcmap)
{
	struct f2fs_map_blocks map = {};
	pgoff_t next_pgofs = 0;
	int err;

	map.m_lblk = bytes_to_blks(inode, offset);
	map.m_len = bytes_to_blks(inode, offset + length - 1) - map.m_lblk + 1;
	map.m_next_pgofs = &next_pgofs;
	map.m_seg_type = f2fs_rw_hint_to_seg_type(F2FS_I_SB(inode),
						inode->i_write_hint);
	if (flags & IOMAP_WRITE)
		map.m_may_create = true;

	err = f2fs_map_blocks(inode, &map, F2FS_GET_BLOCK_DIO);
	if (err)
		return err;

	iomap->offset = blks_to_bytes(inode, map.m_lblk);

	/*
	 * When inline encryption is enabled, sometimes I/O to an encrypted file
	 * has to be broken up to guarantee DUN contiguity.  Handle this by
	 * limiting the length of the mapping returned.
	 */
	map.m_len = fscrypt_limit_io_blocks(inode, map.m_lblk, map.m_len);

	/*
	 * We should never see delalloc or compressed extents here based on
	 * prior flushing and checks.
	 */
	if (WARN_ON_ONCE(map.m_pblk == COMPRESS_ADDR))
		return -EINVAL;

	if (map.m_flags & F2FS_MAP_MAPPED) {
		if (WARN_ON_ONCE(map.m_pblk == NEW_ADDR))
			return -EINVAL;

		iomap->length = blks_to_bytes(inode, map.m_len);
		iomap->type = IOMAP_MAPPED;
		iomap->flags |= IOMAP_F_MERGED;
		iomap->bdev = map.m_bdev;
		iomap->addr = blks_to_bytes(inode, map.m_pblk);
	} else {
		if (flags & IOMAP_WRITE)
			return -ENOTBLK;

		if (map.m_pblk == NULL_ADDR) {
			iomap->length = blks_to_bytes(inode, next_pgofs) -
								iomap->offset;
			iomap->type = IOMAP_HOLE;
		} else if (map.m_pblk == NEW_ADDR) {
			iomap->length = blks_to_bytes(inode, map.m_len);
			iomap->type = IOMAP_UNWRITTEN;
		} else {
			f2fs_bug_on(F2FS_I_SB(inode), 1);
		}
		iomap->addr = IOMAP_NULL_ADDR;
	}

	if (map.m_flags & F2FS_MAP_NEW)
		iomap->flags |= IOMAP_F_NEW;
	if ((inode->i_state & I_DIRTY_DATASYNC) ||
	    offset + length > i_size_read(inode))
		iomap->flags |= IOMAP_F_DIRTY;

	return 0;
}

const struct iomap_ops f2fs_iomap_ops = {
	.iomap_begin	= f2fs_iomap_begin,
};<|MERGE_RESOLUTION|>--- conflicted
+++ resolved
@@ -943,11 +943,7 @@
 		blkaddr -= FDEV(devi).start_blk;
 		bdev = FDEV(devi).bdev;
 	}
-<<<<<<< HEAD
-	return bdev_zoned_model(bdev) == BLK_ZONED_HM &&
-=======
 	return bdev_is_zoned(bdev) &&
->>>>>>> a4ec5f44
 		f2fs_blkz_is_seq(sbi, devi, blkaddr) &&
 		(blkaddr % sbi->blocks_per_blkz == sbi->blocks_per_blkz - 1);
 }
