--- conflicted
+++ resolved
@@ -2745,18 +2745,10 @@
 out_unlock:
 	spin_unlock(&free_i->segmap_lock);
 
-<<<<<<< HEAD
-	if (ret == -ENOSPC) {
-		f2fs_stop_checkpoint(sbi, false, STOP_CP_REASON_NO_SEGMENT);
-		f2fs_bug_on(sbi, 1);
-	}
-	return ret;
-=======
 	if (ret) {
 		f2fs_stop_checkpoint(sbi, false, STOP_CP_REASON_NO_SEGMENT);
 		f2fs_bug_on(sbi, 1);
 	}
->>>>>>> aff52723
 }
 
 static void reset_curseg(struct f2fs_sb_info *sbi, int type, int modified)
