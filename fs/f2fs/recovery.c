// SPDX-License-Identifier: GPL-2.0
/*
 * fs/f2fs/recovery.c
 *
 * Copyright (c) 2012 Samsung Electronics Co., Ltd.
 *             http://www.samsung.com/
 */
#include <asm/unaligned.h>
#include <linux/fs.h>
#include <linux/f2fs_fs.h>
#include <linux/sched/mm.h>
#include "f2fs.h"
#include "node.h"
#include "segment.h"

/*
 * Roll forward recovery scenarios.
 *
 * [Term] F: fsync_mark, D: dentry_mark
 *
 * 1. inode(x) | CP | inode(x) | dnode(F)
 * -> Update the latest inode(x).
 *
 * 2. inode(x) | CP | inode(F) | dnode(F)
 * -> No problem.
 *
 * 3. inode(x) | CP | dnode(F) | inode(x)
 * -> Recover to the latest dnode(F), and drop the last inode(x)
 *
 * 4. inode(x) | CP | dnode(F) | inode(F)
 * -> No problem.
 *
 * 5. CP | inode(x) | dnode(F)
 * -> The inode(DF) was missing. Should drop this dnode(F).
 *
 * 6. CP | inode(DF) | dnode(F)
 * -> No problem.
 *
 * 7. CP | dnode(F) | inode(DF)
 * -> If f2fs_iget fails, then goto next to find inode(DF).
 *
 * 8. CP | dnode(F) | inode(x)
 * -> If f2fs_iget fails, then goto next to find inode(DF).
 *    But it will fail due to no inode(DF).
 */

static struct kmem_cache *fsync_entry_slab;

#if IS_ENABLED(CONFIG_UNICODE)
extern struct kmem_cache *f2fs_cf_name_slab;
#endif

bool f2fs_space_for_roll_forward(struct f2fs_sb_info *sbi)
{
	s64 nalloc = percpu_counter_sum_positive(&sbi->alloc_valid_block_count);

	if (sbi->last_valid_block_count + nalloc > sbi->user_block_count)
		return false;
	if (NM_I(sbi)->max_rf_node_blocks &&
		percpu_counter_sum_positive(&sbi->rf_node_block_count) >=
						NM_I(sbi)->max_rf_node_blocks)
		return false;
	return true;
}

static struct fsync_inode_entry *get_fsync_inode(struct list_head *head,
								nid_t ino)
{
	struct fsync_inode_entry *entry;

	list_for_each_entry(entry, head, list)
		if (entry->inode->i_ino == ino)
			return entry;

	return NULL;
}

static struct fsync_inode_entry *add_fsync_inode(struct f2fs_sb_info *sbi,
			struct list_head *head, nid_t ino, bool quota_inode)
{
	struct inode *inode;
	struct fsync_inode_entry *entry;
	int err;

	inode = f2fs_iget_retry(sbi->sb, ino);
	if (IS_ERR(inode))
		return ERR_CAST(inode);

	err = f2fs_dquot_initialize(inode);
	if (err)
		goto err_out;

	if (quota_inode) {
		err = dquot_alloc_inode(inode);
		if (err)
			goto err_out;
	}

	entry = f2fs_kmem_cache_alloc(fsync_entry_slab,
					GFP_F2FS_ZERO, true, NULL);
	entry->inode = inode;
	list_add_tail(&entry->list, head);

	return entry;
err_out:
	iput(inode);
	return ERR_PTR(err);
}

static void del_fsync_inode(struct fsync_inode_entry *entry, int drop)
{
	if (drop) {
		/* inode should not be recovered, drop it */
		f2fs_inode_synced(entry->inode);
	}
	iput(entry->inode);
	list_del(&entry->list);
	kmem_cache_free(fsync_entry_slab, entry);
}

static int init_recovered_filename(const struct inode *dir,
				   struct f2fs_inode *raw_inode,
				   struct f2fs_filename *fname,
				   struct qstr *usr_fname)
{
	int err;

	memset(fname, 0, sizeof(*fname));
	fname->disk_name.len = le32_to_cpu(raw_inode->i_namelen);
	fname->disk_name.name = raw_inode->i_name;

	if (WARN_ON(fname->disk_name.len > F2FS_NAME_LEN))
		return -ENAMETOOLONG;

	if (!IS_ENCRYPTED(dir)) {
		usr_fname->name = fname->disk_name.name;
		usr_fname->len = fname->disk_name.len;
		fname->usr_fname = usr_fname;
	}

	/* Compute the hash of the filename */
	if (IS_ENCRYPTED(dir) && IS_CASEFOLDED(dir)) {
		/*
		 * In this case the hash isn't computable without the key, so it
		 * was saved on-disk.
		 */
		if (fname->disk_name.len + sizeof(f2fs_hash_t) > F2FS_NAME_LEN)
			return -EINVAL;
		fname->hash = get_unaligned((f2fs_hash_t *)
				&raw_inode->i_name[fname->disk_name.len]);
	} else if (IS_CASEFOLDED(dir)) {
		err = f2fs_init_casefolded_name(dir, fname);
		if (err)
			return err;
		f2fs_hash_filename(dir, fname);
#if IS_ENABLED(CONFIG_UNICODE)
		/* Case-sensitive match is fine for recovery */
		kmem_cache_free(f2fs_cf_name_slab, fname->cf_name.name);
		fname->cf_name.name = NULL;
#endif
	} else {
		f2fs_hash_filename(dir, fname);
	}
	return 0;
}

static int recover_dentry(struct inode *inode, struct page *ipage,
						struct list_head *dir_list)
{
	struct f2fs_inode *raw_inode = F2FS_INODE(ipage);
	nid_t pino = le32_to_cpu(raw_inode->i_pino);
	struct f2fs_dir_entry *de;
	struct f2fs_filename fname;
	struct qstr usr_fname;
	struct page *page;
	struct inode *dir, *einode;
	struct fsync_inode_entry *entry;
	int err = 0;
	char *name;

	entry = get_fsync_inode(dir_list, pino);
	if (!entry) {
		entry = add_fsync_inode(F2FS_I_SB(inode), dir_list,
							pino, false);
		if (IS_ERR(entry)) {
			dir = ERR_CAST(entry);
			err = PTR_ERR(entry);
			goto out;
		}
	}

	dir = entry->inode;
	err = init_recovered_filename(dir, raw_inode, &fname, &usr_fname);
	if (err)
		goto out;
retry:
	de = __f2fs_find_entry(dir, &fname, &page);
	if (de && inode->i_ino == le32_to_cpu(de->ino))
		goto out_put;

	if (de) {
		einode = f2fs_iget_retry(inode->i_sb, le32_to_cpu(de->ino));
		if (IS_ERR(einode)) {
			WARN_ON(1);
			err = PTR_ERR(einode);
			if (err == -ENOENT)
				err = -EEXIST;
			goto out_put;
		}

		err = f2fs_dquot_initialize(einode);
		if (err) {
			iput(einode);
			goto out_put;
		}

		err = f2fs_acquire_orphan_inode(F2FS_I_SB(inode));
		if (err) {
			iput(einode);
			goto out_put;
		}
		f2fs_delete_entry(de, page, dir, einode);
		iput(einode);
		goto retry;
	} else if (IS_ERR(page)) {
		err = PTR_ERR(page);
	} else {
		err = f2fs_add_dentry(dir, &fname, inode,
					inode->i_ino, inode->i_mode);
	}
	if (err == -ENOMEM)
		goto retry;
	goto out;

out_put:
	f2fs_put_page(page, 0);
out:
	if (file_enc_name(inode))
		name = "<encrypted>";
	else
		name = raw_inode->i_name;
	f2fs_notice(F2FS_I_SB(inode), "%s: ino = %x, name = %s, dir = %lx, err = %d",
		    __func__, ino_of_node(ipage), name,
		    IS_ERR(dir) ? 0 : dir->i_ino, err);
	return err;
}

static int recover_quota_data(struct inode *inode, struct page *page)
{
	struct f2fs_inode *raw = F2FS_INODE(page);
	struct iattr attr;
	uid_t i_uid = le32_to_cpu(raw->i_uid);
	gid_t i_gid = le32_to_cpu(raw->i_gid);
	int err;

	memset(&attr, 0, sizeof(attr));

	attr.ia_vfsuid = VFSUIDT_INIT(make_kuid(inode->i_sb->s_user_ns, i_uid));
	attr.ia_vfsgid = VFSGIDT_INIT(make_kgid(inode->i_sb->s_user_ns, i_gid));

	if (!vfsuid_eq(attr.ia_vfsuid, i_uid_into_vfsuid(&nop_mnt_idmap, inode)))
		attr.ia_valid |= ATTR_UID;
	if (!vfsgid_eq(attr.ia_vfsgid, i_gid_into_vfsgid(&nop_mnt_idmap, inode)))
		attr.ia_valid |= ATTR_GID;

	if (!attr.ia_valid)
		return 0;

	err = dquot_transfer(&nop_mnt_idmap, inode, &attr);
	if (err)
		set_sbi_flag(F2FS_I_SB(inode), SBI_QUOTA_NEED_REPAIR);
	return err;
}

static void recover_inline_flags(struct inode *inode, struct f2fs_inode *ri)
{
	if (ri->i_inline & F2FS_PIN_FILE)
		set_inode_flag(inode, FI_PIN_FILE);
	else
		clear_inode_flag(inode, FI_PIN_FILE);
	if (ri->i_inline & F2FS_DATA_EXIST)
		set_inode_flag(inode, FI_DATA_EXIST);
	else
		clear_inode_flag(inode, FI_DATA_EXIST);
}

static int recover_inode(struct inode *inode, struct page *page)
{
	struct f2fs_inode *raw = F2FS_INODE(page);
	struct f2fs_inode_info *fi = F2FS_I(inode);
	char *name;
	int err;

	inode->i_mode = le16_to_cpu(raw->i_mode);

	err = recover_quota_data(inode, page);
	if (err)
		return err;

	i_uid_write(inode, le32_to_cpu(raw->i_uid));
	i_gid_write(inode, le32_to_cpu(raw->i_gid));

	if (raw->i_inline & F2FS_EXTRA_ATTR) {
		if (f2fs_sb_has_project_quota(F2FS_I_SB(inode)) &&
			F2FS_FITS_IN_INODE(raw, le16_to_cpu(raw->i_extra_isize),
								i_projid)) {
			projid_t i_projid;
			kprojid_t kprojid;

			i_projid = (projid_t)le32_to_cpu(raw->i_projid);
			kprojid = make_kprojid(&init_user_ns, i_projid);

			if (!projid_eq(kprojid, fi->i_projid)) {
				err = f2fs_transfer_project_quota(inode,
								kprojid);
				if (err)
					return err;
				fi->i_projid = kprojid;
			}
		}
	}

	f2fs_i_size_write(inode, le64_to_cpu(raw->i_size));
	inode->i_atime.tv_sec = le64_to_cpu(raw->i_atime);
	inode_set_ctime(inode, le64_to_cpu(raw->i_ctime),
			le32_to_cpu(raw->i_ctime_nsec));
	inode->i_mtime.tv_sec = le64_to_cpu(raw->i_mtime);
	inode->i_atime.tv_nsec = le32_to_cpu(raw->i_atime_nsec);
	inode->i_mtime.tv_nsec = le32_to_cpu(raw->i_mtime_nsec);

	fi->i_advise = raw->i_advise;
	fi->i_flags = le32_to_cpu(raw->i_flags);
	f2fs_set_inode_flags(inode);
	fi->i_gc_failures = le16_to_cpu(raw->i_gc_failures);

	recover_inline_flags(inode, raw);

	f2fs_mark_inode_dirty_sync(inode, true);

	if (file_enc_name(inode))
		name = "<encrypted>";
	else
		name = F2FS_INODE(page)->i_name;

	f2fs_notice(F2FS_I_SB(inode), "recover_inode: ino = %x, name = %s, inline = %x",
		    ino_of_node(page), name, raw->i_inline);
	return 0;
}

static unsigned int adjust_por_ra_blocks(struct f2fs_sb_info *sbi,
				unsigned int ra_blocks, unsigned int blkaddr,
				unsigned int next_blkaddr)
{
	if (blkaddr + 1 == next_blkaddr)
		ra_blocks = min_t(unsigned int, RECOVERY_MAX_RA_BLOCKS,
							ra_blocks * 2);
	else if (next_blkaddr % BLKS_PER_SEG(sbi))
		ra_blocks = max_t(unsigned int, RECOVERY_MIN_RA_BLOCKS,
							ra_blocks / 2);
	return ra_blocks;
}

/* Detect looped node chain with Floyd's cycle detection algorithm. */
static int sanity_check_node_chain(struct f2fs_sb_info *sbi, block_t blkaddr,
		block_t *blkaddr_fast, bool *is_detecting)
{
	unsigned int ra_blocks = RECOVERY_MAX_RA_BLOCKS;
	struct page *page = NULL;
	int i;

	if (!*is_detecting)
		return 0;

	for (i = 0; i < 2; i++) {
		if (!f2fs_is_valid_blkaddr(sbi, *blkaddr_fast, META_POR)) {
			*is_detecting = false;
			return 0;
		}

		page = f2fs_get_tmp_page(sbi, *blkaddr_fast);
		if (IS_ERR(page))
			return PTR_ERR(page);

		if (!is_recoverable_dnode(page)) {
			f2fs_put_page(page, 1);
			*is_detecting = false;
			return 0;
		}

		ra_blocks = adjust_por_ra_blocks(sbi, ra_blocks, *blkaddr_fast,
						next_blkaddr_of_node(page));

		*blkaddr_fast = next_blkaddr_of_node(page);
		f2fs_put_page(page, 1);

		f2fs_ra_meta_pages_cond(sbi, *blkaddr_fast, ra_blocks);
	}

	if (*blkaddr_fast == blkaddr) {
		f2fs_notice(sbi, "%s: Detect looped node chain on blkaddr:%u."
				" Run fsck to fix it.", __func__, blkaddr);
		return -EINVAL;
	}
	return 0;
}

static int find_fsync_dnodes(struct f2fs_sb_info *sbi, struct list_head *head,
				bool check_only)
{
	struct curseg_info *curseg;
	struct page *page = NULL;
	block_t blkaddr, blkaddr_fast;
	bool is_detecting = true;
	int err = 0;

	/* get node pages in the current segment */
	curseg = CURSEG_I(sbi, CURSEG_WARM_NODE);
	blkaddr = NEXT_FREE_BLKADDR(sbi, curseg);
	blkaddr_fast = blkaddr;

	while (1) {
		struct fsync_inode_entry *entry;

		if (!f2fs_is_valid_blkaddr(sbi, blkaddr, META_POR))
			return 0;

		page = f2fs_get_tmp_page(sbi, blkaddr);
		if (IS_ERR(page)) {
			err = PTR_ERR(page);
			break;
		}

		if (!is_recoverable_dnode(page)) {
			f2fs_put_page(page, 1);
			break;
		}

		if (!is_fsync_dnode(page))
			goto next;

		entry = get_fsync_inode(head, ino_of_node(page));
		if (!entry) {
			bool quota_inode = false;

			if (!check_only &&
					IS_INODE(page) && is_dent_dnode(page)) {
				err = f2fs_recover_inode_page(sbi, page);
				if (err) {
					f2fs_put_page(page, 1);
					break;
				}
				quota_inode = true;
			}

			/*
			 * CP | dnode(F) | inode(DF)
			 * For this case, we should not give up now.
			 */
			entry = add_fsync_inode(sbi, head, ino_of_node(page),
								quota_inode);
			if (IS_ERR(entry)) {
				err = PTR_ERR(entry);
				if (err == -ENOENT)
					goto next;
				f2fs_put_page(page, 1);
				break;
			}
		}
		entry->blkaddr = blkaddr;

		if (IS_INODE(page) && is_dent_dnode(page))
			entry->last_dentry = blkaddr;
next:
		/* check next segment */
		blkaddr = next_blkaddr_of_node(page);
		f2fs_put_page(page, 1);

		err = sanity_check_node_chain(sbi, blkaddr, &blkaddr_fast,
				&is_detecting);
		if (err)
			break;
	}
	return err;
}

static void destroy_fsync_dnodes(struct list_head *head, int drop)
{
	struct fsync_inode_entry *entry, *tmp;

	list_for_each_entry_safe(entry, tmp, head, list)
		del_fsync_inode(entry, drop);
}

static int check_index_in_prev_nodes(struct f2fs_sb_info *sbi,
			block_t blkaddr, struct dnode_of_data *dn)
{
	struct seg_entry *sentry;
	unsigned int segno = GET_SEGNO(sbi, blkaddr);
	unsigned short blkoff = GET_BLKOFF_FROM_SEG0(sbi, blkaddr);
	struct f2fs_summary_block *sum_node;
	struct f2fs_summary sum;
	struct page *sum_page, *node_page;
	struct dnode_of_data tdn = *dn;
	nid_t ino, nid;
	struct inode *inode;
	unsigned int offset, ofs_in_node, max_addrs;
	block_t bidx;
	int i;

	sentry = get_seg_entry(sbi, segno);
	if (!f2fs_test_bit(blkoff, sentry->cur_valid_map))
		return 0;

	/* Get the previous summary */
	for (i = CURSEG_HOT_DATA; i <= CURSEG_COLD_DATA; i++) {
		struct curseg_info *curseg = CURSEG_I(sbi, i);

		if (curseg->segno == segno) {
			sum = curseg->sum_blk->entries[blkoff];
			goto got_it;
		}
	}

	sum_page = f2fs_get_sum_page(sbi, segno);
	if (IS_ERR(sum_page))
		return PTR_ERR(sum_page);
	sum_node = (struct f2fs_summary_block *)page_address(sum_page);
	sum = sum_node->entries[blkoff];
	f2fs_put_page(sum_page, 1);
got_it:
	/* Use the locked dnode page and inode */
	nid = le32_to_cpu(sum.nid);
	ofs_in_node = le16_to_cpu(sum.ofs_in_node);

	max_addrs = ADDRS_PER_PAGE(dn->node_page, dn->inode);
	if (ofs_in_node >= max_addrs) {
		f2fs_err(sbi, "Inconsistent ofs_in_node:%u in summary, ino:%lu, nid:%u, max:%u",
			ofs_in_node, dn->inode->i_ino, nid, max_addrs);
		f2fs_handle_error(sbi, ERROR_INCONSISTENT_SUMMARY);
		return -EFSCORRUPTED;
	}

	if (dn->inode->i_ino == nid) {
		tdn.nid = nid;
		if (!dn->inode_page_locked)
			lock_page(dn->inode_page);
		tdn.node_page = dn->inode_page;
		tdn.ofs_in_node = ofs_in_node;
		goto truncate_out;
	} else if (dn->nid == nid) {
		tdn.ofs_in_node = ofs_in_node;
		goto truncate_out;
	}

	/* Get the node page */
	node_page = f2fs_get_node_page(sbi, nid);
	if (IS_ERR(node_page))
		return PTR_ERR(node_page);

	offset = ofs_of_node(node_page);
	ino = ino_of_node(node_page);
	f2fs_put_page(node_page, 1);

	if (ino != dn->inode->i_ino) {
		int ret;

		/* Deallocate previous index in the node page */
		inode = f2fs_iget_retry(sbi->sb, ino);
		if (IS_ERR(inode))
			return PTR_ERR(inode);

		ret = f2fs_dquot_initialize(inode);
		if (ret) {
			iput(inode);
			return ret;
		}
	} else {
		inode = dn->inode;
	}

	bidx = f2fs_start_bidx_of_node(offset, inode) +
				le16_to_cpu(sum.ofs_in_node);

	/*
	 * if inode page is locked, unlock temporarily, but its reference
	 * count keeps alive.
	 */
	if (ino == dn->inode->i_ino && dn->inode_page_locked)
		unlock_page(dn->inode_page);

	set_new_dnode(&tdn, inode, NULL, NULL, 0);
	if (f2fs_get_dnode_of_data(&tdn, bidx, LOOKUP_NODE))
		goto out;

	if (tdn.data_blkaddr == blkaddr)
		f2fs_truncate_data_blocks_range(&tdn, 1);

	f2fs_put_dnode(&tdn);
out:
	if (ino != dn->inode->i_ino)
		iput(inode);
	else if (dn->inode_page_locked)
		lock_page(dn->inode_page);
	return 0;

truncate_out:
	if (f2fs_data_blkaddr(&tdn) == blkaddr)
		f2fs_truncate_data_blocks_range(&tdn, 1);
	if (dn->inode->i_ino == nid && !dn->inode_page_locked)
		unlock_page(dn->inode_page);
	return 0;
}

static int f2fs_reserve_new_block_retry(struct dnode_of_data *dn)
{
	int i, err = 0;

	for (i = DEFAULT_FAILURE_RETRY_COUNT; i > 0; i--) {
		err = f2fs_reserve_new_block(dn);
		if (!err)
			break;
	}

	return err;
}

static int do_recover_data(struct f2fs_sb_info *sbi, struct inode *inode,
					struct page *page)
{
	struct dnode_of_data dn;
	struct node_info ni;
	unsigned int start, end;
	int err = 0, recovered = 0;

	/* step 1: recover xattr */
	if (IS_INODE(page)) {
		err = f2fs_recover_inline_xattr(inode, page);
		if (err)
			goto out;
	} else if (f2fs_has_xattr_block(ofs_of_node(page))) {
		err = f2fs_recover_xattr_data(inode, page);
		if (!err)
			recovered++;
		goto out;
	}

	/* step 2: recover inline data */
	err = f2fs_recover_inline_data(inode, page);
	if (err) {
		if (err == 1)
			err = 0;
		goto out;
	}

	/* step 3: recover data indices */
	start = f2fs_start_bidx_of_node(ofs_of_node(page), inode);
	end = start + ADDRS_PER_PAGE(page, inode);

	set_new_dnode(&dn, inode, NULL, NULL, 0);
retry_dn:
	err = f2fs_get_dnode_of_data(&dn, start, ALLOC_NODE);
	if (err) {
		if (err == -ENOMEM) {
			memalloc_retry_wait(GFP_NOFS);
			goto retry_dn;
		}
		goto out;
	}

	f2fs_wait_on_page_writeback(dn.node_page, NODE, true, true);

	err = f2fs_get_node_info(sbi, dn.nid, &ni, false);
	if (err)
		goto err;

	f2fs_bug_on(sbi, ni.ino != ino_of_node(page));

	if (ofs_of_node(dn.node_page) != ofs_of_node(page)) {
		f2fs_warn(sbi, "Inconsistent ofs_of_node, ino:%lu, ofs:%u, %u",
			  inode->i_ino, ofs_of_node(dn.node_page),
			  ofs_of_node(page));
		err = -EFSCORRUPTED;
		f2fs_handle_error(sbi, ERROR_INCONSISTENT_FOOTER);
		goto err;
	}

	for (; start < end; start++, dn.ofs_in_node++) {
		block_t src, dest;

		src = f2fs_data_blkaddr(&dn);
		dest = data_blkaddr(dn.inode, page, dn.ofs_in_node);

		if (__is_valid_data_blkaddr(src) &&
			!f2fs_is_valid_blkaddr(sbi, src, META_POR)) {
			err = -EFSCORRUPTED;
			goto err;
		}

		if (__is_valid_data_blkaddr(dest) &&
			!f2fs_is_valid_blkaddr(sbi, dest, META_POR)) {
			err = -EFSCORRUPTED;
			goto err;
		}

		/* skip recovering if dest is the same as src */
		if (src == dest)
			continue;

		/* dest is invalid, just invalidate src block */
		if (dest == NULL_ADDR) {
			f2fs_truncate_data_blocks_range(&dn, 1);
			continue;
		}

		if (!file_keep_isize(inode) &&
			(i_size_read(inode) <= ((loff_t)start << PAGE_SHIFT)))
			f2fs_i_size_write(inode,
				(loff_t)(start + 1) << PAGE_SHIFT);

		/*
		 * dest is reserved block, invalidate src block
		 * and then reserve one new block in dnode page.
		 */
		if (dest == NEW_ADDR) {
			f2fs_truncate_data_blocks_range(&dn, 1);

			err = f2fs_reserve_new_block_retry(&dn);
			if (err)
				goto err;
			continue;
		}

		/* dest is valid block, try to recover from src to dest */
		if (f2fs_is_valid_blkaddr(sbi, dest, META_POR)) {
			if (src == NULL_ADDR) {
				err = f2fs_reserve_new_block_retry(&dn);
				if (err)
					goto err;
			}
retry_prev:
			/* Check the previous node page having this index */
			err = check_index_in_prev_nodes(sbi, dest, &dn);
			if (err) {
				if (err == -ENOMEM) {
					memalloc_retry_wait(GFP_NOFS);
					goto retry_prev;
				}
				goto err;
			}

			if (f2fs_is_valid_blkaddr(sbi, dest,
					DATA_GENERIC_ENHANCE_UPDATE)) {
				f2fs_err(sbi, "Inconsistent dest blkaddr:%u, ino:%lu, ofs:%u",
					dest, inode->i_ino, dn.ofs_in_node);
				err = -EFSCORRUPTED;
				goto err;
			}

			/* write dummy data page */
			f2fs_replace_block(sbi, &dn, src, dest,
						ni.version, false, false);
			recovered++;
		}
	}

	copy_node_footer(dn.node_page, page);
	fill_node_footer(dn.node_page, dn.nid, ni.ino,
					ofs_of_node(page), false);
	set_page_dirty(dn.node_page);
err:
	f2fs_put_dnode(&dn);
out:
	f2fs_notice(sbi, "recover_data: ino = %lx (i_size: %s) recovered = %d, err = %d",
		    inode->i_ino, file_keep_isize(inode) ? "keep" : "recover",
		    recovered, err);
	return err;
}

static int recover_data(struct f2fs_sb_info *sbi, struct list_head *inode_list,
		struct list_head *tmp_inode_list, struct list_head *dir_list)
{
	struct curseg_info *curseg;
	struct page *page = NULL;
	int err = 0;
	block_t blkaddr;
	unsigned int ra_blocks = RECOVERY_MAX_RA_BLOCKS;

	/* get node pages in the current segment */
	curseg = CURSEG_I(sbi, CURSEG_WARM_NODE);
	blkaddr = NEXT_FREE_BLKADDR(sbi, curseg);

	while (1) {
		struct fsync_inode_entry *entry;

		if (!f2fs_is_valid_blkaddr(sbi, blkaddr, META_POR))
			break;

		page = f2fs_get_tmp_page(sbi, blkaddr);
		if (IS_ERR(page)) {
			err = PTR_ERR(page);
			break;
		}

		if (!is_recoverable_dnode(page)) {
			f2fs_put_page(page, 1);
			break;
		}

		entry = get_fsync_inode(inode_list, ino_of_node(page));
		if (!entry)
			goto next;
		/*
		 * inode(x) | CP | inode(x) | dnode(F)
		 * In this case, we can lose the latest inode(x).
		 * So, call recover_inode for the inode update.
		 */
		if (IS_INODE(page)) {
			err = recover_inode(entry->inode, page);
			if (err) {
				f2fs_put_page(page, 1);
				break;
			}
		}
		if (entry->last_dentry == blkaddr) {
			err = recover_dentry(entry->inode, page, dir_list);
			if (err) {
				f2fs_put_page(page, 1);
				break;
			}
		}
		err = do_recover_data(sbi, entry->inode, page);
		if (err) {
			f2fs_put_page(page, 1);
			break;
		}

		if (entry->blkaddr == blkaddr)
			list_move_tail(&entry->list, tmp_inode_list);
next:
		ra_blocks = adjust_por_ra_blocks(sbi, ra_blocks, blkaddr,
						next_blkaddr_of_node(page));

		/* check next segment */
		blkaddr = next_blkaddr_of_node(page);
		f2fs_put_page(page, 1);

		f2fs_ra_meta_pages_cond(sbi, blkaddr, ra_blocks);
	}
	if (!err)
		err = f2fs_allocate_new_segments(sbi);
	return err;
}

int f2fs_recover_fsync_data(struct f2fs_sb_info *sbi, bool check_only)
{
	struct list_head inode_list, tmp_inode_list;
	struct list_head dir_list;
	int err;
	int ret = 0;
	unsigned long s_flags = sbi->sb->s_flags;
	bool need_writecp = false;

	if (is_sbi_flag_set(sbi, SBI_IS_WRITABLE))
		f2fs_info(sbi, "recover fsync data on readonly fs");

	INIT_LIST_HEAD(&inode_list);
	INIT_LIST_HEAD(&tmp_inode_list);
	INIT_LIST_HEAD(&dir_list);

	/* prevent checkpoint */
	f2fs_down_write(&sbi->cp_global_sem);

	/* step #1: find fsynced inode numbers */
	err = find_fsync_dnodes(sbi, &inode_list, check_only);
	if (err || list_empty(&inode_list))
		goto skip;

	if (check_only) {
		ret = 1;
		goto skip;
	}

	need_writecp = true;

	/* step #2: recover data */
	err = recover_data(sbi, &inode_list, &tmp_inode_list, &dir_list);
	if (!err)
		f2fs_bug_on(sbi, !list_empty(&inode_list));
	else
		f2fs_bug_on(sbi, sbi->sb->s_flags & SB_ACTIVE);
skip:
	destroy_fsync_dnodes(&inode_list, err);
	destroy_fsync_dnodes(&tmp_inode_list, err);

	/* truncate meta pages to be used by the recovery */
	truncate_inode_pages_range(META_MAPPING(sbi),
			(loff_t)MAIN_BLKADDR(sbi) << PAGE_SHIFT, -1);

	if (err) {
		truncate_inode_pages_final(NODE_MAPPING(sbi));
		truncate_inode_pages_final(META_MAPPING(sbi));
	}

	/*
	 * If fsync data succeeds or there is no fsync data to recover,
	 * and the f2fs is not read only, check and fix zoned block devices'
	 * write pointer consistency.
	 */
<<<<<<< HEAD
	if (f2fs_sb_has_blkzoned(sbi) && !f2fs_readonly(sbi->sb)) {
		int err2 = f2fs_fix_curseg_write_pointer(sbi);

		if (!err2)
			err2 = f2fs_check_write_pointer(sbi);
		if (err2)
			err = err2;
=======
	if (!err) {
		err = f2fs_check_and_fix_write_pointer(sbi);
>>>>>>> 4163e724
		ret = err;
	}

	if (!err)
		clear_sbi_flag(sbi, SBI_POR_DOING);

	f2fs_up_write(&sbi->cp_global_sem);

	/* let's drop all the directory inodes for clean checkpoint */
	destroy_fsync_dnodes(&dir_list, err);

	if (need_writecp) {
		set_sbi_flag(sbi, SBI_IS_RECOVERED);

		if (!err) {
			struct cp_control cpc = {
				.reason = CP_RECOVERY,
			};
			stat_inc_cp_call_count(sbi, TOTAL_CALL);
			err = f2fs_write_checkpoint(sbi, &cpc);
		}
	}

	sbi->sb->s_flags = s_flags; /* Restore SB_RDONLY status */

	return ret ? ret : err;
}

int __init f2fs_create_recovery_cache(void)
{
	fsync_entry_slab = f2fs_kmem_cache_create("f2fs_fsync_inode_entry",
					sizeof(struct fsync_inode_entry));
	return fsync_entry_slab ? 0 : -ENOMEM;
}

void f2fs_destroy_recovery_cache(void)
{
	kmem_cache_destroy(fsync_entry_slab);
}<|MERGE_RESOLUTION|>--- conflicted
+++ resolved
@@ -906,18 +906,8 @@
 	 * and the f2fs is not read only, check and fix zoned block devices'
 	 * write pointer consistency.
 	 */
-<<<<<<< HEAD
-	if (f2fs_sb_has_blkzoned(sbi) && !f2fs_readonly(sbi->sb)) {
-		int err2 = f2fs_fix_curseg_write_pointer(sbi);
-
-		if (!err2)
-			err2 = f2fs_check_write_pointer(sbi);
-		if (err2)
-			err = err2;
-=======
 	if (!err) {
 		err = f2fs_check_and_fix_write_pointer(sbi);
->>>>>>> 4163e724
 		ret = err;
 	}
 
