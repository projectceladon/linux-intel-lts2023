--- conflicted
+++ resolved
@@ -1482,23 +1482,11 @@
 	}
 
 	lock_page(page);
-<<<<<<< HEAD
-	/* only true if page reclaim goes wrong, should never happen */
-	DBG_BUGON(justfound && PagePrivate(page));
-
-	/* the cached page is still in managed cache */
-	if (page->mapping == mc) {
-		/*
-		 * The cached page is still available but without a valid
-		 * `->private` pcluster hint.  Let's reconnect them.
-=======
 	if (likely(page->mapping == mc)) {
-		WRITE_ONCE(pcl->compressed_bvecs[nr].page, page);
 
 		/*
 		 * The cached folio is still in managed cache but without
 		 * a valid `->private` pcluster hint.  Let's reconnect them.
->>>>>>> c2e42051
 		 */
 		if (!PagePrivate(page)) {
 			DBG_BUGON(!justfound);
@@ -1507,32 +1495,14 @@
 			put_page(page);
 		}
 
-<<<<<<< HEAD
-		/* no need to submit if it is already up-to-date */
-		if (PageUptodate(page)) {
-			unlock_page(page);
-			bvec->bv_page = NULL;
-		}
-		return;
-	}
-
-	/*
-	 * It has been truncated, so it's unsafe to reuse this one. Let's
-	 * allocate a new page for compressed data.
-	 */
-	DBG_BUGON(page->mapping);
-	DBG_BUGON(!justfound);
-
-	tocache = true;
-=======
 		if (likely(page->private == (unsigned long)pcl)) {
 			/* don't submit cache I/Os again if already uptodate */
 			if (PageUptodate(page)) {
 				unlock_page(page);
-				page = NULL;
+				bvec->bv_page = NULL;
 
 			}
-			goto out;
+			return;
 		}
 		/*
 		 * Already linked with another pcluster, which only appears in
@@ -1543,7 +1513,6 @@
 		DBG_BUGON(1); /* referenced managed folios can't be truncated */
 		tocache = true;
 	}
->>>>>>> c2e42051
 	unlock_page(page);
 	put_page(page);
 out_allocpage:
@@ -1699,17 +1668,13 @@
 		cur = mdev.m_pa;
 		end = cur + pcl->pclustersize;
 		do {
-<<<<<<< HEAD
 			z_erofs_fill_bio_vec(&bvec, f, pcl, i++, mc);
 			if (!bvec.bv_page)
 				continue;
-=======
-			struct page *page = NULL;
->>>>>>> c2e42051
 
 			if (bio && (cur != last_pa ||
 				    last_bdev != mdev.m_bdev)) {
-drain_io:
+submit_bio_retry:
 				submit_bio(bio);
 				if (memstall) {
 					psi_memstall_leave(&pflags);
@@ -1718,19 +1683,8 @@
 				bio = NULL;
 			}
 
-<<<<<<< HEAD
 			if (unlikely(PageWorkingset(bvec.bv_page)) &&
 			    !memstall) {
-=======
-			if (!page) {
-				page = pickup_page_for_submission(pcl, i++,
-						&f->pagepool, mc);
-				if (!page)
-					continue;
-			}
-
-			if (unlikely(PageWorkingset(page)) && !memstall) {
->>>>>>> c2e42051
 				psi_memstall_enter(&pflags);
 				memstall = 1;
 			}
@@ -1747,17 +1701,12 @@
 				last_bdev = mdev.m_bdev;
 			}
 
-<<<<<<< HEAD
 			if (cur + bvec.bv_len > end)
 				bvec.bv_len = end - cur;
 			DBG_BUGON(bvec.bv_len < sb->s_blocksize);
 			if (!bio_add_page(bio, bvec.bv_page, bvec.bv_len,
 					  bvec.bv_offset))
 				goto submit_bio_retry;
-=======
-			if (bio_add_page(bio, page, PAGE_SIZE, 0) < PAGE_SIZE)
-				goto drain_io;
->>>>>>> c2e42051
 
 			last_pa = cur + bvec.bv_len;
 			bypass = false;
