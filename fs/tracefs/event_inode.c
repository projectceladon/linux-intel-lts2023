// SPDX-License-Identifier: GPL-2.0-only
/*
 *  event_inode.c - part of tracefs, a pseudo file system for activating tracing
 *
 *  Copyright (C) 2020-23 VMware Inc, author: Steven Rostedt <rostedt@goodmis.org>
 *  Copyright (C) 2020-23 VMware Inc, author: Ajay Kaher <akaher@vmware.com>
 *  Copyright (C) 2023 Google, author: Steven Rostedt <rostedt@goodmis.org>
 *
 *  eventfs is used to dynamically create inodes and dentries based on the
 *  meta data provided by the tracing system.
 *
 *  eventfs stores the meta-data of files/dirs and holds off on creating
 *  inodes/dentries of the files. When accessed, the eventfs will create the
 *  inodes/dentries in a just-in-time (JIT) manner. The eventfs will clean up
 *  and delete the inodes/dentries when they are no longer referenced.
 */
#include <linux/fsnotify.h>
#include <linux/fs.h>
#include <linux/namei.h>
#include <linux/workqueue.h>
#include <linux/security.h>
#include <linux/tracefs.h>
#include <linux/kref.h>
#include <linux/delay.h>
#include "internal.h"

/*
 * eventfs_mutex protects the eventfs_inode (ei) dentry. Any access
 * to the ei->dentry must be done under this mutex and after checking
 * if ei->is_freed is not set. When ei->is_freed is set, the dentry
 * is on its way to being freed after the last dput() is made on it.
 */
static DEFINE_MUTEX(eventfs_mutex);

/* Choose something "unique" ;-) */
#define EVENTFS_FILE_INODE_INO		0x12c4e37

/* Just try to make something consistent and unique */
static int eventfs_dir_ino(struct eventfs_inode *ei)
{
	if (!ei->ino) {
		ei->ino = get_next_ino();
		/* Must not have the file inode number */
		if (ei->ino == EVENTFS_FILE_INODE_INO)
			ei->ino = get_next_ino();
	}

	return ei->ino;
}

/*
 * The eventfs_inode (ei) itself is protected by SRCU. It is released from
 * its parent's list and will have is_freed set (under eventfs_mutex).
 * After the SRCU grace period is over and the last dput() is called
 * the ei is freed.
 */
DEFINE_STATIC_SRCU(eventfs_srcu);

/* Mode is unsigned short, use the upper bits for flags */
enum {
	EVENTFS_SAVE_MODE	= BIT(16),
	EVENTFS_SAVE_UID	= BIT(17),
	EVENTFS_SAVE_GID	= BIT(18),
	EVENTFS_TOPLEVEL	= BIT(19),
};

#define EVENTFS_MODE_MASK	(EVENTFS_SAVE_MODE - 1)

/*
 * eventfs_inode reference count management.
 *
 * NOTE! We count only references from dentries, in the
 * form 'dentry->d_fsdata'. There are also references from
 * directory inodes ('ti->private'), but the dentry reference
 * count is always a superset of the inode reference count.
 */
static void release_ei(struct kref *ref)
{
	struct eventfs_inode *ei = container_of(ref, struct eventfs_inode, kref);

	WARN_ON_ONCE(!ei->is_freed);

	kfree(ei->entry_attrs);
	kfree_const(ei->name);
	kfree_rcu(ei, rcu);
<<<<<<< HEAD

	call_srcu(&eventfs_srcu, &ei->rcu, free_ei_rcu);
=======
>>>>>>> 227f0fab
}

static inline void put_ei(struct eventfs_inode *ei)
{
	if (ei)
		kref_put(&ei->kref, release_ei);
}

static inline void free_ei(struct eventfs_inode *ei)
{
	if (ei) {
		ei->is_freed = 1;
		put_ei(ei);
	}
}

static inline struct eventfs_inode *get_ei(struct eventfs_inode *ei)
{
	if (ei)
		kref_get(&ei->kref);
	return ei;
}

static struct dentry *eventfs_root_lookup(struct inode *dir,
					  struct dentry *dentry,
					  unsigned int flags);
static int eventfs_iterate(struct file *file, struct dir_context *ctx);

static void update_attr(struct eventfs_attr *attr, struct iattr *iattr)
{
	unsigned int ia_valid = iattr->ia_valid;

	if (ia_valid & ATTR_MODE) {
		attr->mode = (attr->mode & ~EVENTFS_MODE_MASK) |
			(iattr->ia_mode & EVENTFS_MODE_MASK) |
			EVENTFS_SAVE_MODE;
	}
	if (ia_valid & ATTR_UID) {
		attr->mode |= EVENTFS_SAVE_UID;
		attr->uid = iattr->ia_uid;
	}
	if (ia_valid & ATTR_GID) {
		attr->mode |= EVENTFS_SAVE_GID;
		attr->gid = iattr->ia_gid;
	}
}

static int eventfs_set_attr(struct mnt_idmap *idmap, struct dentry *dentry,
			    struct iattr *iattr)
{
	const struct eventfs_entry *entry;
	struct eventfs_inode *ei;
	const char *name;
	int ret;

	mutex_lock(&eventfs_mutex);
	ei = dentry->d_fsdata;
	if (ei->is_freed) {
		/* Do not allow changes if the event is about to be removed. */
		mutex_unlock(&eventfs_mutex);
		return -ENODEV;
	}

	/* Preallocate the children mode array if necessary */
	if (!(dentry->d_inode->i_mode & S_IFDIR)) {
		if (!ei->entry_attrs) {
			ei->entry_attrs = kcalloc(ei->nr_entries, sizeof(*ei->entry_attrs),
						  GFP_NOFS);
			if (!ei->entry_attrs) {
				ret = -ENOMEM;
				goto out;
			}
		}
	}

	ret = simple_setattr(idmap, dentry, iattr);
	if (ret < 0)
		goto out;

	/*
	 * If this is a dir, then update the ei cache, only the file
	 * mode is saved in the ei->m_children, and the ownership is
	 * determined by the parent directory.
	 */
	if (dentry->d_inode->i_mode & S_IFDIR) {
		update_attr(&ei->attr, iattr);

	} else {
		name = dentry->d_name.name;

		for (int i = 0; i < ei->nr_entries; i++) {
			entry = &ei->entries[i];
			if (strcmp(name, entry->name) == 0) {
				update_attr(&ei->entry_attrs[i], iattr);
				break;
			}
		}
	}
 out:
	mutex_unlock(&eventfs_mutex);
	return ret;
}

static void update_top_events_attr(struct eventfs_inode *ei, struct super_block *sb)
{
	struct inode *root;

	/* Only update if the "events" was on the top level */
	if (!ei || !(ei->attr.mode & EVENTFS_TOPLEVEL))
		return;

	/* Get the tracefs root inode. */
	root = d_inode(sb->s_root);
	ei->attr.uid = root->i_uid;
	ei->attr.gid = root->i_gid;
}

static void set_top_events_ownership(struct inode *inode)
{
	struct tracefs_inode *ti = get_tracefs(inode);
	struct eventfs_inode *ei = ti->private;

	/* The top events directory doesn't get automatically updated */
	if (!ei || !ei->is_events || !(ei->attr.mode & EVENTFS_TOPLEVEL))
		return;

	update_top_events_attr(ei, inode->i_sb);

	if (!(ei->attr.mode & EVENTFS_SAVE_UID))
		inode->i_uid = ei->attr.uid;

	if (!(ei->attr.mode & EVENTFS_SAVE_GID))
		inode->i_gid = ei->attr.gid;
}

static int eventfs_get_attr(struct mnt_idmap *idmap,
			    const struct path *path, struct kstat *stat,
			    u32 request_mask, unsigned int flags)
{
	struct dentry *dentry = path->dentry;
	struct inode *inode = d_backing_inode(dentry);

	set_top_events_ownership(inode);

	generic_fillattr(idmap, request_mask, inode, stat);
	return 0;
}

static int eventfs_permission(struct mnt_idmap *idmap,
			      struct inode *inode, int mask)
{
	set_top_events_ownership(inode);
	return generic_permission(idmap, inode, mask);
}

static const struct inode_operations eventfs_root_dir_inode_operations = {
	.lookup		= eventfs_root_lookup,
	.setattr	= eventfs_set_attr,
	.getattr	= eventfs_get_attr,
	.permission	= eventfs_permission,
};

static const struct inode_operations eventfs_file_inode_operations = {
	.setattr	= eventfs_set_attr,
};

static const struct file_operations eventfs_file_operations = {
	.read		= generic_read_dir,
	.iterate_shared	= eventfs_iterate,
	.llseek		= generic_file_llseek,
};

static void eventfs_set_attrs(struct eventfs_inode *ei, bool update_uid, kuid_t uid,
			      bool update_gid, kgid_t gid, int level)
{
	struct eventfs_inode *ei_child;

	/* Update events/<system>/<event> */
	if (WARN_ON_ONCE(level > 3))
		return;

	if (update_uid) {
		ei->attr.mode &= ~EVENTFS_SAVE_UID;
		ei->attr.uid = uid;
	}

	if (update_gid) {
		ei->attr.mode &= ~EVENTFS_SAVE_GID;
		ei->attr.gid = gid;
	}

	list_for_each_entry(ei_child, &ei->children, list) {
		eventfs_set_attrs(ei_child, update_uid, uid, update_gid, gid, level + 1);
	}

	if (!ei->entry_attrs)
		return;

	for (int i = 0; i < ei->nr_entries; i++) {
		if (update_uid) {
			ei->entry_attrs[i].mode &= ~EVENTFS_SAVE_UID;
			ei->entry_attrs[i].uid = uid;
		}
		if (update_gid) {
			ei->entry_attrs[i].mode &= ~EVENTFS_SAVE_GID;
			ei->entry_attrs[i].gid = gid;
		}
	}

}

/*
 * On a remount of tracefs, if UID or GID options are set, then
 * the mount point inode permissions should be used.
 * Reset the saved permission flags appropriately.
 */
void eventfs_remount(struct tracefs_inode *ti, bool update_uid, bool update_gid)
{
	struct eventfs_inode *ei = ti->private;

	/* Only the events directory does the updates */
	if (!ei || !ei->is_events || ei->is_freed)
		return;

	eventfs_set_attrs(ei, update_uid, ti->vfs_inode.i_uid,
			  update_gid, ti->vfs_inode.i_gid, 0);
}

/* Return the evenfs_inode of the "events" directory */
static struct eventfs_inode *eventfs_find_events(struct dentry *dentry)
{
	struct eventfs_inode *ei;

	do {
		// The parent is stable because we do not do renames
		dentry = dentry->d_parent;
		// ... and directories always have d_fsdata
		ei = dentry->d_fsdata;

		/*
		 * If the ei is being freed, the ownership of the children
		 * doesn't matter.
		 */
		if (ei->is_freed)
			return NULL;

		// Walk upwards until you find the events inode
	} while (!ei->is_events);

	update_top_events_attr(ei, dentry->d_sb);

	return ei;
}

static void update_inode_attr(struct dentry *dentry, struct inode *inode,
			      struct eventfs_attr *attr, umode_t mode)
{
	struct eventfs_inode *events_ei = eventfs_find_events(dentry);

	if (!events_ei)
		return;

	inode->i_mode = mode;
	inode->i_uid = events_ei->attr.uid;
	inode->i_gid = events_ei->attr.gid;

	if (!attr)
		return;

	if (attr->mode & EVENTFS_SAVE_MODE)
		inode->i_mode = attr->mode & EVENTFS_MODE_MASK;

	if (attr->mode & EVENTFS_SAVE_UID)
		inode->i_uid = attr->uid;

	if (attr->mode & EVENTFS_SAVE_GID)
		inode->i_gid = attr->gid;
}

/**
 * lookup_file - look up a file in the tracefs filesystem
 * @dentry: the dentry to look up
 * @mode: the permission that the file should have.
 * @attr: saved attributes changed by user
 * @data: something that the caller will want to get to later on.
 * @fop: struct file_operations that should be used for this file.
 *
 * This function creates a dentry that represents a file in the eventsfs_inode
 * directory. The inode.i_private pointer will point to @data in the open()
 * call.
 */
static struct dentry *lookup_file(struct eventfs_inode *parent_ei,
				  struct dentry *dentry,
				  umode_t mode,
				  struct eventfs_attr *attr,
				  void *data,
				  const struct file_operations *fop)
{
	struct tracefs_inode *ti;
	struct inode *inode;

	if (!(mode & S_IFMT))
		mode |= S_IFREG;

	if (WARN_ON_ONCE(!S_ISREG(mode)))
		return ERR_PTR(-EIO);

	inode = tracefs_get_inode(dentry->d_sb);
	if (unlikely(!inode))
		return ERR_PTR(-ENOMEM);

	/* If the user updated the directory's attributes, use them */
	update_inode_attr(dentry, inode, attr, mode);

	inode->i_op = &eventfs_file_inode_operations;
	inode->i_fop = fop;
	inode->i_private = data;

	/* All files will have the same inode number */
	inode->i_ino = EVENTFS_FILE_INODE_INO;

	ti = get_tracefs(inode);
	ti->flags |= TRACEFS_EVENT_INODE;

	// Files have their parent's ei as their fsdata
	dentry->d_fsdata = get_ei(parent_ei);

	d_add(dentry, inode);
	return NULL;
};

/**
 * lookup_dir_entry - look up a dir in the tracefs filesystem
 * @dentry: the directory to look up
 * @ei: the eventfs_inode that represents the directory to create
 *
 * This function will look up a dentry for a directory represented by
 * a eventfs_inode.
 */
static struct dentry *lookup_dir_entry(struct dentry *dentry,
	struct eventfs_inode *pei, struct eventfs_inode *ei)
{
	struct tracefs_inode *ti;
	struct inode *inode;

	inode = tracefs_get_inode(dentry->d_sb);
	if (unlikely(!inode))
		return ERR_PTR(-ENOMEM);

	/* If the user updated the directory's attributes, use them */
	update_inode_attr(dentry, inode, &ei->attr,
			  S_IFDIR | S_IRWXU | S_IRUGO | S_IXUGO);

	inode->i_op = &eventfs_root_dir_inode_operations;
	inode->i_fop = &eventfs_file_operations;

	/* All directories will have the same inode number */
	inode->i_ino = eventfs_dir_ino(ei);

	ti = get_tracefs(inode);
	ti->flags |= TRACEFS_EVENT_INODE;
	/* Only directories have ti->private set to an ei, not files */
	ti->private = ei;

	dentry->d_fsdata = get_ei(ei);

	d_add(dentry, inode);
	return NULL;
}

static inline struct eventfs_inode *alloc_ei(const char *name)
{
	struct eventfs_inode *ei = kzalloc(sizeof(*ei), GFP_KERNEL);

	if (!ei)
		return NULL;

	ei->name = kstrdup_const(name, GFP_KERNEL);
	if (!ei->name) {
		kfree(ei);
		return NULL;
	}
	kref_init(&ei->kref);
	return ei;
}

/**
 * eventfs_d_release - dentry is going away
 * @dentry: dentry which has the reference to remove.
 *
 * Remove the association between a dentry from an eventfs_inode.
 */
void eventfs_d_release(struct dentry *dentry)
{
	put_ei(dentry->d_fsdata);
}

/**
 * lookup_file_dentry - create a dentry for a file of an eventfs_inode
 * @ei: the eventfs_inode that the file will be created under
 * @idx: the index into the entry_attrs[] of the @ei
 * @parent: The parent dentry of the created file.
 * @name: The name of the file to create
 * @mode: The mode of the file.
 * @data: The data to use to set the inode of the file with on open()
 * @fops: The fops of the file to be created.
 *
 * Create a dentry for a file of an eventfs_inode @ei and place it into the
 * address located at @e_dentry.
 */
static struct dentry *
lookup_file_dentry(struct dentry *dentry,
		   struct eventfs_inode *ei, int idx,
		   umode_t mode, void *data,
		   const struct file_operations *fops)
{
	struct eventfs_attr *attr = NULL;

	if (ei->entry_attrs)
		attr = &ei->entry_attrs[idx];

	return lookup_file(ei, dentry, mode, attr, data, fops);
}

/**
 * eventfs_root_lookup - lookup routine to create file/dir
 * @dir: in which a lookup is being done
 * @dentry: file/dir dentry
 * @flags: Just passed to simple_lookup()
 *
 * Used to create dynamic file/dir with-in @dir, search with-in @ei
 * list, if @dentry found go ahead and create the file/dir
 */

static struct dentry *eventfs_root_lookup(struct inode *dir,
					  struct dentry *dentry,
					  unsigned int flags)
{
	struct eventfs_inode *ei_child;
	struct tracefs_inode *ti;
	struct eventfs_inode *ei;
	const char *name = dentry->d_name.name;
	struct dentry *result = NULL;

	ti = get_tracefs(dir);
	if (!(ti->flags & TRACEFS_EVENT_INODE))
		return ERR_PTR(-EIO);

	mutex_lock(&eventfs_mutex);

	ei = ti->private;
	if (!ei || ei->is_freed)
		goto out;

	list_for_each_entry(ei_child, &ei->children, list) {
		if (strcmp(ei_child->name, name) != 0)
			continue;
		if (ei_child->is_freed)
			goto out;
		result = lookup_dir_entry(dentry, ei, ei_child);
		goto out;
	}

	for (int i = 0; i < ei->nr_entries; i++) {
		void *data;
		umode_t mode;
		const struct file_operations *fops;
		const struct eventfs_entry *entry = &ei->entries[i];

		if (strcmp(name, entry->name) != 0)
			continue;

		data = ei->data;
		if (entry->callback(name, &mode, &data, &fops) <= 0)
			goto out;

		result = lookup_file_dentry(dentry, ei, i, mode, data, fops);
		goto out;
	}
 out:
	mutex_unlock(&eventfs_mutex);
	return result;
}

/*
 * Walk the children of a eventfs_inode to fill in getdents().
 */
static int eventfs_iterate(struct file *file, struct dir_context *ctx)
{
	const struct file_operations *fops;
	struct inode *f_inode = file_inode(file);
	const struct eventfs_entry *entry;
	struct eventfs_inode *ei_child;
	struct tracefs_inode *ti;
	struct eventfs_inode *ei;
	const char *name;
	umode_t mode;
	int idx;
	int ret = -EINVAL;
	int ino;
	int i, r, c;

	if (!dir_emit_dots(file, ctx))
		return 0;

	ti = get_tracefs(f_inode);
	if (!(ti->flags & TRACEFS_EVENT_INODE))
		return -EINVAL;

	c = ctx->pos - 2;

	idx = srcu_read_lock(&eventfs_srcu);

	mutex_lock(&eventfs_mutex);
	ei = READ_ONCE(ti->private);
	if (ei && ei->is_freed)
		ei = NULL;
	mutex_unlock(&eventfs_mutex);

	if (!ei)
		goto out;

	/*
	 * Need to create the dentries and inodes to have a consistent
	 * inode number.
	 */
	ret = 0;

	/* Start at 'c' to jump over already read entries */
	for (i = c; i < ei->nr_entries; i++, ctx->pos++) {
		void *cdata = ei->data;

		entry = &ei->entries[i];
		name = entry->name;

		mutex_lock(&eventfs_mutex);
		/* If ei->is_freed then just bail here, nothing more to do */
		if (ei->is_freed) {
			mutex_unlock(&eventfs_mutex);
			goto out;
		}
		r = entry->callback(name, &mode, &cdata, &fops);
		mutex_unlock(&eventfs_mutex);
		if (r <= 0)
			continue;

		ino = EVENTFS_FILE_INODE_INO;

		if (!dir_emit(ctx, name, strlen(name), ino, DT_REG))
			goto out;
	}

	/* Subtract the skipped entries above */
	c -= min((unsigned int)c, (unsigned int)ei->nr_entries);

	list_for_each_entry_srcu(ei_child, &ei->children, list,
				 srcu_read_lock_held(&eventfs_srcu)) {

		if (c > 0) {
			c--;
			continue;
		}

		ctx->pos++;

		if (ei_child->is_freed)
			continue;

		name = ei_child->name;

		ino = eventfs_dir_ino(ei_child);

		if (!dir_emit(ctx, name, strlen(name), ino, DT_DIR))
			goto out_dec;
	}
	ret = 1;
 out:
	srcu_read_unlock(&eventfs_srcu, idx);

	return ret;

 out_dec:
	/* Incremented ctx->pos without adding something, reset it */
	ctx->pos--;
	goto out;
}

/**
 * eventfs_create_dir - Create the eventfs_inode for this directory
 * @name: The name of the directory to create.
 * @parent: The eventfs_inode of the parent directory.
 * @entries: A list of entries that represent the files under this directory
 * @size: The number of @entries
 * @data: The default data to pass to the files (an entry may override it).
 *
 * This function creates the descriptor to represent a directory in the
 * eventfs. This descriptor is an eventfs_inode, and it is returned to be
 * used to create other children underneath.
 *
 * The @entries is an array of eventfs_entry structures which has:
 *	const char		 *name
 *	eventfs_callback	callback;
 *
 * The name is the name of the file, and the callback is a pointer to a function
 * that will be called when the file is reference (either by lookup or by
 * reading a directory). The callback is of the prototype:
 *
 *    int callback(const char *name, umode_t *mode, void **data,
 *		   const struct file_operations **fops);
 *
 * When a file needs to be created, this callback will be called with
 *   name = the name of the file being created (so that the same callback
 *          may be used for multiple files).
 *   mode = a place to set the file's mode
 *   data = A pointer to @data, and the callback may replace it, which will
 *         cause the file created to pass the new data to the open() call.
 *   fops = the fops to use for the created file.
 *
 * NB. @callback is called while holding internal locks of the eventfs
 *     system. The callback must not call any code that might also call into
 *     the tracefs or eventfs system or it will risk creating a deadlock.
 */
struct eventfs_inode *eventfs_create_dir(const char *name, struct eventfs_inode *parent,
					 const struct eventfs_entry *entries,
					 int size, void *data)
{
	struct eventfs_inode *ei;

	if (!parent)
		return ERR_PTR(-EINVAL);

	ei = alloc_ei(name);
	if (!ei)
		return ERR_PTR(-ENOMEM);

	ei->entries = entries;
	ei->nr_entries = size;
	ei->data = data;
	INIT_LIST_HEAD(&ei->children);
	INIT_LIST_HEAD(&ei->list);

	mutex_lock(&eventfs_mutex);
	if (!parent->is_freed)
		list_add_tail(&ei->list, &parent->children);
	mutex_unlock(&eventfs_mutex);

	/* Was the parent freed? */
	if (list_empty(&ei->list)) {
		free_ei(ei);
		ei = ERR_PTR(-EBUSY);
	}
	return ei;
}

/**
 * eventfs_create_events_dir - create the top level events directory
 * @name: The name of the top level directory to create.
 * @parent: Parent dentry for this file in the tracefs directory.
 * @entries: A list of entries that represent the files under this directory
 * @size: The number of @entries
 * @data: The default data to pass to the files (an entry may override it).
 *
 * This function creates the top of the trace event directory.
 *
 * See eventfs_create_dir() for use of @entries.
 */
struct eventfs_inode *eventfs_create_events_dir(const char *name, struct dentry *parent,
						const struct eventfs_entry *entries,
						int size, void *data)
{
	struct dentry *dentry = tracefs_start_creating(name, parent);
	struct eventfs_inode *ei;
	struct tracefs_inode *ti;
	struct inode *inode;
	kuid_t uid;
	kgid_t gid;

	if (security_locked_down(LOCKDOWN_TRACEFS))
		return NULL;

	if (IS_ERR(dentry))
		return ERR_CAST(dentry);

	ei = alloc_ei(name);
	if (!ei)
		goto fail;

	inode = tracefs_get_inode(dentry->d_sb);
	if (unlikely(!inode))
		goto fail;

	// Note: we have a ref to the dentry from tracefs_start_creating()
	ei->events_dir = dentry;
	ei->entries = entries;
	ei->nr_entries = size;
	ei->is_events = 1;
	ei->data = data;

	/* Save the ownership of this directory */
	uid = d_inode(dentry->d_parent)->i_uid;
	gid = d_inode(dentry->d_parent)->i_gid;

	/*
	 * If the events directory is of the top instance, then parent
	 * is NULL. Set the attr.mode to reflect this and its permissions will
	 * default to the tracefs root dentry.
	 */
	if (!parent)
		ei->attr.mode = EVENTFS_TOPLEVEL;

	/* This is used as the default ownership of the files and directories */
	ei->attr.uid = uid;
	ei->attr.gid = gid;

	INIT_LIST_HEAD(&ei->children);
	INIT_LIST_HEAD(&ei->list);

	ti = get_tracefs(inode);
	ti->flags |= TRACEFS_EVENT_INODE | TRACEFS_EVENT_TOP_INODE;
	ti->private = ei;

	inode->i_mode = S_IFDIR | S_IRWXU | S_IRUGO | S_IXUGO;
	inode->i_uid = uid;
	inode->i_gid = gid;
	inode->i_op = &eventfs_root_dir_inode_operations;
	inode->i_fop = &eventfs_file_operations;

	dentry->d_fsdata = get_ei(ei);

	/*
	 * Keep all eventfs directories with i_nlink == 1.
	 * Due to the dynamic nature of the dentry creations and not
	 * wanting to add a pointer to the parent eventfs_inode in the
	 * eventfs_inode structure, keeping the i_nlink in sync with the
	 * number of directories would cause too much complexity for
	 * something not worth much. Keeping directory links at 1
	 * tells userspace not to trust the link number.
	 */
	d_instantiate(dentry, inode);
	/* The dentry of the "events" parent does keep track though */
	inc_nlink(dentry->d_parent->d_inode);
	fsnotify_mkdir(dentry->d_parent->d_inode, dentry);
	tracefs_end_creating(dentry);

	return ei;

 fail:
	free_ei(ei);
	tracefs_failed_creating(dentry);
	return ERR_PTR(-ENOMEM);
}

/**
 * eventfs_remove_rec - remove eventfs dir or file from list
 * @ei: eventfs_inode to be removed.
 * @level: prevent recursion from going more than 3 levels deep.
 *
 * This function recursively removes eventfs_inodes which
 * contains info of files and/or directories.
 */
static void eventfs_remove_rec(struct eventfs_inode *ei, int level)
{
	struct eventfs_inode *ei_child;

	/*
	 * Check recursion depth. It should never be greater than 3:
	 * 0 - events/
	 * 1 - events/group/
	 * 2 - events/group/event/
	 * 3 - events/group/event/file
	 */
	if (WARN_ON_ONCE(level > 3))
		return;

	/* search for nested folders or files */
	list_for_each_entry(ei_child, &ei->children, list)
		eventfs_remove_rec(ei_child, level + 1);

	list_del_rcu(&ei->list);
	free_ei(ei);
}

/**
 * eventfs_remove_dir - remove eventfs dir or file from list
 * @ei: eventfs_inode to be removed.
 *
 * This function acquire the eventfs_mutex lock and call eventfs_remove_rec()
 */
void eventfs_remove_dir(struct eventfs_inode *ei)
{
	if (!ei)
		return;

	mutex_lock(&eventfs_mutex);
	eventfs_remove_rec(ei, 0);
	mutex_unlock(&eventfs_mutex);
}

/**
 * eventfs_remove_events_dir - remove the top level eventfs directory
 * @ei: the event_inode returned by eventfs_create_events_dir().
 *
 * This function removes the events main directory
 */
void eventfs_remove_events_dir(struct eventfs_inode *ei)
{
	struct dentry *dentry;

	dentry = ei->events_dir;
	if (!dentry)
		return;

	ei->events_dir = NULL;
	eventfs_remove_dir(ei);

	/*
	 * Matches the dget() done by tracefs_start_creating()
	 * in eventfs_create_events_dir() when it the dentry was
	 * created. In other words, it's a normal dentry that
	 * sticks around while the other ei->dentry are created
	 * and destroyed dynamically.
	 */
	d_invalidate(dentry);
	dput(dentry);
}<|MERGE_RESOLUTION|>--- conflicted
+++ resolved
@@ -83,11 +83,6 @@
 	kfree(ei->entry_attrs);
 	kfree_const(ei->name);
 	kfree_rcu(ei, rcu);
-<<<<<<< HEAD
-
-	call_srcu(&eventfs_srcu, &ei->rcu, free_ei_rcu);
-=======
->>>>>>> 227f0fab
 }
 
 static inline void put_ei(struct eventfs_inode *ei)
