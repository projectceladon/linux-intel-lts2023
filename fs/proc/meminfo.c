// SPDX-License-Identifier: GPL-2.0
#include <linux/fs.h>
#include <linux/init.h>
#include <linux/kernel.h>
#include <linux/mm.h>
#include <linux/hugetlb.h>
#include <linux/mman.h>
#include <linux/mmzone.h>
#include <linux/memblock.h>
#include <linux/proc_fs.h>
#include <linux/percpu.h>
#include <linux/seq_file.h>
#include <linux/swap.h>
#include <linux/vmstat.h>
#include <linux/atomic.h>
#include <linux/vmalloc.h>
#ifdef CONFIG_CMA
#include <linux/cma.h>
#endif
#include <linux/zswap.h>
#include <trace/hooks/mm.h>
#include <asm/page.h>
#include "internal.h"
#include <trace/hooks/mm.h>

void __attribute__((weak)) arch_report_meminfo(struct seq_file *m)
{
}

static void show_val_kb(struct seq_file *m, const char *s, unsigned long num)
{
	seq_put_decimal_ull_width(m, s, num << (PAGE_SHIFT - 10), 8);
	seq_write(m, " kB\n", 4);
}

static int meminfo_proc_show(struct seq_file *m, void *v)
{
	struct sysinfo i;
	unsigned long committed;
	long cached;
	long available;
	unsigned long pages[NR_LRU_LISTS];
	unsigned long sreclaimable, sunreclaim;
	int lru;

	si_meminfo(&i);
	si_swapinfo(&i);
	committed = vm_memory_committed();

	cached = global_node_page_state(NR_FILE_PAGES) -
			total_swapcache_pages() - i.bufferram;
	trace_android_vh_meminfo_cache_adjust(&cached);
	if (cached < 0)
		cached = 0;

	for (lru = LRU_BASE; lru < NR_LRU_LISTS; lru++)
		pages[lru] = global_node_page_state(NR_LRU_BASE + lru);

	available = si_mem_available();
	sreclaimable = global_node_page_state_pages(NR_SLAB_RECLAIMABLE_B);
	sunreclaim = global_node_page_state_pages(NR_SLAB_UNRECLAIMABLE_B);

	show_val_kb(m, "MemTotal:       ", i.totalram);
	show_val_kb(m, "MemFree:        ", i.freeram);
	show_val_kb(m, "MemAvailable:   ", available);
	show_val_kb(m, "Buffers:        ", i.bufferram);
	show_val_kb(m, "Cached:         ", cached);
	show_val_kb(m, "SwapCached:     ", total_swapcache_pages());
	show_val_kb(m, "Active:         ", pages[LRU_ACTIVE_ANON] +
					   pages[LRU_ACTIVE_FILE]);
	show_val_kb(m, "Inactive:       ", pages[LRU_INACTIVE_ANON] +
					   pages[LRU_INACTIVE_FILE]);
	show_val_kb(m, "Active(anon):   ", pages[LRU_ACTIVE_ANON]);
	show_val_kb(m, "Inactive(anon): ", pages[LRU_INACTIVE_ANON]);
	show_val_kb(m, "Active(file):   ", pages[LRU_ACTIVE_FILE]);
	show_val_kb(m, "Inactive(file): ", pages[LRU_INACTIVE_FILE]);
	show_val_kb(m, "Unevictable:    ", pages[LRU_UNEVICTABLE]);
	show_val_kb(m, "Mlocked:        ", global_zone_page_state(NR_MLOCK));

#ifdef CONFIG_HIGHMEM
	show_val_kb(m, "HighTotal:      ", i.totalhigh);
	show_val_kb(m, "HighFree:       ", i.freehigh);
	show_val_kb(m, "LowTotal:       ", i.totalram - i.totalhigh);
	show_val_kb(m, "LowFree:        ", i.freeram - i.freehigh);
#endif

#ifndef CONFIG_MMU
	show_val_kb(m, "MmapCopy:       ",
		    (unsigned long)atomic_long_read(&mmap_pages_allocated));
#endif

	show_val_kb(m, "SwapTotal:      ", i.totalswap);
	show_val_kb(m, "SwapFree:       ", i.freeswap);
#ifdef CONFIG_ZSWAP
	seq_printf(m,  "Zswap:          %8lu kB\n",
		   (unsigned long)(zswap_pool_total_size >> 10));
	seq_printf(m,  "Zswapped:       %8lu kB\n",
		   (unsigned long)atomic_read(&zswap_stored_pages) <<
		   (PAGE_SHIFT - 10));
#endif
	show_val_kb(m, "Dirty:          ",
		    global_node_page_state(NR_FILE_DIRTY));
	show_val_kb(m, "Writeback:      ",
		    global_node_page_state(NR_WRITEBACK));
	show_val_kb(m, "AnonPages:      ",
		    global_node_page_state(NR_ANON_MAPPED));
	show_val_kb(m, "Mapped:         ",
		    global_node_page_state(NR_FILE_MAPPED));
	show_val_kb(m, "Shmem:          ", i.sharedram);
	show_val_kb(m, "KReclaimable:   ", sreclaimable +
		    global_node_page_state(NR_KERNEL_MISC_RECLAIMABLE));
	show_val_kb(m, "Slab:           ", sreclaimable + sunreclaim);
	show_val_kb(m, "SReclaimable:   ", sreclaimable);
	show_val_kb(m, "SUnreclaim:     ", sunreclaim);
	seq_printf(m, "KernelStack:    %8lu kB\n",
		   global_node_page_state(NR_KERNEL_STACK_KB));
#ifdef CONFIG_SHADOW_CALL_STACK
	seq_printf(m, "ShadowCallStack:%8lu kB\n",
		   global_node_page_state(NR_KERNEL_SCS_KB));
#endif
	show_val_kb(m, "PageTables:     ",
		    global_node_page_state(NR_PAGETABLE));
	show_val_kb(m, "SecPageTables:  ",
		    global_node_page_state(NR_SECONDARY_PAGETABLE));

	show_val_kb(m, "NFS_Unstable:   ", 0);
	show_val_kb(m, "Bounce:         ",
		    global_zone_page_state(NR_BOUNCE));
	show_val_kb(m, "WritebackTmp:   ",
		    global_node_page_state(NR_WRITEBACK_TEMP));
	show_val_kb(m, "CommitLimit:    ", vm_commit_limit());
	show_val_kb(m, "Committed_AS:   ", committed);
	seq_printf(m, "VmallocTotal:   %8lu kB\n",
		   (unsigned long)VMALLOC_TOTAL >> 10);
	show_val_kb(m, "VmallocUsed:    ", vmalloc_nr_pages());
	show_val_kb(m, "VmallocChunk:   ", 0ul);
	show_val_kb(m, "Percpu:         ", pcpu_nr_pages());

	memtest_report_meminfo(m);

#ifdef CONFIG_MEMORY_FAILURE
	seq_printf(m, "HardwareCorrupted: %5lu kB\n",
		   atomic_long_read(&num_poisoned_pages) << (PAGE_SHIFT - 10));
#endif

#ifdef CONFIG_TRANSPARENT_HUGEPAGE
	show_val_kb(m, "AnonHugePages:  ",
		    global_node_page_state(NR_ANON_THPS));
	show_val_kb(m, "ShmemHugePages: ",
		    global_node_page_state(NR_SHMEM_THPS));
	show_val_kb(m, "ShmemPmdMapped: ",
		    global_node_page_state(NR_SHMEM_PMDMAPPED));
	show_val_kb(m, "FileHugePages:  ",
		    global_node_page_state(NR_FILE_THPS));
	show_val_kb(m, "FilePmdMapped:  ",
		    global_node_page_state(NR_FILE_PMDMAPPED));
#endif

#ifdef CONFIG_CMA
	show_val_kb(m, "CmaTotal:       ", totalcma_pages);
	show_val_kb(m, "CmaFree:        ",
		    global_zone_page_state(NR_FREE_CMA_PAGES));
#endif
	trace_android_vh_meminfo_proc_show(m);
<<<<<<< HEAD
=======
	trace_android_rvh_meminfo_proc_show(m);
>>>>>>> 4163e724

#ifdef CONFIG_UNACCEPTED_MEMORY
	show_val_kb(m, "Unaccepted:     ",
		    global_zone_page_state(NR_UNACCEPTED));
#endif

	hugetlb_report_meminfo(m);

	arch_report_meminfo(m);

	return 0;
}

static int __init proc_meminfo_init(void)
{
	struct proc_dir_entry *pde;

	pde = proc_create_single("meminfo", 0, NULL, meminfo_proc_show);
	pde_make_permanent(pde);
	return 0;
}
fs_initcall(proc_meminfo_init);<|MERGE_RESOLUTION|>--- conflicted
+++ resolved
@@ -162,10 +162,7 @@
 		    global_zone_page_state(NR_FREE_CMA_PAGES));
 #endif
 	trace_android_vh_meminfo_proc_show(m);
-<<<<<<< HEAD
-=======
 	trace_android_rvh_meminfo_proc_show(m);
->>>>>>> 4163e724
 
 #ifdef CONFIG_UNACCEPTED_MEMORY
 	show_val_kb(m, "Unaccepted:     ",
