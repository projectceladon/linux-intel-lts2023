--- conflicted
+++ resolved
@@ -36,10 +36,7 @@
 #include "pnode.h"
 #include "internal.h"
 #include <trace/hooks/blk.h>
-<<<<<<< HEAD
-=======
 #include <trace/hooks/fs.h>
->>>>>>> 227f0fab
 
 /* Maximum number of mounts in a mount namespace */
 static unsigned int sysctl_mount_max __read_mostly = 100000;
