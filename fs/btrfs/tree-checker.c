--- conflicted
+++ resolved
@@ -1493,11 +1493,7 @@
 				     dref_objectid > BTRFS_LAST_FREE_OBJECTID)) {
 				extent_err(leaf, slot,
 					   "invalid data ref objectid value %llu",
-<<<<<<< HEAD
-					   dref_root);
-=======
 					   dref_objectid);
->>>>>>> 44bc0fc0
 				return -EUCLEAN;
 			}
 			if (unlikely(!IS_ALIGNED(dref_offset,
