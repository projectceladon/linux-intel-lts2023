--- conflicted
+++ resolved
@@ -6190,10 +6190,6 @@
 	if (ret < 0)
 		return ret;
 
-<<<<<<< HEAD
-	if (clone_root->offset + num_bytes == info.size)
-		goto clone_data;
-=======
 	if (clone_root->offset + num_bytes == info.size) {
 		/*
 		 * The final size of our file matches the end offset, but it may
@@ -6217,7 +6213,6 @@
 		}
 		goto clone_data;
 	}
->>>>>>> aff52723
 
 write_data:
 	ret = send_extent_data(sctx, path, offset, num_bytes);
