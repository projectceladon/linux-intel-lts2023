--- conflicted
+++ resolved
@@ -445,12 +445,8 @@
 	void *filldir_buf;
 	u64 last_index;
 	struct extent_state *llseek_cached_state;
-<<<<<<< HEAD
-	bool fsync_skip_inode_lock;
-=======
 	/* Task that allocated this structure. */
 	struct task_struct *owner_task;
->>>>>>> aff52723
 };
 
 static inline u32 BTRFS_LEAF_DATA_SIZE(const struct btrfs_fs_info *info)
