// SPDX-License-Identifier: GPL-2.0-or-later
/*
 *   Copyright (C) 2016 Namjae Jeon <linkinjeon@kernel.org>
 *   Copyright (C) 2018 Samsung Electronics Co., Ltd.
 */

#include <linux/kernel.h>
#include <linux/fs.h>
#include <linux/filelock.h>
#include <linux/uaccess.h>
#include <linux/backing-dev.h>
#include <linux/writeback.h>
#include <linux/xattr.h>
#include <linux/falloc.h>
#include <linux/fsnotify.h>
#include <linux/dcache.h>
#include <linux/slab.h>
#include <linux/vmalloc.h>
#include <linux/sched/xacct.h>
#include <linux/crc32c.h>
#include <linux/namei.h>

#include "glob.h"
#include "oplock.h"
#include "connection.h"
#include "vfs.h"
#include "vfs_cache.h"
#include "smbacl.h"
#include "ndr.h"
#include "auth.h"
#include "misc.h"

#include "smb_common.h"
#include "mgmt/share_config.h"
#include "mgmt/tree_connect.h"
#include "mgmt/user_session.h"
#include "mgmt/user_config.h"

static void ksmbd_vfs_inherit_owner(struct ksmbd_work *work,
				    struct inode *parent_inode,
				    struct inode *inode)
{
	if (!test_share_config_flag(work->tcon->share_conf,
				    KSMBD_SHARE_FLAG_INHERIT_OWNER))
		return;

	i_uid_write(inode, i_uid_read(parent_inode));
}

/**
 * ksmbd_vfs_lock_parent() - lock parent dentry if it is stable
 * @parent: parent dentry
 * @child: child dentry
 *
 * Returns: %0 on success, %-ENOENT if the parent dentry is not stable
 */
int ksmbd_vfs_lock_parent(struct dentry *parent, struct dentry *child)
{
	inode_lock_nested(d_inode(parent), I_MUTEX_PARENT);
	if (child->d_parent != parent) {
		inode_unlock(d_inode(parent));
		return -ENOENT;
	}

	return 0;
}

static int ksmbd_vfs_path_lookup_locked(struct ksmbd_share_config *share_conf,
					char *pathname, unsigned int flags,
					struct path *parent_path,
					struct path *path)
{
	struct qstr last;
	struct filename *filename;
	struct path *root_share_path = &share_conf->vfs_path;
	int err, type;
	struct dentry *d;

	if (pathname[0] == '\0') {
		pathname = share_conf->path;
		root_share_path = NULL;
	} else {
		flags |= LOOKUP_BENEATH;
	}

	filename = getname_kernel(pathname);
	if (IS_ERR(filename))
		return PTR_ERR(filename);

	err = vfs_path_parent_lookup(filename, flags,
				     parent_path, &last, &type,
				     root_share_path);
	if (err) {
		putname(filename);
		return err;
	}

	if (unlikely(type != LAST_NORM)) {
		path_put(parent_path);
		putname(filename);
		return -ENOENT;
	}

	err = mnt_want_write(parent_path->mnt);
	if (err) {
		path_put(parent_path);
		putname(filename);
		return -ENOENT;
	}

	inode_lock_nested(parent_path->dentry->d_inode, I_MUTEX_PARENT);
	d = lookup_one_qstr_excl(&last, parent_path->dentry, 0);
	if (IS_ERR(d))
		goto err_out;

	if (d_is_negative(d)) {
		dput(d);
		goto err_out;
	}

	path->dentry = d;
	path->mnt = mntget(parent_path->mnt);

	if (test_share_config_flag(share_conf, KSMBD_SHARE_FLAG_CROSSMNT)) {
		err = follow_down(path, 0);
		if (err < 0) {
			path_put(path);
			goto err_out;
		}
	}

	putname(filename);
	return 0;

err_out:
	inode_unlock(d_inode(parent_path->dentry));
	mnt_drop_write(parent_path->mnt);
	path_put(parent_path);
	putname(filename);
	return -ENOENT;
}

void ksmbd_vfs_query_maximal_access(struct mnt_idmap *idmap,
				   struct dentry *dentry, __le32 *daccess)
{
	*daccess = cpu_to_le32(FILE_READ_ATTRIBUTES | READ_CONTROL);

	if (!inode_permission(idmap, d_inode(dentry), MAY_OPEN | MAY_WRITE))
		*daccess |= cpu_to_le32(WRITE_DAC | WRITE_OWNER | SYNCHRONIZE |
				FILE_WRITE_DATA | FILE_APPEND_DATA |
				FILE_WRITE_EA | FILE_WRITE_ATTRIBUTES |
				FILE_DELETE_CHILD);

	if (!inode_permission(idmap, d_inode(dentry), MAY_OPEN | MAY_READ))
		*daccess |= FILE_READ_DATA_LE | FILE_READ_EA_LE;

	if (!inode_permission(idmap, d_inode(dentry), MAY_OPEN | MAY_EXEC))
		*daccess |= FILE_EXECUTE_LE;

	if (!inode_permission(idmap, d_inode(dentry->d_parent), MAY_EXEC | MAY_WRITE))
		*daccess |= FILE_DELETE_LE;
}

/**
 * ksmbd_vfs_create() - vfs helper for smb create file
 * @work:	work
 * @name:	file name that is relative to share
 * @mode:	file create mode
 *
 * Return:	0 on success, otherwise error
 */
int ksmbd_vfs_create(struct ksmbd_work *work, const char *name, umode_t mode)
{
	struct path path;
	struct dentry *dentry;
	int err;

	dentry = ksmbd_vfs_kern_path_create(work, name,
					    LOOKUP_NO_SYMLINKS, &path);
	if (IS_ERR(dentry)) {
		err = PTR_ERR(dentry);
		if (err != -ENOENT)
			pr_err("path create failed for %s, err %d\n",
			       name, err);
		return err;
	}

	mode |= S_IFREG;
	err = vfs_create(mnt_idmap(path.mnt), d_inode(path.dentry),
			 dentry, mode, true);
	if (!err) {
		ksmbd_vfs_inherit_owner(work, d_inode(path.dentry),
					d_inode(dentry));
	} else {
		pr_err("File(%s): creation failed (err:%d)\n", name, err);
	}

	done_path_create(&path, dentry);
	return err;
}

/**
 * ksmbd_vfs_mkdir() - vfs helper for smb create directory
 * @work:	work
 * @name:	directory name that is relative to share
 * @mode:	directory create mode
 *
 * Return:	0 on success, otherwise error
 */
int ksmbd_vfs_mkdir(struct ksmbd_work *work, const char *name, umode_t mode)
{
	struct mnt_idmap *idmap;
	struct path path;
	struct dentry *dentry;
	int err;

	dentry = ksmbd_vfs_kern_path_create(work, name,
					    LOOKUP_NO_SYMLINKS | LOOKUP_DIRECTORY,
					    &path);
	if (IS_ERR(dentry)) {
		err = PTR_ERR(dentry);
		if (err != -EEXIST)
			ksmbd_debug(VFS, "path create failed for %s, err %d\n",
				    name, err);
		return err;
	}

	idmap = mnt_idmap(path.mnt);
	mode |= S_IFDIR;
	err = vfs_mkdir(idmap, d_inode(path.dentry), dentry, mode);
	if (!err && d_unhashed(dentry)) {
		struct dentry *d;

		d = lookup_one(idmap, dentry->d_name.name, dentry->d_parent,
			       dentry->d_name.len);
		if (IS_ERR(d)) {
			err = PTR_ERR(d);
			goto out_err;
		}
		if (unlikely(d_is_negative(d))) {
			dput(d);
			err = -ENOENT;
			goto out_err;
		}

		ksmbd_vfs_inherit_owner(work, d_inode(path.dentry), d_inode(d));
		dput(d);
	}

out_err:
	done_path_create(&path, dentry);
	if (err)
		pr_err("mkdir(%s): creation failed (err:%d)\n", name, err);
	return err;
}

static ssize_t ksmbd_vfs_getcasexattr(struct mnt_idmap *idmap,
				      struct dentry *dentry, char *attr_name,
				      int attr_name_len, char **attr_value)
{
	char *name, *xattr_list = NULL;
	ssize_t value_len = -ENOENT, xattr_list_len;

	xattr_list_len = ksmbd_vfs_listxattr(dentry, &xattr_list);
	if (xattr_list_len <= 0)
		goto out;

	for (name = xattr_list; name - xattr_list < xattr_list_len;
			name += strlen(name) + 1) {
		ksmbd_debug(VFS, "%s, len %zd\n", name, strlen(name));
		if (strncasecmp(attr_name, name, attr_name_len))
			continue;

		value_len = ksmbd_vfs_getxattr(idmap,
					       dentry,
					       name,
					       attr_value);
		if (value_len < 0)
			pr_err("failed to get xattr in file\n");
		break;
	}

out:
	kvfree(xattr_list);
	return value_len;
}

static int ksmbd_vfs_stream_read(struct ksmbd_file *fp, char *buf, loff_t *pos,
				 size_t count)
{
	ssize_t v_len;
	char *stream_buf = NULL;

	ksmbd_debug(VFS, "read stream data pos : %llu, count : %zd\n",
		    *pos, count);

	v_len = ksmbd_vfs_getcasexattr(file_mnt_idmap(fp->filp),
				       fp->filp->f_path.dentry,
				       fp->stream.name,
				       fp->stream.size,
				       &stream_buf);
	if ((int)v_len <= 0)
		return (int)v_len;

	if (v_len <= *pos) {
		count = -EINVAL;
		goto free_buf;
	}

	if (v_len - *pos < count)
		count = v_len - *pos;

	memcpy(buf, &stream_buf[*pos], count);

free_buf:
	kvfree(stream_buf);
	return count;
}

/**
 * check_lock_range() - vfs helper for smb byte range file locking
 * @filp:	the file to apply the lock to
 * @start:	lock start byte offset
 * @end:	lock end byte offset
 * @type:	byte range type read/write
 *
 * Return:	0 on success, otherwise error
 */
static int check_lock_range(struct file *filp, loff_t start, loff_t end,
			    unsigned char type)
{
	struct file_lock *flock;
	struct file_lock_context *ctx = locks_inode_context(file_inode(filp));
	int error = 0;

	if (!ctx || list_empty_careful(&ctx->flc_posix))
		return 0;

	spin_lock(&ctx->flc_lock);
	list_for_each_entry(flock, &ctx->flc_posix, fl_list) {
		/* check conflict locks */
		if (flock->fl_end >= start && end >= flock->fl_start) {
			if (flock->fl_type == F_RDLCK) {
				if (type == WRITE) {
					pr_err("not allow write by shared lock\n");
					error = 1;
					goto out;
				}
			} else if (flock->fl_type == F_WRLCK) {
				/* check owner in lock */
				if (flock->fl_file != filp) {
					error = 1;
					pr_err("not allow rw access by exclusive lock from other opens\n");
					goto out;
				}
			}
		}
	}
out:
	spin_unlock(&ctx->flc_lock);
	return error;
}

/**
 * ksmbd_vfs_read() - vfs helper for smb file read
 * @work:	smb work
 * @fp:		ksmbd file pointer
 * @count:	read byte count
 * @pos:	file pos
 * @rbuf:	read data buffer
 *
 * Return:	number of read bytes on success, otherwise error
 */
int ksmbd_vfs_read(struct ksmbd_work *work, struct ksmbd_file *fp, size_t count,
		   loff_t *pos, char *rbuf)
{
	struct file *filp = fp->filp;
	ssize_t nbytes = 0;
	struct inode *inode = file_inode(filp);

	if (S_ISDIR(inode->i_mode))
		return -EISDIR;

	if (unlikely(count == 0))
		return 0;

	if (work->conn->connection_type) {
		if (!(fp->daccess & (FILE_READ_DATA_LE | FILE_EXECUTE_LE))) {
			pr_err("no right to read(%pD)\n", fp->filp);
			return -EACCES;
		}
	}

	if (ksmbd_stream_fd(fp))
		return ksmbd_vfs_stream_read(fp, rbuf, pos, count);

	if (!work->tcon->posix_extensions) {
		int ret;

		ret = check_lock_range(filp, *pos, *pos + count - 1, READ);
		if (ret) {
			pr_err("unable to read due to lock\n");
			return -EAGAIN;
		}
	}

	nbytes = kernel_read(filp, rbuf, count, pos);
	if (nbytes < 0) {
		pr_err("smb read failed, err = %zd\n", nbytes);
		return nbytes;
	}

	filp->f_pos = *pos;
	return nbytes;
}

static int ksmbd_vfs_stream_write(struct ksmbd_file *fp, char *buf, loff_t *pos,
				  size_t count)
{
	char *stream_buf = NULL, *wbuf;
	struct mnt_idmap *idmap = file_mnt_idmap(fp->filp);
	size_t size;
	ssize_t v_len;
	int err = 0;

	ksmbd_debug(VFS, "write stream data pos : %llu, count : %zd\n",
		    *pos, count);

	size = *pos + count;
	if (size > XATTR_SIZE_MAX) {
		size = XATTR_SIZE_MAX;
		count = (*pos + count) - XATTR_SIZE_MAX;
	}

	v_len = ksmbd_vfs_getcasexattr(idmap,
				       fp->filp->f_path.dentry,
				       fp->stream.name,
				       fp->stream.size,
				       &stream_buf);
	if (v_len < 0) {
		pr_err("not found stream in xattr : %zd\n", v_len);
		err = v_len;
		goto out;
	}

	if (v_len < size) {
		wbuf = kvzalloc(size, GFP_KERNEL);
		if (!wbuf) {
			err = -ENOMEM;
			goto out;
		}

		if (v_len > 0)
			memcpy(wbuf, stream_buf, v_len);
		kvfree(stream_buf);
		stream_buf = wbuf;
	}

	memcpy(&stream_buf[*pos], buf, count);

	err = ksmbd_vfs_setxattr(idmap,
				 &fp->filp->f_path,
				 fp->stream.name,
				 (void *)stream_buf,
				 size,
				 0,
				 true);
	if (err < 0)
		goto out;

	fp->filp->f_pos = *pos;
	err = 0;
out:
	kvfree(stream_buf);
	return err;
}

/**
 * ksmbd_vfs_write() - vfs helper for smb file write
 * @work:	work
 * @fp:		ksmbd file pointer
 * @buf:	buf containing data for writing
 * @count:	read byte count
 * @pos:	file pos
 * @sync:	fsync after write
 * @written:	number of bytes written
 *
 * Return:	0 on success, otherwise error
 */
int ksmbd_vfs_write(struct ksmbd_work *work, struct ksmbd_file *fp,
		    char *buf, size_t count, loff_t *pos, bool sync,
		    ssize_t *written)
{
	struct file *filp;
	loff_t	offset = *pos;
	int err = 0;

	if (work->conn->connection_type) {
		if (!(fp->daccess & (FILE_WRITE_DATA_LE | FILE_APPEND_DATA_LE))) {
			pr_err("no right to write(%pD)\n", fp->filp);
			err = -EACCES;
			goto out;
		}
	}

	filp = fp->filp;

	if (ksmbd_stream_fd(fp)) {
		err = ksmbd_vfs_stream_write(fp, buf, pos, count);
		if (!err)
			*written = count;
		goto out;
	}

	if (!work->tcon->posix_extensions) {
		err = check_lock_range(filp, *pos, *pos + count - 1, WRITE);
		if (err) {
			pr_err("unable to write due to lock\n");
			err = -EAGAIN;
			goto out;
		}
	}

	/* Reserve lease break for parent dir at closing time */
	fp->reserve_lease_break = true;

	/* Do we need to break any of a levelII oplock? */
	smb_break_all_levII_oplock(work, fp, 1);

	err = kernel_write(filp, buf, count, pos);
	if (err < 0) {
		ksmbd_debug(VFS, "smb write failed, err = %d\n", err);
		goto out;
	}

	filp->f_pos = *pos;
	*written = err;
	err = 0;
	if (sync) {
		err = vfs_fsync_range(filp, offset, offset + *written, 0);
		if (err < 0)
			pr_err("fsync failed for filename = %pD, err = %d\n",
			       fp->filp, err);
	}

out:
	return err;
}

/**
 * ksmbd_vfs_getattr() - vfs helper for smb getattr
 * @path:	path of dentry
 * @stat:	pointer to returned kernel stat structure
 * Return:	0 on success, otherwise error
 */
int ksmbd_vfs_getattr(const struct path *path, struct kstat *stat)
{
	int err;

	err = vfs_getattr(path, stat, STATX_BTIME, AT_STATX_SYNC_AS_STAT);
	if (err)
		pr_err("getattr failed, err %d\n", err);
	return err;
}

/**
 * ksmbd_vfs_fsync() - vfs helper for smb fsync
 * @work:	work
 * @fid:	file id of open file
 * @p_id:	persistent file id
 *
 * Return:	0 on success, otherwise error
 */
int ksmbd_vfs_fsync(struct ksmbd_work *work, u64 fid, u64 p_id)
{
	struct ksmbd_file *fp;
	int err;

	fp = ksmbd_lookup_fd_slow(work, fid, p_id);
	if (!fp) {
		pr_err("failed to get filp for fid %llu\n", fid);
		return -ENOENT;
	}
	err = vfs_fsync(fp->filp, 0);
	if (err < 0)
		pr_err("smb fsync failed, err = %d\n", err);
	ksmbd_fd_put(work, fp);
	return err;
}

/**
 * ksmbd_vfs_remove_file() - vfs helper for smb rmdir or unlink
 * @work:	work
 * @path:	path of dentry
 *
 * Return:	0 on success, otherwise error
 */
int ksmbd_vfs_remove_file(struct ksmbd_work *work, const struct path *path)
{
	struct mnt_idmap *idmap;
	struct dentry *parent = path->dentry->d_parent;
	int err;

	if (ksmbd_override_fsids(work))
		return -ENOMEM;

	if (!d_inode(path->dentry)->i_nlink) {
		err = -ENOENT;
		goto out_err;
	}

	idmap = mnt_idmap(path->mnt);
	if (S_ISDIR(d_inode(path->dentry)->i_mode)) {
		err = vfs_rmdir(idmap, d_inode(parent), path->dentry);
		if (err && err != -ENOTEMPTY)
			ksmbd_debug(VFS, "rmdir failed, err %d\n", err);
	} else {
		err = vfs_unlink(idmap, d_inode(parent), path->dentry, NULL);
		if (err)
			ksmbd_debug(VFS, "unlink failed, err %d\n", err);
	}

out_err:
	ksmbd_revert_fsids(work);
	return err;
}

/**
 * ksmbd_vfs_link() - vfs helper for creating smb hardlink
 * @work:	work
 * @oldname:	source file name
 * @newname:	hardlink name that is relative to share
 *
 * Return:	0 on success, otherwise error
 */
int ksmbd_vfs_link(struct ksmbd_work *work, const char *oldname,
		   const char *newname)
{
	struct path oldpath, newpath;
	struct dentry *dentry;
	int err;

	if (ksmbd_override_fsids(work))
		return -ENOMEM;

	err = kern_path(oldname, LOOKUP_NO_SYMLINKS, &oldpath);
	if (err) {
		pr_err("cannot get linux path for %s, err = %d\n",
		       oldname, err);
		goto out1;
	}

	dentry = ksmbd_vfs_kern_path_create(work, newname,
					    LOOKUP_NO_SYMLINKS | LOOKUP_REVAL,
					    &newpath);
	if (IS_ERR(dentry)) {
		err = PTR_ERR(dentry);
		pr_err("path create err for %s, err %d\n", newname, err);
		goto out2;
	}

	err = -EXDEV;
	if (oldpath.mnt != newpath.mnt) {
		pr_err("vfs_link failed err %d\n", err);
		goto out3;
	}

	err = vfs_link(oldpath.dentry, mnt_idmap(newpath.mnt),
		       d_inode(newpath.dentry),
		       dentry, NULL);
	if (err)
		ksmbd_debug(VFS, "vfs_link failed err %d\n", err);

out3:
	done_path_create(&newpath, dentry);
out2:
	path_put(&oldpath);
out1:
	ksmbd_revert_fsids(work);
	return err;
}

int ksmbd_vfs_rename(struct ksmbd_work *work, const struct path *old_path,
		     char *newname, int flags)
{
	struct dentry *old_parent, *new_dentry, *trap;
	struct dentry *old_child = old_path->dentry;
	struct path new_path;
	struct qstr new_last;
	struct renamedata rd;
	struct filename *to;
	struct ksmbd_share_config *share_conf = work->tcon->share_conf;
	struct ksmbd_file *parent_fp;
	int new_type;
	int err, lookup_flags = LOOKUP_NO_SYMLINKS;

	if (ksmbd_override_fsids(work))
		return -ENOMEM;

	to = getname_kernel(newname);
	if (IS_ERR(to)) {
		err = PTR_ERR(to);
		goto revert_fsids;
	}

retry:
	err = vfs_path_parent_lookup(to, lookup_flags | LOOKUP_BENEATH,
				     &new_path, &new_last, &new_type,
				     &share_conf->vfs_path);
	if (err)
		goto out1;

	if (old_path->mnt != new_path.mnt) {
		err = -EXDEV;
		goto out2;
	}

	err = mnt_want_write(old_path->mnt);
	if (err)
		goto out2;

	trap = lock_rename_child(old_child, new_path.dentry);

	old_parent = dget(old_child->d_parent);
	if (d_unhashed(old_child)) {
		err = -EINVAL;
		goto out3;
	}

	parent_fp = ksmbd_lookup_fd_inode(old_child->d_parent);
	if (parent_fp) {
		if (parent_fp->daccess & FILE_DELETE_LE) {
			pr_err("parent dir is opened with delete access\n");
			err = -ESHARE;
			ksmbd_fd_put(work, parent_fp);
			goto out3;
		}
		ksmbd_fd_put(work, parent_fp);
	}

	new_dentry = lookup_one_qstr_excl(&new_last, new_path.dentry,
					  lookup_flags | LOOKUP_RENAME_TARGET);
	if (IS_ERR(new_dentry)) {
		err = PTR_ERR(new_dentry);
		goto out3;
	}

	if (d_is_symlink(new_dentry)) {
		err = -EACCES;
		goto out4;
	}

	/*
	 * explicitly handle file overwrite case, for compatibility with
	 * filesystems that may not support rename flags (e.g: fuse)
	 */
	if ((flags & RENAME_NOREPLACE) && d_is_positive(new_dentry)) {
		err = -EEXIST;
		goto out4;
	}
	flags &= ~(RENAME_NOREPLACE);

	if (old_child == trap) {
		err = -EINVAL;
		goto out4;
	}

	if (new_dentry == trap) {
		err = -ENOTEMPTY;
		goto out4;
	}

	rd.old_mnt_idmap	= mnt_idmap(old_path->mnt),
	rd.old_dir		= d_inode(old_parent),
	rd.old_dentry		= old_child,
	rd.new_mnt_idmap	= mnt_idmap(new_path.mnt),
	rd.new_dir		= new_path.dentry->d_inode,
	rd.new_dentry		= new_dentry,
	rd.flags		= flags,
	rd.delegated_inode	= NULL,
	err = vfs_rename(&rd);
	if (err)
		ksmbd_debug(VFS, "vfs_rename failed err %d\n", err);

out4:
	dput(new_dentry);
out3:
	dput(old_parent);
	unlock_rename(old_parent, new_path.dentry);
	mnt_drop_write(old_path->mnt);
out2:
	path_put(&new_path);

	if (retry_estale(err, lookup_flags)) {
		lookup_flags |= LOOKUP_REVAL;
		goto retry;
	}
out1:
	putname(to);
revert_fsids:
	ksmbd_revert_fsids(work);
	return err;
}

/**
 * ksmbd_vfs_truncate() - vfs helper for smb file truncate
 * @work:	work
 * @fp:		ksmbd file pointer
 * @size:	truncate to given size
 *
 * Return:	0 on success, otherwise error
 */
int ksmbd_vfs_truncate(struct ksmbd_work *work,
		       struct ksmbd_file *fp, loff_t size)
{
	int err = 0;
	struct file *filp;

	filp = fp->filp;

	/* Do we need to break any of a levelII oplock? */
	smb_break_all_levII_oplock(work, fp, 1);

	if (!work->tcon->posix_extensions) {
		struct inode *inode = file_inode(filp);

		if (size < inode->i_size) {
			err = check_lock_range(filp, size,
					       inode->i_size - 1, WRITE);
		} else {
			err = check_lock_range(filp, inode->i_size,
					       size - 1, WRITE);
		}

		if (err) {
			pr_err("failed due to lock\n");
			return -EAGAIN;
		}
	}

	err = vfs_truncate(&filp->f_path, size);
	if (err)
		pr_err("truncate failed, err %d\n", err);
	return err;
}

/**
 * ksmbd_vfs_listxattr() - vfs helper for smb list extended attributes
 * @dentry:	dentry of file for listing xattrs
 * @list:	destination buffer
 *
 * Return:	xattr list length on success, otherwise error
 */
ssize_t ksmbd_vfs_listxattr(struct dentry *dentry, char **list)
{
	ssize_t size;
	char *vlist = NULL;

	size = vfs_listxattr(dentry, NULL, 0);
	if (size <= 0)
		return size;

	vlist = kvzalloc(size, GFP_KERNEL);
	if (!vlist)
		return -ENOMEM;

	*list = vlist;
	size = vfs_listxattr(dentry, vlist, size);
	if (size < 0) {
		ksmbd_debug(VFS, "listxattr failed\n");
		kvfree(vlist);
		*list = NULL;
	}

	return size;
}

static ssize_t ksmbd_vfs_xattr_len(struct mnt_idmap *idmap,
				   struct dentry *dentry, char *xattr_name)
{
	return vfs_getxattr(idmap, dentry, xattr_name, NULL, 0);
}

/**
 * ksmbd_vfs_getxattr() - vfs helper for smb get extended attributes value
 * @idmap:	idmap
 * @dentry:	dentry of file for getting xattrs
 * @xattr_name:	name of xattr name to query
 * @xattr_buf:	destination buffer xattr value
 *
 * Return:	read xattr value length on success, otherwise error
 */
ssize_t ksmbd_vfs_getxattr(struct mnt_idmap *idmap,
			   struct dentry *dentry,
			   char *xattr_name, char **xattr_buf)
{
	ssize_t xattr_len;
	char *buf;

	*xattr_buf = NULL;
	xattr_len = ksmbd_vfs_xattr_len(idmap, dentry, xattr_name);
	if (xattr_len < 0)
		return xattr_len;

	buf = kmalloc(xattr_len + 1, GFP_KERNEL);
	if (!buf)
		return -ENOMEM;

	xattr_len = vfs_getxattr(idmap, dentry, xattr_name,
				 (void *)buf, xattr_len);
	if (xattr_len > 0)
		*xattr_buf = buf;
	else
		kfree(buf);
	return xattr_len;
}

/**
 * ksmbd_vfs_setxattr() - vfs helper for smb set extended attributes value
 * @idmap:	idmap of the relevant mount
 * @path:	path of dentry to set XATTR at
 * @attr_name:	xattr name for setxattr
 * @attr_value:	xattr value to set
 * @attr_size:	size of xattr value
 * @flags:	destination buffer length
 * @get_write:	get write access to a mount
 *
 * Return:	0 on success, otherwise error
 */
int ksmbd_vfs_setxattr(struct mnt_idmap *idmap,
		       const struct path *path, const char *attr_name,
		       void *attr_value, size_t attr_size, int flags,
		       bool get_write)
{
	int err;

	if (get_write == true) {
		err = mnt_want_write(path->mnt);
		if (err)
			return err;
	}

	err = vfs_setxattr(idmap,
			   path->dentry,
			   attr_name,
			   attr_value,
			   attr_size,
			   flags);
	if (err)
		ksmbd_debug(VFS, "setxattr failed, err %d\n", err);
	if (get_write == true)
		mnt_drop_write(path->mnt);
	return err;
}

/**
 * ksmbd_vfs_set_fadvise() - convert smb IO caching options to linux options
 * @filp:	file pointer for IO
 * @option:	smb IO options
 */
void ksmbd_vfs_set_fadvise(struct file *filp, __le32 option)
{
	struct address_space *mapping;

	mapping = filp->f_mapping;

	if (!option || !mapping)
		return;

	if (option & FILE_WRITE_THROUGH_LE) {
		filp->f_flags |= O_SYNC;
	} else if (option & FILE_SEQUENTIAL_ONLY_LE) {
		filp->f_ra.ra_pages = inode_to_bdi(mapping->host)->ra_pages * 2;
		spin_lock(&filp->f_lock);
		filp->f_mode &= ~FMODE_RANDOM;
		spin_unlock(&filp->f_lock);
	} else if (option & FILE_RANDOM_ACCESS_LE) {
		spin_lock(&filp->f_lock);
		filp->f_mode |= FMODE_RANDOM;
		spin_unlock(&filp->f_lock);
	}
}

int ksmbd_vfs_zero_data(struct ksmbd_work *work, struct ksmbd_file *fp,
			loff_t off, loff_t len)
{
	smb_break_all_levII_oplock(work, fp, 1);
	if (fp->f_ci->m_fattr & FILE_ATTRIBUTE_SPARSE_FILE_LE)
		return vfs_fallocate(fp->filp,
				     FALLOC_FL_PUNCH_HOLE | FALLOC_FL_KEEP_SIZE,
				     off, len);

	return vfs_fallocate(fp->filp,
			     FALLOC_FL_ZERO_RANGE | FALLOC_FL_KEEP_SIZE,
			     off, len);
}

int ksmbd_vfs_fqar_lseek(struct ksmbd_file *fp, loff_t start, loff_t length,
			 struct file_allocated_range_buffer *ranges,
			 unsigned int in_count, unsigned int *out_count)
{
	struct file *f = fp->filp;
	struct inode *inode = file_inode(fp->filp);
	loff_t maxbytes = (u64)inode->i_sb->s_maxbytes, end;
	loff_t extent_start, extent_end;
	int ret = 0;

	if (start > maxbytes)
		return -EFBIG;

	if (!in_count)
		return 0;

	/*
	 * Shrink request scope to what the fs can actually handle.
	 */
	if (length > maxbytes || (maxbytes - length) < start)
		length = maxbytes - start;

	if (start + length > inode->i_size)
		length = inode->i_size - start;

	*out_count = 0;
	end = start + length;
	while (start < end && *out_count < in_count) {
		extent_start = vfs_llseek(f, start, SEEK_DATA);
		if (extent_start < 0) {
			if (extent_start != -ENXIO)
				ret = (int)extent_start;
			break;
		}

		if (extent_start >= end)
			break;

		extent_end = vfs_llseek(f, extent_start, SEEK_HOLE);
		if (extent_end < 0) {
			if (extent_end != -ENXIO)
				ret = (int)extent_end;
			break;
		} else if (extent_start >= extent_end) {
			break;
		}

		ranges[*out_count].file_offset = cpu_to_le64(extent_start);
		ranges[(*out_count)++].length =
			cpu_to_le64(min(extent_end, end) - extent_start);

		start = extent_end;
	}

	return ret;
}

int ksmbd_vfs_remove_xattr(struct mnt_idmap *idmap,
			   const struct path *path, char *attr_name,
			   bool get_write)
{
	int err;

	if (get_write == true) {
		err = mnt_want_write(path->mnt);
		if (err)
			return err;
	}

	err = vfs_removexattr(idmap, path->dentry, attr_name);

	if (get_write == true)
		mnt_drop_write(path->mnt);

	return err;
}

int ksmbd_vfs_unlink(struct file *filp)
{
	int err = 0;
	struct dentry *dir, *dentry = filp->f_path.dentry;
	struct mnt_idmap *idmap = file_mnt_idmap(filp);

	err = mnt_want_write(filp->f_path.mnt);
	if (err)
		return err;

	dir = dget_parent(dentry);
	err = ksmbd_vfs_lock_parent(dir, dentry);
	if (err)
		goto out;
	dget(dentry);

	if (S_ISDIR(d_inode(dentry)->i_mode))
		err = vfs_rmdir(idmap, d_inode(dir), dentry);
	else
		err = vfs_unlink(idmap, d_inode(dir), dentry, NULL);

	dput(dentry);
	inode_unlock(d_inode(dir));
	if (err)
		ksmbd_debug(VFS, "failed to delete, err %d\n", err);
out:
	dput(dir);
	mnt_drop_write(filp->f_path.mnt);

	return err;
}

static bool __dir_empty(struct dir_context *ctx, const char *name, int namlen,
		       loff_t offset, u64 ino, unsigned int d_type)
{
	struct ksmbd_readdir_data *buf;

	buf = container_of(ctx, struct ksmbd_readdir_data, ctx);
<<<<<<< HEAD
	if (!(name[0] == '.' && (namlen < 2 ||
					(namlen == 2 && name[1] == '.'))))
=======
	if (!is_dot_dotdot(name, namlen))
>>>>>>> 63a57420
		buf->dirent_count++;

	return !buf->dirent_count;
}

/**
 * ksmbd_vfs_empty_dir() - check for empty directory
 * @fp:	ksmbd file pointer
 *
 * Return:	true if directory empty, otherwise false
 */
int ksmbd_vfs_empty_dir(struct ksmbd_file *fp)
{
	int err;
	struct ksmbd_readdir_data readdir_data;

	memset(&readdir_data, 0, sizeof(struct ksmbd_readdir_data));

	set_ctx_actor(&readdir_data.ctx, __dir_empty);
	readdir_data.dirent_count = 0;

	err = iterate_dir(fp->filp, &readdir_data.ctx);
	if (readdir_data.dirent_count)
		err = -ENOTEMPTY;
	else
		err = 0;
	return err;
}

static bool __caseless_lookup(struct dir_context *ctx, const char *name,
			     int namlen, loff_t offset, u64 ino,
			     unsigned int d_type)
{
	struct ksmbd_readdir_data *buf;
	int cmp = -EINVAL;

	buf = container_of(ctx, struct ksmbd_readdir_data, ctx);

	if (buf->used != namlen)
		return true;
	if (IS_ENABLED(CONFIG_UNICODE) && buf->um) {
		const struct qstr q_buf = {.name = buf->private,
					   .len = buf->used};
		const struct qstr q_name = {.name = name,
					    .len = namlen};

		cmp = utf8_strncasecmp(buf->um, &q_buf, &q_name);
	}
	if (cmp < 0)
		cmp = strncasecmp((char *)buf->private, name, namlen);
	if (!cmp) {
		memcpy((char *)buf->private, name, buf->used);
		buf->dirent_count = 1;
		return false;
	}
	return true;
}

/**
 * ksmbd_vfs_lookup_in_dir() - lookup a file in a directory
 * @dir:	path info
 * @name:	filename to lookup
 * @namelen:	filename length
 * @um:		&struct unicode_map to use
 *
 * Return:	0 on success, otherwise error
 */
static int ksmbd_vfs_lookup_in_dir(const struct path *dir, char *name,
				   size_t namelen, struct unicode_map *um)
{
	int ret;
	struct file *dfilp;
	int flags = O_RDONLY | O_LARGEFILE;
	struct ksmbd_readdir_data readdir_data = {
		.ctx.actor	= __caseless_lookup,
		.private	= name,
		.used		= namelen,
		.dirent_count	= 0,
		.um		= um,
	};

	dfilp = dentry_open(dir, flags, current_cred());
	if (IS_ERR(dfilp))
		return PTR_ERR(dfilp);

	ret = iterate_dir(dfilp, &readdir_data.ctx);
	if (readdir_data.dirent_count > 0)
		ret = 0;
	fput(dfilp);
	return ret;
}

/**
 * ksmbd_vfs_kern_path_locked() - lookup a file and get path info
 * @work:	work
 * @name:		file path that is relative to share
 * @flags:		lookup flags
 * @parent_path:	if lookup succeed, return parent_path info
 * @path:		if lookup succeed, return path info
 * @caseless:	caseless filename lookup
 *
 * Return:	0 on success, otherwise error
 */
int ksmbd_vfs_kern_path_locked(struct ksmbd_work *work, char *name,
			       unsigned int flags, struct path *parent_path,
			       struct path *path, bool caseless)
{
	struct ksmbd_share_config *share_conf = work->tcon->share_conf;
	int err;

	err = ksmbd_vfs_path_lookup_locked(share_conf, name, flags, parent_path,
					   path);
	if (!err)
		return 0;

	if (caseless) {
		char *filepath;
		size_t path_len, remain_len;

		filepath = name;
		path_len = strlen(filepath);
		remain_len = path_len;

		*parent_path = share_conf->vfs_path;
		path_get(parent_path);

		while (d_can_lookup(parent_path->dentry)) {
			char *filename = filepath + path_len - remain_len;
			char *next = strchrnul(filename, '/');
			size_t filename_len = next - filename;
			bool is_last = !next[0];

			if (filename_len == 0)
				break;

			err = ksmbd_vfs_lookup_in_dir(parent_path, filename,
						      filename_len,
						      work->conn->um);
			if (err)
				goto out2;

			next[0] = '\0';

			err = vfs_path_lookup(share_conf->vfs_path.dentry,
					      share_conf->vfs_path.mnt,
					      filepath,
					      flags,
					      path);
			if (err)
				goto out2;
			else if (is_last)
				goto out1;
			path_put(parent_path);
			*parent_path = *path;

			next[0] = '/';
			remain_len -= filename_len + 1;
		}

		err = -EINVAL;
out2:
		path_put(parent_path);
	}

out1:
	if (!err) {
		err = mnt_want_write(parent_path->mnt);
		if (err) {
			path_put(path);
			path_put(parent_path);
			return err;
		}

		err = ksmbd_vfs_lock_parent(parent_path->dentry, path->dentry);
		if (err) {
			path_put(path);
			path_put(parent_path);
		}
	}
	return err;
}

void ksmbd_vfs_kern_path_unlock(struct path *parent_path, struct path *path)
{
	inode_unlock(d_inode(parent_path->dentry));
	mnt_drop_write(parent_path->mnt);
	path_put(path);
	path_put(parent_path);
}

struct dentry *ksmbd_vfs_kern_path_create(struct ksmbd_work *work,
					  const char *name,
					  unsigned int flags,
					  struct path *path)
{
	char *abs_name;
	struct dentry *dent;

	abs_name = convert_to_unix_name(work->tcon->share_conf, name);
	if (!abs_name)
		return ERR_PTR(-ENOMEM);

	dent = kern_path_create(AT_FDCWD, abs_name, path, flags);
	kfree(abs_name);
	return dent;
}

int ksmbd_vfs_remove_acl_xattrs(struct mnt_idmap *idmap,
				const struct path *path)
{
	char *name, *xattr_list = NULL;
	ssize_t xattr_list_len;
	int err = 0;

	xattr_list_len = ksmbd_vfs_listxattr(path->dentry, &xattr_list);
	if (xattr_list_len < 0) {
		goto out;
	} else if (!xattr_list_len) {
		ksmbd_debug(SMB, "empty xattr in the file\n");
		goto out;
	}

	err = mnt_want_write(path->mnt);
	if (err)
		goto out;

	for (name = xattr_list; name - xattr_list < xattr_list_len;
	     name += strlen(name) + 1) {
		ksmbd_debug(SMB, "%s, len %zd\n", name, strlen(name));

		if (!strncmp(name, XATTR_NAME_POSIX_ACL_ACCESS,
			     sizeof(XATTR_NAME_POSIX_ACL_ACCESS) - 1) ||
		    !strncmp(name, XATTR_NAME_POSIX_ACL_DEFAULT,
			     sizeof(XATTR_NAME_POSIX_ACL_DEFAULT) - 1)) {
			err = vfs_remove_acl(idmap, path->dentry, name);
			if (err)
				ksmbd_debug(SMB,
					    "remove acl xattr failed : %s\n", name);
		}
	}
	mnt_drop_write(path->mnt);

out:
	kvfree(xattr_list);
	return err;
}

int ksmbd_vfs_remove_sd_xattrs(struct mnt_idmap *idmap, const struct path *path)
{
	char *name, *xattr_list = NULL;
	ssize_t xattr_list_len;
	int err = 0;

	xattr_list_len = ksmbd_vfs_listxattr(path->dentry, &xattr_list);
	if (xattr_list_len < 0) {
		goto out;
	} else if (!xattr_list_len) {
		ksmbd_debug(SMB, "empty xattr in the file\n");
		goto out;
	}

	for (name = xattr_list; name - xattr_list < xattr_list_len;
			name += strlen(name) + 1) {
		ksmbd_debug(SMB, "%s, len %zd\n", name, strlen(name));

		if (!strncmp(name, XATTR_NAME_SD, XATTR_NAME_SD_LEN)) {
			err = ksmbd_vfs_remove_xattr(idmap, path, name, true);
			if (err)
				ksmbd_debug(SMB, "remove xattr failed : %s\n", name);
		}
	}
out:
	kvfree(xattr_list);
	return err;
}

static struct xattr_smb_acl *ksmbd_vfs_make_xattr_posix_acl(struct mnt_idmap *idmap,
							    struct inode *inode,
							    int acl_type)
{
	struct xattr_smb_acl *smb_acl = NULL;
	struct posix_acl *posix_acls;
	struct posix_acl_entry *pa_entry;
	struct xattr_acl_entry *xa_entry;
	int i;

	if (!IS_ENABLED(CONFIG_FS_POSIX_ACL))
		return NULL;

	posix_acls = get_inode_acl(inode, acl_type);
	if (IS_ERR_OR_NULL(posix_acls))
		return NULL;

	smb_acl = kzalloc(sizeof(struct xattr_smb_acl) +
			  sizeof(struct xattr_acl_entry) * posix_acls->a_count,
			  GFP_KERNEL);
	if (!smb_acl)
		goto out;

	smb_acl->count = posix_acls->a_count;
	pa_entry = posix_acls->a_entries;
	xa_entry = smb_acl->entries;
	for (i = 0; i < posix_acls->a_count; i++, pa_entry++, xa_entry++) {
		switch (pa_entry->e_tag) {
		case ACL_USER:
			xa_entry->type = SMB_ACL_USER;
			xa_entry->uid = posix_acl_uid_translate(idmap, pa_entry);
			break;
		case ACL_USER_OBJ:
			xa_entry->type = SMB_ACL_USER_OBJ;
			break;
		case ACL_GROUP:
			xa_entry->type = SMB_ACL_GROUP;
			xa_entry->gid = posix_acl_gid_translate(idmap, pa_entry);
			break;
		case ACL_GROUP_OBJ:
			xa_entry->type = SMB_ACL_GROUP_OBJ;
			break;
		case ACL_OTHER:
			xa_entry->type = SMB_ACL_OTHER;
			break;
		case ACL_MASK:
			xa_entry->type = SMB_ACL_MASK;
			break;
		default:
			pr_err("unknown type : 0x%x\n", pa_entry->e_tag);
			goto out;
		}

		if (pa_entry->e_perm & ACL_READ)
			xa_entry->perm |= SMB_ACL_READ;
		if (pa_entry->e_perm & ACL_WRITE)
			xa_entry->perm |= SMB_ACL_WRITE;
		if (pa_entry->e_perm & ACL_EXECUTE)
			xa_entry->perm |= SMB_ACL_EXECUTE;
	}
out:
	posix_acl_release(posix_acls);
	return smb_acl;
}

int ksmbd_vfs_set_sd_xattr(struct ksmbd_conn *conn,
			   struct mnt_idmap *idmap,
			   const struct path *path,
			   struct smb_ntsd *pntsd, int len,
			   bool get_write)
{
	int rc;
	struct ndr sd_ndr = {0}, acl_ndr = {0};
	struct xattr_ntacl acl = {0};
	struct xattr_smb_acl *smb_acl, *def_smb_acl = NULL;
	struct dentry *dentry = path->dentry;
	struct inode *inode = d_inode(dentry);

	acl.version = 4;
	acl.hash_type = XATTR_SD_HASH_TYPE_SHA256;
	acl.current_time = ksmbd_UnixTimeToNT(current_time(inode));

	memcpy(acl.desc, "posix_acl", 9);
	acl.desc_len = 10;

	pntsd->osidoffset =
		cpu_to_le32(le32_to_cpu(pntsd->osidoffset) + NDR_NTSD_OFFSETOF);
	pntsd->gsidoffset =
		cpu_to_le32(le32_to_cpu(pntsd->gsidoffset) + NDR_NTSD_OFFSETOF);
	pntsd->dacloffset =
		cpu_to_le32(le32_to_cpu(pntsd->dacloffset) + NDR_NTSD_OFFSETOF);

	acl.sd_buf = (char *)pntsd;
	acl.sd_size = len;

	rc = ksmbd_gen_sd_hash(conn, acl.sd_buf, acl.sd_size, acl.hash);
	if (rc) {
		pr_err("failed to generate hash for ndr acl\n");
		return rc;
	}

	smb_acl = ksmbd_vfs_make_xattr_posix_acl(idmap, inode,
						 ACL_TYPE_ACCESS);
	if (S_ISDIR(inode->i_mode))
		def_smb_acl = ksmbd_vfs_make_xattr_posix_acl(idmap, inode,
							     ACL_TYPE_DEFAULT);

	rc = ndr_encode_posix_acl(&acl_ndr, idmap, inode,
				  smb_acl, def_smb_acl);
	if (rc) {
		pr_err("failed to encode ndr to posix acl\n");
		goto out;
	}

	rc = ksmbd_gen_sd_hash(conn, acl_ndr.data, acl_ndr.offset,
			       acl.posix_acl_hash);
	if (rc) {
		pr_err("failed to generate hash for ndr acl\n");
		goto out;
	}

	rc = ndr_encode_v4_ntacl(&sd_ndr, &acl);
	if (rc) {
		pr_err("failed to encode ndr to posix acl\n");
		goto out;
	}

	rc = ksmbd_vfs_setxattr(idmap, path,
				XATTR_NAME_SD, sd_ndr.data,
				sd_ndr.offset, 0, get_write);
	if (rc < 0)
		pr_err("Failed to store XATTR ntacl :%d\n", rc);

	kfree(sd_ndr.data);
out:
	kfree(acl_ndr.data);
	kfree(smb_acl);
	kfree(def_smb_acl);
	return rc;
}

int ksmbd_vfs_get_sd_xattr(struct ksmbd_conn *conn,
			   struct mnt_idmap *idmap,
			   struct dentry *dentry,
			   struct smb_ntsd **pntsd)
{
	int rc;
	struct ndr n;
	struct inode *inode = d_inode(dentry);
	struct ndr acl_ndr = {0};
	struct xattr_ntacl acl;
	struct xattr_smb_acl *smb_acl = NULL, *def_smb_acl = NULL;
	__u8 cmp_hash[XATTR_SD_HASH_SIZE] = {0};

	rc = ksmbd_vfs_getxattr(idmap, dentry, XATTR_NAME_SD, &n.data);
	if (rc <= 0)
		return rc;

	n.length = rc;
	rc = ndr_decode_v4_ntacl(&n, &acl);
	if (rc)
		goto free_n_data;

	smb_acl = ksmbd_vfs_make_xattr_posix_acl(idmap, inode,
						 ACL_TYPE_ACCESS);
	if (S_ISDIR(inode->i_mode))
		def_smb_acl = ksmbd_vfs_make_xattr_posix_acl(idmap, inode,
							     ACL_TYPE_DEFAULT);

	rc = ndr_encode_posix_acl(&acl_ndr, idmap, inode, smb_acl,
				  def_smb_acl);
	if (rc) {
		pr_err("failed to encode ndr to posix acl\n");
		goto out_free;
	}

	rc = ksmbd_gen_sd_hash(conn, acl_ndr.data, acl_ndr.offset, cmp_hash);
	if (rc) {
		pr_err("failed to generate hash for ndr acl\n");
		goto out_free;
	}

	if (memcmp(cmp_hash, acl.posix_acl_hash, XATTR_SD_HASH_SIZE)) {
		pr_err("hash value diff\n");
		rc = -EINVAL;
		goto out_free;
	}

	*pntsd = acl.sd_buf;
	if (acl.sd_size < sizeof(struct smb_ntsd)) {
		pr_err("sd size is invalid\n");
		goto out_free;
	}

	(*pntsd)->osidoffset = cpu_to_le32(le32_to_cpu((*pntsd)->osidoffset) -
					   NDR_NTSD_OFFSETOF);
	(*pntsd)->gsidoffset = cpu_to_le32(le32_to_cpu((*pntsd)->gsidoffset) -
					   NDR_NTSD_OFFSETOF);
	(*pntsd)->dacloffset = cpu_to_le32(le32_to_cpu((*pntsd)->dacloffset) -
					   NDR_NTSD_OFFSETOF);

	rc = acl.sd_size;
out_free:
	kfree(acl_ndr.data);
	kfree(smb_acl);
	kfree(def_smb_acl);
	if (rc < 0) {
		kfree(acl.sd_buf);
		*pntsd = NULL;
	}

free_n_data:
	kfree(n.data);
	return rc;
}

int ksmbd_vfs_set_dos_attrib_xattr(struct mnt_idmap *idmap,
				   const struct path *path,
				   struct xattr_dos_attrib *da,
				   bool get_write)
{
	struct ndr n;
	int err;

	err = ndr_encode_dos_attr(&n, da);
	if (err)
		return err;

	err = ksmbd_vfs_setxattr(idmap, path, XATTR_NAME_DOS_ATTRIBUTE,
				 (void *)n.data, n.offset, 0, get_write);
	if (err)
		ksmbd_debug(SMB, "failed to store dos attribute in xattr\n");
	kfree(n.data);

	return err;
}

int ksmbd_vfs_get_dos_attrib_xattr(struct mnt_idmap *idmap,
				   struct dentry *dentry,
				   struct xattr_dos_attrib *da)
{
	struct ndr n;
	int err;

	err = ksmbd_vfs_getxattr(idmap, dentry, XATTR_NAME_DOS_ATTRIBUTE,
				 (char **)&n.data);
	if (err > 0) {
		n.length = err;
		if (ndr_decode_dos_attr(&n, da))
			err = -EINVAL;
		kfree(n.data);
	} else {
		ksmbd_debug(SMB, "failed to load dos attribute in xattr\n");
	}

	return err;
}

/**
 * ksmbd_vfs_init_kstat() - convert unix stat information to smb stat format
 * @p:          destination buffer
 * @ksmbd_kstat:      ksmbd kstat wrapper
 *
 * Returns: pointer to the converted &struct file_directory_info
 */
void *ksmbd_vfs_init_kstat(char **p, struct ksmbd_kstat *ksmbd_kstat)
{
	struct file_directory_info *info = (struct file_directory_info *)(*p);
	struct kstat *kstat = ksmbd_kstat->kstat;
	u64 time;

	info->FileIndex = 0;
	info->CreationTime = cpu_to_le64(ksmbd_kstat->create_time);
	time = ksmbd_UnixTimeToNT(kstat->atime);
	info->LastAccessTime = cpu_to_le64(time);
	time = ksmbd_UnixTimeToNT(kstat->mtime);
	info->LastWriteTime = cpu_to_le64(time);
	time = ksmbd_UnixTimeToNT(kstat->ctime);
	info->ChangeTime = cpu_to_le64(time);

	if (ksmbd_kstat->file_attributes & FILE_ATTRIBUTE_DIRECTORY_LE) {
		info->EndOfFile = 0;
		info->AllocationSize = 0;
	} else {
		info->EndOfFile = cpu_to_le64(kstat->size);
		info->AllocationSize = cpu_to_le64(kstat->blocks << 9);
	}
	info->ExtFileAttributes = ksmbd_kstat->file_attributes;

	return info;
}

int ksmbd_vfs_fill_dentry_attrs(struct ksmbd_work *work,
				struct mnt_idmap *idmap,
				struct dentry *dentry,
				struct ksmbd_kstat *ksmbd_kstat)
{
	struct ksmbd_share_config *share_conf = work->tcon->share_conf;
	u64 time;
	int rc;
	struct path path = {
		.mnt = share_conf->vfs_path.mnt,
		.dentry = dentry,
	};

	rc = vfs_getattr(&path, ksmbd_kstat->kstat,
			 STATX_BASIC_STATS | STATX_BTIME,
			 AT_STATX_SYNC_AS_STAT);
	if (rc)
		return rc;

	time = ksmbd_UnixTimeToNT(ksmbd_kstat->kstat->ctime);
	ksmbd_kstat->create_time = time;

	/*
	 * set default value for the case that store dos attributes is not yes
	 * or that acl is disable in server's filesystem and the config is yes.
	 */
	if (S_ISDIR(ksmbd_kstat->kstat->mode))
		ksmbd_kstat->file_attributes = FILE_ATTRIBUTE_DIRECTORY_LE;
	else
		ksmbd_kstat->file_attributes = FILE_ATTRIBUTE_ARCHIVE_LE;

	if (test_share_config_flag(work->tcon->share_conf,
				   KSMBD_SHARE_FLAG_STORE_DOS_ATTRS)) {
		struct xattr_dos_attrib da;

		rc = ksmbd_vfs_get_dos_attrib_xattr(idmap, dentry, &da);
		if (rc > 0) {
			ksmbd_kstat->file_attributes = cpu_to_le32(da.attr);
			ksmbd_kstat->create_time = da.create_time;
		} else {
			ksmbd_debug(VFS, "fail to load dos attribute.\n");
		}
	}

	return 0;
}

ssize_t ksmbd_vfs_casexattr_len(struct mnt_idmap *idmap,
				struct dentry *dentry, char *attr_name,
				int attr_name_len)
{
	char *name, *xattr_list = NULL;
	ssize_t value_len = -ENOENT, xattr_list_len;

	xattr_list_len = ksmbd_vfs_listxattr(dentry, &xattr_list);
	if (xattr_list_len <= 0)
		goto out;

	for (name = xattr_list; name - xattr_list < xattr_list_len;
			name += strlen(name) + 1) {
		ksmbd_debug(VFS, "%s, len %zd\n", name, strlen(name));
		if (strncasecmp(attr_name, name, attr_name_len))
			continue;

		value_len = ksmbd_vfs_xattr_len(idmap, dentry, name);
		break;
	}

out:
	kvfree(xattr_list);
	return value_len;
}

int ksmbd_vfs_xattr_stream_name(char *stream_name, char **xattr_stream_name,
				size_t *xattr_stream_name_size, int s_type)
{
	char *type, *buf;

	if (s_type == DIR_STREAM)
		type = ":$INDEX_ALLOCATION";
	else
		type = ":$DATA";

	buf = kasprintf(GFP_KERNEL, "%s%s%s",
			XATTR_NAME_STREAM, stream_name,	type);
	if (!buf)
		return -ENOMEM;

	*xattr_stream_name = buf;
	*xattr_stream_name_size = strlen(buf) + 1;

	return 0;
}

int ksmbd_vfs_copy_file_ranges(struct ksmbd_work *work,
			       struct ksmbd_file *src_fp,
			       struct ksmbd_file *dst_fp,
			       struct srv_copychunk *chunks,
			       unsigned int chunk_count,
			       unsigned int *chunk_count_written,
			       unsigned int *chunk_size_written,
			       loff_t *total_size_written)
{
	unsigned int i;
	loff_t src_off, dst_off, src_file_size;
	size_t len;
	int ret;

	*chunk_count_written = 0;
	*chunk_size_written = 0;
	*total_size_written = 0;

	if (!(src_fp->daccess & (FILE_READ_DATA_LE | FILE_EXECUTE_LE))) {
		pr_err("no right to read(%pD)\n", src_fp->filp);
		return -EACCES;
	}
	if (!(dst_fp->daccess & (FILE_WRITE_DATA_LE | FILE_APPEND_DATA_LE))) {
		pr_err("no right to write(%pD)\n", dst_fp->filp);
		return -EACCES;
	}

	if (ksmbd_stream_fd(src_fp) || ksmbd_stream_fd(dst_fp))
		return -EBADF;

	smb_break_all_levII_oplock(work, dst_fp, 1);

	if (!work->tcon->posix_extensions) {
		for (i = 0; i < chunk_count; i++) {
			src_off = le64_to_cpu(chunks[i].SourceOffset);
			dst_off = le64_to_cpu(chunks[i].TargetOffset);
			len = le32_to_cpu(chunks[i].Length);

			if (check_lock_range(src_fp->filp, src_off,
					     src_off + len - 1, READ))
				return -EAGAIN;
			if (check_lock_range(dst_fp->filp, dst_off,
					     dst_off + len - 1, WRITE))
				return -EAGAIN;
		}
	}

	src_file_size = i_size_read(file_inode(src_fp->filp));

	for (i = 0; i < chunk_count; i++) {
		src_off = le64_to_cpu(chunks[i].SourceOffset);
		dst_off = le64_to_cpu(chunks[i].TargetOffset);
		len = le32_to_cpu(chunks[i].Length);

		if (src_off + len > src_file_size)
			return -E2BIG;

		ret = vfs_copy_file_range(src_fp->filp, src_off,
					  dst_fp->filp, dst_off, len, 0);
		if (ret == -EOPNOTSUPP || ret == -EXDEV)
			ret = vfs_copy_file_range(src_fp->filp, src_off,
						  dst_fp->filp, dst_off, len,
						  COPY_FILE_SPLICE);
		if (ret < 0)
			return ret;

		*chunk_count_written += 1;
		*total_size_written += ret;
	}
	return 0;
}

void ksmbd_vfs_posix_lock_wait(struct file_lock *flock)
{
	wait_event(flock->fl_wait, !flock->fl_blocker);
}

int ksmbd_vfs_posix_lock_wait_timeout(struct file_lock *flock, long timeout)
{
	return wait_event_interruptible_timeout(flock->fl_wait,
						!flock->fl_blocker,
						timeout);
}

void ksmbd_vfs_posix_lock_unblock(struct file_lock *flock)
{
	locks_delete_block(flock);
}

int ksmbd_vfs_set_init_posix_acl(struct mnt_idmap *idmap,
				 struct path *path)
{
	struct posix_acl_state acl_state;
	struct posix_acl *acls;
	struct dentry *dentry = path->dentry;
	struct inode *inode = d_inode(dentry);
	int rc;

	if (!IS_ENABLED(CONFIG_FS_POSIX_ACL))
		return -EOPNOTSUPP;

	ksmbd_debug(SMB, "Set posix acls\n");
	rc = init_acl_state(&acl_state, 1);
	if (rc)
		return rc;

	/* Set default owner group */
	acl_state.owner.allow = (inode->i_mode & 0700) >> 6;
	acl_state.group.allow = (inode->i_mode & 0070) >> 3;
	acl_state.other.allow = inode->i_mode & 0007;
	acl_state.users->aces[acl_state.users->n].uid = inode->i_uid;
	acl_state.users->aces[acl_state.users->n++].perms.allow =
		acl_state.owner.allow;
	acl_state.groups->aces[acl_state.groups->n].gid = inode->i_gid;
	acl_state.groups->aces[acl_state.groups->n++].perms.allow =
		acl_state.group.allow;
	acl_state.mask.allow = 0x07;

	acls = posix_acl_alloc(6, GFP_KERNEL);
	if (!acls) {
		free_acl_state(&acl_state);
		return -ENOMEM;
	}
	posix_state_to_acl(&acl_state, acls->a_entries);

	rc = set_posix_acl(idmap, dentry, ACL_TYPE_ACCESS, acls);
	if (rc < 0)
		ksmbd_debug(SMB, "Set posix acl(ACL_TYPE_ACCESS) failed, rc : %d\n",
			    rc);
	else if (S_ISDIR(inode->i_mode)) {
		posix_state_to_acl(&acl_state, acls->a_entries);
		rc = set_posix_acl(idmap, dentry, ACL_TYPE_DEFAULT, acls);
		if (rc < 0)
			ksmbd_debug(SMB, "Set posix acl(ACL_TYPE_DEFAULT) failed, rc : %d\n",
				    rc);
	}

	free_acl_state(&acl_state);
	posix_acl_release(acls);
	return rc;
}

int ksmbd_vfs_inherit_posix_acl(struct mnt_idmap *idmap,
				struct path *path, struct inode *parent_inode)
{
	struct posix_acl *acls;
	struct posix_acl_entry *pace;
	struct dentry *dentry = path->dentry;
	struct inode *inode = d_inode(dentry);
	int rc, i;

	if (!IS_ENABLED(CONFIG_FS_POSIX_ACL))
		return -EOPNOTSUPP;

	acls = get_inode_acl(parent_inode, ACL_TYPE_DEFAULT);
	if (IS_ERR_OR_NULL(acls))
		return -ENOENT;
	pace = acls->a_entries;

	for (i = 0; i < acls->a_count; i++, pace++) {
		if (pace->e_tag == ACL_MASK) {
			pace->e_perm = 0x07;
			break;
		}
	}

	rc = set_posix_acl(idmap, dentry, ACL_TYPE_ACCESS, acls);
	if (rc < 0)
		ksmbd_debug(SMB, "Set posix acl(ACL_TYPE_ACCESS) failed, rc : %d\n",
			    rc);
	if (S_ISDIR(inode->i_mode)) {
		rc = set_posix_acl(idmap, dentry, ACL_TYPE_DEFAULT,
				   acls);
		if (rc < 0)
			ksmbd_debug(SMB, "Set posix acl(ACL_TYPE_DEFAULT) failed, rc : %d\n",
				    rc);
	}

	posix_acl_release(acls);
	return rc;
}<|MERGE_RESOLUTION|>--- conflicted
+++ resolved
@@ -1110,12 +1110,7 @@
 	struct ksmbd_readdir_data *buf;
 
 	buf = container_of(ctx, struct ksmbd_readdir_data, ctx);
-<<<<<<< HEAD
-	if (!(name[0] == '.' && (namlen < 2 ||
-					(namlen == 2 && name[1] == '.'))))
-=======
 	if (!is_dot_dotdot(name, namlen))
->>>>>>> 63a57420
 		buf->dirent_count++;
 
 	return !buf->dirent_count;
