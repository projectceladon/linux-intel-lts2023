--- conflicted
+++ resolved
@@ -1900,15 +1900,6 @@
 
 /*
  * fiemap_fill_next_extent_k - a copy of fiemap_fill_next_extent
-<<<<<<< HEAD
- * but it accepts kernel address for fi_extents_start
- */
-static int fiemap_fill_next_extent_k(struct fiemap_extent_info *fieinfo,
-				     u64 logical, u64 phys, u64 len, u32 flags)
-{
-	struct fiemap_extent extent;
-	struct fiemap_extent __user *dest = fieinfo->fi_extents_start;
-=======
  * but it uses 'fe_k' instead of fieinfo->fi_extents_start
  */
 static int fiemap_fill_next_extent_k(struct fiemap_extent_info *fieinfo,
@@ -1916,7 +1907,6 @@
 				     u64 phys, u64 len, u32 flags)
 {
 	struct fiemap_extent extent;
->>>>>>> 44bc0fc0
 
 	/* only count the extents */
 	if (fieinfo->fi_extents_max == 0) {
@@ -1940,12 +1930,7 @@
 	extent.fe_length = len;
 	extent.fe_flags = flags;
 
-<<<<<<< HEAD
-	dest += fieinfo->fi_extents_mapped;
-	memcpy(dest, &extent, sizeof(extent));
-=======
 	memcpy(fe_k + fieinfo->fi_extents_mapped, &extent, sizeof(extent));
->>>>>>> 44bc0fc0
 
 	fieinfo->fi_extents_mapped++;
 	if (fieinfo->fi_extents_mapped == fieinfo->fi_extents_max)
@@ -1963,10 +1948,6 @@
 	      __u64 vbo, __u64 len)
 {
 	int err = 0;
-<<<<<<< HEAD
-	struct fiemap_extent __user *fe_u = fieinfo->fi_extents_start;
-=======
->>>>>>> 44bc0fc0
 	struct fiemap_extent *fe_k = NULL;
 	struct ntfs_sb_info *sbi = ni->mi.sbi;
 	u8 cluster_bits = sbi->cluster_bits;
@@ -2025,10 +2006,6 @@
 		err = -ENOMEM;
 		goto out;
 	}
-<<<<<<< HEAD
-	fieinfo->fi_extents_start = fe_k;
-=======
->>>>>>> 44bc0fc0
 
 	end = vbo + len;
 	alloc_size = le64_to_cpu(attr->nres.alloc_size);
@@ -2118,13 +2095,8 @@
 			if (vbo + dlen >= end)
 				flags |= FIEMAP_EXTENT_LAST;
 
-<<<<<<< HEAD
-			err = fiemap_fill_next_extent_k(fieinfo, vbo, lbo, dlen,
-							flags);
-=======
 			err = fiemap_fill_next_extent_k(fieinfo, fe_k, vbo, lbo,
 							dlen, flags);
->>>>>>> 44bc0fc0
 
 			if (err < 0)
 				break;
@@ -2145,11 +2117,7 @@
 		if (vbo + bytes >= end)
 			flags |= FIEMAP_EXTENT_LAST;
 
-<<<<<<< HEAD
-		err = fiemap_fill_next_extent_k(fieinfo, vbo, lbo, bytes,
-=======
 		err = fiemap_fill_next_extent_k(fieinfo, fe_k, vbo, lbo, bytes,
->>>>>>> 44bc0fc0
 						flags);
 		if (err < 0)
 			break;
@@ -2166,22 +2134,13 @@
 	/*
 	 * Copy to user memory out of lock
 	 */
-<<<<<<< HEAD
-	if (copy_to_user(fe_u, fe_k,
-=======
 	if (copy_to_user(fieinfo->fi_extents_start, fe_k,
->>>>>>> 44bc0fc0
 			 fieinfo->fi_extents_max *
 				 sizeof(struct fiemap_extent))) {
 		err = -EFAULT;
 	}
 
 out:
-<<<<<<< HEAD
-	/* Restore original pointer. */
-	fieinfo->fi_extents_start = fe_u;
-=======
->>>>>>> 44bc0fc0
 	kfree(fe_k);
 	return err;
 }
