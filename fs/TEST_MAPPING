{
  "imports": [
    {
      "path": "frameworks/base/packages/PackageInstaller"
    },
    {
      "path": "packages/modules/AdServices/sdksandbox"
    },
    {
      "path": "frameworks/base/core/java/android/content"
    },
    {
      "path": "system/core/fs_mgr"
    },
    {
      "path": "test/vts-testcase/kernel/dynamic_partitions"
    }

 ],
  "presubmit": [
    {
      "name": "CtsAppEnumerationTestCases",
      "options": [
        {
          "exclude-annotation": "com.android.testutils.SkipPresubmit"
        },
        {
          "include-filter": "android.appenumeration.cts.AppEnumerationTests"
        }
      ]
    },
    {
      "name": "CtsPackageInstallTestCases",
      "options": [
        {
          "exclude-annotation": "com.android.testutils.SkipPresubmit"
        }
      ]
    },
    {
      "name": "CtsWifiBroadcastsHostTestCases",
      "options": [
        {
          "exclude-annotation": "com.android.testutils.SkipPresubmit"
        }
      ]
    },
    {
      "name": "selftests",
      "options": [
        {
          "include-filter": "kselftest_binderfs_binderfs_test"
        },
        {
          "include-filter": "kselftest_breakpoints_breakpoint_test"
        },
        {
          "include-filter": "kselftest_capabilities_test_execve"
        },
        {
          "include-filter": "kselftest_futex_requeue"
        },
        {
          "include-filter": "kselftest_futex_requeue_pi"
        },
        {
          "include-filter": "kselftest_futex_requeue_pi_500k"
        },
        {
          "include-filter": "kselftest_futex_requeue_pi_5k"
        },
        {
          "include-filter": "kselftest_futex_requeue_pi_b"
        },
        {
          "include-filter": "kselftest_futex_requeue_pi_b_500k"
        },
        {
          "include-filter": "kselftest_futex_requeue_pi_b_5k"
        },
        {
          "include-filter": "kselftest_futex_requeue_pi_bl"
        },
        {
          "include-filter": "kselftest_futex_requeue_pi_bl_2G"
        },
        {
          "include-filter": "kselftest_futex_requeue_pi_bl_500k"
        },
        {
          "include-filter": "kselftest_futex_requeue_pi_bl_5k"
        },
        {
          "include-filter": "kselftest_futex_requeue_pi_bo"
        },
        {
          "include-filter": "kselftest_futex_requeue_pi_bo_500k"
        },
        {
          "include-filter": "kselftest_futex_requeue_pi_bo_5k"
        },
        {
          "include-filter": "kselftest_futex_requeue_pi_l"
        },
        {
          "include-filter": "kselftest_futex_requeue_pi_l_2G"
        },
        {
          "include-filter": "kselftest_futex_requeue_pi_l_500k"
        },
        {
          "include-filter": "kselftest_futex_requeue_pi_l_5k"
        },
        {
          "include-filter": "kselftest_futex_requeue_pi_mismatched_ops"
        },
        {
          "include-filter": "kselftest_futex_requeue_pi_o"
        },
        {
          "include-filter": "kselftest_futex_requeue_pi_o_500k"
        },
        {
          "include-filter": "kselftest_futex_requeue_pi_o_5k"
        },
        {
          "include-filter": "kselftest_futex_requeue_pi_signal_restart"
        },
        {
          "include-filter": "kselftest_futex_wait"
        },
        {
          "include-filter": "kselftest_futex_wait_private_mapped_file"
        },
        {
          "include-filter": "kselftest_futex_wait_timeout"
        },
        {
          "include-filter": "kselftest_futex_wait_uninitialized_heap"
        },
        {
          "include-filter": "kselftest_futex_wait_wouldblock"
        },
        {
          "include-filter": "kselftest_kcmp_kcmp_test"
        },
        {
          "include-filter": "kselftest_mm_mremap_dontunmap"
        },
        {
          "include-filter": "kselftest_mm_mremap_test"
        },
        {
          "include-filter": "kselftest_mm_uffd_unit_tests"
        },
        {
          "include-filter": "kselftest_net_psock_tpacket"
        },
        {
          "include-filter": "kselftest_net_reuseaddr_conflict"
        },
        {
          "include-filter": "kselftest_net_socket"
        },
        {
          "include-filter": "kselftest_ptrace_peeksiginfo"
        },
        {
          "include-filter": "kselftest_rtc_rtctest"
        },
        {
          "include-filter": "kselftest_seccomp_seccomp_bpf"
        },
        {
          "include-filter": "kselftest_size_test_get_size"
        },
        {
          "include-filter": "kselftest_timers_inconsistency_check"
        },
        {
          "include-filter": "kselftest_timers_nanosleep"
        },
        {
          "include-filter": "kselftest_timers_nsleep_lat"
        },
        {
          "include-filter": "kselftest_timers_posix_timers"
        },
        {
          "include-filter": "kselftest_timers_set_timer_lat"
        },
        {
          "include-filter": "kselftest_timers_tests_raw_skew"
        },
        {
          "include-filter": "kselftest_timers_threadtest"
        },
        {
          "include-filter": "kselftest_timers_valid_adjtimex"
        },
        {
          "include-filter": "kselftest_vdso_vdso_test_abi"
        },
        {
          "include-filter": "kselftest_vdso_vdso_test_clock_getres"
        },
        {
          "include-filter": "kselftest_vdso_vdso_test_getcpu"
        },
        {
          "include-filter": "kselftest_vdso_vdso_test_gettimeofday"
        },
        {
          "include-filter": "kselftest_x86_check_initial_reg_state"
        },
        {
          "include-filter": "kselftest_x86_ldt_gdt"
        },
        {
          "include-filter": "kselftest_x86_ptrace_syscall"
        },
        {
          "include-filter": "kselftest_x86_single_step_syscall"
        },
        {
          "include-filter": "kselftest_x86_syscall_nt"
        },
        {
          "include-filter": "kselftest_x86_test_mremap_vdso"
        }
      ]
    }
  ],
  "presubmit-large": [
    {
      "name": "CtsContentTestCases",
      "options": [
        {
          "exclude-annotation": "com.android.testutils.SkipPresubmit"
        }
      ]
    }
  ],
  "kernel-presubmit": [
    {
      "name": "CtsCameraTestCases",
      "options": [
        {
          "include-filter": "android.hardware.camera2.cts.FastBasicsTest"
        }
      ]
    },
    {
<<<<<<< HEAD
=======
      "name": "CtsIncrementalInstallHostTestCases",
      "options": [
        {
          "include-filter": "android.incrementalinstall.cts.IncrementalFeatureTest"
        },
        {
          "include-filter": "android.incrementalinstall.cts.IncrementalInstallTest"
        }
      ]
    },
    {
      "name": "CtsLibcoreLegacy22TestCases",
      "options": [
        {
          "include-filter": "android.util.cts.FloatMathTest"
        }
      ]
    },
    {
>>>>>>> 44bc0fc0
      "name": "libdm_test"
    },
    {
      "name": "liblp_test"
    },
    {
      "name": "vab_legacy_tests"
    },
    {
      "name": "snapuserd_test"
    },
    {
      "name": "KernelApiSysfsTest"
    },
    {
      "name": "KernelDynamicPartitionsTest"
    },
    {
      "name": "CtsRootBluetoothTestCases"
    },
    {
      "name": "vts_kernel_net_tests"
    },
    {
      "name": "KernelAbilistTest"
    },
    {
      "name": "VtsAidlHalSensorsTargetTest"
    },
    {
      "name": "VtsBootconfigTest"
    },
    {
      "name": "binderDriverInterfaceTest"
    },
    {
      "name": "binderLibTest"
    },
    {
      "name": "binderSafeInterfaceTest"
    },
    {
      "name": "memunreachable_binder_test"
    },
    {
      "name": "VtsHalBluetoothAudioTargetTest"
    },
    {
      "name": "CtsBionicTestCases"
    },
    {
      "name": "CtsLibcoreTestCases"
    },
    {
      "name": "CtsUsbTests"
    }
  ]
}<|MERGE_RESOLUTION|>--- conflicted
+++ resolved
@@ -251,8 +251,6 @@
       ]
     },
     {
-<<<<<<< HEAD
-=======
       "name": "CtsIncrementalInstallHostTestCases",
       "options": [
         {
@@ -272,7 +270,6 @@
       ]
     },
     {
->>>>>>> 44bc0fc0
       "name": "libdm_test"
     },
     {
