// SPDX-License-Identifier: GPL-2.0
/*
 * cfg80211 scan result handling
 *
 * Copyright 2008 Johannes Berg <johannes@sipsolutions.net>
 * Copyright 2013-2014  Intel Mobile Communications GmbH
 * Copyright 2016	Intel Deutschland GmbH
 * Copyright (C) 2018-2024 Intel Corporation
 */
#include <linux/kernel.h>
#include <linux/slab.h>
#include <linux/module.h>
#include <linux/netdevice.h>
#include <linux/wireless.h>
#include <linux/nl80211.h>
#include <linux/etherdevice.h>
#include <linux/crc32.h>
#include <linux/bitfield.h>
#include <net/arp.h>
#include <net/cfg80211.h>
#include <net/cfg80211-wext.h>
#include <net/iw_handler.h>
#include "core.h"
#include "nl80211.h"
#include "wext-compat.h"
#include "rdev-ops.h"

/**
 * DOC: BSS tree/list structure
 *
 * At the top level, the BSS list is kept in both a list in each
 * registered device (@bss_list) as well as an RB-tree for faster
 * lookup. In the RB-tree, entries can be looked up using their
 * channel, MESHID, MESHCONF (for MBSSes) or channel, BSSID, SSID
 * for other BSSes.
 *
 * Due to the possibility of hidden SSIDs, there's a second level
 * structure, the "hidden_list" and "hidden_beacon_bss" pointer.
 * The hidden_list connects all BSSes belonging to a single AP
 * that has a hidden SSID, and connects beacon and probe response
 * entries. For a probe response entry for a hidden SSID, the
 * hidden_beacon_bss pointer points to the BSS struct holding the
 * beacon's information.
 *
 * Reference counting is done for all these references except for
 * the hidden_list, so that a beacon BSS struct that is otherwise
 * not referenced has one reference for being on the bss_list and
 * one for each probe response entry that points to it using the
 * hidden_beacon_bss pointer. When a BSS struct that has such a
 * pointer is get/put, the refcount update is also propagated to
 * the referenced struct, this ensure that it cannot get removed
 * while somebody is using the probe response version.
 *
 * Note that the hidden_beacon_bss pointer never changes, due to
 * the reference counting. Therefore, no locking is needed for
 * it.
 *
 * Also note that the hidden_beacon_bss pointer is only relevant
 * if the driver uses something other than the IEs, e.g. private
 * data stored in the BSS struct, since the beacon IEs are
 * also linked into the probe response struct.
 */

/*
 * Limit the number of BSS entries stored in mac80211. Each one is
 * a bit over 4k at most, so this limits to roughly 4-5M of memory.
 * If somebody wants to really attack this though, they'd likely
 * use small beacons, and only one type of frame, limiting each of
 * the entries to a much smaller size (in order to generate more
 * entries in total, so overhead is bigger.)
 */
static int bss_entries_limit = 1000;
module_param(bss_entries_limit, int, 0644);
MODULE_PARM_DESC(bss_entries_limit,
                 "limit to number of scan BSS entries (per wiphy, default 1000)");

#define IEEE80211_SCAN_RESULT_EXPIRE	(30 * HZ)

/**
 * struct cfg80211_colocated_ap - colocated AP information
 *
 * @list: linked list to all colocated aPS
 * @bssid: BSSID of the reported AP
 * @ssid: SSID of the reported AP
 * @ssid_len: length of the ssid
 * @center_freq: frequency the reported AP is on
 * @unsolicited_probe: the reported AP is part of an ESS, where all the APs
 *	that operate in the same channel as the reported AP and that might be
 *	detected by a STA receiving this frame, are transmitting unsolicited
 *	Probe Response frames every 20 TUs
 * @oct_recommended: OCT is recommended to exchange MMPDUs with the reported AP
 * @same_ssid: the reported AP has the same SSID as the reporting AP
 * @multi_bss: the reported AP is part of a multiple BSSID set
 * @transmitted_bssid: the reported AP is the transmitting BSSID
 * @colocated_ess: all the APs that share the same ESS as the reported AP are
 *	colocated and can be discovered via legacy bands.
 * @short_ssid_valid: short_ssid is valid and can be used
 * @short_ssid: the short SSID for this SSID
 * @psd_20: The 20MHz PSD EIRP of the primary 20MHz channel for the reported AP
 */
struct cfg80211_colocated_ap {
	struct list_head list;
	u8 bssid[ETH_ALEN];
	u8 ssid[IEEE80211_MAX_SSID_LEN];
	size_t ssid_len;
	u32 short_ssid;
	u32 center_freq;
	u8 unsolicited_probe:1,
	   oct_recommended:1,
	   same_ssid:1,
	   multi_bss:1,
	   transmitted_bssid:1,
	   colocated_ess:1,
	   short_ssid_valid:1;
	s8 psd_20;
};

static void bss_free(struct cfg80211_internal_bss *bss)
{
	struct cfg80211_bss_ies *ies;

	if (WARN_ON(atomic_read(&bss->hold)))
		return;

	ies = (void *)rcu_access_pointer(bss->pub.beacon_ies);
	if (ies && !bss->pub.hidden_beacon_bss)
		kfree_rcu(ies, rcu_head);
	ies = (void *)rcu_access_pointer(bss->pub.proberesp_ies);
	if (ies)
		kfree_rcu(ies, rcu_head);

	/*
	 * This happens when the module is removed, it doesn't
	 * really matter any more save for completeness
	 */
	if (!list_empty(&bss->hidden_list))
		list_del(&bss->hidden_list);

	kfree(bss);
}

static inline void bss_ref_get(struct cfg80211_registered_device *rdev,
			       struct cfg80211_internal_bss *bss)
{
	lockdep_assert_held(&rdev->bss_lock);

	bss->refcount++;

	if (bss->pub.hidden_beacon_bss)
		bss_from_pub(bss->pub.hidden_beacon_bss)->refcount++;

	if (bss->pub.transmitted_bss)
		bss_from_pub(bss->pub.transmitted_bss)->refcount++;
}

static inline void bss_ref_put(struct cfg80211_registered_device *rdev,
			       struct cfg80211_internal_bss *bss)
{
	lockdep_assert_held(&rdev->bss_lock);

	if (bss->pub.hidden_beacon_bss) {
		struct cfg80211_internal_bss *hbss;

		hbss = bss_from_pub(bss->pub.hidden_beacon_bss);
		hbss->refcount--;
		if (hbss->refcount == 0)
			bss_free(hbss);
	}

	if (bss->pub.transmitted_bss) {
		struct cfg80211_internal_bss *tbss;

		tbss = bss_from_pub(bss->pub.transmitted_bss);
		tbss->refcount--;
		if (tbss->refcount == 0)
			bss_free(tbss);
	}

	bss->refcount--;
	if (bss->refcount == 0)
		bss_free(bss);
}

static bool __cfg80211_unlink_bss(struct cfg80211_registered_device *rdev,
				  struct cfg80211_internal_bss *bss)
{
	lockdep_assert_held(&rdev->bss_lock);

	if (!list_empty(&bss->hidden_list)) {
		/*
		 * don't remove the beacon entry if it has
		 * probe responses associated with it
		 */
		if (!bss->pub.hidden_beacon_bss)
			return false;
		/*
		 * if it's a probe response entry break its
		 * link to the other entries in the group
		 */
		list_del_init(&bss->hidden_list);
	}

	list_del_init(&bss->list);
	list_del_init(&bss->pub.nontrans_list);
	rb_erase(&bss->rbn, &rdev->bss_tree);
	rdev->bss_entries--;
	WARN_ONCE((rdev->bss_entries == 0) ^ list_empty(&rdev->bss_list),
		  "rdev bss entries[%d]/list[empty:%d] corruption\n",
		  rdev->bss_entries, list_empty(&rdev->bss_list));
	bss_ref_put(rdev, bss);
	return true;
}

bool cfg80211_is_element_inherited(const struct element *elem,
				   const struct element *non_inherit_elem)
{
	u8 id_len, ext_id_len, i, loop_len, id;
	const u8 *list;

	if (elem->id == WLAN_EID_MULTIPLE_BSSID)
		return false;

	if (elem->id == WLAN_EID_EXTENSION && elem->datalen > 1 &&
	    elem->data[0] == WLAN_EID_EXT_EHT_MULTI_LINK)
		return false;

	if (!non_inherit_elem || non_inherit_elem->datalen < 2)
		return true;

	/*
	 * non inheritance element format is:
	 * ext ID (56) | IDs list len | list | extension IDs list len | list
	 * Both lists are optional. Both lengths are mandatory.
	 * This means valid length is:
	 * elem_len = 1 (extension ID) + 2 (list len fields) + list lengths
	 */
	id_len = non_inherit_elem->data[1];
	if (non_inherit_elem->datalen < 3 + id_len)
		return true;

	ext_id_len = non_inherit_elem->data[2 + id_len];
	if (non_inherit_elem->datalen < 3 + id_len + ext_id_len)
		return true;

	if (elem->id == WLAN_EID_EXTENSION) {
		if (!ext_id_len)
			return true;
		loop_len = ext_id_len;
		list = &non_inherit_elem->data[3 + id_len];
		id = elem->data[0];
	} else {
		if (!id_len)
			return true;
		loop_len = id_len;
		list = &non_inherit_elem->data[2];
		id = elem->id;
	}

	for (i = 0; i < loop_len; i++) {
		if (list[i] == id)
			return false;
	}

	return true;
}
EXPORT_SYMBOL(cfg80211_is_element_inherited);

static size_t cfg80211_copy_elem_with_frags(const struct element *elem,
					    const u8 *ie, size_t ie_len,
					    u8 **pos, u8 *buf, size_t buf_len)
{
	if (WARN_ON((u8 *)elem < ie || elem->data > ie + ie_len ||
		    elem->data + elem->datalen > ie + ie_len))
		return 0;

	if (elem->datalen + 2 > buf + buf_len - *pos)
		return 0;

	memcpy(*pos, elem, elem->datalen + 2);
	*pos += elem->datalen + 2;

	/* Finish if it is not fragmented  */
	if (elem->datalen != 255)
		return *pos - buf;

	ie_len = ie + ie_len - elem->data - elem->datalen;
	ie = (const u8 *)elem->data + elem->datalen;

	for_each_element(elem, ie, ie_len) {
		if (elem->id != WLAN_EID_FRAGMENT)
			break;

		if (elem->datalen + 2 > buf + buf_len - *pos)
			return 0;

		memcpy(*pos, elem, elem->datalen + 2);
		*pos += elem->datalen + 2;

		if (elem->datalen != 255)
			break;
	}

	return *pos - buf;
}

static size_t cfg80211_gen_new_ie(const u8 *ie, size_t ielen,
				  const u8 *subie, size_t subie_len,
				  u8 *new_ie, size_t new_ie_len)
{
	const struct element *non_inherit_elem, *parent, *sub;
	u8 *pos = new_ie;
	u8 id, ext_id;
	unsigned int match_len;

	non_inherit_elem = cfg80211_find_ext_elem(WLAN_EID_EXT_NON_INHERITANCE,
						  subie, subie_len);

	/* We copy the elements one by one from the parent to the generated
	 * elements.
	 * If they are not inherited (included in subie or in the non
	 * inheritance element), then we copy all occurrences the first time
	 * we see this element type.
	 */
	for_each_element(parent, ie, ielen) {
		if (parent->id == WLAN_EID_FRAGMENT)
			continue;

		if (parent->id == WLAN_EID_EXTENSION) {
			if (parent->datalen < 1)
				continue;

			id = WLAN_EID_EXTENSION;
			ext_id = parent->data[0];
			match_len = 1;
		} else {
			id = parent->id;
			match_len = 0;
		}

		/* Find first occurrence in subie */
		sub = cfg80211_find_elem_match(id, subie, subie_len,
					       &ext_id, match_len, 0);

		/* Copy from parent if not in subie and inherited */
		if (!sub &&
		    cfg80211_is_element_inherited(parent, non_inherit_elem)) {
			if (!cfg80211_copy_elem_with_frags(parent,
							   ie, ielen,
							   &pos, new_ie,
							   new_ie_len))
				return 0;

			continue;
		}

		/* Already copied if an earlier element had the same type */
		if (cfg80211_find_elem_match(id, ie, (u8 *)parent - ie,
					     &ext_id, match_len, 0))
			continue;

		/* Not inheriting, copy all similar elements from subie */
		while (sub) {
			if (!cfg80211_copy_elem_with_frags(sub,
							   subie, subie_len,
							   &pos, new_ie,
							   new_ie_len))
				return 0;

			sub = cfg80211_find_elem_match(id,
						       sub->data + sub->datalen,
						       subie_len + subie -
						       (sub->data +
							sub->datalen),
						       &ext_id, match_len, 0);
		}
	}

	/* The above misses elements that are included in subie but not in the
	 * parent, so do a pass over subie and append those.
	 * Skip the non-tx BSSID caps and non-inheritance element.
	 */
	for_each_element(sub, subie, subie_len) {
		if (sub->id == WLAN_EID_NON_TX_BSSID_CAP)
			continue;

		if (sub->id == WLAN_EID_FRAGMENT)
			continue;

		if (sub->id == WLAN_EID_EXTENSION) {
			if (sub->datalen < 1)
				continue;

			id = WLAN_EID_EXTENSION;
			ext_id = sub->data[0];
			match_len = 1;

			if (ext_id == WLAN_EID_EXT_NON_INHERITANCE)
				continue;
		} else {
			id = sub->id;
			match_len = 0;
		}

		/* Processed if one was included in the parent */
		if (cfg80211_find_elem_match(id, ie, ielen,
					     &ext_id, match_len, 0))
			continue;

		if (!cfg80211_copy_elem_with_frags(sub, subie, subie_len,
						   &pos, new_ie, new_ie_len))
			return 0;
	}

	return pos - new_ie;
}

static bool is_bss(struct cfg80211_bss *a, const u8 *bssid,
		   const u8 *ssid, size_t ssid_len)
{
	const struct cfg80211_bss_ies *ies;
	const struct element *ssid_elem;

	if (bssid && !ether_addr_equal(a->bssid, bssid))
		return false;

	if (!ssid)
		return true;

	ies = rcu_access_pointer(a->ies);
	if (!ies)
		return false;
	ssid_elem = cfg80211_find_elem(WLAN_EID_SSID, ies->data, ies->len);
	if (!ssid_elem)
		return false;
	if (ssid_elem->datalen != ssid_len)
		return false;
	return memcmp(ssid_elem->data, ssid, ssid_len) == 0;
}

static int
cfg80211_add_nontrans_list(struct cfg80211_bss *trans_bss,
			   struct cfg80211_bss *nontrans_bss)
{
	const struct element *ssid_elem;
	struct cfg80211_bss *bss = NULL;

	rcu_read_lock();
	ssid_elem = ieee80211_bss_get_elem(nontrans_bss, WLAN_EID_SSID);
	if (!ssid_elem) {
		rcu_read_unlock();
		return -EINVAL;
	}

	/* check if nontrans_bss is in the list */
	list_for_each_entry(bss, &trans_bss->nontrans_list, nontrans_list) {
		if (is_bss(bss, nontrans_bss->bssid, ssid_elem->data,
			   ssid_elem->datalen)) {
			rcu_read_unlock();
			return 0;
		}
	}

	rcu_read_unlock();

	/*
	 * This is a bit weird - it's not on the list, but already on another
	 * one! The only way that could happen is if there's some BSSID/SSID
	 * shared by multiple APs in their multi-BSSID profiles, potentially
	 * with hidden SSID mixed in ... ignore it.
	 */
	if (!list_empty(&nontrans_bss->nontrans_list))
		return -EINVAL;

	/* add to the list */
	list_add_tail(&nontrans_bss->nontrans_list, &trans_bss->nontrans_list);
	return 0;
}

static void __cfg80211_bss_expire(struct cfg80211_registered_device *rdev,
				  unsigned long expire_time)
{
	struct cfg80211_internal_bss *bss, *tmp;
	bool expired = false;

	lockdep_assert_held(&rdev->bss_lock);

	list_for_each_entry_safe(bss, tmp, &rdev->bss_list, list) {
		if (atomic_read(&bss->hold))
			continue;
		if (!time_after(expire_time, bss->ts))
			continue;

		if (__cfg80211_unlink_bss(rdev, bss))
			expired = true;
	}

	if (expired)
		rdev->bss_generation++;
}

static bool cfg80211_bss_expire_oldest(struct cfg80211_registered_device *rdev)
{
	struct cfg80211_internal_bss *bss, *oldest = NULL;
	bool ret;

	lockdep_assert_held(&rdev->bss_lock);

	list_for_each_entry(bss, &rdev->bss_list, list) {
		if (atomic_read(&bss->hold))
			continue;

		if (!list_empty(&bss->hidden_list) &&
		    !bss->pub.hidden_beacon_bss)
			continue;

		if (oldest && time_before(oldest->ts, bss->ts))
			continue;
		oldest = bss;
	}

	if (WARN_ON(!oldest))
		return false;

	/*
	 * The callers make sure to increase rdev->bss_generation if anything
	 * gets removed (and a new entry added), so there's no need to also do
	 * it here.
	 */

	ret = __cfg80211_unlink_bss(rdev, oldest);
	WARN_ON(!ret);
	return ret;
}

static u8 cfg80211_parse_bss_param(u8 data,
				   struct cfg80211_colocated_ap *coloc_ap)
{
	coloc_ap->oct_recommended =
		u8_get_bits(data, IEEE80211_RNR_TBTT_PARAMS_OCT_RECOMMENDED);
	coloc_ap->same_ssid =
		u8_get_bits(data, IEEE80211_RNR_TBTT_PARAMS_SAME_SSID);
	coloc_ap->multi_bss =
		u8_get_bits(data, IEEE80211_RNR_TBTT_PARAMS_MULTI_BSSID);
	coloc_ap->transmitted_bssid =
		u8_get_bits(data, IEEE80211_RNR_TBTT_PARAMS_TRANSMITTED_BSSID);
	coloc_ap->unsolicited_probe =
		u8_get_bits(data, IEEE80211_RNR_TBTT_PARAMS_PROBE_ACTIVE);
	coloc_ap->colocated_ess =
		u8_get_bits(data, IEEE80211_RNR_TBTT_PARAMS_COLOC_ESS);

	return u8_get_bits(data, IEEE80211_RNR_TBTT_PARAMS_COLOC_AP);
}

static int cfg80211_calc_short_ssid(const struct cfg80211_bss_ies *ies,
				    const struct element **elem, u32 *s_ssid)
{

	*elem = cfg80211_find_elem(WLAN_EID_SSID, ies->data, ies->len);
	if (!*elem || (*elem)->datalen > IEEE80211_MAX_SSID_LEN)
		return -EINVAL;

	*s_ssid = ~crc32_le(~0, (*elem)->data, (*elem)->datalen);
	return 0;
}

static void cfg80211_free_coloc_ap_list(struct list_head *coloc_ap_list)
{
	struct cfg80211_colocated_ap *ap, *tmp_ap;

	list_for_each_entry_safe(ap, tmp_ap, coloc_ap_list, list) {
		list_del(&ap->list);
		kfree(ap);
	}
}

static int cfg80211_parse_ap_info(struct cfg80211_colocated_ap *entry,
				  const u8 *pos, u8 length,
				  const struct element *ssid_elem,
				  u32 s_ssid_tmp)
{
	u8 bss_params;

	entry->psd_20 = IEEE80211_RNR_TBTT_PARAMS_PSD_RESERVED;

	/* The length is already verified by the caller to contain bss_params */
	if (length > sizeof(struct ieee80211_tbtt_info_7_8_9)) {
		struct ieee80211_tbtt_info_ge_11 *tbtt_info = (void *)pos;

		memcpy(entry->bssid, tbtt_info->bssid, ETH_ALEN);
		entry->short_ssid = le32_to_cpu(tbtt_info->short_ssid);
		entry->short_ssid_valid = true;

		bss_params = tbtt_info->bss_params;

		/* Ignore disabled links */
		if (length >= offsetofend(typeof(*tbtt_info), mld_params)) {
			if (le16_get_bits(tbtt_info->mld_params.params,
					  IEEE80211_RNR_MLD_PARAMS_DISABLED_LINK))
				return -EINVAL;
		}

		if (length >= offsetofend(struct ieee80211_tbtt_info_ge_11,
					  psd_20))
			entry->psd_20 = tbtt_info->psd_20;
	} else {
		struct ieee80211_tbtt_info_7_8_9 *tbtt_info = (void *)pos;

		memcpy(entry->bssid, tbtt_info->bssid, ETH_ALEN);

		bss_params = tbtt_info->bss_params;

		if (length == offsetofend(struct ieee80211_tbtt_info_7_8_9,
					  psd_20))
			entry->psd_20 = tbtt_info->psd_20;
	}

	/* ignore entries with invalid BSSID */
	if (!is_valid_ether_addr(entry->bssid))
		return -EINVAL;

	/* skip non colocated APs */
	if (!cfg80211_parse_bss_param(bss_params, entry))
		return -EINVAL;

	/* no information about the short ssid. Consider the entry valid
	 * for now. It would later be dropped in case there are explicit
	 * SSIDs that need to be matched
	 */
	if (!entry->same_ssid && !entry->short_ssid_valid)
		return 0;

	if (entry->same_ssid) {
		entry->short_ssid = s_ssid_tmp;
		entry->short_ssid_valid = true;

		/*
		 * This is safe because we validate datalen in
		 * cfg80211_parse_colocated_ap(), before calling this
		 * function.
		 */
		memcpy(&entry->ssid, &ssid_elem->data, ssid_elem->datalen);
		entry->ssid_len = ssid_elem->datalen;
	}

	return 0;
}

enum cfg80211_rnr_iter_ret {
	RNR_ITER_CONTINUE,
	RNR_ITER_BREAK,
	RNR_ITER_ERROR,
};

static bool
cfg80211_iter_rnr(const u8 *elems, size_t elems_len,
		  enum cfg80211_rnr_iter_ret
		  (*iter)(void *data, u8 type,
			  const struct ieee80211_neighbor_ap_info *info,
			  const u8 *tbtt_info, u8 tbtt_info_len),
		  void *iter_data)
{
	const struct element *rnr;
	const u8 *pos, *end;

	for_each_element_id(rnr, WLAN_EID_REDUCED_NEIGHBOR_REPORT,
			    elems, elems_len) {
		const struct ieee80211_neighbor_ap_info *info;

		pos = rnr->data;
		end = rnr->data + rnr->datalen;

		/* RNR IE may contain more than one NEIGHBOR_AP_INFO */
		while (sizeof(*info) <= end - pos) {
			u8 length, i, count;
			u8 type;

			info = (void *)pos;
			count = u8_get_bits(info->tbtt_info_hdr,
					    IEEE80211_AP_INFO_TBTT_HDR_COUNT) +
				1;
			length = info->tbtt_info_len;

			pos += sizeof(*info);

			if (count * length > end - pos)
				return false;

			type = u8_get_bits(info->tbtt_info_hdr,
					   IEEE80211_AP_INFO_TBTT_HDR_TYPE);

			for (i = 0; i < count; i++) {
				switch (iter(iter_data, type, info,
					     pos, length)) {
				case RNR_ITER_CONTINUE:
					break;
				case RNR_ITER_BREAK:
					return true;
				case RNR_ITER_ERROR:
					return false;
				}

				pos += length;
			}
		}

		if (pos != end)
			return false;
	}

	return true;
}

struct colocated_ap_data {
	const struct element *ssid_elem;
	struct list_head ap_list;
	u32 s_ssid_tmp;
	int n_coloc;
};

static enum cfg80211_rnr_iter_ret
cfg80211_parse_colocated_ap_iter(void *_data, u8 type,
				 const struct ieee80211_neighbor_ap_info *info,
				 const u8 *tbtt_info, u8 tbtt_info_len)
{
	struct colocated_ap_data *data = _data;
	struct cfg80211_colocated_ap *entry;
	enum nl80211_band band;

	if (type != IEEE80211_TBTT_INFO_TYPE_TBTT)
		return RNR_ITER_CONTINUE;

	if (!ieee80211_operating_class_to_band(info->op_class, &band))
		return RNR_ITER_CONTINUE;

	/* TBTT info must include bss param + BSSID + (short SSID or
	 * same_ssid bit to be set). Ignore other options, and move to
	 * the next AP info
	 */
	if (band != NL80211_BAND_6GHZ ||
	    !(tbtt_info_len == offsetofend(struct ieee80211_tbtt_info_7_8_9,
					   bss_params) ||
	      tbtt_info_len == sizeof(struct ieee80211_tbtt_info_7_8_9) ||
	      tbtt_info_len >= offsetofend(struct ieee80211_tbtt_info_ge_11,
					   bss_params)))
		return RNR_ITER_CONTINUE;

	entry = kzalloc(sizeof(*entry) + IEEE80211_MAX_SSID_LEN, GFP_ATOMIC);
	if (!entry)
		return RNR_ITER_ERROR;

	entry->center_freq =
		ieee80211_channel_to_frequency(info->channel, band);

	if (!cfg80211_parse_ap_info(entry, tbtt_info, tbtt_info_len,
				    data->ssid_elem, data->s_ssid_tmp)) {
		data->n_coloc++;
		list_add_tail(&entry->list, &data->ap_list);
	} else {
		kfree(entry);
	}

	return RNR_ITER_CONTINUE;
}

static int cfg80211_parse_colocated_ap(const struct cfg80211_bss_ies *ies,
				       struct list_head *list)
{
	struct colocated_ap_data data = {};
	int ret;

	INIT_LIST_HEAD(&data.ap_list);

	ret = cfg80211_calc_short_ssid(ies, &data.ssid_elem, &data.s_ssid_tmp);
	if (ret)
		return 0;

	if (!cfg80211_iter_rnr(ies->data, ies->len,
			       cfg80211_parse_colocated_ap_iter, &data)) {
		cfg80211_free_coloc_ap_list(&data.ap_list);
		return 0;
	}

	list_splice_tail(&data.ap_list, list);
	return data.n_coloc;
}

static  void cfg80211_scan_req_add_chan(struct cfg80211_scan_request *request,
					struct ieee80211_channel *chan,
					bool add_to_6ghz)
{
	int i;
	u32 n_channels = request->n_channels;
	struct cfg80211_scan_6ghz_params *params =
		&request->scan_6ghz_params[request->n_6ghz_params];

	for (i = 0; i < n_channels; i++) {
		if (request->channels[i] == chan) {
			if (add_to_6ghz)
				params->channel_idx = i;
			return;
		}
	}

	request->channels[n_channels] = chan;
	if (add_to_6ghz)
		request->scan_6ghz_params[request->n_6ghz_params].channel_idx =
			n_channels;

	request->n_channels++;
}

static bool cfg80211_find_ssid_match(struct cfg80211_colocated_ap *ap,
				     struct cfg80211_scan_request *request)
{
	int i;
	u32 s_ssid;

	for (i = 0; i < request->n_ssids; i++) {
		/* wildcard ssid in the scan request */
		if (!request->ssids[i].ssid_len) {
			if (ap->multi_bss && !ap->transmitted_bssid)
				continue;

			return true;
		}

		if (ap->ssid_len &&
		    ap->ssid_len == request->ssids[i].ssid_len) {
			if (!memcmp(request->ssids[i].ssid, ap->ssid,
				    ap->ssid_len))
				return true;
		} else if (ap->short_ssid_valid) {
			s_ssid = ~crc32_le(~0, request->ssids[i].ssid,
					   request->ssids[i].ssid_len);

			if (ap->short_ssid == s_ssid)
				return true;
		}
	}

	return false;
}

static int cfg80211_scan_6ghz(struct cfg80211_registered_device *rdev)
{
	u8 i;
	struct cfg80211_colocated_ap *ap;
	int n_channels, count = 0, err;
	struct cfg80211_scan_request *request, *rdev_req = rdev->scan_req;
	LIST_HEAD(coloc_ap_list);
	bool need_scan_psc = true;
	const struct ieee80211_sband_iftype_data *iftd;
	size_t size, offs_ssids, offs_6ghz_params, offs_ies;

	rdev_req->scan_6ghz = true;

	if (!rdev->wiphy.bands[NL80211_BAND_6GHZ])
		return -EOPNOTSUPP;

	iftd = ieee80211_get_sband_iftype_data(rdev->wiphy.bands[NL80211_BAND_6GHZ],
					       rdev_req->wdev->iftype);
	if (!iftd || !iftd->he_cap.has_he)
		return -EOPNOTSUPP;

	n_channels = rdev->wiphy.bands[NL80211_BAND_6GHZ]->n_channels;

	if (rdev_req->flags & NL80211_SCAN_FLAG_COLOCATED_6GHZ) {
		struct cfg80211_internal_bss *intbss;

		spin_lock_bh(&rdev->bss_lock);
		list_for_each_entry(intbss, &rdev->bss_list, list) {
			struct cfg80211_bss *res = &intbss->pub;
			const struct cfg80211_bss_ies *ies;
			const struct element *ssid_elem;
			struct cfg80211_colocated_ap *entry;
			u32 s_ssid_tmp;
			int ret;

			ies = rcu_access_pointer(res->ies);
			count += cfg80211_parse_colocated_ap(ies,
							     &coloc_ap_list);

			/* In case the scan request specified a specific BSSID
			 * and the BSS is found and operating on 6GHz band then
			 * add this AP to the collocated APs list.
			 * This is relevant for ML probe requests when the lower
			 * band APs have not been discovered.
			 */
			if (is_broadcast_ether_addr(rdev_req->bssid) ||
			    !ether_addr_equal(rdev_req->bssid, res->bssid) ||
			    res->channel->band != NL80211_BAND_6GHZ)
				continue;

			ret = cfg80211_calc_short_ssid(ies, &ssid_elem,
						       &s_ssid_tmp);
			if (ret)
				continue;

			entry = kzalloc(sizeof(*entry) + IEEE80211_MAX_SSID_LEN,
					GFP_ATOMIC);

			if (!entry)
				continue;

			memcpy(entry->bssid, res->bssid, ETH_ALEN);
			entry->short_ssid = s_ssid_tmp;
			memcpy(entry->ssid, ssid_elem->data,
			       ssid_elem->datalen);
			entry->ssid_len = ssid_elem->datalen;
			entry->short_ssid_valid = true;
			entry->center_freq = res->channel->center_freq;

			list_add_tail(&entry->list, &coloc_ap_list);
			count++;
		}
		spin_unlock_bh(&rdev->bss_lock);
	}

	size = struct_size(request, channels, n_channels);
	offs_ssids = size;
	size += sizeof(*request->ssids) * rdev_req->n_ssids;
	offs_6ghz_params = size;
	size += sizeof(*request->scan_6ghz_params) * count;
	offs_ies = size;
	size += rdev_req->ie_len;

	request = kzalloc(size, GFP_KERNEL);
	if (!request) {
		cfg80211_free_coloc_ap_list(&coloc_ap_list);
		return -ENOMEM;
	}

	*request = *rdev_req;
	request->n_channels = 0;
	request->n_6ghz_params = 0;
	if (rdev_req->n_ssids) {
		/*
		 * Add the ssids from the parent scan request to the new
		 * scan request, so the driver would be able to use them
		 * in its probe requests to discover hidden APs on PSC
		 * channels.
		 */
		request->ssids = (void *)request + offs_ssids;
		memcpy(request->ssids, rdev_req->ssids,
		       sizeof(*request->ssids) * request->n_ssids);
	}
	request->scan_6ghz_params = (void *)request + offs_6ghz_params;

	if (rdev_req->ie_len) {
		void *ie = (void *)request + offs_ies;

		memcpy(ie, rdev_req->ie, rdev_req->ie_len);
		request->ie = ie;
	}

	/*
	 * PSC channels should not be scanned in case of direct scan with 1 SSID
	 * and at least one of the reported co-located APs with same SSID
	 * indicating that all APs in the same ESS are co-located
	 */
	if (count && request->n_ssids == 1 && request->ssids[0].ssid_len) {
		list_for_each_entry(ap, &coloc_ap_list, list) {
			if (ap->colocated_ess &&
			    cfg80211_find_ssid_match(ap, request)) {
				need_scan_psc = false;
				break;
			}
		}
	}

	/*
	 * add to the scan request the channels that need to be scanned
	 * regardless of the collocated APs (PSC channels or all channels
	 * in case that NL80211_SCAN_FLAG_COLOCATED_6GHZ is not set)
	 */
	for (i = 0; i < rdev_req->n_channels; i++) {
		if (rdev_req->channels[i]->band == NL80211_BAND_6GHZ &&
		    ((need_scan_psc &&
		      cfg80211_channel_is_psc(rdev_req->channels[i])) ||
		     !(rdev_req->flags & NL80211_SCAN_FLAG_COLOCATED_6GHZ))) {
			cfg80211_scan_req_add_chan(request,
						   rdev_req->channels[i],
						   false);
		}
	}

	if (!(rdev_req->flags & NL80211_SCAN_FLAG_COLOCATED_6GHZ))
		goto skip;

	list_for_each_entry(ap, &coloc_ap_list, list) {
		bool found = false;
		struct cfg80211_scan_6ghz_params *scan_6ghz_params =
			&request->scan_6ghz_params[request->n_6ghz_params];
		struct ieee80211_channel *chan =
			ieee80211_get_channel(&rdev->wiphy, ap->center_freq);

		if (!chan || chan->flags & IEEE80211_CHAN_DISABLED)
			continue;

		for (i = 0; i < rdev_req->n_channels; i++) {
			if (rdev_req->channels[i] == chan)
				found = true;
		}

		if (!found)
			continue;

		if (request->n_ssids > 0 &&
		    !cfg80211_find_ssid_match(ap, request))
			continue;

		if (!is_broadcast_ether_addr(request->bssid) &&
		    !ether_addr_equal(request->bssid, ap->bssid))
			continue;

		if (!request->n_ssids && ap->multi_bss && !ap->transmitted_bssid)
			continue;

		cfg80211_scan_req_add_chan(request, chan, true);
		memcpy(scan_6ghz_params->bssid, ap->bssid, ETH_ALEN);
		scan_6ghz_params->short_ssid = ap->short_ssid;
		scan_6ghz_params->short_ssid_valid = ap->short_ssid_valid;
		scan_6ghz_params->unsolicited_probe = ap->unsolicited_probe;
		scan_6ghz_params->psd_20 = ap->psd_20;

		/*
		 * If a PSC channel is added to the scan and 'need_scan_psc' is
		 * set to false, then all the APs that the scan logic is
		 * interested with on the channel are collocated and thus there
		 * is no need to perform the initial PSC channel listen.
		 */
		if (cfg80211_channel_is_psc(chan) && !need_scan_psc)
			scan_6ghz_params->psc_no_listen = true;

		request->n_6ghz_params++;
	}

skip:
	cfg80211_free_coloc_ap_list(&coloc_ap_list);

	if (request->n_channels) {
		struct cfg80211_scan_request *old = rdev->int_scan_req;

		rdev->int_scan_req = request;

		/*
		 * If this scan follows a previous scan, save the scan start
		 * info from the first part of the scan
		 */
		if (old)
			rdev->int_scan_req->info = old->info;

		err = rdev_scan(rdev, request);
		if (err) {
			rdev->int_scan_req = old;
			kfree(request);
		} else {
			kfree(old);
		}

		return err;
	}

	kfree(request);
	return -EINVAL;
}

int cfg80211_scan(struct cfg80211_registered_device *rdev)
{
	struct cfg80211_scan_request *request;
	struct cfg80211_scan_request *rdev_req = rdev->scan_req;
	u32 n_channels = 0, idx, i;

	if (!(rdev->wiphy.flags & WIPHY_FLAG_SPLIT_SCAN_6GHZ))
		return rdev_scan(rdev, rdev_req);

	for (i = 0; i < rdev_req->n_channels; i++) {
		if (rdev_req->channels[i]->band != NL80211_BAND_6GHZ)
			n_channels++;
	}

	if (!n_channels)
		return cfg80211_scan_6ghz(rdev);

	request = kzalloc(struct_size(request, channels, n_channels),
			  GFP_KERNEL);
	if (!request)
		return -ENOMEM;

	*request = *rdev_req;
	request->n_channels = n_channels;

	for (i = idx = 0; i < rdev_req->n_channels; i++) {
		if (rdev_req->channels[i]->band != NL80211_BAND_6GHZ)
			request->channels[idx++] = rdev_req->channels[i];
	}

	rdev_req->scan_6ghz = false;
	rdev->int_scan_req = request;
	return rdev_scan(rdev, request);
}

void ___cfg80211_scan_done(struct cfg80211_registered_device *rdev,
			   bool send_message)
{
	struct cfg80211_scan_request *request, *rdev_req;
	struct wireless_dev *wdev;
	struct sk_buff *msg;
#ifdef CONFIG_CFG80211_WEXT
	union iwreq_data wrqu;
#endif

	lockdep_assert_held(&rdev->wiphy.mtx);

	if (rdev->scan_msg) {
		nl80211_send_scan_msg(rdev, rdev->scan_msg);
		rdev->scan_msg = NULL;
		return;
	}

	rdev_req = rdev->scan_req;
	if (!rdev_req)
		return;

	wdev = rdev_req->wdev;
	request = rdev->int_scan_req ? rdev->int_scan_req : rdev_req;

	if (wdev_running(wdev) &&
	    (rdev->wiphy.flags & WIPHY_FLAG_SPLIT_SCAN_6GHZ) &&
	    !rdev_req->scan_6ghz && !request->info.aborted &&
	    !cfg80211_scan_6ghz(rdev))
		return;

	/*
	 * This must be before sending the other events!
	 * Otherwise, wpa_supplicant gets completely confused with
	 * wext events.
	 */
	if (wdev->netdev)
		cfg80211_sme_scan_done(wdev->netdev);

	if (!request->info.aborted &&
	    request->flags & NL80211_SCAN_FLAG_FLUSH) {
		/* flush entries from previous scans */
		spin_lock_bh(&rdev->bss_lock);
		__cfg80211_bss_expire(rdev, request->scan_start);
		spin_unlock_bh(&rdev->bss_lock);
	}

	msg = nl80211_build_scan_msg(rdev, wdev, request->info.aborted);

#ifdef CONFIG_CFG80211_WEXT
	if (wdev->netdev && !request->info.aborted) {
		memset(&wrqu, 0, sizeof(wrqu));

		wireless_send_event(wdev->netdev, SIOCGIWSCAN, &wrqu, NULL);
	}
#endif

	dev_put(wdev->netdev);

	kfree(rdev->int_scan_req);
	rdev->int_scan_req = NULL;

	kfree(rdev->scan_req);
	rdev->scan_req = NULL;

	if (!send_message)
		rdev->scan_msg = msg;
	else
		nl80211_send_scan_msg(rdev, msg);
}

void __cfg80211_scan_done(struct wiphy *wiphy, struct wiphy_work *wk)
{
	___cfg80211_scan_done(wiphy_to_rdev(wiphy), true);
}

void cfg80211_scan_done(struct cfg80211_scan_request *request,
			struct cfg80211_scan_info *info)
{
	struct cfg80211_scan_info old_info = request->info;

	trace_cfg80211_scan_done(request, info);
	WARN_ON(request != wiphy_to_rdev(request->wiphy)->scan_req &&
		request != wiphy_to_rdev(request->wiphy)->int_scan_req);

	request->info = *info;

	/*
	 * In case the scan is split, the scan_start_tsf and tsf_bssid should
	 * be of the first part. In such a case old_info.scan_start_tsf should
	 * be non zero.
	 */
	if (request->scan_6ghz && old_info.scan_start_tsf) {
		request->info.scan_start_tsf = old_info.scan_start_tsf;
		memcpy(request->info.tsf_bssid, old_info.tsf_bssid,
		       sizeof(request->info.tsf_bssid));
	}

	request->notified = true;
	wiphy_work_queue(request->wiphy,
			 &wiphy_to_rdev(request->wiphy)->scan_done_wk);
}
EXPORT_SYMBOL(cfg80211_scan_done);

void cfg80211_add_sched_scan_req(struct cfg80211_registered_device *rdev,
				 struct cfg80211_sched_scan_request *req)
{
	lockdep_assert_held(&rdev->wiphy.mtx);

	list_add_rcu(&req->list, &rdev->sched_scan_req_list);
}

static void cfg80211_del_sched_scan_req(struct cfg80211_registered_device *rdev,
					struct cfg80211_sched_scan_request *req)
{
	lockdep_assert_held(&rdev->wiphy.mtx);

	list_del_rcu(&req->list);
	kfree_rcu(req, rcu_head);
}

static struct cfg80211_sched_scan_request *
cfg80211_find_sched_scan_req(struct cfg80211_registered_device *rdev, u64 reqid)
{
	struct cfg80211_sched_scan_request *pos;

	list_for_each_entry_rcu(pos, &rdev->sched_scan_req_list, list,
				lockdep_is_held(&rdev->wiphy.mtx)) {
		if (pos->reqid == reqid)
			return pos;
	}
	return NULL;
}

/*
 * Determines if a scheduled scan request can be handled. When a legacy
 * scheduled scan is running no other scheduled scan is allowed regardless
 * whether the request is for legacy or multi-support scan. When a multi-support
 * scheduled scan is running a request for legacy scan is not allowed. In this
 * case a request for multi-support scan can be handled if resources are
 * available, ie. struct wiphy::max_sched_scan_reqs limit is not yet reached.
 */
int cfg80211_sched_scan_req_possible(struct cfg80211_registered_device *rdev,
				     bool want_multi)
{
	struct cfg80211_sched_scan_request *pos;
	int i = 0;

	list_for_each_entry(pos, &rdev->sched_scan_req_list, list) {
		/* request id zero means legacy in progress */
		if (!i && !pos->reqid)
			return -EINPROGRESS;
		i++;
	}

	if (i) {
		/* no legacy allowed when multi request(s) are active */
		if (!want_multi)
			return -EINPROGRESS;

		/* resource limit reached */
		if (i == rdev->wiphy.max_sched_scan_reqs)
			return -ENOSPC;
	}
	return 0;
}

void cfg80211_sched_scan_results_wk(struct work_struct *work)
{
	struct cfg80211_registered_device *rdev;
	struct cfg80211_sched_scan_request *req, *tmp;

	rdev = container_of(work, struct cfg80211_registered_device,
			   sched_scan_res_wk);

	wiphy_lock(&rdev->wiphy);
	list_for_each_entry_safe(req, tmp, &rdev->sched_scan_req_list, list) {
		if (req->report_results) {
			req->report_results = false;
			if (req->flags & NL80211_SCAN_FLAG_FLUSH) {
				/* flush entries from previous scans */
				spin_lock_bh(&rdev->bss_lock);
				__cfg80211_bss_expire(rdev, req->scan_start);
				spin_unlock_bh(&rdev->bss_lock);
				req->scan_start = jiffies;
			}
			nl80211_send_sched_scan(req,
						NL80211_CMD_SCHED_SCAN_RESULTS);
		}
	}
	wiphy_unlock(&rdev->wiphy);
}

void cfg80211_sched_scan_results(struct wiphy *wiphy, u64 reqid)
{
	struct cfg80211_registered_device *rdev = wiphy_to_rdev(wiphy);
	struct cfg80211_sched_scan_request *request;

	trace_cfg80211_sched_scan_results(wiphy, reqid);
	/* ignore if we're not scanning */

	rcu_read_lock();
	request = cfg80211_find_sched_scan_req(rdev, reqid);
	if (request) {
		request->report_results = true;
		queue_work(cfg80211_wq, &rdev->sched_scan_res_wk);
	}
	rcu_read_unlock();
}
EXPORT_SYMBOL(cfg80211_sched_scan_results);

void cfg80211_sched_scan_stopped_locked(struct wiphy *wiphy, u64 reqid)
{
	struct cfg80211_registered_device *rdev = wiphy_to_rdev(wiphy);

	lockdep_assert_held(&wiphy->mtx);

	trace_cfg80211_sched_scan_stopped(wiphy, reqid);

	__cfg80211_stop_sched_scan(rdev, reqid, true);
}
EXPORT_SYMBOL(cfg80211_sched_scan_stopped_locked);

void cfg80211_sched_scan_stopped(struct wiphy *wiphy, u64 reqid)
{
	wiphy_lock(wiphy);
	cfg80211_sched_scan_stopped_locked(wiphy, reqid);
	wiphy_unlock(wiphy);
}
EXPORT_SYMBOL(cfg80211_sched_scan_stopped);

int cfg80211_stop_sched_scan_req(struct cfg80211_registered_device *rdev,
				 struct cfg80211_sched_scan_request *req,
				 bool driver_initiated)
{
	lockdep_assert_held(&rdev->wiphy.mtx);

	if (!driver_initiated) {
		int err = rdev_sched_scan_stop(rdev, req->dev, req->reqid);
		if (err)
			return err;
	}

	nl80211_send_sched_scan(req, NL80211_CMD_SCHED_SCAN_STOPPED);

	cfg80211_del_sched_scan_req(rdev, req);

	return 0;
}

int __cfg80211_stop_sched_scan(struct cfg80211_registered_device *rdev,
			       u64 reqid, bool driver_initiated)
{
	struct cfg80211_sched_scan_request *sched_scan_req;

	lockdep_assert_held(&rdev->wiphy.mtx);

	sched_scan_req = cfg80211_find_sched_scan_req(rdev, reqid);
	if (!sched_scan_req)
		return -ENOENT;

	return cfg80211_stop_sched_scan_req(rdev, sched_scan_req,
					    driver_initiated);
}

void cfg80211_bss_age(struct cfg80211_registered_device *rdev,
                      unsigned long age_secs)
{
	struct cfg80211_internal_bss *bss;
	unsigned long age_jiffies = msecs_to_jiffies(age_secs * MSEC_PER_SEC);

	spin_lock_bh(&rdev->bss_lock);
	list_for_each_entry(bss, &rdev->bss_list, list)
		bss->ts -= age_jiffies;
	spin_unlock_bh(&rdev->bss_lock);
}

void cfg80211_bss_expire(struct cfg80211_registered_device *rdev)
{
	__cfg80211_bss_expire(rdev, jiffies - IEEE80211_SCAN_RESULT_EXPIRE);
}

void cfg80211_bss_flush(struct wiphy *wiphy)
{
	struct cfg80211_registered_device *rdev = wiphy_to_rdev(wiphy);

	spin_lock_bh(&rdev->bss_lock);
	__cfg80211_bss_expire(rdev, jiffies);
	spin_unlock_bh(&rdev->bss_lock);
}
EXPORT_SYMBOL(cfg80211_bss_flush);

const struct element *
cfg80211_find_elem_match(u8 eid, const u8 *ies, unsigned int len,
			 const u8 *match, unsigned int match_len,
			 unsigned int match_offset)
{
	const struct element *elem;

	for_each_element_id(elem, eid, ies, len) {
		if (elem->datalen >= match_offset + match_len &&
		    !memcmp(elem->data + match_offset, match, match_len))
			return elem;
	}

	return NULL;
}
EXPORT_SYMBOL(cfg80211_find_elem_match);

const struct element *cfg80211_find_vendor_elem(unsigned int oui, int oui_type,
						const u8 *ies,
						unsigned int len)
{
	const struct element *elem;
	u8 match[] = { oui >> 16, oui >> 8, oui, oui_type };
	int match_len = (oui_type < 0) ? 3 : sizeof(match);

	if (WARN_ON(oui_type > 0xff))
		return NULL;

	elem = cfg80211_find_elem_match(WLAN_EID_VENDOR_SPECIFIC, ies, len,
					match, match_len, 0);

	if (!elem || elem->datalen < 4)
		return NULL;

	return elem;
}
EXPORT_SYMBOL(cfg80211_find_vendor_elem);

/**
 * enum bss_compare_mode - BSS compare mode
 * @BSS_CMP_REGULAR: regular compare mode (for insertion and normal find)
 * @BSS_CMP_HIDE_ZLEN: find hidden SSID with zero-length mode
 * @BSS_CMP_HIDE_NUL: find hidden SSID with NUL-ed out mode
 */
enum bss_compare_mode {
	BSS_CMP_REGULAR,
	BSS_CMP_HIDE_ZLEN,
	BSS_CMP_HIDE_NUL,
};

static int cmp_bss(struct cfg80211_bss *a,
		   struct cfg80211_bss *b,
		   enum bss_compare_mode mode)
{
	const struct cfg80211_bss_ies *a_ies, *b_ies;
	const u8 *ie1 = NULL;
	const u8 *ie2 = NULL;
	int i, r;

	if (a->channel != b->channel)
		return (b->channel->center_freq * 1000 + b->channel->freq_offset) -
		       (a->channel->center_freq * 1000 + a->channel->freq_offset);

	a_ies = rcu_access_pointer(a->ies);
	if (!a_ies)
		return -1;
	b_ies = rcu_access_pointer(b->ies);
	if (!b_ies)
		return 1;

	if (WLAN_CAPABILITY_IS_STA_BSS(a->capability))
		ie1 = cfg80211_find_ie(WLAN_EID_MESH_ID,
				       a_ies->data, a_ies->len);
	if (WLAN_CAPABILITY_IS_STA_BSS(b->capability))
		ie2 = cfg80211_find_ie(WLAN_EID_MESH_ID,
				       b_ies->data, b_ies->len);
	if (ie1 && ie2) {
		int mesh_id_cmp;

		if (ie1[1] == ie2[1])
			mesh_id_cmp = memcmp(ie1 + 2, ie2 + 2, ie1[1]);
		else
			mesh_id_cmp = ie2[1] - ie1[1];

		ie1 = cfg80211_find_ie(WLAN_EID_MESH_CONFIG,
				       a_ies->data, a_ies->len);
		ie2 = cfg80211_find_ie(WLAN_EID_MESH_CONFIG,
				       b_ies->data, b_ies->len);
		if (ie1 && ie2) {
			if (mesh_id_cmp)
				return mesh_id_cmp;
			if (ie1[1] != ie2[1])
				return ie2[1] - ie1[1];
			return memcmp(ie1 + 2, ie2 + 2, ie1[1]);
		}
	}

	r = memcmp(a->bssid, b->bssid, sizeof(a->bssid));
	if (r)
		return r;

	ie1 = cfg80211_find_ie(WLAN_EID_SSID, a_ies->data, a_ies->len);
	ie2 = cfg80211_find_ie(WLAN_EID_SSID, b_ies->data, b_ies->len);

	if (!ie1 && !ie2)
		return 0;

	/*
	 * Note that with "hide_ssid", the function returns a match if
	 * the already-present BSS ("b") is a hidden SSID beacon for
	 * the new BSS ("a").
	 */

	/* sort missing IE before (left of) present IE */
	if (!ie1)
		return -1;
	if (!ie2)
		return 1;

	switch (mode) {
	case BSS_CMP_HIDE_ZLEN:
		/*
		 * In ZLEN mode we assume the BSS entry we're
		 * looking for has a zero-length SSID. So if
		 * the one we're looking at right now has that,
		 * return 0. Otherwise, return the difference
		 * in length, but since we're looking for the
		 * 0-length it's really equivalent to returning
		 * the length of the one we're looking at.
		 *
		 * No content comparison is needed as we assume
		 * the content length is zero.
		 */
		return ie2[1];
	case BSS_CMP_REGULAR:
	default:
		/* sort by length first, then by contents */
		if (ie1[1] != ie2[1])
			return ie2[1] - ie1[1];
		return memcmp(ie1 + 2, ie2 + 2, ie1[1]);
	case BSS_CMP_HIDE_NUL:
		if (ie1[1] != ie2[1])
			return ie2[1] - ie1[1];
		/* this is equivalent to memcmp(zeroes, ie2 + 2, len) */
		for (i = 0; i < ie2[1]; i++)
			if (ie2[i + 2])
				return -1;
		return 0;
	}
}

static bool cfg80211_bss_type_match(u16 capability,
				    enum nl80211_band band,
				    enum ieee80211_bss_type bss_type)
{
	bool ret = true;
	u16 mask, val;

	if (bss_type == IEEE80211_BSS_TYPE_ANY)
		return ret;

	if (band == NL80211_BAND_60GHZ) {
		mask = WLAN_CAPABILITY_DMG_TYPE_MASK;
		switch (bss_type) {
		case IEEE80211_BSS_TYPE_ESS:
			val = WLAN_CAPABILITY_DMG_TYPE_AP;
			break;
		case IEEE80211_BSS_TYPE_PBSS:
			val = WLAN_CAPABILITY_DMG_TYPE_PBSS;
			break;
		case IEEE80211_BSS_TYPE_IBSS:
			val = WLAN_CAPABILITY_DMG_TYPE_IBSS;
			break;
		default:
			return false;
		}
	} else {
		mask = WLAN_CAPABILITY_ESS | WLAN_CAPABILITY_IBSS;
		switch (bss_type) {
		case IEEE80211_BSS_TYPE_ESS:
			val = WLAN_CAPABILITY_ESS;
			break;
		case IEEE80211_BSS_TYPE_IBSS:
			val = WLAN_CAPABILITY_IBSS;
			break;
		case IEEE80211_BSS_TYPE_MBSS:
			val = 0;
			break;
		default:
			return false;
		}
	}

	ret = ((capability & mask) == val);
	return ret;
}

/* Returned bss is reference counted and must be cleaned up appropriately. */
struct cfg80211_bss *__cfg80211_get_bss(struct wiphy *wiphy,
					struct ieee80211_channel *channel,
					const u8 *bssid,
					const u8 *ssid, size_t ssid_len,
					enum ieee80211_bss_type bss_type,
					enum ieee80211_privacy privacy,
					u32 use_for)
{
	struct cfg80211_registered_device *rdev = wiphy_to_rdev(wiphy);
	struct cfg80211_internal_bss *bss, *res = NULL;
	unsigned long now = jiffies;
	int bss_privacy;

	trace_cfg80211_get_bss(wiphy, channel, bssid, ssid, ssid_len, bss_type,
			       privacy);

	spin_lock_bh(&rdev->bss_lock);

	list_for_each_entry(bss, &rdev->bss_list, list) {
		if (!cfg80211_bss_type_match(bss->pub.capability,
					     bss->pub.channel->band, bss_type))
			continue;

		bss_privacy = (bss->pub.capability & WLAN_CAPABILITY_PRIVACY);
		if ((privacy == IEEE80211_PRIVACY_ON && !bss_privacy) ||
		    (privacy == IEEE80211_PRIVACY_OFF && bss_privacy))
			continue;
		if (channel && bss->pub.channel != channel)
			continue;
		if (!is_valid_ether_addr(bss->pub.bssid))
			continue;
		if ((bss->pub.use_for & use_for) != use_for)
			continue;
		/* Don't get expired BSS structs */
		if (time_after(now, bss->ts + IEEE80211_SCAN_RESULT_EXPIRE) &&
		    !atomic_read(&bss->hold))
			continue;
		if (is_bss(&bss->pub, bssid, ssid, ssid_len)) {
			res = bss;
			bss_ref_get(rdev, res);
			break;
		}
	}

	spin_unlock_bh(&rdev->bss_lock);
	if (!res)
		return NULL;
	trace_cfg80211_return_bss(&res->pub);
	return &res->pub;
}
EXPORT_SYMBOL(__cfg80211_get_bss);

static bool rb_insert_bss(struct cfg80211_registered_device *rdev,
			  struct cfg80211_internal_bss *bss)
{
	struct rb_node **p = &rdev->bss_tree.rb_node;
	struct rb_node *parent = NULL;
	struct cfg80211_internal_bss *tbss;
	int cmp;

	while (*p) {
		parent = *p;
		tbss = rb_entry(parent, struct cfg80211_internal_bss, rbn);

		cmp = cmp_bss(&bss->pub, &tbss->pub, BSS_CMP_REGULAR);

		if (WARN_ON(!cmp)) {
			/* will sort of leak this BSS */
			return false;
		}

		if (cmp < 0)
			p = &(*p)->rb_left;
		else
			p = &(*p)->rb_right;
	}

	rb_link_node(&bss->rbn, parent, p);
	rb_insert_color(&bss->rbn, &rdev->bss_tree);
	return true;
}

static struct cfg80211_internal_bss *
rb_find_bss(struct cfg80211_registered_device *rdev,
	    struct cfg80211_internal_bss *res,
	    enum bss_compare_mode mode)
{
	struct rb_node *n = rdev->bss_tree.rb_node;
	struct cfg80211_internal_bss *bss;
	int r;

	while (n) {
		bss = rb_entry(n, struct cfg80211_internal_bss, rbn);
		r = cmp_bss(&res->pub, &bss->pub, mode);

		if (r == 0)
			return bss;
		else if (r < 0)
			n = n->rb_left;
		else
			n = n->rb_right;
	}

	return NULL;
}

static void cfg80211_insert_bss(struct cfg80211_registered_device *rdev,
				struct cfg80211_internal_bss *bss)
{
	lockdep_assert_held(&rdev->bss_lock);

	if (!rb_insert_bss(rdev, bss))
		return;
	list_add_tail(&bss->list, &rdev->bss_list);
	rdev->bss_entries++;
}

static void cfg80211_rehash_bss(struct cfg80211_registered_device *rdev,
                                struct cfg80211_internal_bss *bss)
{
	lockdep_assert_held(&rdev->bss_lock);

	rb_erase(&bss->rbn, &rdev->bss_tree);
	if (!rb_insert_bss(rdev, bss)) {
		list_del(&bss->list);
		if (!list_empty(&bss->hidden_list))
			list_del_init(&bss->hidden_list);
		if (!list_empty(&bss->pub.nontrans_list))
			list_del_init(&bss->pub.nontrans_list);
		rdev->bss_entries--;
	}
	rdev->bss_generation++;
}

static bool cfg80211_combine_bsses(struct cfg80211_registered_device *rdev,
				   struct cfg80211_internal_bss *new)
{
	const struct cfg80211_bss_ies *ies;
	struct cfg80211_internal_bss *bss;
	const u8 *ie;
	int i, ssidlen;
	u8 fold = 0;
	u32 n_entries = 0;

	ies = rcu_access_pointer(new->pub.beacon_ies);
	if (WARN_ON(!ies))
		return false;

	ie = cfg80211_find_ie(WLAN_EID_SSID, ies->data, ies->len);
	if (!ie) {
		/* nothing to do */
		return true;
	}

	ssidlen = ie[1];
	for (i = 0; i < ssidlen; i++)
		fold |= ie[2 + i];

	if (fold) {
		/* not a hidden SSID */
		return true;
	}

	/* This is the bad part ... */

	list_for_each_entry(bss, &rdev->bss_list, list) {
		/*
		 * we're iterating all the entries anyway, so take the
		 * opportunity to validate the list length accounting
		 */
		n_entries++;

		if (!ether_addr_equal(bss->pub.bssid, new->pub.bssid))
			continue;
		if (bss->pub.channel != new->pub.channel)
			continue;
		if (rcu_access_pointer(bss->pub.beacon_ies))
			continue;
		ies = rcu_access_pointer(bss->pub.ies);
		if (!ies)
			continue;
		ie = cfg80211_find_ie(WLAN_EID_SSID, ies->data, ies->len);
		if (!ie)
			continue;
		if (ssidlen && ie[1] != ssidlen)
			continue;
		if (WARN_ON_ONCE(bss->pub.hidden_beacon_bss))
			continue;
		if (WARN_ON_ONCE(!list_empty(&bss->hidden_list)))
			list_del(&bss->hidden_list);
		/* combine them */
		list_add(&bss->hidden_list, &new->hidden_list);
		bss->pub.hidden_beacon_bss = &new->pub;
		new->refcount += bss->refcount;
		rcu_assign_pointer(bss->pub.beacon_ies,
				   new->pub.beacon_ies);
	}

	WARN_ONCE(n_entries != rdev->bss_entries,
		  "rdev bss entries[%d]/list[len:%d] corruption\n",
		  rdev->bss_entries, n_entries);

	return true;
}

static void cfg80211_update_hidden_bsses(struct cfg80211_internal_bss *known,
					 const struct cfg80211_bss_ies *new_ies,
					 const struct cfg80211_bss_ies *old_ies)
{
	struct cfg80211_internal_bss *bss;

	/* Assign beacon IEs to all sub entries */
	list_for_each_entry(bss, &known->hidden_list, hidden_list) {
		const struct cfg80211_bss_ies *ies;

		ies = rcu_access_pointer(bss->pub.beacon_ies);
		WARN_ON(ies != old_ies);

		rcu_assign_pointer(bss->pub.beacon_ies, new_ies);
	}
}

static bool
cfg80211_update_known_bss(struct cfg80211_registered_device *rdev,
			  struct cfg80211_internal_bss *known,
			  struct cfg80211_internal_bss *new,
			  bool signal_valid)
{
	lockdep_assert_held(&rdev->bss_lock);

	/* Update IEs */
	if (rcu_access_pointer(new->pub.proberesp_ies)) {
		const struct cfg80211_bss_ies *old;

		old = rcu_access_pointer(known->pub.proberesp_ies);

		rcu_assign_pointer(known->pub.proberesp_ies,
				   new->pub.proberesp_ies);
		/* Override possible earlier Beacon frame IEs */
		rcu_assign_pointer(known->pub.ies,
				   new->pub.proberesp_ies);
		if (old)
			kfree_rcu((struct cfg80211_bss_ies *)old, rcu_head);
	}

	if (rcu_access_pointer(new->pub.beacon_ies)) {
		const struct cfg80211_bss_ies *old;

		if (known->pub.hidden_beacon_bss &&
		    !list_empty(&known->hidden_list)) {
			const struct cfg80211_bss_ies *f;

			/* The known BSS struct is one of the probe
			 * response members of a group, but we're
			 * receiving a beacon (beacon_ies in the new
			 * bss is used). This can only mean that the
			 * AP changed its beacon from not having an
			 * SSID to showing it, which is confusing so
			 * drop this information.
			 */

			f = rcu_access_pointer(new->pub.beacon_ies);
			kfree_rcu((struct cfg80211_bss_ies *)f, rcu_head);
			return false;
		}

		old = rcu_access_pointer(known->pub.beacon_ies);

		rcu_assign_pointer(known->pub.beacon_ies, new->pub.beacon_ies);

		/* Override IEs if they were from a beacon before */
		if (old == rcu_access_pointer(known->pub.ies))
			rcu_assign_pointer(known->pub.ies, new->pub.beacon_ies);

		cfg80211_update_hidden_bsses(known,
					     rcu_access_pointer(new->pub.beacon_ies),
					     old);

		if (old)
			kfree_rcu((struct cfg80211_bss_ies *)old, rcu_head);
	}

	known->pub.beacon_interval = new->pub.beacon_interval;

	/* don't update the signal if beacon was heard on
	 * adjacent channel.
	 */
	if (signal_valid)
		known->pub.signal = new->pub.signal;
	known->pub.capability = new->pub.capability;
	known->ts = new->ts;
	known->ts_boottime = new->ts_boottime;
	known->parent_tsf = new->parent_tsf;
	known->pub.chains = new->pub.chains;
	memcpy(known->pub.chain_signal, new->pub.chain_signal,
	       IEEE80211_MAX_CHAINS);
	ether_addr_copy(known->parent_bssid, new->parent_bssid);
	known->pub.max_bssid_indicator = new->pub.max_bssid_indicator;
	known->pub.bssid_index = new->pub.bssid_index;
	known->pub.use_for &= new->pub.use_for;
	known->pub.cannot_use_reasons = new->pub.cannot_use_reasons;
<<<<<<< HEAD
=======
	known->bss_source = new->bss_source;
>>>>>>> 227f0fab

	return true;
}

/* Returned bss is reference counted and must be cleaned up appropriately. */
static struct cfg80211_internal_bss *
__cfg80211_bss_update(struct cfg80211_registered_device *rdev,
		      struct cfg80211_internal_bss *tmp,
		      bool signal_valid, unsigned long ts)
{
	struct cfg80211_internal_bss *found = NULL;
	struct cfg80211_bss_ies *ies;

	if (WARN_ON(!tmp->pub.channel))
		goto free_ies;

	tmp->ts = ts;

	if (WARN_ON(!rcu_access_pointer(tmp->pub.ies)))
		goto free_ies;

	found = rb_find_bss(rdev, tmp, BSS_CMP_REGULAR);

	if (found) {
		if (!cfg80211_update_known_bss(rdev, found, tmp, signal_valid))
			return NULL;
	} else {
		struct cfg80211_internal_bss *new;
		struct cfg80211_internal_bss *hidden;

		/*
		 * create a copy -- the "res" variable that is passed in
		 * is allocated on the stack since it's not needed in the
		 * more common case of an update
		 */
		new = kzalloc(sizeof(*new) + rdev->wiphy.bss_priv_size,
			      GFP_ATOMIC);
		if (!new)
			goto free_ies;
		memcpy(new, tmp, sizeof(*new));
		new->refcount = 1;
		INIT_LIST_HEAD(&new->hidden_list);
		INIT_LIST_HEAD(&new->pub.nontrans_list);
		/* we'll set this later if it was non-NULL */
		new->pub.transmitted_bss = NULL;

		if (rcu_access_pointer(tmp->pub.proberesp_ies)) {
			hidden = rb_find_bss(rdev, tmp, BSS_CMP_HIDE_ZLEN);
			if (!hidden)
				hidden = rb_find_bss(rdev, tmp,
						     BSS_CMP_HIDE_NUL);
			if (hidden) {
				new->pub.hidden_beacon_bss = &hidden->pub;
				list_add(&new->hidden_list,
					 &hidden->hidden_list);
				hidden->refcount++;

				ies = (void *)rcu_access_pointer(new->pub.beacon_ies);
				rcu_assign_pointer(new->pub.beacon_ies,
						   hidden->pub.beacon_ies);
				if (ies)
					kfree_rcu(ies, rcu_head);
			}
		} else {
			/*
			 * Ok so we found a beacon, and don't have an entry. If
			 * it's a beacon with hidden SSID, we might be in for an
			 * expensive search for any probe responses that should
			 * be grouped with this beacon for updates ...
			 */
			if (!cfg80211_combine_bsses(rdev, new)) {
				bss_ref_put(rdev, new);
				return NULL;
			}
		}

		if (rdev->bss_entries >= bss_entries_limit &&
		    !cfg80211_bss_expire_oldest(rdev)) {
			bss_ref_put(rdev, new);
			return NULL;
		}

		/* This must be before the call to bss_ref_get */
		if (tmp->pub.transmitted_bss) {
			new->pub.transmitted_bss = tmp->pub.transmitted_bss;
			bss_ref_get(rdev, bss_from_pub(tmp->pub.transmitted_bss));
		}

		cfg80211_insert_bss(rdev, new);
		found = new;
	}

	rdev->bss_generation++;
	bss_ref_get(rdev, found);

	return found;

free_ies:
	ies = (void *)rcu_dereference(tmp->pub.beacon_ies);
	if (ies)
		kfree_rcu(ies, rcu_head);
	ies = (void *)rcu_dereference(tmp->pub.proberesp_ies);
	if (ies)
		kfree_rcu(ies, rcu_head);

	return NULL;
}

struct cfg80211_internal_bss *
cfg80211_bss_update(struct cfg80211_registered_device *rdev,
		    struct cfg80211_internal_bss *tmp,
		    bool signal_valid, unsigned long ts)
{
	struct cfg80211_internal_bss *res;

	spin_lock_bh(&rdev->bss_lock);
	res = __cfg80211_bss_update(rdev, tmp, signal_valid, ts);
	spin_unlock_bh(&rdev->bss_lock);

	return res;
}

int cfg80211_get_ies_channel_number(const u8 *ie, size_t ielen,
				    enum nl80211_band band)
{
	const struct element *tmp;

	if (band == NL80211_BAND_6GHZ) {
		struct ieee80211_he_operation *he_oper;

		tmp = cfg80211_find_ext_elem(WLAN_EID_EXT_HE_OPERATION, ie,
					     ielen);
		if (tmp && tmp->datalen >= sizeof(*he_oper) &&
		    tmp->datalen >= ieee80211_he_oper_size(&tmp->data[1])) {
			const struct ieee80211_he_6ghz_oper *he_6ghz_oper;

			he_oper = (void *)&tmp->data[1];

			he_6ghz_oper = ieee80211_he_6ghz_oper(he_oper);
			if (!he_6ghz_oper)
				return -1;

			return he_6ghz_oper->primary;
		}
	} else if (band == NL80211_BAND_S1GHZ) {
		tmp = cfg80211_find_elem(WLAN_EID_S1G_OPERATION, ie, ielen);
		if (tmp && tmp->datalen >= sizeof(struct ieee80211_s1g_oper_ie)) {
			struct ieee80211_s1g_oper_ie *s1gop = (void *)tmp->data;

			return s1gop->oper_ch;
		}
	} else {
		tmp = cfg80211_find_elem(WLAN_EID_DS_PARAMS, ie, ielen);
		if (tmp && tmp->datalen == 1)
			return tmp->data[0];

		tmp = cfg80211_find_elem(WLAN_EID_HT_OPERATION, ie, ielen);
		if (tmp &&
		    tmp->datalen >= sizeof(struct ieee80211_ht_operation)) {
			struct ieee80211_ht_operation *htop = (void *)tmp->data;

			return htop->primary_chan;
		}
	}

	return -1;
}
EXPORT_SYMBOL(cfg80211_get_ies_channel_number);

/*
 * Update RX channel information based on the available frame payload
 * information. This is mainly for the 2.4 GHz band where frames can be received
 * from neighboring channels and the Beacon frames use the DSSS Parameter Set
 * element to indicate the current (transmitting) channel, but this might also
 * be needed on other bands if RX frequency does not match with the actual
 * operating channel of a BSS, or if the AP reports a different primary channel.
 */
static struct ieee80211_channel *
cfg80211_get_bss_channel(struct wiphy *wiphy, const u8 *ie, size_t ielen,
			 struct ieee80211_channel *channel)
{
	u32 freq;
	int channel_number;
	struct ieee80211_channel *alt_channel;

	channel_number = cfg80211_get_ies_channel_number(ie, ielen,
							 channel->band);

	if (channel_number < 0) {
		/* No channel information in frame payload */
		return channel;
	}

	freq = ieee80211_channel_to_freq_khz(channel_number, channel->band);

	/*
	 * Frame info (beacon/prob res) is the same as received channel,
	 * no need for further processing.
	 */
	if (freq == ieee80211_channel_to_khz(channel))
		return channel;

	alt_channel = ieee80211_get_channel_khz(wiphy, freq);
	if (!alt_channel) {
		if (channel->band == NL80211_BAND_2GHZ ||
		    channel->band == NL80211_BAND_6GHZ) {
			/*
			 * Better not allow unexpected channels when that could
			 * be going beyond the 1-11 range (e.g., discovering
			 * BSS on channel 12 when radio is configured for
			 * channel 11) or beyond the 6 GHz channel range.
			 */
			return NULL;
		}

		/* No match for the payload channel number - ignore it */
		return channel;
	}

	/*
	 * Use the channel determined through the payload channel number
	 * instead of the RX channel reported by the driver.
	 */
	if (alt_channel->flags & IEEE80211_CHAN_DISABLED)
		return NULL;
	return alt_channel;
}

struct cfg80211_inform_single_bss_data {
	struct cfg80211_inform_bss *drv_data;
	enum cfg80211_bss_frame_type ftype;
	struct ieee80211_channel *channel;
	u8 bssid[ETH_ALEN];
	u64 tsf;
	u16 capability;
	u16 beacon_interval;
	const u8 *ie;
	size_t ielen;

	enum bss_source_type bss_source;
	/* Set if reporting bss_source != BSS_SOURCE_DIRECT */
	struct cfg80211_bss *source_bss;
	u8 max_bssid_indicator;
	u8 bssid_index;

	u8 use_for;
	u64 cannot_use_reasons;
};

static bool cfg80211_6ghz_power_type_valid(const u8 *ie, size_t ielen,
					   const u32 flags)
{
	const struct element *tmp;
	struct ieee80211_he_operation *he_oper;

	tmp = cfg80211_find_ext_elem(WLAN_EID_EXT_HE_OPERATION, ie, ielen);
<<<<<<< HEAD
	if (tmp && tmp->datalen >= sizeof(*he_oper) + 1) {
=======
	if (tmp && tmp->datalen >= sizeof(*he_oper) + 1 &&
	    tmp->datalen >= ieee80211_he_oper_size(tmp->data + 1)) {
>>>>>>> 227f0fab
		const struct ieee80211_he_6ghz_oper *he_6ghz_oper;

		he_oper = (void *)&tmp->data[1];
		he_6ghz_oper = ieee80211_he_6ghz_oper(he_oper);

		if (!he_6ghz_oper)
			return false;

		switch (u8_get_bits(he_6ghz_oper->control,
				    IEEE80211_HE_6GHZ_OPER_CTRL_REG_INFO)) {
		case IEEE80211_6GHZ_CTRL_REG_LPI_AP:
			return true;
		case IEEE80211_6GHZ_CTRL_REG_SP_AP:
			return !(flags & IEEE80211_CHAN_NO_6GHZ_AFC_CLIENT);
		case IEEE80211_6GHZ_CTRL_REG_VLP_AP:
			return !(flags & IEEE80211_CHAN_NO_6GHZ_VLP_CLIENT);
		}
	}
	return false;
}

/* Returned bss is reference counted and must be cleaned up appropriately. */
static struct cfg80211_bss *
cfg80211_inform_single_bss_data(struct wiphy *wiphy,
				struct cfg80211_inform_single_bss_data *data,
				gfp_t gfp)
{
	struct cfg80211_registered_device *rdev = wiphy_to_rdev(wiphy);
	struct cfg80211_inform_bss *drv_data = data->drv_data;
	struct cfg80211_bss_ies *ies;
	struct ieee80211_channel *channel;
	struct cfg80211_internal_bss tmp = {}, *res;
	int bss_type;
	bool signal_valid;
	unsigned long ts;

	if (WARN_ON(!wiphy))
		return NULL;

	if (WARN_ON(wiphy->signal_type == CFG80211_SIGNAL_TYPE_UNSPEC &&
		    (drv_data->signal < 0 || drv_data->signal > 100)))
		return NULL;

	if (WARN_ON(data->bss_source != BSS_SOURCE_DIRECT && !data->source_bss))
		return NULL;

	channel = data->channel;
	if (!channel)
		channel = cfg80211_get_bss_channel(wiphy, data->ie, data->ielen,
						   drv_data->chan);
	if (!channel)
		return NULL;

	if (channel->band == NL80211_BAND_6GHZ &&
	    !cfg80211_6ghz_power_type_valid(data->ie, data->ielen,
					    channel->flags)) {
		data->use_for = 0;
		data->cannot_use_reasons =
			NL80211_BSS_CANNOT_USE_6GHZ_PWR_MISMATCH;
	}

	memcpy(tmp.pub.bssid, data->bssid, ETH_ALEN);
	tmp.pub.channel = channel;
	if (data->bss_source != BSS_SOURCE_STA_PROFILE)
		tmp.pub.signal = drv_data->signal;
	else
		tmp.pub.signal = 0;
	tmp.pub.beacon_interval = data->beacon_interval;
	tmp.pub.capability = data->capability;
	tmp.ts_boottime = drv_data->boottime_ns;
	tmp.parent_tsf = drv_data->parent_tsf;
	ether_addr_copy(tmp.parent_bssid, drv_data->parent_bssid);
	tmp.pub.chains = drv_data->chains;
	memcpy(tmp.pub.chain_signal, drv_data->chain_signal,
	       IEEE80211_MAX_CHAINS);
	tmp.pub.use_for = data->use_for;
	tmp.pub.cannot_use_reasons = data->cannot_use_reasons;
<<<<<<< HEAD
=======
	tmp.bss_source = data->bss_source;
>>>>>>> 227f0fab

	switch (data->bss_source) {
	case BSS_SOURCE_MBSSID:
		tmp.pub.transmitted_bss = data->source_bss;
		fallthrough;
	case BSS_SOURCE_STA_PROFILE:
		ts = bss_from_pub(data->source_bss)->ts;
		tmp.pub.bssid_index = data->bssid_index;
		tmp.pub.max_bssid_indicator = data->max_bssid_indicator;
		break;
	case BSS_SOURCE_DIRECT:
		ts = jiffies;

		if (channel->band == NL80211_BAND_60GHZ) {
			bss_type = data->capability &
				   WLAN_CAPABILITY_DMG_TYPE_MASK;
			if (bss_type == WLAN_CAPABILITY_DMG_TYPE_AP ||
			    bss_type == WLAN_CAPABILITY_DMG_TYPE_PBSS)
				regulatory_hint_found_beacon(wiphy, channel,
							     gfp);
		} else {
			if (data->capability & WLAN_CAPABILITY_ESS)
				regulatory_hint_found_beacon(wiphy, channel,
							     gfp);
		}
		break;
	}

	/*
	 * If we do not know here whether the IEs are from a Beacon or Probe
	 * Response frame, we need to pick one of the options and only use it
	 * with the driver that does not provide the full Beacon/Probe Response
	 * frame. Use Beacon frame pointer to avoid indicating that this should
	 * override the IEs pointer should we have received an earlier
	 * indication of Probe Response data.
	 */
	ies = kzalloc(sizeof(*ies) + data->ielen, gfp);
	if (!ies)
		return NULL;
	ies->len = data->ielen;
	ies->tsf = data->tsf;
	ies->from_beacon = false;
	memcpy(ies->data, data->ie, data->ielen);

	switch (data->ftype) {
	case CFG80211_BSS_FTYPE_BEACON:
	case CFG80211_BSS_FTYPE_S1G_BEACON:
		ies->from_beacon = true;
		fallthrough;
	case CFG80211_BSS_FTYPE_UNKNOWN:
		rcu_assign_pointer(tmp.pub.beacon_ies, ies);
		break;
	case CFG80211_BSS_FTYPE_PRESP:
		rcu_assign_pointer(tmp.pub.proberesp_ies, ies);
		break;
	}
	rcu_assign_pointer(tmp.pub.ies, ies);

	signal_valid = drv_data->chan == channel;
	spin_lock_bh(&rdev->bss_lock);
	res = __cfg80211_bss_update(rdev, &tmp, signal_valid, ts);
	if (!res)
		goto drop;

	rdev_inform_bss(rdev, &res->pub, ies, drv_data->drv_data);

	if (data->bss_source == BSS_SOURCE_MBSSID) {
		/* this is a nontransmitting bss, we need to add it to
		 * transmitting bss' list if it is not there
		 */
		if (cfg80211_add_nontrans_list(data->source_bss, &res->pub)) {
			if (__cfg80211_unlink_bss(rdev, res)) {
				rdev->bss_generation++;
				res = NULL;
			}
		}

		if (!res)
			goto drop;
	}
	spin_unlock_bh(&rdev->bss_lock);

	trace_cfg80211_return_bss(&res->pub);
	/* __cfg80211_bss_update gives us a referenced result */
	return &res->pub;

drop:
	spin_unlock_bh(&rdev->bss_lock);
	return NULL;
}

static const struct element
*cfg80211_get_profile_continuation(const u8 *ie, size_t ielen,
				   const struct element *mbssid_elem,
				   const struct element *sub_elem)
{
	const u8 *mbssid_end = mbssid_elem->data + mbssid_elem->datalen;
	const struct element *next_mbssid;
	const struct element *next_sub;

	next_mbssid = cfg80211_find_elem(WLAN_EID_MULTIPLE_BSSID,
					 mbssid_end,
					 ielen - (mbssid_end - ie));

	/*
	 * If it is not the last subelement in current MBSSID IE or there isn't
	 * a next MBSSID IE - profile is complete.
	*/
	if ((sub_elem->data + sub_elem->datalen < mbssid_end - 1) ||
	    !next_mbssid)
		return NULL;

	/* For any length error, just return NULL */

	if (next_mbssid->datalen < 4)
		return NULL;

	next_sub = (void *)&next_mbssid->data[1];

	if (next_mbssid->data + next_mbssid->datalen <
	    next_sub->data + next_sub->datalen)
		return NULL;

	if (next_sub->id != 0 || next_sub->datalen < 2)
		return NULL;

	/*
	 * Check if the first element in the next sub element is a start
	 * of a new profile
	 */
	return next_sub->data[0] == WLAN_EID_NON_TX_BSSID_CAP ?
	       NULL : next_mbssid;
}

size_t cfg80211_merge_profile(const u8 *ie, size_t ielen,
			      const struct element *mbssid_elem,
			      const struct element *sub_elem,
			      u8 *merged_ie, size_t max_copy_len)
{
	size_t copied_len = sub_elem->datalen;
	const struct element *next_mbssid;

	if (sub_elem->datalen > max_copy_len)
		return 0;

	memcpy(merged_ie, sub_elem->data, sub_elem->datalen);

	while ((next_mbssid = cfg80211_get_profile_continuation(ie, ielen,
								mbssid_elem,
								sub_elem))) {
		const struct element *next_sub = (void *)&next_mbssid->data[1];

		if (copied_len + next_sub->datalen > max_copy_len)
			break;
		memcpy(merged_ie + copied_len, next_sub->data,
		       next_sub->datalen);
		copied_len += next_sub->datalen;
	}

	return copied_len;
}
EXPORT_SYMBOL(cfg80211_merge_profile);

static void
cfg80211_parse_mbssid_data(struct wiphy *wiphy,
			   struct cfg80211_inform_single_bss_data *tx_data,
			   struct cfg80211_bss *source_bss,
			   gfp_t gfp)
{
	struct cfg80211_inform_single_bss_data data = {
		.drv_data = tx_data->drv_data,
		.ftype = tx_data->ftype,
		.tsf = tx_data->tsf,
		.beacon_interval = tx_data->beacon_interval,
		.source_bss = source_bss,
		.bss_source = BSS_SOURCE_MBSSID,
		.use_for = tx_data->use_for,
		.cannot_use_reasons = tx_data->cannot_use_reasons,
	};
	const u8 *mbssid_index_ie;
	const struct element *elem, *sub;
	u8 *new_ie, *profile;
	u64 seen_indices = 0;
	struct cfg80211_bss *bss;

	if (!source_bss)
		return;
	if (!cfg80211_find_elem(WLAN_EID_MULTIPLE_BSSID,
				tx_data->ie, tx_data->ielen))
		return;
	if (!wiphy->support_mbssid)
		return;
	if (wiphy->support_only_he_mbssid &&
	    !cfg80211_find_ext_elem(WLAN_EID_EXT_HE_CAPABILITY,
				    tx_data->ie, tx_data->ielen))
		return;

	new_ie = kmalloc(IEEE80211_MAX_DATA_LEN, gfp);
	if (!new_ie)
		return;

	profile = kmalloc(tx_data->ielen, gfp);
	if (!profile)
		goto out;

	for_each_element_id(elem, WLAN_EID_MULTIPLE_BSSID,
			    tx_data->ie, tx_data->ielen) {
		if (elem->datalen < 4)
			continue;
		if (elem->data[0] < 1 || (int)elem->data[0] > 8)
			continue;
		for_each_element(sub, elem->data + 1, elem->datalen - 1) {
			u8 profile_len;

			if (sub->id != 0 || sub->datalen < 4) {
				/* not a valid BSS profile */
				continue;
			}

			if (sub->data[0] != WLAN_EID_NON_TX_BSSID_CAP ||
			    sub->data[1] != 2) {
				/* The first element within the Nontransmitted
				 * BSSID Profile is not the Nontransmitted
				 * BSSID Capability element.
				 */
				continue;
			}

			memset(profile, 0, tx_data->ielen);
			profile_len = cfg80211_merge_profile(tx_data->ie,
							     tx_data->ielen,
							     elem,
							     sub,
							     profile,
							     tx_data->ielen);

			/* found a Nontransmitted BSSID Profile */
			mbssid_index_ie = cfg80211_find_ie
				(WLAN_EID_MULTI_BSSID_IDX,
				 profile, profile_len);
			if (!mbssid_index_ie || mbssid_index_ie[1] < 1 ||
			    mbssid_index_ie[2] == 0 ||
			    mbssid_index_ie[2] > 46 ||
			    mbssid_index_ie[2] >= (1 << elem->data[0])) {
				/* No valid Multiple BSSID-Index element */
				continue;
			}

			if (seen_indices & BIT_ULL(mbssid_index_ie[2]))
				/* We don't support legacy split of a profile */
				net_dbg_ratelimited("Partial info for BSSID index %d\n",
						    mbssid_index_ie[2]);

			seen_indices |= BIT_ULL(mbssid_index_ie[2]);

			data.bssid_index = mbssid_index_ie[2];
			data.max_bssid_indicator = elem->data[0];

			cfg80211_gen_new_bssid(tx_data->bssid,
					       data.max_bssid_indicator,
					       data.bssid_index,
					       data.bssid);

			memset(new_ie, 0, IEEE80211_MAX_DATA_LEN);
			data.ie = new_ie;
			data.ielen = cfg80211_gen_new_ie(tx_data->ie,
							 tx_data->ielen,
							 profile,
							 profile_len,
							 new_ie,
							 IEEE80211_MAX_DATA_LEN);
			if (!data.ielen)
				continue;

			data.capability = get_unaligned_le16(profile + 2);
			bss = cfg80211_inform_single_bss_data(wiphy, &data, gfp);
			if (!bss)
				break;
			cfg80211_put_bss(wiphy, bss);
		}
	}

out:
	kfree(new_ie);
	kfree(profile);
}

ssize_t cfg80211_defragment_element(const struct element *elem, const u8 *ies,
				    size_t ieslen, u8 *data, size_t data_len,
				    u8 frag_id)
{
	const struct element *next;
	ssize_t copied;
	u8 elem_datalen;

	if (!elem)
		return -EINVAL;

	/* elem might be invalid after the memmove */
	next = (void *)(elem->data + elem->datalen);
	elem_datalen = elem->datalen;

	if (elem->id == WLAN_EID_EXTENSION) {
		copied = elem->datalen - 1;

		if (data) {
			if (copied > data_len)
				return -ENOSPC;

			memmove(data, elem->data + 1, copied);
		}
	} else {
		copied = elem->datalen;

		if (data) {
			if (copied > data_len)
				return -ENOSPC;

			memmove(data, elem->data, copied);
		}
	}

	/* Fragmented elements must have 255 bytes */
	if (elem_datalen < 255)
		return copied;

	for (elem = next;
	     elem->data < ies + ieslen &&
		elem->data + elem->datalen <= ies + ieslen;
	     elem = next) {
		/* elem might be invalid after the memmove */
		next = (void *)(elem->data + elem->datalen);

		if (elem->id != frag_id)
			break;

		elem_datalen = elem->datalen;

		if (data) {
			if (copied + elem_datalen > data_len)
				return -ENOSPC;

			memmove(data + copied, elem->data, elem_datalen);
		}

		copied += elem_datalen;

		/* Only the last fragment may be short */
		if (elem_datalen != 255)
			break;
	}

	return copied;
}
EXPORT_SYMBOL(cfg80211_defragment_element);

struct cfg80211_mle {
	struct ieee80211_multi_link_elem *mle;
	struct ieee80211_mle_per_sta_profile
		*sta_prof[IEEE80211_MLD_MAX_NUM_LINKS];
	ssize_t sta_prof_len[IEEE80211_MLD_MAX_NUM_LINKS];

	u8 data[];
};

static struct cfg80211_mle *
cfg80211_defrag_mle(const struct element *mle, const u8 *ie, size_t ielen,
		    gfp_t gfp)
{
	const struct element *elem;
	struct cfg80211_mle *res;
	size_t buf_len;
	ssize_t mle_len;
	u8 common_size, idx;

	if (!mle || !ieee80211_mle_size_ok(mle->data + 1, mle->datalen - 1))
		return NULL;

	/* Required length for first defragmentation */
	buf_len = mle->datalen - 1;
	for_each_element(elem, mle->data + mle->datalen,
			 ielen - sizeof(*mle) + mle->datalen) {
		if (elem->id != WLAN_EID_FRAGMENT)
			break;

		buf_len += elem->datalen;
	}

	res = kzalloc(struct_size(res, data, buf_len), gfp);
	if (!res)
		return NULL;

	mle_len = cfg80211_defragment_element(mle, ie, ielen,
					      res->data, buf_len,
					      WLAN_EID_FRAGMENT);
	if (mle_len < 0)
		goto error;

	res->mle = (void *)res->data;

	/* Find the sub-element area in the buffer */
	common_size = ieee80211_mle_common_size((u8 *)res->mle);
	ie = res->data + common_size;
	ielen = mle_len - common_size;

	idx = 0;
	for_each_element_id(elem, IEEE80211_MLE_SUBELEM_PER_STA_PROFILE,
			    ie, ielen) {
		res->sta_prof[idx] = (void *)elem->data;
		res->sta_prof_len[idx] = elem->datalen;

		idx++;
		if (idx >= IEEE80211_MLD_MAX_NUM_LINKS)
			break;
	}
	if (!for_each_element_completed(elem, ie, ielen))
		goto error;

	/* Defragment sta_info in-place */
	for (idx = 0; idx < IEEE80211_MLD_MAX_NUM_LINKS && res->sta_prof[idx];
	     idx++) {
		if (res->sta_prof_len[idx] < 255)
			continue;

		elem = (void *)res->sta_prof[idx] - 2;

		if (idx + 1 < ARRAY_SIZE(res->sta_prof) &&
		    res->sta_prof[idx + 1])
			buf_len = (u8 *)res->sta_prof[idx + 1] -
				  (u8 *)res->sta_prof[idx];
		else
			buf_len = ielen + ie - (u8 *)elem;

		res->sta_prof_len[idx] =
			cfg80211_defragment_element(elem,
						    (u8 *)elem, buf_len,
						    (u8 *)res->sta_prof[idx],
						    buf_len,
						    IEEE80211_MLE_SUBELEM_FRAGMENT);
		if (res->sta_prof_len[idx] < 0)
			goto error;
	}

	return res;

error:
	kfree(res);
	return NULL;
}

struct tbtt_info_iter_data {
	const struct ieee80211_neighbor_ap_info *ap_info;
	u8 param_ch_count;
	u32 use_for;
	u8 mld_id, link_id;
	bool non_tx;
};

static enum cfg80211_rnr_iter_ret
cfg802121_mld_ap_rnr_iter(void *_data, u8 type,
			  const struct ieee80211_neighbor_ap_info *info,
			  const u8 *tbtt_info, u8 tbtt_info_len)
{
	const struct ieee80211_rnr_mld_params *mld_params;
	struct tbtt_info_iter_data *data = _data;
	u8 link_id;
	bool non_tx = false;

	if (type == IEEE80211_TBTT_INFO_TYPE_TBTT &&
	    tbtt_info_len >= offsetofend(struct ieee80211_tbtt_info_ge_11,
					 mld_params)) {
		const struct ieee80211_tbtt_info_ge_11 *tbtt_info_ge_11 =
			(void *)tbtt_info;

		non_tx = (tbtt_info_ge_11->bss_params &
			  (IEEE80211_RNR_TBTT_PARAMS_MULTI_BSSID |
			   IEEE80211_RNR_TBTT_PARAMS_TRANSMITTED_BSSID)) ==
			 IEEE80211_RNR_TBTT_PARAMS_MULTI_BSSID;
		mld_params = &tbtt_info_ge_11->mld_params;
	} else if (type == IEEE80211_TBTT_INFO_TYPE_MLD &&
		 tbtt_info_len >= sizeof(struct ieee80211_rnr_mld_params))
		mld_params = (void *)tbtt_info;
	else
		return RNR_ITER_CONTINUE;

	link_id = le16_get_bits(mld_params->params,
				IEEE80211_RNR_MLD_PARAMS_LINK_ID);

	if (data->mld_id != mld_params->mld_id)
		return RNR_ITER_CONTINUE;

	if (data->link_id != link_id)
		return RNR_ITER_CONTINUE;

	data->ap_info = info;
	data->param_ch_count =
		le16_get_bits(mld_params->params,
			      IEEE80211_RNR_MLD_PARAMS_BSS_CHANGE_COUNT);
	data->non_tx = non_tx;

	if (type == IEEE80211_TBTT_INFO_TYPE_TBTT)
		data->use_for = NL80211_BSS_USE_FOR_ALL;
	else
		data->use_for = NL80211_BSS_USE_FOR_MLD_LINK;
	return RNR_ITER_BREAK;
}

static u8
cfg80211_rnr_info_for_mld_ap(const u8 *ie, size_t ielen, u8 mld_id, u8 link_id,
			     const struct ieee80211_neighbor_ap_info **ap_info,
			     u8 *param_ch_count, bool *non_tx)
{
	struct tbtt_info_iter_data data = {
		.mld_id = mld_id,
		.link_id = link_id,
	};

	cfg80211_iter_rnr(ie, ielen, cfg802121_mld_ap_rnr_iter, &data);

	*ap_info = data.ap_info;
	*param_ch_count = data.param_ch_count;
	*non_tx = data.non_tx;

	return data.use_for;
}

static struct element *
cfg80211_gen_reporter_rnr(struct cfg80211_bss *source_bss, bool is_mbssid,
			  bool same_mld, u8 link_id, u8 bss_change_count,
			  gfp_t gfp)
{
	const struct cfg80211_bss_ies *ies;
	struct ieee80211_neighbor_ap_info ap_info;
	struct ieee80211_tbtt_info_ge_11 tbtt_info;
	u32 short_ssid;
	const struct element *elem;
	struct element *res;

	/*
	 * We only generate the RNR to permit ML lookups. For that we do not
	 * need an entry for the corresponding transmitting BSS, lets just skip
	 * it even though it would be easy to add.
	 */
	if (!same_mld)
		return NULL;

	/* We could use tx_data->ies if we change cfg80211_calc_short_ssid */
	rcu_read_lock();
	ies = rcu_dereference(source_bss->ies);

	ap_info.tbtt_info_len = offsetofend(typeof(tbtt_info), mld_params);
	ap_info.tbtt_info_hdr =
			u8_encode_bits(IEEE80211_TBTT_INFO_TYPE_TBTT,
				       IEEE80211_AP_INFO_TBTT_HDR_TYPE) |
			u8_encode_bits(0, IEEE80211_AP_INFO_TBTT_HDR_COUNT);

	ap_info.channel = ieee80211_frequency_to_channel(source_bss->channel->center_freq);

	/* operating class */
	elem = cfg80211_find_elem(WLAN_EID_SUPPORTED_REGULATORY_CLASSES,
				  ies->data, ies->len);
	if (elem && elem->datalen >= 1) {
		ap_info.op_class = elem->data[0];
	} else {
		struct cfg80211_chan_def chandef;

		/* The AP is not providing us with anything to work with. So
		 * make up a somewhat reasonable operating class, but don't
		 * bother with it too much as no one will ever use the
		 * information.
		 */
		cfg80211_chandef_create(&chandef, source_bss->channel,
					NL80211_CHAN_NO_HT);

		if (!ieee80211_chandef_to_operating_class(&chandef,
							  &ap_info.op_class))
			goto out_unlock;
	}

	/* Just set TBTT offset and PSD 20 to invalid/unknown */
	tbtt_info.tbtt_offset = 255;
	tbtt_info.psd_20 = IEEE80211_RNR_TBTT_PARAMS_PSD_RESERVED;

	memcpy(tbtt_info.bssid, source_bss->bssid, ETH_ALEN);
	if (cfg80211_calc_short_ssid(ies, &elem, &short_ssid))
		goto out_unlock;

	rcu_read_unlock();

	tbtt_info.short_ssid = cpu_to_le32(short_ssid);

	tbtt_info.bss_params = IEEE80211_RNR_TBTT_PARAMS_SAME_SSID;

	if (is_mbssid) {
		tbtt_info.bss_params |= IEEE80211_RNR_TBTT_PARAMS_MULTI_BSSID;
		tbtt_info.bss_params |= IEEE80211_RNR_TBTT_PARAMS_TRANSMITTED_BSSID;
	}

	tbtt_info.mld_params.mld_id = 0;
	tbtt_info.mld_params.params =
		le16_encode_bits(link_id, IEEE80211_RNR_MLD_PARAMS_LINK_ID) |
		le16_encode_bits(bss_change_count,
				 IEEE80211_RNR_MLD_PARAMS_BSS_CHANGE_COUNT);

	res = kzalloc(struct_size(res, data,
				  sizeof(ap_info) + ap_info.tbtt_info_len),
		      gfp);
	if (!res)
		return NULL;

	/* Copy the data */
	res->id = WLAN_EID_REDUCED_NEIGHBOR_REPORT;
	res->datalen = sizeof(ap_info) + ap_info.tbtt_info_len;
	memcpy(res->data, &ap_info, sizeof(ap_info));
	memcpy(res->data + sizeof(ap_info), &tbtt_info, ap_info.tbtt_info_len);

	return res;

out_unlock:
	rcu_read_unlock();
	return NULL;
}

static void
cfg80211_parse_ml_elem_sta_data(struct wiphy *wiphy,
				struct cfg80211_inform_single_bss_data *tx_data,
				struct cfg80211_bss *source_bss,
				const struct element *elem,
				gfp_t gfp)
{
	struct cfg80211_inform_single_bss_data data = {
		.drv_data = tx_data->drv_data,
		.ftype = tx_data->ftype,
		.source_bss = source_bss,
		.bss_source = BSS_SOURCE_STA_PROFILE,
	};
	struct element *reporter_rnr = NULL;
	struct ieee80211_multi_link_elem *ml_elem;
	struct cfg80211_mle *mle;
	const struct element *ssid_elem;
	const u8 *ssid = NULL;
	size_t ssid_len = 0;
	u16 control;
	u8 ml_common_len;
	u8 *new_ie = NULL;
	struct cfg80211_bss *bss;
	u8 mld_id, reporter_link_id, bss_change_count;
	u16 seen_links = 0;
	u8 i;

	if (!ieee80211_mle_type_ok(elem->data + 1,
				   IEEE80211_ML_CONTROL_TYPE_BASIC,
				   elem->datalen - 1))
		return;

	ml_elem = (void *)(elem->data + 1);
	control = le16_to_cpu(ml_elem->control);
	ml_common_len = ml_elem->variable[0];

	/* Must be present when transmitted by an AP (in a probe response) */
	if (!(control & IEEE80211_MLC_BASIC_PRES_BSS_PARAM_CH_CNT) ||
	    !(control & IEEE80211_MLC_BASIC_PRES_LINK_ID) ||
	    !(control & IEEE80211_MLC_BASIC_PRES_MLD_CAPA_OP))
		return;

	reporter_link_id = ieee80211_mle_get_link_id(elem->data + 1);
	bss_change_count = ieee80211_mle_get_bss_param_ch_cnt(elem->data + 1);

	/*
	 * The MLD ID of the reporting AP is always zero. It is set if the AP
	 * is part of an MBSSID set and will be non-zero for ML Elements
	 * relating to a nontransmitted BSS (matching the Multi-BSSID Index,
	 * Draft P802.11be_D3.2, 35.3.4.2)
	 */
	mld_id = ieee80211_mle_get_mld_id(elem->data + 1);

	/* Fully defrag the ML element for sta information/profile iteration */
	mle = cfg80211_defrag_mle(elem, tx_data->ie, tx_data->ielen, gfp);
	if (!mle)
		return;

	/* No point in doing anything if there is no per-STA profile */
	if (!mle->sta_prof[0])
		goto out;

	new_ie = kmalloc(IEEE80211_MAX_DATA_LEN, gfp);
	if (!new_ie)
		goto out;

	reporter_rnr = cfg80211_gen_reporter_rnr(source_bss,
						 u16_get_bits(control,
							      IEEE80211_MLC_BASIC_PRES_MLD_ID),
						 mld_id == 0, reporter_link_id,
						 bss_change_count,
						 gfp);

<<<<<<< HEAD
=======
	ssid_elem = cfg80211_find_elem(WLAN_EID_SSID, tx_data->ie,
				       tx_data->ielen);
	if (ssid_elem) {
		ssid = ssid_elem->data;
		ssid_len = ssid_elem->datalen;
	}

>>>>>>> 227f0fab
	for (i = 0; i < ARRAY_SIZE(mle->sta_prof) && mle->sta_prof[i]; i++) {
		const struct ieee80211_neighbor_ap_info *ap_info;
		enum nl80211_band band;
		u32 freq;
		const u8 *profile;
		ssize_t profile_len;
		u8 param_ch_count;
		u8 link_id, use_for;
		bool non_tx;

		if (!ieee80211_mle_basic_sta_prof_size_ok((u8 *)mle->sta_prof[i],
							  mle->sta_prof_len[i]))
			continue;

		control = le16_to_cpu(mle->sta_prof[i]->control);

		if (!(control & IEEE80211_MLE_STA_CONTROL_COMPLETE_PROFILE))
			continue;

		link_id = u16_get_bits(control,
				       IEEE80211_MLE_STA_CONTROL_LINK_ID);
		if (seen_links & BIT(link_id))
			break;
		seen_links |= BIT(link_id);

		if (!(control & IEEE80211_MLE_STA_CONTROL_BEACON_INT_PRESENT) ||
		    !(control & IEEE80211_MLE_STA_CONTROL_TSF_OFFS_PRESENT) ||
		    !(control & IEEE80211_MLE_STA_CONTROL_STA_MAC_ADDR_PRESENT))
			continue;

		memcpy(data.bssid, mle->sta_prof[i]->variable, ETH_ALEN);
		data.beacon_interval =
			get_unaligned_le16(mle->sta_prof[i]->variable + 6);
		data.tsf = tx_data->tsf +
			   get_unaligned_le64(mle->sta_prof[i]->variable + 8);

		/* sta_info_len counts itself */
		profile = mle->sta_prof[i]->variable +
			  mle->sta_prof[i]->sta_info_len - 1;
		profile_len = (u8 *)mle->sta_prof[i] + mle->sta_prof_len[i] -
			      profile;

		if (profile_len < 2)
			continue;

		data.capability = get_unaligned_le16(profile);
		profile += 2;
		profile_len -= 2;

		/* Find in RNR to look up channel information */
		use_for = cfg80211_rnr_info_for_mld_ap(tx_data->ie,
						       tx_data->ielen,
						       mld_id, link_id,
						       &ap_info,
						       &param_ch_count,
						       &non_tx);
		if (!use_for)
			continue;

		/*
		 * As of 802.11be_D5.0, the specification does not give us any
		 * way of discovering both the MaxBSSID and the Multiple-BSSID
		 * Index. It does seem like the Multiple-BSSID Index element
		 * may be provided, but section 9.4.2.45 explicitly forbids
		 * including a Multiple-BSSID Element (in this case without any
		 * subelements).
		 * Without both pieces of information we cannot calculate the
		 * reference BSSID, so simply ignore the BSS.
		 */
		if (non_tx)
			continue;

		/* We could sanity check the BSSID is included */

		if (!ieee80211_operating_class_to_band(ap_info->op_class,
						       &band))
			continue;

		freq = ieee80211_channel_to_freq_khz(ap_info->channel, band);
		data.channel = ieee80211_get_channel_khz(wiphy, freq);

<<<<<<< HEAD
=======
		/* Skip if RNR element specifies an unsupported channel */
		if (!data.channel)
			continue;

		/* Skip if BSS entry generated from MBSSID or DIRECT source
		 * frame data available already.
		 */
		bss = cfg80211_get_bss(wiphy, data.channel, data.bssid, ssid,
				       ssid_len, IEEE80211_BSS_TYPE_ANY,
				       IEEE80211_PRIVACY_ANY);
		if (bss) {
			struct cfg80211_internal_bss *ibss = bss_from_pub(bss);

			if (data.capability == bss->capability &&
			    ibss->bss_source != BSS_SOURCE_STA_PROFILE) {
				cfg80211_put_bss(wiphy, bss);
				continue;
			}
			cfg80211_put_bss(wiphy, bss);
		}

>>>>>>> 227f0fab
		if (use_for == NL80211_BSS_USE_FOR_MLD_LINK &&
		    !(wiphy->flags & WIPHY_FLAG_SUPPORTS_NSTR_NONPRIMARY)) {
			use_for = 0;
			data.cannot_use_reasons =
				NL80211_BSS_CANNOT_USE_NSTR_NONPRIMARY;
		}
		data.use_for = use_for;

		/* Generate new elements */
		memset(new_ie, 0, IEEE80211_MAX_DATA_LEN);
		data.ie = new_ie;
		data.ielen = cfg80211_gen_new_ie(tx_data->ie, tx_data->ielen,
						 profile, profile_len,
						 new_ie,
						 IEEE80211_MAX_DATA_LEN);
		if (!data.ielen)
			continue;

		/* The generated elements do not contain:
		 *  - Basic ML element
		 *  - A TBTT entry in the RNR for the transmitting AP
		 *
		 * This information is needed both internally and in userspace
		 * as such, we should append it here.
		 */
		if (data.ielen + 3 + sizeof(*ml_elem) + ml_common_len >
		    IEEE80211_MAX_DATA_LEN)
			continue;

		/* Copy the Basic Multi-Link element including the common
		 * information, and then fix up the link ID and BSS param
		 * change count.
		 * Note that the ML element length has been verified and we
		 * also checked that it contains the link ID.
		 */
		new_ie[data.ielen++] = WLAN_EID_EXTENSION;
		new_ie[data.ielen++] = 1 + sizeof(*ml_elem) + ml_common_len;
		new_ie[data.ielen++] = WLAN_EID_EXT_EHT_MULTI_LINK;
		memcpy(new_ie + data.ielen, ml_elem,
		       sizeof(*ml_elem) + ml_common_len);

		new_ie[data.ielen + sizeof(*ml_elem) + 1 + ETH_ALEN] = link_id;
		new_ie[data.ielen + sizeof(*ml_elem) + 1 + ETH_ALEN + 1] =
			param_ch_count;

		data.ielen += sizeof(*ml_elem) + ml_common_len;

		if (reporter_rnr && (use_for & NL80211_BSS_USE_FOR_NORMAL)) {
			if (data.ielen + sizeof(struct element) +
			    reporter_rnr->datalen > IEEE80211_MAX_DATA_LEN)
				continue;

			memcpy(new_ie + data.ielen, reporter_rnr,
			       sizeof(struct element) + reporter_rnr->datalen);
			data.ielen += sizeof(struct element) +
				      reporter_rnr->datalen;
		}

		bss = cfg80211_inform_single_bss_data(wiphy, &data, gfp);
		if (!bss)
			break;
		cfg80211_put_bss(wiphy, bss);
	}

out:
	kfree(reporter_rnr);
	kfree(new_ie);
	kfree(mle);
}

static void cfg80211_parse_ml_sta_data(struct wiphy *wiphy,
				       struct cfg80211_inform_single_bss_data *tx_data,
				       struct cfg80211_bss *source_bss,
				       gfp_t gfp)
{
	const struct element *elem;

	if (!source_bss)
		return;

	if (tx_data->ftype != CFG80211_BSS_FTYPE_PRESP)
		return;

	for_each_element_extid(elem, WLAN_EID_EXT_EHT_MULTI_LINK,
			       tx_data->ie, tx_data->ielen)
		cfg80211_parse_ml_elem_sta_data(wiphy, tx_data, source_bss,
						elem, gfp);
}

struct cfg80211_bss *
cfg80211_inform_bss_data(struct wiphy *wiphy,
			 struct cfg80211_inform_bss *data,
			 enum cfg80211_bss_frame_type ftype,
			 const u8 *bssid, u64 tsf, u16 capability,
			 u16 beacon_interval, const u8 *ie, size_t ielen,
			 gfp_t gfp)
{
	struct cfg80211_inform_single_bss_data inform_data = {
		.drv_data = data,
		.ftype = ftype,
		.tsf = tsf,
		.capability = capability,
		.beacon_interval = beacon_interval,
		.ie = ie,
		.ielen = ielen,
		.use_for = data->restrict_use ?
				data->use_for :
				NL80211_BSS_USE_FOR_ALL,
		.cannot_use_reasons = data->cannot_use_reasons,
	};
	struct cfg80211_bss *res;

	memcpy(inform_data.bssid, bssid, ETH_ALEN);

	res = cfg80211_inform_single_bss_data(wiphy, &inform_data, gfp);
	if (!res)
		return NULL;

	/* don't do any further MBSSID/ML handling for S1G */
	if (ftype == CFG80211_BSS_FTYPE_S1G_BEACON)
		return res;

	cfg80211_parse_mbssid_data(wiphy, &inform_data, res, gfp);

	cfg80211_parse_ml_sta_data(wiphy, &inform_data, res, gfp);

	return res;
}
EXPORT_SYMBOL(cfg80211_inform_bss_data);

struct cfg80211_bss *
cfg80211_inform_bss_frame_data(struct wiphy *wiphy,
			       struct cfg80211_inform_bss *data,
			       struct ieee80211_mgmt *mgmt, size_t len,
			       gfp_t gfp)
{
	size_t min_hdr_len = offsetof(struct ieee80211_mgmt,
				      u.probe_resp.variable);
	struct ieee80211_ext *ext = NULL;
	enum cfg80211_bss_frame_type ftype;
	u16 beacon_interval;
	const u8 *bssid;
	u16 capability;
	const u8 *ie;
	size_t ielen;
	u64 tsf;

	if (WARN_ON(!mgmt))
		return NULL;

	if (WARN_ON(!wiphy))
		return NULL;

	BUILD_BUG_ON(offsetof(struct ieee80211_mgmt, u.probe_resp.variable) !=
		     offsetof(struct ieee80211_mgmt, u.beacon.variable));

	trace_cfg80211_inform_bss_frame(wiphy, data, mgmt, len);

	if (ieee80211_is_s1g_beacon(mgmt->frame_control)) {
		ext = (void *) mgmt;
		min_hdr_len = offsetof(struct ieee80211_ext, u.s1g_beacon);
		if (ieee80211_is_s1g_short_beacon(mgmt->frame_control))
			min_hdr_len = offsetof(struct ieee80211_ext,
					       u.s1g_short_beacon.variable);
	}

	if (WARN_ON(len < min_hdr_len))
		return NULL;

	ielen = len - min_hdr_len;
	ie = mgmt->u.probe_resp.variable;
	if (ext) {
		const struct ieee80211_s1g_bcn_compat_ie *compat;
		const struct element *elem;

		if (ieee80211_is_s1g_short_beacon(mgmt->frame_control))
			ie = ext->u.s1g_short_beacon.variable;
		else
			ie = ext->u.s1g_beacon.variable;

		elem = cfg80211_find_elem(WLAN_EID_S1G_BCN_COMPAT, ie, ielen);
		if (!elem)
			return NULL;
		if (elem->datalen < sizeof(*compat))
			return NULL;
		compat = (void *)elem->data;
		bssid = ext->u.s1g_beacon.sa;
		capability = le16_to_cpu(compat->compat_info);
		beacon_interval = le16_to_cpu(compat->beacon_int);
	} else {
		bssid = mgmt->bssid;
		beacon_interval = le16_to_cpu(mgmt->u.probe_resp.beacon_int);
		capability = le16_to_cpu(mgmt->u.probe_resp.capab_info);
	}

	tsf = le64_to_cpu(mgmt->u.probe_resp.timestamp);

	if (ieee80211_is_probe_resp(mgmt->frame_control))
		ftype = CFG80211_BSS_FTYPE_PRESP;
	else if (ext)
		ftype = CFG80211_BSS_FTYPE_S1G_BEACON;
	else
		ftype = CFG80211_BSS_FTYPE_BEACON;

	return cfg80211_inform_bss_data(wiphy, data, ftype,
					bssid, tsf, capability,
					beacon_interval, ie, ielen,
					gfp);
}
EXPORT_SYMBOL(cfg80211_inform_bss_frame_data);

void cfg80211_ref_bss(struct wiphy *wiphy, struct cfg80211_bss *pub)
{
	struct cfg80211_registered_device *rdev = wiphy_to_rdev(wiphy);

	if (!pub)
		return;

	spin_lock_bh(&rdev->bss_lock);
	bss_ref_get(rdev, bss_from_pub(pub));
	spin_unlock_bh(&rdev->bss_lock);
}
EXPORT_SYMBOL(cfg80211_ref_bss);

void cfg80211_put_bss(struct wiphy *wiphy, struct cfg80211_bss *pub)
{
	struct cfg80211_registered_device *rdev = wiphy_to_rdev(wiphy);

	if (!pub)
		return;

	spin_lock_bh(&rdev->bss_lock);
	bss_ref_put(rdev, bss_from_pub(pub));
	spin_unlock_bh(&rdev->bss_lock);
}
EXPORT_SYMBOL(cfg80211_put_bss);

void cfg80211_unlink_bss(struct wiphy *wiphy, struct cfg80211_bss *pub)
{
	struct cfg80211_registered_device *rdev = wiphy_to_rdev(wiphy);
	struct cfg80211_internal_bss *bss, *tmp1;
	struct cfg80211_bss *nontrans_bss, *tmp;

	if (WARN_ON(!pub))
		return;

	bss = bss_from_pub(pub);

	spin_lock_bh(&rdev->bss_lock);
	if (list_empty(&bss->list))
		goto out;

	list_for_each_entry_safe(nontrans_bss, tmp,
				 &pub->nontrans_list,
				 nontrans_list) {
		tmp1 = bss_from_pub(nontrans_bss);
		if (__cfg80211_unlink_bss(rdev, tmp1))
			rdev->bss_generation++;
	}

	if (__cfg80211_unlink_bss(rdev, bss))
		rdev->bss_generation++;
out:
	spin_unlock_bh(&rdev->bss_lock);
}
EXPORT_SYMBOL(cfg80211_unlink_bss);

void cfg80211_bss_iter(struct wiphy *wiphy,
		       struct cfg80211_chan_def *chandef,
		       void (*iter)(struct wiphy *wiphy,
				    struct cfg80211_bss *bss,
				    void *data),
		       void *iter_data)
{
	struct cfg80211_registered_device *rdev = wiphy_to_rdev(wiphy);
	struct cfg80211_internal_bss *bss;

	spin_lock_bh(&rdev->bss_lock);

	list_for_each_entry(bss, &rdev->bss_list, list) {
		if (!chandef || cfg80211_is_sub_chan(chandef, bss->pub.channel,
						     false))
			iter(wiphy, &bss->pub, iter_data);
	}

	spin_unlock_bh(&rdev->bss_lock);
}
EXPORT_SYMBOL(cfg80211_bss_iter);

void cfg80211_update_assoc_bss_entry(struct wireless_dev *wdev,
				     unsigned int link_id,
				     struct ieee80211_channel *chan)
{
	struct wiphy *wiphy = wdev->wiphy;
	struct cfg80211_registered_device *rdev = wiphy_to_rdev(wiphy);
	struct cfg80211_internal_bss *cbss = wdev->links[link_id].client.current_bss;
	struct cfg80211_internal_bss *new = NULL;
	struct cfg80211_internal_bss *bss;
	struct cfg80211_bss *nontrans_bss;
	struct cfg80211_bss *tmp;

	spin_lock_bh(&rdev->bss_lock);

	/*
	 * Some APs use CSA also for bandwidth changes, i.e., without actually
	 * changing the control channel, so no need to update in such a case.
	 */
	if (cbss->pub.channel == chan)
		goto done;

	/* use transmitting bss */
	if (cbss->pub.transmitted_bss)
		cbss = bss_from_pub(cbss->pub.transmitted_bss);

	cbss->pub.channel = chan;

	list_for_each_entry(bss, &rdev->bss_list, list) {
		if (!cfg80211_bss_type_match(bss->pub.capability,
					     bss->pub.channel->band,
					     wdev->conn_bss_type))
			continue;

		if (bss == cbss)
			continue;

		if (!cmp_bss(&bss->pub, &cbss->pub, BSS_CMP_REGULAR)) {
			new = bss;
			break;
		}
	}

	if (new) {
		/* to save time, update IEs for transmitting bss only */
		cfg80211_update_known_bss(rdev, cbss, new, false);
		new->pub.proberesp_ies = NULL;
		new->pub.beacon_ies = NULL;

		list_for_each_entry_safe(nontrans_bss, tmp,
					 &new->pub.nontrans_list,
					 nontrans_list) {
			bss = bss_from_pub(nontrans_bss);
			if (__cfg80211_unlink_bss(rdev, bss))
				rdev->bss_generation++;
		}

		WARN_ON(atomic_read(&new->hold));
		if (!WARN_ON(!__cfg80211_unlink_bss(rdev, new)))
			rdev->bss_generation++;
	}
	cfg80211_rehash_bss(rdev, cbss);

	list_for_each_entry_safe(nontrans_bss, tmp,
				 &cbss->pub.nontrans_list,
				 nontrans_list) {
		bss = bss_from_pub(nontrans_bss);
		bss->pub.channel = chan;
		cfg80211_rehash_bss(rdev, bss);
	}

done:
	spin_unlock_bh(&rdev->bss_lock);
}

#ifdef CONFIG_CFG80211_WEXT
static struct cfg80211_registered_device *
cfg80211_get_dev_from_ifindex(struct net *net, int ifindex)
{
	struct cfg80211_registered_device *rdev;
	struct net_device *dev;

	ASSERT_RTNL();

	dev = dev_get_by_index(net, ifindex);
	if (!dev)
		return ERR_PTR(-ENODEV);
	if (dev->ieee80211_ptr)
		rdev = wiphy_to_rdev(dev->ieee80211_ptr->wiphy);
	else
		rdev = ERR_PTR(-ENODEV);
	dev_put(dev);
	return rdev;
}

int cfg80211_wext_siwscan(struct net_device *dev,
			  struct iw_request_info *info,
			  union iwreq_data *wrqu, char *extra)
{
	struct cfg80211_registered_device *rdev;
	struct wiphy *wiphy;
	struct iw_scan_req *wreq = NULL;
	struct cfg80211_scan_request *creq;
	int i, err, n_channels = 0;
	enum nl80211_band band;

	if (!netif_running(dev))
		return -ENETDOWN;

	if (wrqu->data.length == sizeof(struct iw_scan_req))
		wreq = (struct iw_scan_req *)extra;

	rdev = cfg80211_get_dev_from_ifindex(dev_net(dev), dev->ifindex);

	if (IS_ERR(rdev))
		return PTR_ERR(rdev);

	if (rdev->scan_req || rdev->scan_msg)
		return -EBUSY;

	wiphy = &rdev->wiphy;

	/* Determine number of channels, needed to allocate creq */
	if (wreq && wreq->num_channels) {
		/* Passed from userspace so should be checked */
		if (unlikely(wreq->num_channels > IW_MAX_FREQUENCIES))
			return -EINVAL;
		n_channels = wreq->num_channels;
	} else {
		n_channels = ieee80211_get_num_supported_channels(wiphy);
	}

	creq = kzalloc(struct_size(creq, channels, n_channels) +
		       sizeof(struct cfg80211_ssid),
		       GFP_ATOMIC);
	if (!creq)
		return -ENOMEM;

	creq->wiphy = wiphy;
	creq->wdev = dev->ieee80211_ptr;
	/* SSIDs come after channels */
	creq->ssids = (void *)creq + struct_size(creq, channels, n_channels);
	creq->n_channels = n_channels;
	creq->n_ssids = 1;
	creq->scan_start = jiffies;

	/* translate "Scan on frequencies" request */
	i = 0;
	for (band = 0; band < NUM_NL80211_BANDS; band++) {
		int j;

		if (!wiphy->bands[band])
			continue;

		for (j = 0; j < wiphy->bands[band]->n_channels; j++) {
			/* ignore disabled channels */
			if (wiphy->bands[band]->channels[j].flags &
						IEEE80211_CHAN_DISABLED)
				continue;

			/* If we have a wireless request structure and the
			 * wireless request specifies frequencies, then search
			 * for the matching hardware channel.
			 */
			if (wreq && wreq->num_channels) {
				int k;
				int wiphy_freq = wiphy->bands[band]->channels[j].center_freq;
				for (k = 0; k < wreq->num_channels; k++) {
					struct iw_freq *freq =
						&wreq->channel_list[k];
					int wext_freq =
						cfg80211_wext_freq(freq);

					if (wext_freq == wiphy_freq)
						goto wext_freq_found;
				}
				goto wext_freq_not_found;
			}

		wext_freq_found:
			creq->channels[i] = &wiphy->bands[band]->channels[j];
			i++;
		wext_freq_not_found: ;
		}
	}
	/* No channels found? */
	if (!i) {
		err = -EINVAL;
		goto out;
	}

	/* Set real number of channels specified in creq->channels[] */
	creq->n_channels = i;

	/* translate "Scan for SSID" request */
	if (wreq) {
		if (wrqu->data.flags & IW_SCAN_THIS_ESSID) {
			if (wreq->essid_len > IEEE80211_MAX_SSID_LEN) {
				err = -EINVAL;
				goto out;
			}
			memcpy(creq->ssids[0].ssid, wreq->essid, wreq->essid_len);
			creq->ssids[0].ssid_len = wreq->essid_len;
		}
		if (wreq->scan_type == IW_SCAN_TYPE_PASSIVE) {
			creq->ssids = NULL;
			creq->n_ssids = 0;
		}
	}

	for (i = 0; i < NUM_NL80211_BANDS; i++)
		if (wiphy->bands[i])
			creq->rates[i] = (1 << wiphy->bands[i]->n_bitrates) - 1;

	eth_broadcast_addr(creq->bssid);

	wiphy_lock(&rdev->wiphy);

	rdev->scan_req = creq;
	err = rdev_scan(rdev, creq);
	if (err) {
		rdev->scan_req = NULL;
		/* creq will be freed below */
	} else {
		nl80211_send_scan_start(rdev, dev->ieee80211_ptr);
		/* creq now owned by driver */
		creq = NULL;
		dev_hold(dev);
	}
	wiphy_unlock(&rdev->wiphy);
 out:
	kfree(creq);
	return err;
}
EXPORT_WEXT_HANDLER(cfg80211_wext_siwscan);

static char *ieee80211_scan_add_ies(struct iw_request_info *info,
				    const struct cfg80211_bss_ies *ies,
				    char *current_ev, char *end_buf)
{
	const u8 *pos, *end, *next;
	struct iw_event iwe;

	if (!ies)
		return current_ev;

	/*
	 * If needed, fragment the IEs buffer (at IE boundaries) into short
	 * enough fragments to fit into IW_GENERIC_IE_MAX octet messages.
	 */
	pos = ies->data;
	end = pos + ies->len;

	while (end - pos > IW_GENERIC_IE_MAX) {
		next = pos + 2 + pos[1];
		while (next + 2 + next[1] - pos < IW_GENERIC_IE_MAX)
			next = next + 2 + next[1];

		memset(&iwe, 0, sizeof(iwe));
		iwe.cmd = IWEVGENIE;
		iwe.u.data.length = next - pos;
		current_ev = iwe_stream_add_point_check(info, current_ev,
							end_buf, &iwe,
							(void *)pos);
		if (IS_ERR(current_ev))
			return current_ev;
		pos = next;
	}

	if (end > pos) {
		memset(&iwe, 0, sizeof(iwe));
		iwe.cmd = IWEVGENIE;
		iwe.u.data.length = end - pos;
		current_ev = iwe_stream_add_point_check(info, current_ev,
							end_buf, &iwe,
							(void *)pos);
		if (IS_ERR(current_ev))
			return current_ev;
	}

	return current_ev;
}

static char *
ieee80211_bss(struct wiphy *wiphy, struct iw_request_info *info,
	      struct cfg80211_internal_bss *bss, char *current_ev,
	      char *end_buf)
{
	const struct cfg80211_bss_ies *ies;
	struct iw_event iwe;
	const u8 *ie;
	u8 buf[50];
	u8 *cfg, *p, *tmp;
	int rem, i, sig;
	bool ismesh = false;

	memset(&iwe, 0, sizeof(iwe));
	iwe.cmd = SIOCGIWAP;
	iwe.u.ap_addr.sa_family = ARPHRD_ETHER;
	memcpy(iwe.u.ap_addr.sa_data, bss->pub.bssid, ETH_ALEN);
	current_ev = iwe_stream_add_event_check(info, current_ev, end_buf, &iwe,
						IW_EV_ADDR_LEN);
	if (IS_ERR(current_ev))
		return current_ev;

	memset(&iwe, 0, sizeof(iwe));
	iwe.cmd = SIOCGIWFREQ;
	iwe.u.freq.m = ieee80211_frequency_to_channel(bss->pub.channel->center_freq);
	iwe.u.freq.e = 0;
	current_ev = iwe_stream_add_event_check(info, current_ev, end_buf, &iwe,
						IW_EV_FREQ_LEN);
	if (IS_ERR(current_ev))
		return current_ev;

	memset(&iwe, 0, sizeof(iwe));
	iwe.cmd = SIOCGIWFREQ;
	iwe.u.freq.m = bss->pub.channel->center_freq;
	iwe.u.freq.e = 6;
	current_ev = iwe_stream_add_event_check(info, current_ev, end_buf, &iwe,
						IW_EV_FREQ_LEN);
	if (IS_ERR(current_ev))
		return current_ev;

	if (wiphy->signal_type != CFG80211_SIGNAL_TYPE_NONE) {
		memset(&iwe, 0, sizeof(iwe));
		iwe.cmd = IWEVQUAL;
		iwe.u.qual.updated = IW_QUAL_LEVEL_UPDATED |
				     IW_QUAL_NOISE_INVALID |
				     IW_QUAL_QUAL_UPDATED;
		switch (wiphy->signal_type) {
		case CFG80211_SIGNAL_TYPE_MBM:
			sig = bss->pub.signal / 100;
			iwe.u.qual.level = sig;
			iwe.u.qual.updated |= IW_QUAL_DBM;
			if (sig < -110)		/* rather bad */
				sig = -110;
			else if (sig > -40)	/* perfect */
				sig = -40;
			/* will give a range of 0 .. 70 */
			iwe.u.qual.qual = sig + 110;
			break;
		case CFG80211_SIGNAL_TYPE_UNSPEC:
			iwe.u.qual.level = bss->pub.signal;
			/* will give range 0 .. 100 */
			iwe.u.qual.qual = bss->pub.signal;
			break;
		default:
			/* not reached */
			break;
		}
		current_ev = iwe_stream_add_event_check(info, current_ev,
							end_buf, &iwe,
							IW_EV_QUAL_LEN);
		if (IS_ERR(current_ev))
			return current_ev;
	}

	memset(&iwe, 0, sizeof(iwe));
	iwe.cmd = SIOCGIWENCODE;
	if (bss->pub.capability & WLAN_CAPABILITY_PRIVACY)
		iwe.u.data.flags = IW_ENCODE_ENABLED | IW_ENCODE_NOKEY;
	else
		iwe.u.data.flags = IW_ENCODE_DISABLED;
	iwe.u.data.length = 0;
	current_ev = iwe_stream_add_point_check(info, current_ev, end_buf,
						&iwe, "");
	if (IS_ERR(current_ev))
		return current_ev;

	rcu_read_lock();
	ies = rcu_dereference(bss->pub.ies);
	rem = ies->len;
	ie = ies->data;

	while (rem >= 2) {
		/* invalid data */
		if (ie[1] > rem - 2)
			break;

		switch (ie[0]) {
		case WLAN_EID_SSID:
			memset(&iwe, 0, sizeof(iwe));
			iwe.cmd = SIOCGIWESSID;
			iwe.u.data.length = ie[1];
			iwe.u.data.flags = 1;
			current_ev = iwe_stream_add_point_check(info,
								current_ev,
								end_buf, &iwe,
								(u8 *)ie + 2);
			if (IS_ERR(current_ev))
				goto unlock;
			break;
		case WLAN_EID_MESH_ID:
			memset(&iwe, 0, sizeof(iwe));
			iwe.cmd = SIOCGIWESSID;
			iwe.u.data.length = ie[1];
			iwe.u.data.flags = 1;
			current_ev = iwe_stream_add_point_check(info,
								current_ev,
								end_buf, &iwe,
								(u8 *)ie + 2);
			if (IS_ERR(current_ev))
				goto unlock;
			break;
		case WLAN_EID_MESH_CONFIG:
			ismesh = true;
			if (ie[1] != sizeof(struct ieee80211_meshconf_ie))
				break;
			cfg = (u8 *)ie + 2;
			memset(&iwe, 0, sizeof(iwe));
			iwe.cmd = IWEVCUSTOM;
			sprintf(buf, "Mesh Network Path Selection Protocol ID: "
				"0x%02X", cfg[0]);
			iwe.u.data.length = strlen(buf);
			current_ev = iwe_stream_add_point_check(info,
								current_ev,
								end_buf,
								&iwe, buf);
			if (IS_ERR(current_ev))
				goto unlock;
			sprintf(buf, "Path Selection Metric ID: 0x%02X",
				cfg[1]);
			iwe.u.data.length = strlen(buf);
			current_ev = iwe_stream_add_point_check(info,
								current_ev,
								end_buf,
								&iwe, buf);
			if (IS_ERR(current_ev))
				goto unlock;
			sprintf(buf, "Congestion Control Mode ID: 0x%02X",
				cfg[2]);
			iwe.u.data.length = strlen(buf);
			current_ev = iwe_stream_add_point_check(info,
								current_ev,
								end_buf,
								&iwe, buf);
			if (IS_ERR(current_ev))
				goto unlock;
			sprintf(buf, "Synchronization ID: 0x%02X", cfg[3]);
			iwe.u.data.length = strlen(buf);
			current_ev = iwe_stream_add_point_check(info,
								current_ev,
								end_buf,
								&iwe, buf);
			if (IS_ERR(current_ev))
				goto unlock;
			sprintf(buf, "Authentication ID: 0x%02X", cfg[4]);
			iwe.u.data.length = strlen(buf);
			current_ev = iwe_stream_add_point_check(info,
								current_ev,
								end_buf,
								&iwe, buf);
			if (IS_ERR(current_ev))
				goto unlock;
			sprintf(buf, "Formation Info: 0x%02X", cfg[5]);
			iwe.u.data.length = strlen(buf);
			current_ev = iwe_stream_add_point_check(info,
								current_ev,
								end_buf,
								&iwe, buf);
			if (IS_ERR(current_ev))
				goto unlock;
			sprintf(buf, "Capabilities: 0x%02X", cfg[6]);
			iwe.u.data.length = strlen(buf);
			current_ev = iwe_stream_add_point_check(info,
								current_ev,
								end_buf,
								&iwe, buf);
			if (IS_ERR(current_ev))
				goto unlock;
			break;
		case WLAN_EID_SUPP_RATES:
		case WLAN_EID_EXT_SUPP_RATES:
			/* display all supported rates in readable format */
			p = current_ev + iwe_stream_lcp_len(info);

			memset(&iwe, 0, sizeof(iwe));
			iwe.cmd = SIOCGIWRATE;
			/* Those two flags are ignored... */
			iwe.u.bitrate.fixed = iwe.u.bitrate.disabled = 0;

			for (i = 0; i < ie[1]; i++) {
				iwe.u.bitrate.value =
					((ie[i + 2] & 0x7f) * 500000);
				tmp = p;
				p = iwe_stream_add_value(info, current_ev, p,
							 end_buf, &iwe,
							 IW_EV_PARAM_LEN);
				if (p == tmp) {
					current_ev = ERR_PTR(-E2BIG);
					goto unlock;
				}
			}
			current_ev = p;
			break;
		}
		rem -= ie[1] + 2;
		ie += ie[1] + 2;
	}

	if (bss->pub.capability & (WLAN_CAPABILITY_ESS | WLAN_CAPABILITY_IBSS) ||
	    ismesh) {
		memset(&iwe, 0, sizeof(iwe));
		iwe.cmd = SIOCGIWMODE;
		if (ismesh)
			iwe.u.mode = IW_MODE_MESH;
		else if (bss->pub.capability & WLAN_CAPABILITY_ESS)
			iwe.u.mode = IW_MODE_MASTER;
		else
			iwe.u.mode = IW_MODE_ADHOC;
		current_ev = iwe_stream_add_event_check(info, current_ev,
							end_buf, &iwe,
							IW_EV_UINT_LEN);
		if (IS_ERR(current_ev))
			goto unlock;
	}

	memset(&iwe, 0, sizeof(iwe));
	iwe.cmd = IWEVCUSTOM;
	sprintf(buf, "tsf=%016llx", (unsigned long long)(ies->tsf));
	iwe.u.data.length = strlen(buf);
	current_ev = iwe_stream_add_point_check(info, current_ev, end_buf,
						&iwe, buf);
	if (IS_ERR(current_ev))
		goto unlock;
	memset(&iwe, 0, sizeof(iwe));
	iwe.cmd = IWEVCUSTOM;
	sprintf(buf, " Last beacon: %ums ago",
		elapsed_jiffies_msecs(bss->ts));
	iwe.u.data.length = strlen(buf);
	current_ev = iwe_stream_add_point_check(info, current_ev,
						end_buf, &iwe, buf);
	if (IS_ERR(current_ev))
		goto unlock;

	current_ev = ieee80211_scan_add_ies(info, ies, current_ev, end_buf);

 unlock:
	rcu_read_unlock();
	return current_ev;
}


static int ieee80211_scan_results(struct cfg80211_registered_device *rdev,
				  struct iw_request_info *info,
				  char *buf, size_t len)
{
	char *current_ev = buf;
	char *end_buf = buf + len;
	struct cfg80211_internal_bss *bss;
	int err = 0;

	spin_lock_bh(&rdev->bss_lock);
	cfg80211_bss_expire(rdev);

	list_for_each_entry(bss, &rdev->bss_list, list) {
		if (buf + len - current_ev <= IW_EV_ADDR_LEN) {
			err = -E2BIG;
			break;
		}
		current_ev = ieee80211_bss(&rdev->wiphy, info, bss,
					   current_ev, end_buf);
		if (IS_ERR(current_ev)) {
			err = PTR_ERR(current_ev);
			break;
		}
	}
	spin_unlock_bh(&rdev->bss_lock);

	if (err)
		return err;
	return current_ev - buf;
}


int cfg80211_wext_giwscan(struct net_device *dev,
			  struct iw_request_info *info,
			  union iwreq_data *wrqu, char *extra)
{
	struct iw_point *data = &wrqu->data;
	struct cfg80211_registered_device *rdev;
	int res;

	if (!netif_running(dev))
		return -ENETDOWN;

	rdev = cfg80211_get_dev_from_ifindex(dev_net(dev), dev->ifindex);

	if (IS_ERR(rdev))
		return PTR_ERR(rdev);

	if (rdev->scan_req || rdev->scan_msg)
		return -EAGAIN;

	res = ieee80211_scan_results(rdev, info, extra, data->length);
	data->length = 0;
	if (res >= 0) {
		data->length = res;
		res = 0;
	}

	return res;
}
EXPORT_WEXT_HANDLER(cfg80211_wext_giwscan);
#endif<|MERGE_RESOLUTION|>--- conflicted
+++ resolved
@@ -1891,10 +1891,7 @@
 	known->pub.bssid_index = new->pub.bssid_index;
 	known->pub.use_for &= new->pub.use_for;
 	known->pub.cannot_use_reasons = new->pub.cannot_use_reasons;
-<<<<<<< HEAD
-=======
 	known->bss_source = new->bss_source;
->>>>>>> 227f0fab
 
 	return true;
 }
@@ -2151,12 +2148,8 @@
 	struct ieee80211_he_operation *he_oper;
 
 	tmp = cfg80211_find_ext_elem(WLAN_EID_EXT_HE_OPERATION, ie, ielen);
-<<<<<<< HEAD
-	if (tmp && tmp->datalen >= sizeof(*he_oper) + 1) {
-=======
 	if (tmp && tmp->datalen >= sizeof(*he_oper) + 1 &&
 	    tmp->datalen >= ieee80211_he_oper_size(tmp->data + 1)) {
->>>>>>> 227f0fab
 		const struct ieee80211_he_6ghz_oper *he_6ghz_oper;
 
 		he_oper = (void *)&tmp->data[1];
@@ -2234,10 +2227,7 @@
 	       IEEE80211_MAX_CHAINS);
 	tmp.pub.use_for = data->use_for;
 	tmp.pub.cannot_use_reasons = data->cannot_use_reasons;
-<<<<<<< HEAD
-=======
 	tmp.bss_source = data->bss_source;
->>>>>>> 227f0fab
 
 	switch (data->bss_source) {
 	case BSS_SOURCE_MBSSID:
@@ -2934,8 +2924,6 @@
 						 bss_change_count,
 						 gfp);
 
-<<<<<<< HEAD
-=======
 	ssid_elem = cfg80211_find_elem(WLAN_EID_SSID, tx_data->ie,
 				       tx_data->ielen);
 	if (ssid_elem) {
@@ -2943,7 +2931,6 @@
 		ssid_len = ssid_elem->datalen;
 	}
 
->>>>>>> 227f0fab
 	for (i = 0; i < ARRAY_SIZE(mle->sta_prof) && mle->sta_prof[i]; i++) {
 		const struct ieee80211_neighbor_ap_info *ap_info;
 		enum nl80211_band band;
@@ -3025,8 +3012,6 @@
 		freq = ieee80211_channel_to_freq_khz(ap_info->channel, band);
 		data.channel = ieee80211_get_channel_khz(wiphy, freq);
 
-<<<<<<< HEAD
-=======
 		/* Skip if RNR element specifies an unsupported channel */
 		if (!data.channel)
 			continue;
@@ -3048,7 +3033,6 @@
 			cfg80211_put_bss(wiphy, bss);
 		}
 
->>>>>>> 227f0fab
 		if (use_for == NL80211_BSS_USE_FOR_MLD_LINK &&
 		    !(wiphy->flags & WIPHY_FLAG_SUPPORTS_NSTR_NONPRIMARY)) {
 			use_for = 0;
