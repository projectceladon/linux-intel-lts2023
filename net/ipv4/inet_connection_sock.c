// SPDX-License-Identifier: GPL-2.0-or-later
/*
 * INET		An implementation of the TCP/IP protocol suite for the LINUX
 *		operating system.  INET is implemented using the  BSD Socket
 *		interface as the means of communication with the user level.
 *
 *		Support for INET connection oriented protocols.
 *
 * Authors:	See the TCP sources
 */

#include <linux/module.h>
#include <linux/jhash.h>

#include <net/inet_connection_sock.h>
#include <net/inet_hashtables.h>
#include <net/inet_timewait_sock.h>
#include <net/ip.h>
#include <net/route.h>
#include <net/tcp_states.h>
#include <net/xfrm.h>
#include <net/tcp.h>
#include <net/sock_reuseport.h>
#include <net/addrconf.h>
#include <trace/hooks/net.h>

#if IS_ENABLED(CONFIG_IPV6)
/* match_sk*_wildcard == true:  IPV6_ADDR_ANY equals to any IPv6 addresses
 *				if IPv6 only, and any IPv4 addresses
 *				if not IPv6 only
 * match_sk*_wildcard == false: addresses must be exactly the same, i.e.
 *				IPV6_ADDR_ANY only equals to IPV6_ADDR_ANY,
 *				and 0.0.0.0 equals to 0.0.0.0 only
 */
static bool ipv6_rcv_saddr_equal(const struct in6_addr *sk1_rcv_saddr6,
				 const struct in6_addr *sk2_rcv_saddr6,
				 __be32 sk1_rcv_saddr, __be32 sk2_rcv_saddr,
				 bool sk1_ipv6only, bool sk2_ipv6only,
				 bool match_sk1_wildcard,
				 bool match_sk2_wildcard)
{
	int addr_type = ipv6_addr_type(sk1_rcv_saddr6);
	int addr_type2 = sk2_rcv_saddr6 ? ipv6_addr_type(sk2_rcv_saddr6) : IPV6_ADDR_MAPPED;

	/* if both are mapped, treat as IPv4 */
	if (addr_type == IPV6_ADDR_MAPPED && addr_type2 == IPV6_ADDR_MAPPED) {
		if (!sk2_ipv6only) {
			if (sk1_rcv_saddr == sk2_rcv_saddr)
				return true;
			return (match_sk1_wildcard && !sk1_rcv_saddr) ||
				(match_sk2_wildcard && !sk2_rcv_saddr);
		}
		return false;
	}

	if (addr_type == IPV6_ADDR_ANY && addr_type2 == IPV6_ADDR_ANY)
		return true;

	if (addr_type2 == IPV6_ADDR_ANY && match_sk2_wildcard &&
	    !(sk2_ipv6only && addr_type == IPV6_ADDR_MAPPED))
		return true;

	if (addr_type == IPV6_ADDR_ANY && match_sk1_wildcard &&
	    !(sk1_ipv6only && addr_type2 == IPV6_ADDR_MAPPED))
		return true;

	if (sk2_rcv_saddr6 &&
	    ipv6_addr_equal(sk1_rcv_saddr6, sk2_rcv_saddr6))
		return true;

	return false;
}
#endif

/* match_sk*_wildcard == true:  0.0.0.0 equals to any IPv4 addresses
 * match_sk*_wildcard == false: addresses must be exactly the same, i.e.
 *				0.0.0.0 only equals to 0.0.0.0
 */
static bool ipv4_rcv_saddr_equal(__be32 sk1_rcv_saddr, __be32 sk2_rcv_saddr,
				 bool sk2_ipv6only, bool match_sk1_wildcard,
				 bool match_sk2_wildcard)
{
	if (!sk2_ipv6only) {
		if (sk1_rcv_saddr == sk2_rcv_saddr)
			return true;
		return (match_sk1_wildcard && !sk1_rcv_saddr) ||
			(match_sk2_wildcard && !sk2_rcv_saddr);
	}
	return false;
}

bool inet_rcv_saddr_equal(const struct sock *sk, const struct sock *sk2,
			  bool match_wildcard)
{
#if IS_ENABLED(CONFIG_IPV6)
	if (sk->sk_family == AF_INET6)
		return ipv6_rcv_saddr_equal(&sk->sk_v6_rcv_saddr,
					    inet6_rcv_saddr(sk2),
					    sk->sk_rcv_saddr,
					    sk2->sk_rcv_saddr,
					    ipv6_only_sock(sk),
					    ipv6_only_sock(sk2),
					    match_wildcard,
					    match_wildcard);
#endif
	return ipv4_rcv_saddr_equal(sk->sk_rcv_saddr, sk2->sk_rcv_saddr,
				    ipv6_only_sock(sk2), match_wildcard,
				    match_wildcard);
}
EXPORT_SYMBOL(inet_rcv_saddr_equal);

bool inet_rcv_saddr_any(const struct sock *sk)
{
#if IS_ENABLED(CONFIG_IPV6)
	if (sk->sk_family == AF_INET6)
		return ipv6_addr_any(&sk->sk_v6_rcv_saddr);
#endif
	return !sk->sk_rcv_saddr;
}

void inet_get_local_port_range(const struct net *net, int *low, int *high)
{
	unsigned int seq;

	do {
		seq = read_seqbegin(&net->ipv4.ip_local_ports.lock);

		*low = net->ipv4.ip_local_ports.range[0];
		*high = net->ipv4.ip_local_ports.range[1];
	} while (read_seqretry(&net->ipv4.ip_local_ports.lock, seq));
}
EXPORT_SYMBOL(inet_get_local_port_range);

void inet_sk_get_local_port_range(const struct sock *sk, int *low, int *high)
{
	const struct inet_sock *inet = inet_sk(sk);
	const struct net *net = sock_net(sk);
	int lo, hi, sk_lo, sk_hi;

	inet_get_local_port_range(net, &lo, &hi);

	sk_lo = inet->local_port_range.lo;
	sk_hi = inet->local_port_range.hi;

	if (unlikely(lo <= sk_lo && sk_lo <= hi))
		lo = sk_lo;
	if (unlikely(lo <= sk_hi && sk_hi <= hi))
		hi = sk_hi;

	*low = lo;
	*high = hi;
}
EXPORT_SYMBOL(inet_sk_get_local_port_range);

static bool inet_use_bhash2_on_bind(const struct sock *sk)
{
#if IS_ENABLED(CONFIG_IPV6)
	if (sk->sk_family == AF_INET6) {
		int addr_type = ipv6_addr_type(&sk->sk_v6_rcv_saddr);

		return addr_type != IPV6_ADDR_ANY &&
			addr_type != IPV6_ADDR_MAPPED;
	}
#endif
	return sk->sk_rcv_saddr != htonl(INADDR_ANY);
}

static bool inet_bind_conflict(const struct sock *sk, struct sock *sk2,
			       kuid_t sk_uid, bool relax,
			       bool reuseport_cb_ok, bool reuseport_ok)
{
	int bound_dev_if2;

	if (sk == sk2)
		return false;

	bound_dev_if2 = READ_ONCE(sk2->sk_bound_dev_if);

	if (!sk->sk_bound_dev_if || !bound_dev_if2 ||
	    sk->sk_bound_dev_if == bound_dev_if2) {
		if (sk->sk_reuse && sk2->sk_reuse &&
		    sk2->sk_state != TCP_LISTEN) {
			if (!relax || (!reuseport_ok && sk->sk_reuseport &&
				       sk2->sk_reuseport && reuseport_cb_ok &&
				       (sk2->sk_state == TCP_TIME_WAIT ||
					uid_eq(sk_uid, sock_i_uid(sk2)))))
				return true;
		} else if (!reuseport_ok || !sk->sk_reuseport ||
			   !sk2->sk_reuseport || !reuseport_cb_ok ||
			   (sk2->sk_state != TCP_TIME_WAIT &&
			    !uid_eq(sk_uid, sock_i_uid(sk2)))) {
			return true;
		}
	}
	return false;
}

static bool __inet_bhash2_conflict(const struct sock *sk, struct sock *sk2,
				   kuid_t sk_uid, bool relax,
				   bool reuseport_cb_ok, bool reuseport_ok)
{
	if (sk->sk_family == AF_INET && ipv6_only_sock(sk2))
		return false;

	return inet_bind_conflict(sk, sk2, sk_uid, relax,
				  reuseport_cb_ok, reuseport_ok);
}

static bool inet_bhash2_conflict(const struct sock *sk,
				 const struct inet_bind2_bucket *tb2,
				 kuid_t sk_uid,
				 bool relax, bool reuseport_cb_ok,
				 bool reuseport_ok)
{
	struct inet_timewait_sock *tw2;
	struct sock *sk2;

	sk_for_each_bound_bhash2(sk2, &tb2->owners) {
		if (__inet_bhash2_conflict(sk, sk2, sk_uid, relax,
					   reuseport_cb_ok, reuseport_ok))
			return true;
	}

	twsk_for_each_bound_bhash2(tw2, &tb2->deathrow) {
		sk2 = (struct sock *)tw2;

		if (__inet_bhash2_conflict(sk, sk2, sk_uid, relax,
					   reuseport_cb_ok, reuseport_ok))
			return true;
	}

	return false;
}

/* This should be called only when the tb and tb2 hashbuckets' locks are held */
static int inet_csk_bind_conflict(const struct sock *sk,
				  const struct inet_bind_bucket *tb,
				  const struct inet_bind2_bucket *tb2, /* may be null */
				  bool relax, bool reuseport_ok)
{
	bool reuseport_cb_ok;
	struct sock_reuseport *reuseport_cb;
	kuid_t uid = sock_i_uid((struct sock *)sk);

	rcu_read_lock();
	reuseport_cb = rcu_dereference(sk->sk_reuseport_cb);
	/* paired with WRITE_ONCE() in __reuseport_(add|detach)_closed_sock */
	reuseport_cb_ok = !reuseport_cb || READ_ONCE(reuseport_cb->num_closed_socks);
	rcu_read_unlock();

	/*
	 * Unlike other sk lookup places we do not check
	 * for sk_net here, since _all_ the socks listed
	 * in tb->owners and tb2->owners list belong
	 * to the same net - the one this bucket belongs to.
	 */

	if (!inet_use_bhash2_on_bind(sk)) {
		struct sock *sk2;

		sk_for_each_bound(sk2, &tb->owners)
			if (inet_bind_conflict(sk, sk2, uid, relax,
					       reuseport_cb_ok, reuseport_ok) &&
			    inet_rcv_saddr_equal(sk, sk2, true))
				return true;

		return false;
	}

	/* Conflicts with an existing IPV6_ADDR_ANY (if ipv6) or INADDR_ANY (if
	 * ipv4) should have been checked already. We need to do these two
	 * checks separately because their spinlocks have to be acquired/released
	 * independently of each other, to prevent possible deadlocks
	 */
	return tb2 && inet_bhash2_conflict(sk, tb2, uid, relax, reuseport_cb_ok,
					   reuseport_ok);
}

/* Determine if there is a bind conflict with an existing IPV6_ADDR_ANY (if ipv6) or
 * INADDR_ANY (if ipv4) socket.
 *
 * Caller must hold bhash hashbucket lock with local bh disabled, to protect
 * against concurrent binds on the port for addr any
 */
static bool inet_bhash2_addr_any_conflict(const struct sock *sk, int port, int l3mdev,
					  bool relax, bool reuseport_ok)
{
	kuid_t uid = sock_i_uid((struct sock *)sk);
	const struct net *net = sock_net(sk);
	struct sock_reuseport *reuseport_cb;
	struct inet_bind_hashbucket *head2;
	struct inet_bind2_bucket *tb2;
	bool conflict = false;
	bool reuseport_cb_ok;

	rcu_read_lock();
	reuseport_cb = rcu_dereference(sk->sk_reuseport_cb);
	/* paired with WRITE_ONCE() in __reuseport_(add|detach)_closed_sock */
	reuseport_cb_ok = !reuseport_cb || READ_ONCE(reuseport_cb->num_closed_socks);
	rcu_read_unlock();

	head2 = inet_bhash2_addr_any_hashbucket(sk, net, port);

	spin_lock(&head2->lock);

	inet_bind_bucket_for_each(tb2, &head2->chain) {
		if (!inet_bind2_bucket_match_addr_any(tb2, net, port, l3mdev, sk))
			continue;

		if (!inet_bhash2_conflict(sk, tb2, uid, relax, reuseport_cb_ok,	reuseport_ok))
			continue;

		conflict = true;
		break;
	}

	spin_unlock(&head2->lock);

	return conflict;
}

/*
 * Find an open port number for the socket.  Returns with the
 * inet_bind_hashbucket locks held if successful.
 */
static struct inet_bind_hashbucket *
inet_csk_find_open_port(const struct sock *sk, struct inet_bind_bucket **tb_ret,
			struct inet_bind2_bucket **tb2_ret,
			struct inet_bind_hashbucket **head2_ret, int *port_ret)
{
	struct inet_hashinfo *hinfo = tcp_or_dccp_get_hashinfo(sk);
	int i, low, high, attempt_half, port, l3mdev;
	struct inet_bind_hashbucket *head, *head2;
	struct net *net = sock_net(sk);
	struct inet_bind2_bucket *tb2;
	struct inet_bind_bucket *tb;
	u32 remaining, offset;
	bool relax = false;

	l3mdev = inet_sk_bound_l3mdev(sk);
ports_exhausted:
	attempt_half = (sk->sk_reuse == SK_CAN_REUSE) ? 1 : 0;
other_half_scan:
	inet_sk_get_local_port_range(sk, &low, &high);
	high++; /* [32768, 60999] -> [32768, 61000[ */
	if (high - low < 4)
		attempt_half = 0;
	if (attempt_half) {
		int half = low + (((high - low) >> 2) << 1);

		if (attempt_half == 1)
			high = half;
		else
			low = half;
	}
	remaining = high - low;
	if (likely(remaining > 1))
		remaining &= ~1U;

	offset = get_random_u32_below(remaining);
	/* __inet_hash_connect() favors ports having @low parity
	 * We do the opposite to not pollute connect() users.
	 */
	offset |= 1U;

other_parity_scan:
	port = low + offset;
	for (i = 0; i < remaining; i += 2, port += 2) {
		if (unlikely(port >= high))
			port -= remaining;
		if (inet_is_local_reserved_port(net, port))
			continue;
		head = &hinfo->bhash[inet_bhashfn(net, port,
						  hinfo->bhash_size)];
		spin_lock_bh(&head->lock);
		if (inet_use_bhash2_on_bind(sk)) {
			if (inet_bhash2_addr_any_conflict(sk, port, l3mdev, relax, false))
				goto next_port;
		}

		head2 = inet_bhashfn_portaddr(hinfo, sk, net, port);
		spin_lock(&head2->lock);
		tb2 = inet_bind2_bucket_find(head2, net, port, l3mdev, sk);
		inet_bind_bucket_for_each(tb, &head->chain)
			if (inet_bind_bucket_match(tb, net, port, l3mdev)) {
				if (!inet_csk_bind_conflict(sk, tb, tb2,
							    relax, false))
					goto success;
				spin_unlock(&head2->lock);
				goto next_port;
			}
		tb = NULL;
		goto success;
next_port:
		spin_unlock_bh(&head->lock);
		cond_resched();
	}

	offset--;
	if (!(offset & 1))
		goto other_parity_scan;

	if (attempt_half == 1) {
		/* OK we now try the upper half of the range */
		attempt_half = 2;
		goto other_half_scan;
	}

	if (READ_ONCE(net->ipv4.sysctl_ip_autobind_reuse) && !relax) {
		/* We still have a chance to connect to different destinations */
		relax = true;
		goto ports_exhausted;
	}
	return NULL;
success:
	*port_ret = port;
	*tb_ret = tb;
	*tb2_ret = tb2;
	*head2_ret = head2;
	return head;
}

static inline int sk_reuseport_match(struct inet_bind_bucket *tb,
				     struct sock *sk)
{
	kuid_t uid = sock_i_uid(sk);

	if (tb->fastreuseport <= 0)
		return 0;
	if (!sk->sk_reuseport)
		return 0;
	if (rcu_access_pointer(sk->sk_reuseport_cb))
		return 0;
	if (!uid_eq(tb->fastuid, uid))
		return 0;
	/* We only need to check the rcv_saddr if this tb was once marked
	 * without fastreuseport and then was reset, as we can only know that
	 * the fast_*rcv_saddr doesn't have any conflicts with the socks on the
	 * owners list.
	 */
	if (tb->fastreuseport == FASTREUSEPORT_ANY)
		return 1;
#if IS_ENABLED(CONFIG_IPV6)
	if (tb->fast_sk_family == AF_INET6)
		return ipv6_rcv_saddr_equal(&tb->fast_v6_rcv_saddr,
					    inet6_rcv_saddr(sk),
					    tb->fast_rcv_saddr,
					    sk->sk_rcv_saddr,
					    tb->fast_ipv6_only,
					    ipv6_only_sock(sk), true, false);
#endif
	return ipv4_rcv_saddr_equal(tb->fast_rcv_saddr, sk->sk_rcv_saddr,
				    ipv6_only_sock(sk), true, false);
}

void inet_csk_update_fastreuse(struct inet_bind_bucket *tb,
			       struct sock *sk)
{
	kuid_t uid = sock_i_uid(sk);
	bool reuse = sk->sk_reuse && sk->sk_state != TCP_LISTEN;

	if (hlist_empty(&tb->owners)) {
		tb->fastreuse = reuse;
		if (sk->sk_reuseport) {
			tb->fastreuseport = FASTREUSEPORT_ANY;
			tb->fastuid = uid;
			tb->fast_rcv_saddr = sk->sk_rcv_saddr;
			tb->fast_ipv6_only = ipv6_only_sock(sk);
			tb->fast_sk_family = sk->sk_family;
#if IS_ENABLED(CONFIG_IPV6)
			tb->fast_v6_rcv_saddr = sk->sk_v6_rcv_saddr;
#endif
		} else {
			tb->fastreuseport = 0;
		}
	} else {
		if (!reuse)
			tb->fastreuse = 0;
		if (sk->sk_reuseport) {
			/* We didn't match or we don't have fastreuseport set on
			 * the tb, but we have sk_reuseport set on this socket
			 * and we know that there are no bind conflicts with
			 * this socket in this tb, so reset our tb's reuseport
			 * settings so that any subsequent sockets that match
			 * our current socket will be put on the fast path.
			 *
			 * If we reset we need to set FASTREUSEPORT_STRICT so we
			 * do extra checking for all subsequent sk_reuseport
			 * socks.
			 */
			if (!sk_reuseport_match(tb, sk)) {
				tb->fastreuseport = FASTREUSEPORT_STRICT;
				tb->fastuid = uid;
				tb->fast_rcv_saddr = sk->sk_rcv_saddr;
				tb->fast_ipv6_only = ipv6_only_sock(sk);
				tb->fast_sk_family = sk->sk_family;
#if IS_ENABLED(CONFIG_IPV6)
				tb->fast_v6_rcv_saddr = sk->sk_v6_rcv_saddr;
#endif
			}
		} else {
			tb->fastreuseport = 0;
		}
	}
}

/* Obtain a reference to a local port for the given sock,
 * if snum is zero it means select any available local port.
 * We try to allocate an odd port (and leave even ports for connect())
 */
int inet_csk_get_port(struct sock *sk, unsigned short snum)
{
	struct inet_hashinfo *hinfo = tcp_or_dccp_get_hashinfo(sk);
	bool reuse = sk->sk_reuse && sk->sk_state != TCP_LISTEN;
	bool found_port = false, check_bind_conflict = true;
	bool bhash_created = false, bhash2_created = false;
	int ret = -EADDRINUSE, port = snum, l3mdev;
	struct inet_bind_hashbucket *head, *head2;
	struct inet_bind2_bucket *tb2 = NULL;
	struct inet_bind_bucket *tb = NULL;
	bool head2_lock_acquired = false;
	struct net *net = sock_net(sk);

	l3mdev = inet_sk_bound_l3mdev(sk);

	if (!port) {
		head = inet_csk_find_open_port(sk, &tb, &tb2, &head2, &port);
		if (!head)
			return ret;

		head2_lock_acquired = true;

		if (tb && tb2)
			goto success;
		found_port = true;
	} else {
		head = &hinfo->bhash[inet_bhashfn(net, port,
						  hinfo->bhash_size)];
		spin_lock_bh(&head->lock);
		inet_bind_bucket_for_each(tb, &head->chain)
			if (inet_bind_bucket_match(tb, net, port, l3mdev))
				break;
	}

	if (!tb) {
		tb = inet_bind_bucket_create(hinfo->bind_bucket_cachep, net,
					     head, port, l3mdev);
		if (!tb)
			goto fail_unlock;
		bhash_created = true;
	}

	if (!found_port) {
		if (!hlist_empty(&tb->owners)) {
			if (sk->sk_reuse == SK_FORCE_REUSE ||
			    (tb->fastreuse > 0 && reuse) ||
			    sk_reuseport_match(tb, sk))
				check_bind_conflict = false;
		}

		if (check_bind_conflict && inet_use_bhash2_on_bind(sk)) {
			if (inet_bhash2_addr_any_conflict(sk, port, l3mdev, true, true))
				goto fail_unlock;
		}

		head2 = inet_bhashfn_portaddr(hinfo, sk, net, port);
		spin_lock(&head2->lock);
		head2_lock_acquired = true;
		tb2 = inet_bind2_bucket_find(head2, net, port, l3mdev, sk);
	}

	if (!tb2) {
		tb2 = inet_bind2_bucket_create(hinfo->bind2_bucket_cachep,
					       net, head2, port, l3mdev, sk);
		if (!tb2)
			goto fail_unlock;
		bhash2_created = true;
	}

	if (!found_port && check_bind_conflict) {
		if (inet_csk_bind_conflict(sk, tb, tb2, true, true))
			goto fail_unlock;
	}

success:
	inet_csk_update_fastreuse(tb, sk);

	if (!inet_csk(sk)->icsk_bind_hash)
		inet_bind_hash(sk, tb, tb2, port);
	WARN_ON(inet_csk(sk)->icsk_bind_hash != tb);
	WARN_ON(inet_csk(sk)->icsk_bind2_hash != tb2);
	ret = 0;

fail_unlock:
	if (ret) {
		if (bhash_created)
			inet_bind_bucket_destroy(hinfo->bind_bucket_cachep, tb);
		if (bhash2_created)
			inet_bind2_bucket_destroy(hinfo->bind2_bucket_cachep,
						  tb2);
	}
	if (head2_lock_acquired)
		spin_unlock(&head2->lock);
	spin_unlock_bh(&head->lock);
	return ret;
}
EXPORT_SYMBOL_GPL(inet_csk_get_port);

/*
 * Wait for an incoming connection, avoid race conditions. This must be called
 * with the socket locked.
 */
static int inet_csk_wait_for_connect(struct sock *sk, long timeo)
{
	struct inet_connection_sock *icsk = inet_csk(sk);
	DEFINE_WAIT(wait);
	int err;

	/*
	 * True wake-one mechanism for incoming connections: only
	 * one process gets woken up, not the 'whole herd'.
	 * Since we do not 'race & poll' for established sockets
	 * anymore, the common case will execute the loop only once.
	 *
	 * Subtle issue: "add_wait_queue_exclusive()" will be added
	 * after any current non-exclusive waiters, and we know that
	 * it will always _stay_ after any new non-exclusive waiters
	 * because all non-exclusive waiters are added at the
	 * beginning of the wait-queue. As such, it's ok to "drop"
	 * our exclusiveness temporarily when we get woken up without
	 * having to remove and re-insert us on the wait queue.
	 */
	for (;;) {
		prepare_to_wait_exclusive(sk_sleep(sk), &wait,
					  TASK_INTERRUPTIBLE);
		release_sock(sk);
		if (reqsk_queue_empty(&icsk->icsk_accept_queue))
			timeo = schedule_timeout(timeo);
		sched_annotate_sleep();
		lock_sock(sk);
		err = 0;
		if (!reqsk_queue_empty(&icsk->icsk_accept_queue))
			break;
		err = -EINVAL;
		if (sk->sk_state != TCP_LISTEN)
			break;
		err = sock_intr_errno(timeo);
		if (signal_pending(current))
			break;
		err = -EAGAIN;
		if (!timeo)
			break;
	}
	finish_wait(sk_sleep(sk), &wait);
	return err;
}

/*
 * This will accept the next outstanding connection.
 */
struct sock *inet_csk_accept(struct sock *sk, int flags, int *err, bool kern)
{
	struct inet_connection_sock *icsk = inet_csk(sk);
	struct request_sock_queue *queue = &icsk->icsk_accept_queue;
	struct request_sock *req;
	struct sock *newsk;
	int error;

	lock_sock(sk);

	/* We need to make sure that this socket is listening,
	 * and that it has something pending.
	 */
	error = -EINVAL;
	if (sk->sk_state != TCP_LISTEN)
		goto out_err;

	/* Find already established connection */
	if (reqsk_queue_empty(queue)) {
		long timeo = sock_rcvtimeo(sk, flags & O_NONBLOCK);

		/* If this is a non blocking socket don't sleep */
		error = -EAGAIN;
		if (!timeo)
			goto out_err;

		error = inet_csk_wait_for_connect(sk, timeo);
		if (error)
			goto out_err;
	}
	req = reqsk_queue_remove(queue, sk);
	newsk = req->sk;

	if (sk->sk_protocol == IPPROTO_TCP &&
	    tcp_rsk(req)->tfo_listener) {
		spin_lock_bh(&queue->fastopenq.lock);
		if (tcp_rsk(req)->tfo_listener) {
			/* We are still waiting for the final ACK from 3WHS
			 * so can't free req now. Instead, we set req->sk to
			 * NULL to signify that the child socket is taken
			 * so reqsk_fastopen_remove() will free the req
			 * when 3WHS finishes (or is aborted).
			 */
			req->sk = NULL;
			req = NULL;
		}
		spin_unlock_bh(&queue->fastopenq.lock);
	}

out:
	release_sock(sk);
	if (newsk && mem_cgroup_sockets_enabled) {
		int amt = 0;

		/* atomically get the memory usage, set and charge the
		 * newsk->sk_memcg.
		 */
		lock_sock(newsk);

		mem_cgroup_sk_alloc(newsk);
		if (newsk->sk_memcg) {
			/* The socket has not been accepted yet, no need
			 * to look at newsk->sk_wmem_queued.
			 */
			amt = sk_mem_pages(newsk->sk_forward_alloc +
					   atomic_read(&newsk->sk_rmem_alloc));
		}

		if (amt)
			mem_cgroup_charge_skmem(newsk->sk_memcg, amt,
						GFP_KERNEL | __GFP_NOFAIL);

		release_sock(newsk);
	}
	if (req)
		reqsk_put(req);

	if (newsk)
		inet_init_csk_locks(newsk);

	return newsk;
out_err:
	newsk = NULL;
	req = NULL;
	*err = error;
	goto out;
}
EXPORT_SYMBOL(inet_csk_accept);

/*
 * Using different timers for retransmit, delayed acks and probes
 * We may wish use just one timer maintaining a list of expire jiffies
 * to optimize.
 */
void inet_csk_init_xmit_timers(struct sock *sk,
			       void (*retransmit_handler)(struct timer_list *t),
			       void (*delack_handler)(struct timer_list *t),
			       void (*keepalive_handler)(struct timer_list *t))
{
	struct inet_connection_sock *icsk = inet_csk(sk);

	timer_setup(&icsk->icsk_retransmit_timer, retransmit_handler, 0);
	timer_setup(&icsk->icsk_delack_timer, delack_handler, 0);
	timer_setup(&sk->sk_timer, keepalive_handler, 0);
	icsk->icsk_pending = icsk->icsk_ack.pending = 0;
}
EXPORT_SYMBOL(inet_csk_init_xmit_timers);

void inet_csk_clear_xmit_timers(struct sock *sk)
{
	struct inet_connection_sock *icsk = inet_csk(sk);

	icsk->icsk_pending = icsk->icsk_ack.pending = 0;

	sk_stop_timer(sk, &icsk->icsk_retransmit_timer);
	sk_stop_timer(sk, &icsk->icsk_delack_timer);
	sk_stop_timer(sk, &sk->sk_timer);
}
EXPORT_SYMBOL(inet_csk_clear_xmit_timers);

void inet_csk_clear_xmit_timers_sync(struct sock *sk)
{
	struct inet_connection_sock *icsk = inet_csk(sk);

	/* ongoing timer handlers need to acquire socket lock. */
	sock_not_owned_by_me(sk);

	icsk->icsk_pending = icsk->icsk_ack.pending = 0;

	sk_stop_timer_sync(sk, &icsk->icsk_retransmit_timer);
	sk_stop_timer_sync(sk, &icsk->icsk_delack_timer);
	sk_stop_timer_sync(sk, &sk->sk_timer);
}

void inet_csk_delete_keepalive_timer(struct sock *sk)
{
	sk_stop_timer(sk, &sk->sk_timer);
}
EXPORT_SYMBOL(inet_csk_delete_keepalive_timer);

void inet_csk_reset_keepalive_timer(struct sock *sk, unsigned long len)
{
	sk_reset_timer(sk, &sk->sk_timer, jiffies + len);
}
EXPORT_SYMBOL(inet_csk_reset_keepalive_timer);

struct dst_entry *inet_csk_route_req(const struct sock *sk,
				     struct flowi4 *fl4,
				     const struct request_sock *req)
{
	const struct inet_request_sock *ireq = inet_rsk(req);
	struct net *net = read_pnet(&ireq->ireq_net);
	struct ip_options_rcu *opt;
	struct rtable *rt;

	rcu_read_lock();
	opt = rcu_dereference(ireq->ireq_opt);

	flowi4_init_output(fl4, ireq->ir_iif, ireq->ir_mark,
			   ip_sock_rt_tos(sk), ip_sock_rt_scope(sk),
			   sk->sk_protocol, inet_sk_flowi_flags(sk),
			   (opt && opt->opt.srr) ? opt->opt.faddr : ireq->ir_rmt_addr,
			   ireq->ir_loc_addr, ireq->ir_rmt_port,
			   htons(ireq->ir_num), sk->sk_uid);
	security_req_classify_flow(req, flowi4_to_flowi_common(fl4));
	rt = ip_route_output_flow(net, fl4, sk);
	if (IS_ERR(rt))
		goto no_route;
	if (opt && opt->opt.is_strictroute && rt->rt_uses_gateway)
		goto route_err;
	rcu_read_unlock();
	return &rt->dst;

route_err:
	ip_rt_put(rt);
no_route:
	rcu_read_unlock();
	__IP_INC_STATS(net, IPSTATS_MIB_OUTNOROUTES);
	return NULL;
}
EXPORT_SYMBOL_GPL(inet_csk_route_req);

struct dst_entry *inet_csk_route_child_sock(const struct sock *sk,
					    struct sock *newsk,
					    const struct request_sock *req)
{
	const struct inet_request_sock *ireq = inet_rsk(req);
	struct net *net = read_pnet(&ireq->ireq_net);
	struct inet_sock *newinet = inet_sk(newsk);
	struct ip_options_rcu *opt;
	struct flowi4 *fl4;
	struct rtable *rt;

	opt = rcu_dereference(ireq->ireq_opt);
	fl4 = &newinet->cork.fl.u.ip4;

	flowi4_init_output(fl4, ireq->ir_iif, ireq->ir_mark,
			   ip_sock_rt_tos(sk), ip_sock_rt_scope(sk),
			   sk->sk_protocol, inet_sk_flowi_flags(sk),
			   (opt && opt->opt.srr) ? opt->opt.faddr : ireq->ir_rmt_addr,
			   ireq->ir_loc_addr, ireq->ir_rmt_port,
			   htons(ireq->ir_num), sk->sk_uid);
	security_req_classify_flow(req, flowi4_to_flowi_common(fl4));
	rt = ip_route_output_flow(net, fl4, sk);
	if (IS_ERR(rt))
		goto no_route;
	if (opt && opt->opt.is_strictroute && rt->rt_uses_gateway)
		goto route_err;
	return &rt->dst;

route_err:
	ip_rt_put(rt);
no_route:
	__IP_INC_STATS(net, IPSTATS_MIB_OUTNOROUTES);
	return NULL;
}
EXPORT_SYMBOL_GPL(inet_csk_route_child_sock);

/* Decide when to expire the request and when to resend SYN-ACK */
static void syn_ack_recalc(struct request_sock *req,
			   const int max_syn_ack_retries,
			   const u8 rskq_defer_accept,
			   int *expire, int *resend)
{
	if (!rskq_defer_accept) {
		*expire = req->num_timeout >= max_syn_ack_retries;
		*resend = 1;
		return;
	}
	*expire = req->num_timeout >= max_syn_ack_retries &&
		  (!inet_rsk(req)->acked || req->num_timeout >= rskq_defer_accept);
	/* Do not resend while waiting for data after ACK,
	 * start to resend on end of deferring period to give
	 * last chance for data or ACK to create established socket.
	 */
	*resend = !inet_rsk(req)->acked ||
		  req->num_timeout >= rskq_defer_accept - 1;
}

int inet_rtx_syn_ack(const struct sock *parent, struct request_sock *req)
{
	int err = req->rsk_ops->rtx_syn_ack(parent, req);

	if (!err)
		req->num_retrans++;
	return err;
}
EXPORT_SYMBOL(inet_rtx_syn_ack);

static struct request_sock *inet_reqsk_clone(struct request_sock *req,
					     struct sock *sk)
{
	struct sock *req_sk, *nreq_sk;
	struct request_sock *nreq;

	nreq = kmem_cache_alloc(req->rsk_ops->slab, GFP_ATOMIC | __GFP_NOWARN);
	if (!nreq) {
		__NET_INC_STATS(sock_net(sk), LINUX_MIB_TCPMIGRATEREQFAILURE);

		/* paired with refcount_inc_not_zero() in reuseport_migrate_sock() */
		sock_put(sk);
		return NULL;
	}

	req_sk = req_to_sk(req);
	nreq_sk = req_to_sk(nreq);

	memcpy(nreq_sk, req_sk,
	       offsetof(struct sock, sk_dontcopy_begin));
	memcpy(&nreq_sk->sk_dontcopy_end, &req_sk->sk_dontcopy_end,
	       req->rsk_ops->obj_size - offsetof(struct sock, sk_dontcopy_end));

	sk_node_init(&nreq_sk->sk_node);
	nreq_sk->sk_tx_queue_mapping = req_sk->sk_tx_queue_mapping;
#ifdef CONFIG_SOCK_RX_QUEUE_MAPPING
	nreq_sk->sk_rx_queue_mapping = req_sk->sk_rx_queue_mapping;
#endif
	nreq_sk->sk_incoming_cpu = req_sk->sk_incoming_cpu;

	nreq->rsk_listener = sk;

	/* We need not acquire fastopenq->lock
	 * because the child socket is locked in inet_csk_listen_stop().
	 */
	if (sk->sk_protocol == IPPROTO_TCP && tcp_rsk(nreq)->tfo_listener)
		rcu_assign_pointer(tcp_sk(nreq->sk)->fastopen_rsk, nreq);

	return nreq;
}

static void reqsk_queue_migrated(struct request_sock_queue *queue,
				 const struct request_sock *req)
{
	if (req->num_timeout == 0)
		atomic_inc(&queue->young);
	atomic_inc(&queue->qlen);
}

static void reqsk_migrate_reset(struct request_sock *req)
{
	req->saved_syn = NULL;
#if IS_ENABLED(CONFIG_IPV6)
	inet_rsk(req)->ipv6_opt = NULL;
	inet_rsk(req)->pktopts = NULL;
#else
	inet_rsk(req)->ireq_opt = NULL;
#endif
}

/* return true if req was found in the ehash table */
static bool reqsk_queue_unlink(struct request_sock *req)
{
	struct sock *sk = req_to_sk(req);
	bool found = false;

	if (sk_hashed(sk)) {
		struct inet_hashinfo *hashinfo = tcp_or_dccp_get_hashinfo(sk);
		spinlock_t *lock = inet_ehash_lockp(hashinfo, req->rsk_hash);

		spin_lock(lock);
		found = __sk_nulls_del_node_init_rcu(sk);
		spin_unlock(lock);
	}

	return found;
}

static bool __inet_csk_reqsk_queue_drop(struct sock *sk,
					struct request_sock *req,
					bool from_timer)
{
	bool unlinked = reqsk_queue_unlink(req);

	if (!from_timer && timer_delete_sync(&req->rsk_timer))
		reqsk_put(req);

	if (unlinked) {
		reqsk_queue_removed(&inet_csk(sk)->icsk_accept_queue, req);
		reqsk_put(req);
	}

	return unlinked;
}

bool inet_csk_reqsk_queue_drop(struct sock *sk, struct request_sock *req)
{
	return __inet_csk_reqsk_queue_drop(sk, req, false);
}
EXPORT_SYMBOL(inet_csk_reqsk_queue_drop);

void inet_csk_reqsk_queue_drop_and_put(struct sock *sk, struct request_sock *req)
{
	inet_csk_reqsk_queue_drop(sk, req);
	reqsk_put(req);
}
EXPORT_SYMBOL(inet_csk_reqsk_queue_drop_and_put);

static void reqsk_timer_handler(struct timer_list *t)
{
	struct request_sock *req = from_timer(req, t, rsk_timer);
	struct request_sock *nreq = NULL, *oreq = req;
	struct sock *sk_listener = req->rsk_listener;
	struct inet_connection_sock *icsk;
	struct request_sock_queue *queue;
	struct net *net;
	int max_syn_ack_retries, qlen, expire = 0, resend = 0;

	if (inet_sk_state_load(sk_listener) != TCP_LISTEN) {
		struct sock *nsk;

		nsk = reuseport_migrate_sock(sk_listener, req_to_sk(req), NULL);
		if (!nsk)
			goto drop;

		nreq = inet_reqsk_clone(req, nsk);
		if (!nreq)
			goto drop;

		/* The new timer for the cloned req can decrease the 2
		 * by calling inet_csk_reqsk_queue_drop_and_put(), so
		 * hold another count to prevent use-after-free and
		 * call reqsk_put() just before return.
		 */
		refcount_set(&nreq->rsk_refcnt, 2 + 1);
		timer_setup(&nreq->rsk_timer, reqsk_timer_handler, TIMER_PINNED);
		reqsk_queue_migrated(&inet_csk(nsk)->icsk_accept_queue, req);

		req = nreq;
		sk_listener = nsk;
	}

	icsk = inet_csk(sk_listener);
	net = sock_net(sk_listener);
	max_syn_ack_retries = READ_ONCE(icsk->icsk_syn_retries) ? :
		READ_ONCE(net->ipv4.sysctl_tcp_synack_retries);
	/* Normally all the openreqs are young and become mature
	 * (i.e. converted to established socket) for first timeout.
	 * If synack was not acknowledged for 1 second, it means
	 * one of the following things: synack was lost, ack was lost,
	 * rtt is high or nobody planned to ack (i.e. synflood).
	 * When server is a bit loaded, queue is populated with old
	 * open requests, reducing effective size of queue.
	 * When server is well loaded, queue size reduces to zero
	 * after several minutes of work. It is not synflood,
	 * it is normal operation. The solution is pruning
	 * too old entries overriding normal timeout, when
	 * situation becomes dangerous.
	 *
	 * Essentially, we reserve half of room for young
	 * embrions; and abort old ones without pity, if old
	 * ones are about to clog our table.
	 */
	queue = &icsk->icsk_accept_queue;
	qlen = reqsk_queue_len(queue);
	if ((qlen << 1) > max(8U, READ_ONCE(sk_listener->sk_max_ack_backlog))) {
		int young = reqsk_queue_len_young(queue) << 1;

		while (max_syn_ack_retries > 2) {
			if (qlen < young)
				break;
			max_syn_ack_retries--;
			young <<= 1;
		}
	}
	syn_ack_recalc(req, max_syn_ack_retries, READ_ONCE(queue->rskq_defer_accept),
		       &expire, &resend);
	req->rsk_ops->syn_ack_timeout(req);
	if (!expire &&
	    (!resend ||
	     !inet_rtx_syn_ack(sk_listener, req) ||
	     inet_rsk(req)->acked)) {
		if (req->num_timeout++ == 0)
			atomic_dec(&queue->young);
		mod_timer(&req->rsk_timer, jiffies + reqsk_timeout(req, TCP_RTO_MAX));

		if (!nreq)
			return;

		if (!inet_ehash_insert(req_to_sk(nreq), req_to_sk(oreq), NULL)) {
			/* delete timer */
			__inet_csk_reqsk_queue_drop(sk_listener, nreq, true);
			goto no_ownership;
		}

		__NET_INC_STATS(net, LINUX_MIB_TCPMIGRATEREQSUCCESS);
		reqsk_migrate_reset(oreq);
		reqsk_queue_removed(&inet_csk(oreq->rsk_listener)->icsk_accept_queue, oreq);
		reqsk_put(oreq);

		reqsk_put(nreq);
		return;
	}

	/* Even if we can clone the req, we may need not retransmit any more
	 * SYN+ACKs (nreq->num_timeout > max_syn_ack_retries, etc), or another
	 * CPU may win the "own_req" race so that inet_ehash_insert() fails.
	 */
	if (nreq) {
		__NET_INC_STATS(net, LINUX_MIB_TCPMIGRATEREQFAILURE);
no_ownership:
		reqsk_migrate_reset(nreq);
		reqsk_queue_removed(queue, nreq);
		__reqsk_free(nreq);
	}

drop:
	__inet_csk_reqsk_queue_drop(sk_listener, oreq, true);
<<<<<<< HEAD
	reqsk_put(req);
=======
	reqsk_put(oreq);
>>>>>>> a4ec5f44
}

static bool reqsk_queue_hash_req(struct request_sock *req,
				 unsigned long timeout)
{
	bool found_dup_sk = false;

	if (!inet_ehash_insert(req_to_sk(req), NULL, &found_dup_sk))
		return false;

	/* The timer needs to be setup after a successful insertion. */
	timer_setup(&req->rsk_timer, reqsk_timer_handler, TIMER_PINNED);
	mod_timer(&req->rsk_timer, jiffies + timeout);

	/* before letting lookups find us, make sure all req fields
	 * are committed to memory and refcnt initialized.
	 */
	smp_wmb();
	refcount_set(&req->rsk_refcnt, 2 + 1);
	return true;
}

bool inet_csk_reqsk_queue_hash_add(struct sock *sk, struct request_sock *req,
				   unsigned long timeout)
{
	if (!reqsk_queue_hash_req(req, timeout))
		return false;

	inet_csk_reqsk_queue_added(sk);
	return true;
}
EXPORT_SYMBOL_GPL(inet_csk_reqsk_queue_hash_add);

static void inet_clone_ulp(const struct request_sock *req, struct sock *newsk,
			   const gfp_t priority)
{
	struct inet_connection_sock *icsk = inet_csk(newsk);

	if (!icsk->icsk_ulp_ops)
		return;

	icsk->icsk_ulp_ops->clone(req, newsk, priority);
}

/**
 *	inet_csk_clone_lock - clone an inet socket, and lock its clone
 *	@sk: the socket to clone
 *	@req: request_sock
 *	@priority: for allocation (%GFP_KERNEL, %GFP_ATOMIC, etc)
 *
 *	Caller must unlock socket even in error path (bh_unlock_sock(newsk))
 */
struct sock *inet_csk_clone_lock(const struct sock *sk,
				 const struct request_sock *req,
				 const gfp_t priority)
{
	struct sock *newsk = sk_clone_lock(sk, priority);

	if (newsk) {
		struct inet_connection_sock *newicsk = inet_csk(newsk);

		inet_sk_set_state(newsk, TCP_SYN_RECV);
		newicsk->icsk_bind_hash = NULL;
		newicsk->icsk_bind2_hash = NULL;

		inet_sk(newsk)->inet_dport = inet_rsk(req)->ir_rmt_port;
		inet_sk(newsk)->inet_num = inet_rsk(req)->ir_num;
		inet_sk(newsk)->inet_sport = htons(inet_rsk(req)->ir_num);

		/* listeners have SOCK_RCU_FREE, not the children */
		sock_reset_flag(newsk, SOCK_RCU_FREE);

		inet_sk(newsk)->mc_list = NULL;

		newsk->sk_mark = inet_rsk(req)->ir_mark;
		atomic64_set(&newsk->sk_cookie,
			     atomic64_read(&inet_rsk(req)->ir_cookie));

		newicsk->icsk_retransmits = 0;
		newicsk->icsk_backoff	  = 0;
		newicsk->icsk_probes_out  = 0;
		newicsk->icsk_probes_tstamp = 0;

		/* Deinitialize accept_queue to trap illegal accesses. */
		memset(&newicsk->icsk_accept_queue, 0, sizeof(newicsk->icsk_accept_queue));

		inet_clone_ulp(req, newsk, priority);

		security_inet_csk_clone(newsk, req);

		trace_android_vh_inet_csk_clone_lock(newsk, req);
	}
	return newsk;
}
EXPORT_SYMBOL_GPL(inet_csk_clone_lock);

/*
 * At this point, there should be no process reference to this
 * socket, and thus no user references at all.  Therefore we
 * can assume the socket waitqueue is inactive and nobody will
 * try to jump onto it.
 */
void inet_csk_destroy_sock(struct sock *sk)
{
	WARN_ON(sk->sk_state != TCP_CLOSE);
	WARN_ON(!sock_flag(sk, SOCK_DEAD));

	/* It cannot be in hash table! */
	WARN_ON(!sk_unhashed(sk));

	/* If it has not 0 inet_sk(sk)->inet_num, it must be bound */
	WARN_ON(inet_sk(sk)->inet_num && !inet_csk(sk)->icsk_bind_hash);

	sk->sk_prot->destroy(sk);

	sk_stream_kill_queues(sk);

	xfrm_sk_free_policy(sk);

	this_cpu_dec(*sk->sk_prot->orphan_count);

	sock_put(sk);
}
EXPORT_SYMBOL(inet_csk_destroy_sock);

/* This function allows to force a closure of a socket after the call to
 * tcp/dccp_create_openreq_child().
 */
void inet_csk_prepare_forced_close(struct sock *sk)
	__releases(&sk->sk_lock.slock)
{
	/* sk_clone_lock locked the socket and set refcnt to 2 */
	bh_unlock_sock(sk);
	sock_put(sk);
	inet_csk_prepare_for_destroy_sock(sk);
	inet_sk(sk)->inet_num = 0;
}
EXPORT_SYMBOL(inet_csk_prepare_forced_close);

static int inet_ulp_can_listen(const struct sock *sk)
{
	const struct inet_connection_sock *icsk = inet_csk(sk);

	if (icsk->icsk_ulp_ops && !icsk->icsk_ulp_ops->clone)
		return -EINVAL;

	return 0;
}

int inet_csk_listen_start(struct sock *sk)
{
	struct inet_connection_sock *icsk = inet_csk(sk);
	struct inet_sock *inet = inet_sk(sk);
	int err;

	err = inet_ulp_can_listen(sk);
	if (unlikely(err))
		return err;

	reqsk_queue_alloc(&icsk->icsk_accept_queue);

	sk->sk_ack_backlog = 0;
	inet_csk_delack_init(sk);

	/* There is race window here: we announce ourselves listening,
	 * but this transition is still not validated by get_port().
	 * It is OK, because this socket enters to hash table only
	 * after validation is complete.
	 */
	inet_sk_state_store(sk, TCP_LISTEN);
	err = sk->sk_prot->get_port(sk, inet->inet_num);
	if (!err) {
		inet->inet_sport = htons(inet->inet_num);

		sk_dst_reset(sk);
		err = sk->sk_prot->hash(sk);

		if (likely(!err))
			return 0;
	}

	inet_sk_set_state(sk, TCP_CLOSE);
	return err;
}
EXPORT_SYMBOL_GPL(inet_csk_listen_start);

static void inet_child_forget(struct sock *sk, struct request_sock *req,
			      struct sock *child)
{
	sk->sk_prot->disconnect(child, O_NONBLOCK);

	sock_orphan(child);

	this_cpu_inc(*sk->sk_prot->orphan_count);

	if (sk->sk_protocol == IPPROTO_TCP && tcp_rsk(req)->tfo_listener) {
		BUG_ON(rcu_access_pointer(tcp_sk(child)->fastopen_rsk) != req);
		BUG_ON(sk != req->rsk_listener);

		/* Paranoid, to prevent race condition if
		 * an inbound pkt destined for child is
		 * blocked by sock lock in tcp_v4_rcv().
		 * Also to satisfy an assertion in
		 * tcp_v4_destroy_sock().
		 */
		RCU_INIT_POINTER(tcp_sk(child)->fastopen_rsk, NULL);
	}
	inet_csk_destroy_sock(child);
}

struct sock *inet_csk_reqsk_queue_add(struct sock *sk,
				      struct request_sock *req,
				      struct sock *child)
{
	struct request_sock_queue *queue = &inet_csk(sk)->icsk_accept_queue;

	spin_lock(&queue->rskq_lock);
	if (unlikely(sk->sk_state != TCP_LISTEN)) {
		inet_child_forget(sk, req, child);
		child = NULL;
	} else {
		req->sk = child;
		req->dl_next = NULL;
		if (queue->rskq_accept_head == NULL)
			WRITE_ONCE(queue->rskq_accept_head, req);
		else
			queue->rskq_accept_tail->dl_next = req;
		queue->rskq_accept_tail = req;
		sk_acceptq_added(sk);
	}
	spin_unlock(&queue->rskq_lock);
	return child;
}
EXPORT_SYMBOL(inet_csk_reqsk_queue_add);

struct sock *inet_csk_complete_hashdance(struct sock *sk, struct sock *child,
					 struct request_sock *req, bool own_req)
{
	if (own_req) {
		inet_csk_reqsk_queue_drop(req->rsk_listener, req);
		reqsk_queue_removed(&inet_csk(req->rsk_listener)->icsk_accept_queue, req);

		if (sk != req->rsk_listener) {
			/* another listening sk has been selected,
			 * migrate the req to it.
			 */
			struct request_sock *nreq;

			/* hold a refcnt for the nreq->rsk_listener
			 * which is assigned in inet_reqsk_clone()
			 */
			sock_hold(sk);
			nreq = inet_reqsk_clone(req, sk);
			if (!nreq) {
				inet_child_forget(sk, req, child);
				goto child_put;
			}

			refcount_set(&nreq->rsk_refcnt, 1);
			if (inet_csk_reqsk_queue_add(sk, nreq, child)) {
				__NET_INC_STATS(sock_net(sk), LINUX_MIB_TCPMIGRATEREQSUCCESS);
				reqsk_migrate_reset(req);
				reqsk_put(req);
				return child;
			}

			__NET_INC_STATS(sock_net(sk), LINUX_MIB_TCPMIGRATEREQFAILURE);
			reqsk_migrate_reset(nreq);
			__reqsk_free(nreq);
		} else if (inet_csk_reqsk_queue_add(sk, req, child)) {
			return child;
		}
	}
	/* Too bad, another child took ownership of the request, undo. */
child_put:
	bh_unlock_sock(child);
	sock_put(child);
	return NULL;
}
EXPORT_SYMBOL(inet_csk_complete_hashdance);

/*
 *	This routine closes sockets which have been at least partially
 *	opened, but not yet accepted.
 */
void inet_csk_listen_stop(struct sock *sk)
{
	struct inet_connection_sock *icsk = inet_csk(sk);
	struct request_sock_queue *queue = &icsk->icsk_accept_queue;
	struct request_sock *next, *req;

	/* Following specs, it would be better either to send FIN
	 * (and enter FIN-WAIT-1, it is normal close)
	 * or to send active reset (abort).
	 * Certainly, it is pretty dangerous while synflood, but it is
	 * bad justification for our negligence 8)
	 * To be honest, we are not able to make either
	 * of the variants now.			--ANK
	 */
	while ((req = reqsk_queue_remove(queue, sk)) != NULL) {
		struct sock *child = req->sk, *nsk;
		struct request_sock *nreq;

		local_bh_disable();
		bh_lock_sock(child);
		WARN_ON(sock_owned_by_user(child));
		sock_hold(child);

		nsk = reuseport_migrate_sock(sk, child, NULL);
		if (nsk) {
			nreq = inet_reqsk_clone(req, nsk);
			if (nreq) {
				refcount_set(&nreq->rsk_refcnt, 1);

				if (inet_csk_reqsk_queue_add(nsk, nreq, child)) {
					__NET_INC_STATS(sock_net(nsk),
							LINUX_MIB_TCPMIGRATEREQSUCCESS);
					reqsk_migrate_reset(req);
				} else {
					__NET_INC_STATS(sock_net(nsk),
							LINUX_MIB_TCPMIGRATEREQFAILURE);
					reqsk_migrate_reset(nreq);
					__reqsk_free(nreq);
				}

				/* inet_csk_reqsk_queue_add() has already
				 * called inet_child_forget() on failure case.
				 */
				goto skip_child_forget;
			}
		}

		inet_child_forget(sk, req, child);
skip_child_forget:
		reqsk_put(req);
		bh_unlock_sock(child);
		local_bh_enable();
		sock_put(child);

		cond_resched();
	}
	if (queue->fastopenq.rskq_rst_head) {
		/* Free all the reqs queued in rskq_rst_head. */
		spin_lock_bh(&queue->fastopenq.lock);
		req = queue->fastopenq.rskq_rst_head;
		queue->fastopenq.rskq_rst_head = NULL;
		spin_unlock_bh(&queue->fastopenq.lock);
		while (req != NULL) {
			next = req->dl_next;
			reqsk_put(req);
			req = next;
		}
	}
	WARN_ON_ONCE(sk->sk_ack_backlog);
}
EXPORT_SYMBOL_GPL(inet_csk_listen_stop);

void inet_csk_addr2sockaddr(struct sock *sk, struct sockaddr *uaddr)
{
	struct sockaddr_in *sin = (struct sockaddr_in *)uaddr;
	const struct inet_sock *inet = inet_sk(sk);

	sin->sin_family		= AF_INET;
	sin->sin_addr.s_addr	= inet->inet_daddr;
	sin->sin_port		= inet->inet_dport;
}
EXPORT_SYMBOL_GPL(inet_csk_addr2sockaddr);

static struct dst_entry *inet_csk_rebuild_route(struct sock *sk, struct flowi *fl)
{
	const struct inet_sock *inet = inet_sk(sk);
	const struct ip_options_rcu *inet_opt;
	__be32 daddr = inet->inet_daddr;
	struct flowi4 *fl4;
	struct rtable *rt;

	rcu_read_lock();
	inet_opt = rcu_dereference(inet->inet_opt);
	if (inet_opt && inet_opt->opt.srr)
		daddr = inet_opt->opt.faddr;
	fl4 = &fl->u.ip4;
	rt = ip_route_output_ports(sock_net(sk), fl4, sk, daddr,
				   inet->inet_saddr, inet->inet_dport,
				   inet->inet_sport, sk->sk_protocol,
				   RT_CONN_FLAGS(sk), sk->sk_bound_dev_if);
	if (IS_ERR(rt))
		rt = NULL;
	if (rt)
		sk_setup_caps(sk, &rt->dst);
	rcu_read_unlock();

	return &rt->dst;
}

struct dst_entry *inet_csk_update_pmtu(struct sock *sk, u32 mtu)
{
	struct dst_entry *dst = __sk_dst_check(sk, 0);
	struct inet_sock *inet = inet_sk(sk);

	if (!dst) {
		dst = inet_csk_rebuild_route(sk, &inet->cork.fl);
		if (!dst)
			goto out;
	}
	dst->ops->update_pmtu(dst, sk, NULL, mtu, true);

	dst = __sk_dst_check(sk, 0);
	if (!dst)
		dst = inet_csk_rebuild_route(sk, &inet->cork.fl);
out:
	return dst;
}
EXPORT_SYMBOL_GPL(inet_csk_update_pmtu);<|MERGE_RESOLUTION|>--- conflicted
+++ resolved
@@ -1125,11 +1125,7 @@
 
 drop:
 	__inet_csk_reqsk_queue_drop(sk_listener, oreq, true);
-<<<<<<< HEAD
-	reqsk_put(req);
-=======
 	reqsk_put(oreq);
->>>>>>> a4ec5f44
 }
 
 static bool reqsk_queue_hash_req(struct request_sock *req,
