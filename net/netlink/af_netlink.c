// SPDX-License-Identifier: GPL-2.0-or-later
/*
 * NETLINK      Kernel-user communication protocol.
 *
 * 		Authors:	Alan Cox <alan@lxorguk.ukuu.org.uk>
 * 				Alexey Kuznetsov <kuznet@ms2.inr.ac.ru>
 * 				Patrick McHardy <kaber@trash.net>
 *
 * Tue Jun 26 14:36:48 MEST 2001 Herbert "herp" Rosmanith
 *                               added netlink_proto_exit
 * Tue Jan 22 18:32:44 BRST 2002 Arnaldo C. de Melo <acme@conectiva.com.br>
 * 				 use nlk_sk, as sk->protinfo is on a diet 8)
 * Fri Jul 22 19:51:12 MEST 2005 Harald Welte <laforge@gnumonks.org>
 * 				 - inc module use count of module that owns
 * 				   the kernel socket in case userspace opens
 * 				   socket of same protocol
 * 				 - remove all module support, since netlink is
 * 				   mandatory if CONFIG_NET=y these days
 */

#include <linux/module.h>

#include <linux/bpf.h>
#include <linux/capability.h>
#include <linux/kernel.h>
#include <linux/filter.h>
#include <linux/init.h>
#include <linux/signal.h>
#include <linux/sched.h>
#include <linux/errno.h>
#include <linux/string.h>
#include <linux/stat.h>
#include <linux/socket.h>
#include <linux/un.h>
#include <linux/fcntl.h>
#include <linux/termios.h>
#include <linux/sockios.h>
#include <linux/net.h>
#include <linux/fs.h>
#include <linux/slab.h>
#include <linux/uaccess.h>
#include <linux/skbuff.h>
#include <linux/netdevice.h>
#include <linux/rtnetlink.h>
#include <linux/proc_fs.h>
#include <linux/seq_file.h>
#include <linux/notifier.h>
#include <linux/security.h>
#include <linux/jhash.h>
#include <linux/jiffies.h>
#include <linux/random.h>
#include <linux/bitops.h>
#include <linux/mm.h>
#include <linux/types.h>
#include <linux/audit.h>
#include <linux/mutex.h>
#include <linux/vmalloc.h>
#include <linux/if_arp.h>
#include <linux/rhashtable.h>
#include <asm/cacheflush.h>
#include <linux/hash.h>
#include <linux/genetlink.h>
#include <linux/net_namespace.h>
#include <linux/nospec.h>
#include <linux/btf_ids.h>

#include <net/net_namespace.h>
#include <net/netns/generic.h>
#include <net/sock.h>
#include <net/scm.h>
#include <net/netlink.h>
#define CREATE_TRACE_POINTS
#include <trace/events/netlink.h>

#include "af_netlink.h"

struct listeners {
	struct rcu_head		rcu;
	unsigned long		masks[];
};

/* state bits */
#define NETLINK_S_CONGESTED		0x0

static inline int netlink_is_kernel(struct sock *sk)
{
	return nlk_test_bit(KERNEL_SOCKET, sk);
}

struct netlink_table *nl_table __read_mostly;
EXPORT_SYMBOL_GPL(nl_table);

static DECLARE_WAIT_QUEUE_HEAD(nl_table_wait);

static struct lock_class_key nlk_cb_mutex_keys[MAX_LINKS];

static const char *const nlk_cb_mutex_key_strings[MAX_LINKS + 1] = {
	"nlk_cb_mutex-ROUTE",
	"nlk_cb_mutex-1",
	"nlk_cb_mutex-USERSOCK",
	"nlk_cb_mutex-FIREWALL",
	"nlk_cb_mutex-SOCK_DIAG",
	"nlk_cb_mutex-NFLOG",
	"nlk_cb_mutex-XFRM",
	"nlk_cb_mutex-SELINUX",
	"nlk_cb_mutex-ISCSI",
	"nlk_cb_mutex-AUDIT",
	"nlk_cb_mutex-FIB_LOOKUP",
	"nlk_cb_mutex-CONNECTOR",
	"nlk_cb_mutex-NETFILTER",
	"nlk_cb_mutex-IP6_FW",
	"nlk_cb_mutex-DNRTMSG",
	"nlk_cb_mutex-KOBJECT_UEVENT",
	"nlk_cb_mutex-GENERIC",
	"nlk_cb_mutex-17",
	"nlk_cb_mutex-SCSITRANSPORT",
	"nlk_cb_mutex-ECRYPTFS",
	"nlk_cb_mutex-RDMA",
	"nlk_cb_mutex-CRYPTO",
	"nlk_cb_mutex-SMC",
	"nlk_cb_mutex-23",
	"nlk_cb_mutex-24",
	"nlk_cb_mutex-25",
	"nlk_cb_mutex-26",
	"nlk_cb_mutex-27",
	"nlk_cb_mutex-28",
	"nlk_cb_mutex-29",
	"nlk_cb_mutex-30",
	"nlk_cb_mutex-31",
	"nlk_cb_mutex-MAX_LINKS"
};

static int netlink_dump(struct sock *sk, bool lock_taken);

/* nl_table locking explained:
 * Lookup and traversal are protected with an RCU read-side lock. Insertion
 * and removal are protected with per bucket lock while using RCU list
 * modification primitives and may run in parallel to RCU protected lookups.
 * Destruction of the Netlink socket may only occur *after* nl_table_lock has
 * been acquired * either during or after the socket has been removed from
 * the list and after an RCU grace period.
 */
DEFINE_RWLOCK(nl_table_lock);
EXPORT_SYMBOL_GPL(nl_table_lock);
static atomic_t nl_table_users = ATOMIC_INIT(0);

#define nl_deref_protected(X) rcu_dereference_protected(X, lockdep_is_held(&nl_table_lock));

static BLOCKING_NOTIFIER_HEAD(netlink_chain);


static const struct rhashtable_params netlink_rhashtable_params;

void do_trace_netlink_extack(const char *msg)
{
	trace_netlink_extack(msg);
}
EXPORT_SYMBOL(do_trace_netlink_extack);

static inline u32 netlink_group_mask(u32 group)
{
	if (group > 32)
		return 0;
	return group ? 1 << (group - 1) : 0;
}

static struct sk_buff *netlink_to_full_skb(const struct sk_buff *skb,
					   gfp_t gfp_mask)
{
	unsigned int len = skb->len;
	struct sk_buff *new;

	new = alloc_skb(len, gfp_mask);
	if (new == NULL)
		return NULL;

	NETLINK_CB(new).portid = NETLINK_CB(skb).portid;
	NETLINK_CB(new).dst_group = NETLINK_CB(skb).dst_group;
	NETLINK_CB(new).creds = NETLINK_CB(skb).creds;

	skb_put_data(new, skb->data, len);
	return new;
}

static unsigned int netlink_tap_net_id;

struct netlink_tap_net {
	struct list_head netlink_tap_all;
	struct mutex netlink_tap_lock;
};

int netlink_add_tap(struct netlink_tap *nt)
{
	struct net *net = dev_net(nt->dev);
	struct netlink_tap_net *nn = net_generic(net, netlink_tap_net_id);

	if (unlikely(nt->dev->type != ARPHRD_NETLINK))
		return -EINVAL;

	mutex_lock(&nn->netlink_tap_lock);
	list_add_rcu(&nt->list, &nn->netlink_tap_all);
	mutex_unlock(&nn->netlink_tap_lock);

	__module_get(nt->module);

	return 0;
}
EXPORT_SYMBOL_GPL(netlink_add_tap);

static int __netlink_remove_tap(struct netlink_tap *nt)
{
	struct net *net = dev_net(nt->dev);
	struct netlink_tap_net *nn = net_generic(net, netlink_tap_net_id);
	bool found = false;
	struct netlink_tap *tmp;

	mutex_lock(&nn->netlink_tap_lock);

	list_for_each_entry(tmp, &nn->netlink_tap_all, list) {
		if (nt == tmp) {
			list_del_rcu(&nt->list);
			found = true;
			goto out;
		}
	}

	pr_warn("__netlink_remove_tap: %p not found\n", nt);
out:
	mutex_unlock(&nn->netlink_tap_lock);

	if (found)
		module_put(nt->module);

	return found ? 0 : -ENODEV;
}

int netlink_remove_tap(struct netlink_tap *nt)
{
	int ret;

	ret = __netlink_remove_tap(nt);
	synchronize_net();

	return ret;
}
EXPORT_SYMBOL_GPL(netlink_remove_tap);

static __net_init int netlink_tap_init_net(struct net *net)
{
	struct netlink_tap_net *nn = net_generic(net, netlink_tap_net_id);

	INIT_LIST_HEAD(&nn->netlink_tap_all);
	mutex_init(&nn->netlink_tap_lock);
	return 0;
}

static struct pernet_operations netlink_tap_net_ops = {
	.init = netlink_tap_init_net,
	.id   = &netlink_tap_net_id,
	.size = sizeof(struct netlink_tap_net),
};

static bool netlink_filter_tap(const struct sk_buff *skb)
{
	struct sock *sk = skb->sk;

	/* We take the more conservative approach and
	 * whitelist socket protocols that may pass.
	 */
	switch (sk->sk_protocol) {
	case NETLINK_ROUTE:
	case NETLINK_USERSOCK:
	case NETLINK_SOCK_DIAG:
	case NETLINK_NFLOG:
	case NETLINK_XFRM:
	case NETLINK_FIB_LOOKUP:
	case NETLINK_NETFILTER:
	case NETLINK_GENERIC:
		return true;
	}

	return false;
}

static int __netlink_deliver_tap_skb(struct sk_buff *skb,
				     struct net_device *dev)
{
	struct sk_buff *nskb;
	struct sock *sk = skb->sk;
	int ret = -ENOMEM;

	if (!net_eq(dev_net(dev), sock_net(sk)))
		return 0;

	dev_hold(dev);

	if (is_vmalloc_addr(skb->head))
		nskb = netlink_to_full_skb(skb, GFP_ATOMIC);
	else
		nskb = skb_clone(skb, GFP_ATOMIC);
	if (nskb) {
		nskb->dev = dev;
		nskb->protocol = htons((u16) sk->sk_protocol);
		nskb->pkt_type = netlink_is_kernel(sk) ?
				 PACKET_KERNEL : PACKET_USER;
		skb_reset_network_header(nskb);
		ret = dev_queue_xmit(nskb);
		if (unlikely(ret > 0))
			ret = net_xmit_errno(ret);
	}

	dev_put(dev);
	return ret;
}

static void __netlink_deliver_tap(struct sk_buff *skb, struct netlink_tap_net *nn)
{
	int ret;
	struct netlink_tap *tmp;

	if (!netlink_filter_tap(skb))
		return;

	list_for_each_entry_rcu(tmp, &nn->netlink_tap_all, list) {
		ret = __netlink_deliver_tap_skb(skb, tmp->dev);
		if (unlikely(ret))
			break;
	}
}

static void netlink_deliver_tap(struct net *net, struct sk_buff *skb)
{
	struct netlink_tap_net *nn = net_generic(net, netlink_tap_net_id);

	rcu_read_lock();

	if (unlikely(!list_empty(&nn->netlink_tap_all)))
		__netlink_deliver_tap(skb, nn);

	rcu_read_unlock();
}

static void netlink_deliver_tap_kernel(struct sock *dst, struct sock *src,
				       struct sk_buff *skb)
{
	if (!(netlink_is_kernel(dst) && netlink_is_kernel(src)))
		netlink_deliver_tap(sock_net(dst), skb);
}

static void netlink_overrun(struct sock *sk)
{
	if (!nlk_test_bit(RECV_NO_ENOBUFS, sk)) {
		if (!test_and_set_bit(NETLINK_S_CONGESTED,
				      &nlk_sk(sk)->state)) {
			WRITE_ONCE(sk->sk_err, ENOBUFS);
			sk_error_report(sk);
		}
	}
	atomic_inc(&sk->sk_drops);
}

static void netlink_rcv_wake(struct sock *sk)
{
	struct netlink_sock *nlk = nlk_sk(sk);

	if (skb_queue_empty_lockless(&sk->sk_receive_queue))
		clear_bit(NETLINK_S_CONGESTED, &nlk->state);
	if (!test_bit(NETLINK_S_CONGESTED, &nlk->state))
		wake_up_interruptible(&nlk->wait);
}

static void netlink_skb_destructor(struct sk_buff *skb)
{
	if (is_vmalloc_addr(skb->head)) {
		if (!skb->cloned ||
		    !atomic_dec_return(&(skb_shinfo(skb)->dataref)))
			vfree_atomic(skb->head);

		skb->head = NULL;
	}
	if (skb->sk != NULL)
		sock_rfree(skb);
}

static void netlink_skb_set_owner_r(struct sk_buff *skb, struct sock *sk)
{
	WARN_ON(skb->sk != NULL);
	skb->sk = sk;
	skb->destructor = netlink_skb_destructor;
	atomic_add(skb->truesize, &sk->sk_rmem_alloc);
	sk_mem_charge(sk, skb->truesize);
}

static void netlink_sock_destruct(struct sock *sk)
{
	struct netlink_sock *nlk = nlk_sk(sk);

	if (nlk->cb_running) {
		if (nlk->cb.done)
			nlk->cb.done(&nlk->cb);
		module_put(nlk->cb.module);
		kfree_skb(nlk->cb.skb);
	}

	skb_queue_purge(&sk->sk_receive_queue);

	if (!sock_flag(sk, SOCK_DEAD)) {
		printk(KERN_ERR "Freeing alive netlink socket %p\n", sk);
		return;
	}

	WARN_ON(atomic_read(&sk->sk_rmem_alloc));
	WARN_ON(refcount_read(&sk->sk_wmem_alloc));
	WARN_ON(nlk_sk(sk)->groups);
}

static void netlink_sock_destruct_work(struct work_struct *work)
{
	struct netlink_sock *nlk = container_of(work, struct netlink_sock,
						work);

	sk_free(&nlk->sk);
}

/* This lock without WQ_FLAG_EXCLUSIVE is good on UP and it is _very_ bad on
 * SMP. Look, when several writers sleep and reader wakes them up, all but one
 * immediately hit write lock and grab all the cpus. Exclusive sleep solves
 * this, _but_ remember, it adds useless work on UP machines.
 */

void netlink_table_grab(void)
	__acquires(nl_table_lock)
{
	might_sleep();

	write_lock_irq(&nl_table_lock);

	if (atomic_read(&nl_table_users)) {
		DECLARE_WAITQUEUE(wait, current);

		add_wait_queue_exclusive(&nl_table_wait, &wait);
		for (;;) {
			set_current_state(TASK_UNINTERRUPTIBLE);
			if (atomic_read(&nl_table_users) == 0)
				break;
			write_unlock_irq(&nl_table_lock);
			schedule();
			write_lock_irq(&nl_table_lock);
		}

		__set_current_state(TASK_RUNNING);
		remove_wait_queue(&nl_table_wait, &wait);
	}
}

void netlink_table_ungrab(void)
	__releases(nl_table_lock)
{
	write_unlock_irq(&nl_table_lock);
	wake_up(&nl_table_wait);
}

static inline void
netlink_lock_table(void)
{
	unsigned long flags;

	/* read_lock() synchronizes us to netlink_table_grab */

	read_lock_irqsave(&nl_table_lock, flags);
	atomic_inc(&nl_table_users);
	read_unlock_irqrestore(&nl_table_lock, flags);
}

static inline void
netlink_unlock_table(void)
{
	if (atomic_dec_and_test(&nl_table_users))
		wake_up(&nl_table_wait);
}

struct netlink_compare_arg
{
	possible_net_t pnet;
	u32 portid;
};

/* Doing sizeof directly may yield 4 extra bytes on 64-bit. */
#define netlink_compare_arg_len \
	(offsetof(struct netlink_compare_arg, portid) + sizeof(u32))

static inline int netlink_compare(struct rhashtable_compare_arg *arg,
				  const void *ptr)
{
	const struct netlink_compare_arg *x = arg->key;
	const struct netlink_sock *nlk = ptr;

	return nlk->portid != x->portid ||
	       !net_eq(sock_net(&nlk->sk), read_pnet(&x->pnet));
}

static void netlink_compare_arg_init(struct netlink_compare_arg *arg,
				     struct net *net, u32 portid)
{
	memset(arg, 0, sizeof(*arg));
	write_pnet(&arg->pnet, net);
	arg->portid = portid;
}

static struct sock *__netlink_lookup(struct netlink_table *table, u32 portid,
				     struct net *net)
{
	struct netlink_compare_arg arg;

	netlink_compare_arg_init(&arg, net, portid);
	return rhashtable_lookup_fast(&table->hash, &arg,
				      netlink_rhashtable_params);
}

static int __netlink_insert(struct netlink_table *table, struct sock *sk)
{
	struct netlink_compare_arg arg;

	netlink_compare_arg_init(&arg, sock_net(sk), nlk_sk(sk)->portid);
	return rhashtable_lookup_insert_key(&table->hash, &arg,
					    &nlk_sk(sk)->node,
					    netlink_rhashtable_params);
}

static struct sock *netlink_lookup(struct net *net, int protocol, u32 portid)
{
	struct netlink_table *table = &nl_table[protocol];
	struct sock *sk;

	rcu_read_lock();
	sk = __netlink_lookup(table, portid, net);
	if (sk)
		sock_hold(sk);
	rcu_read_unlock();

	return sk;
}

static const struct proto_ops netlink_ops;

static void
netlink_update_listeners(struct sock *sk)
{
	struct netlink_table *tbl = &nl_table[sk->sk_protocol];
	unsigned long mask;
	unsigned int i;
	struct listeners *listeners;

	listeners = nl_deref_protected(tbl->listeners);
	if (!listeners)
		return;

	for (i = 0; i < NLGRPLONGS(tbl->groups); i++) {
		mask = 0;
		sk_for_each_bound(sk, &tbl->mc_list) {
			if (i < NLGRPLONGS(nlk_sk(sk)->ngroups))
				mask |= nlk_sk(sk)->groups[i];
		}
		listeners->masks[i] = mask;
	}
	/* this function is only called with the netlink table "grabbed", which
	 * makes sure updates are visible before bind or setsockopt return. */
}

static int netlink_insert(struct sock *sk, u32 portid)
{
	struct netlink_table *table = &nl_table[sk->sk_protocol];
	int err;

	lock_sock(sk);

	err = nlk_sk(sk)->portid == portid ? 0 : -EBUSY;
	if (nlk_sk(sk)->bound)
		goto err;

	/* portid can be read locklessly from netlink_getname(). */
	WRITE_ONCE(nlk_sk(sk)->portid, portid);

	sock_hold(sk);

	err = __netlink_insert(table, sk);
	if (err) {
		/* In case the hashtable backend returns with -EBUSY
		 * from here, it must not escape to the caller.
		 */
		if (unlikely(err == -EBUSY))
			err = -EOVERFLOW;
		if (err == -EEXIST)
			err = -EADDRINUSE;
		sock_put(sk);
		goto err;
	}

	/* We need to ensure that the socket is hashed and visible. */
	smp_wmb();
	/* Paired with lockless reads from netlink_bind(),
	 * netlink_connect() and netlink_sendmsg().
	 */
	WRITE_ONCE(nlk_sk(sk)->bound, portid);

err:
	release_sock(sk);
	return err;
}

static void netlink_remove(struct sock *sk)
{
	struct netlink_table *table;

	table = &nl_table[sk->sk_protocol];
	if (!rhashtable_remove_fast(&table->hash, &nlk_sk(sk)->node,
				    netlink_rhashtable_params)) {
		WARN_ON(refcount_read(&sk->sk_refcnt) == 1);
		__sock_put(sk);
	}

	netlink_table_grab();
	if (nlk_sk(sk)->subscriptions) {
		__sk_del_bind_node(sk);
		netlink_update_listeners(sk);
	}
	if (sk->sk_protocol == NETLINK_GENERIC)
		atomic_inc(&genl_sk_destructing_cnt);
	netlink_table_ungrab();
}

static struct proto netlink_proto = {
	.name	  = "NETLINK",
	.owner	  = THIS_MODULE,
	.obj_size = sizeof(struct netlink_sock),
};

static int __netlink_create(struct net *net, struct socket *sock,
			    struct mutex *dump_cb_mutex, int protocol,
			    int kern)
{
	struct sock *sk;
	struct netlink_sock *nlk;

	sock->ops = &netlink_ops;

	sk = sk_alloc(net, PF_NETLINK, GFP_KERNEL, &netlink_proto, kern);
	if (!sk)
		return -ENOMEM;

	sock_init_data(sock, sk);

	nlk = nlk_sk(sk);
	mutex_init(&nlk->nl_cb_mutex);
	lockdep_set_class_and_name(&nlk->nl_cb_mutex,
					   nlk_cb_mutex_keys + protocol,
					   nlk_cb_mutex_key_strings[protocol]);
	nlk->dump_cb_mutex = dump_cb_mutex;
	init_waitqueue_head(&nlk->wait);

	sk->sk_destruct = netlink_sock_destruct;
	sk->sk_protocol = protocol;
	return 0;
}

static int netlink_create(struct net *net, struct socket *sock, int protocol,
			  int kern)
{
	struct module *module = NULL;
	struct mutex *cb_mutex;
	struct netlink_sock *nlk;
	int (*bind)(struct net *net, int group);
	void (*unbind)(struct net *net, int group);
	void (*release)(struct sock *sock, unsigned long *groups);
	int err = 0;

	sock->state = SS_UNCONNECTED;

	if (sock->type != SOCK_RAW && sock->type != SOCK_DGRAM)
		return -ESOCKTNOSUPPORT;

	if (protocol < 0 || protocol >= MAX_LINKS)
		return -EPROTONOSUPPORT;
	protocol = array_index_nospec(protocol, MAX_LINKS);

	netlink_lock_table();
#ifdef CONFIG_MODULES
	if (!nl_table[protocol].registered) {
		netlink_unlock_table();
		request_module("net-pf-%d-proto-%d", PF_NETLINK, protocol);
		netlink_lock_table();
	}
#endif
	if (nl_table[protocol].registered &&
	    try_module_get(nl_table[protocol].module))
		module = nl_table[protocol].module;
	else
		err = -EPROTONOSUPPORT;
	cb_mutex = nl_table[protocol].cb_mutex;
	bind = nl_table[protocol].bind;
	unbind = nl_table[protocol].unbind;
	release = nl_table[protocol].release;
	netlink_unlock_table();

	if (err < 0)
		goto out;

	err = __netlink_create(net, sock, cb_mutex, protocol, kern);
	if (err < 0)
		goto out_module;

	sock_prot_inuse_add(net, &netlink_proto, 1);

	nlk = nlk_sk(sock->sk);
	nlk->module = module;
	nlk->netlink_bind = bind;
	nlk->netlink_unbind = unbind;
	nlk->netlink_release = release;
out:
	return err;

out_module:
	module_put(module);
	goto out;
}

static void deferred_put_nlk_sk(struct rcu_head *head)
{
	struct netlink_sock *nlk = container_of(head, struct netlink_sock, rcu);
	struct sock *sk = &nlk->sk;

	kfree(nlk->groups);
	nlk->groups = NULL;

	if (!refcount_dec_and_test(&sk->sk_refcnt))
		return;

	if (nlk->cb_running && nlk->cb.done) {
		INIT_WORK(&nlk->work, netlink_sock_destruct_work);
		schedule_work(&nlk->work);
		return;
	}

	sk_free(sk);
}

static int netlink_release(struct socket *sock)
{
	struct sock *sk = sock->sk;
	struct netlink_sock *nlk;

	if (!sk)
		return 0;

	netlink_remove(sk);
	sock_orphan(sk);
	nlk = nlk_sk(sk);

	/*
	 * OK. Socket is unlinked, any packets that arrive now
	 * will be purged.
	 */
	if (nlk->netlink_release)
		nlk->netlink_release(sk, nlk->groups);

	/* must not acquire netlink_table_lock in any way again before unbind
	 * and notifying genetlink is done as otherwise it might deadlock
	 */
	if (nlk->netlink_unbind) {
		int i;

		for (i = 0; i < nlk->ngroups; i++)
			if (test_bit(i, nlk->groups))
				nlk->netlink_unbind(sock_net(sk), i + 1);
	}
	if (sk->sk_protocol == NETLINK_GENERIC &&
	    atomic_dec_return(&genl_sk_destructing_cnt) == 0)
		wake_up(&genl_sk_destructing_waitq);

	sock->sk = NULL;
	wake_up_interruptible_all(&nlk->wait);

	skb_queue_purge(&sk->sk_write_queue);

	if (nlk->portid && nlk->bound) {
		struct netlink_notify n = {
						.net = sock_net(sk),
						.protocol = sk->sk_protocol,
						.portid = nlk->portid,
					  };
		blocking_notifier_call_chain(&netlink_chain,
				NETLINK_URELEASE, &n);
	}

	module_put(nlk->module);

	if (netlink_is_kernel(sk)) {
		netlink_table_grab();
		BUG_ON(nl_table[sk->sk_protocol].registered == 0);
		if (--nl_table[sk->sk_protocol].registered == 0) {
			struct listeners *old;

			old = nl_deref_protected(nl_table[sk->sk_protocol].listeners);
			RCU_INIT_POINTER(nl_table[sk->sk_protocol].listeners, NULL);
			kfree_rcu(old, rcu);
			nl_table[sk->sk_protocol].module = NULL;
			nl_table[sk->sk_protocol].bind = NULL;
			nl_table[sk->sk_protocol].unbind = NULL;
			nl_table[sk->sk_protocol].flags = 0;
			nl_table[sk->sk_protocol].registered = 0;
		}
		netlink_table_ungrab();
	}

	sock_prot_inuse_add(sock_net(sk), &netlink_proto, -1);

	/* Because struct net might disappear soon, do not keep a pointer. */
	if (!sk->sk_net_refcnt && sock_net(sk) != &init_net) {
		__netns_tracker_free(sock_net(sk), &sk->ns_tracker, false);
		/* Because of deferred_put_nlk_sk and use of work queue,
		 * it is possible  netns will be freed before this socket.
		 */
		sock_net_set(sk, &init_net);
		__netns_tracker_alloc(&init_net, &sk->ns_tracker,
				      false, GFP_KERNEL);
	}
	call_rcu(&nlk->rcu, deferred_put_nlk_sk);
	return 0;
}

static int netlink_autobind(struct socket *sock)
{
	struct sock *sk = sock->sk;
	struct net *net = sock_net(sk);
	struct netlink_table *table = &nl_table[sk->sk_protocol];
	s32 portid = task_tgid_vnr(current);
	int err;
	s32 rover = -4096;
	bool ok;

retry:
	cond_resched();
	rcu_read_lock();
	ok = !__netlink_lookup(table, portid, net);
	rcu_read_unlock();
	if (!ok) {
		/* Bind collision, search negative portid values. */
		if (rover == -4096)
			/* rover will be in range [S32_MIN, -4097] */
			rover = S32_MIN + get_random_u32_below(-4096 - S32_MIN);
		else if (rover >= -4096)
			rover = -4097;
		portid = rover--;
		goto retry;
	}

	err = netlink_insert(sk, portid);
	if (err == -EADDRINUSE)
		goto retry;

	/* If 2 threads race to autobind, that is fine.  */
	if (err == -EBUSY)
		err = 0;

	return err;
}

/**
 * __netlink_ns_capable - General netlink message capability test
 * @nsp: NETLINK_CB of the socket buffer holding a netlink command from userspace.
 * @user_ns: The user namespace of the capability to use
 * @cap: The capability to use
 *
 * Test to see if the opener of the socket we received the message
 * from had when the netlink socket was created and the sender of the
 * message has the capability @cap in the user namespace @user_ns.
 */
bool __netlink_ns_capable(const struct netlink_skb_parms *nsp,
			struct user_namespace *user_ns, int cap)
{
	return ((nsp->flags & NETLINK_SKB_DST) ||
		file_ns_capable(nsp->sk->sk_socket->file, user_ns, cap)) &&
		ns_capable(user_ns, cap);
}
EXPORT_SYMBOL(__netlink_ns_capable);

/**
 * netlink_ns_capable - General netlink message capability test
 * @skb: socket buffer holding a netlink command from userspace
 * @user_ns: The user namespace of the capability to use
 * @cap: The capability to use
 *
 * Test to see if the opener of the socket we received the message
 * from had when the netlink socket was created and the sender of the
 * message has the capability @cap in the user namespace @user_ns.
 */
bool netlink_ns_capable(const struct sk_buff *skb,
			struct user_namespace *user_ns, int cap)
{
	return __netlink_ns_capable(&NETLINK_CB(skb), user_ns, cap);
}
EXPORT_SYMBOL(netlink_ns_capable);

/**
 * netlink_capable - Netlink global message capability test
 * @skb: socket buffer holding a netlink command from userspace
 * @cap: The capability to use
 *
 * Test to see if the opener of the socket we received the message
 * from had when the netlink socket was created and the sender of the
 * message has the capability @cap in all user namespaces.
 */
bool netlink_capable(const struct sk_buff *skb, int cap)
{
	return netlink_ns_capable(skb, &init_user_ns, cap);
}
EXPORT_SYMBOL(netlink_capable);

/**
 * netlink_net_capable - Netlink network namespace message capability test
 * @skb: socket buffer holding a netlink command from userspace
 * @cap: The capability to use
 *
 * Test to see if the opener of the socket we received the message
 * from had when the netlink socket was created and the sender of the
 * message has the capability @cap over the network namespace of
 * the socket we received the message from.
 */
bool netlink_net_capable(const struct sk_buff *skb, int cap)
{
	return netlink_ns_capable(skb, sock_net(skb->sk)->user_ns, cap);
}
EXPORT_SYMBOL(netlink_net_capable);

static inline int netlink_allowed(const struct socket *sock, unsigned int flag)
{
	return (nl_table[sock->sk->sk_protocol].flags & flag) ||
		ns_capable(sock_net(sock->sk)->user_ns, CAP_NET_ADMIN);
}

static void
netlink_update_subscriptions(struct sock *sk, unsigned int subscriptions)
{
	struct netlink_sock *nlk = nlk_sk(sk);

	if (nlk->subscriptions && !subscriptions)
		__sk_del_bind_node(sk);
	else if (!nlk->subscriptions && subscriptions)
		sk_add_bind_node(sk, &nl_table[sk->sk_protocol].mc_list);
	nlk->subscriptions = subscriptions;
}

static int netlink_realloc_groups(struct sock *sk)
{
	struct netlink_sock *nlk = nlk_sk(sk);
	unsigned int groups;
	unsigned long *new_groups;
	int err = 0;

	netlink_table_grab();

	groups = nl_table[sk->sk_protocol].groups;
	if (!nl_table[sk->sk_protocol].registered) {
		err = -ENOENT;
		goto out_unlock;
	}

	if (nlk->ngroups >= groups)
		goto out_unlock;

	new_groups = krealloc(nlk->groups, NLGRPSZ(groups), GFP_ATOMIC);
	if (new_groups == NULL) {
		err = -ENOMEM;
		goto out_unlock;
	}
	memset((char *)new_groups + NLGRPSZ(nlk->ngroups), 0,
	       NLGRPSZ(groups) - NLGRPSZ(nlk->ngroups));

	nlk->groups = new_groups;
	nlk->ngroups = groups;
 out_unlock:
	netlink_table_ungrab();
	return err;
}

static void netlink_undo_bind(int group, long unsigned int groups,
			      struct sock *sk)
{
	struct netlink_sock *nlk = nlk_sk(sk);
	int undo;

	if (!nlk->netlink_unbind)
		return;

	for (undo = 0; undo < group; undo++)
		if (test_bit(undo, &groups))
			nlk->netlink_unbind(sock_net(sk), undo + 1);
}

static int netlink_bind(struct socket *sock, struct sockaddr *addr,
			int addr_len)
{
	struct sock *sk = sock->sk;
	struct net *net = sock_net(sk);
	struct netlink_sock *nlk = nlk_sk(sk);
	struct sockaddr_nl *nladdr = (struct sockaddr_nl *)addr;
	int err = 0;
	unsigned long groups;
	bool bound;

	if (addr_len < sizeof(struct sockaddr_nl))
		return -EINVAL;

	if (nladdr->nl_family != AF_NETLINK)
		return -EINVAL;
	groups = nladdr->nl_groups;

	/* Only superuser is allowed to listen multicasts */
	if (groups) {
		if (!netlink_allowed(sock, NL_CFG_F_NONROOT_RECV))
			return -EPERM;
		err = netlink_realloc_groups(sk);
		if (err)
			return err;
	}

	if (nlk->ngroups < BITS_PER_LONG)
		groups &= (1UL << nlk->ngroups) - 1;

	/* Paired with WRITE_ONCE() in netlink_insert() */
	bound = READ_ONCE(nlk->bound);
	if (bound) {
		/* Ensure nlk->portid is up-to-date. */
		smp_rmb();

		if (nladdr->nl_pid != nlk->portid)
			return -EINVAL;
	}

	if (nlk->netlink_bind && groups) {
		int group;

		/* nl_groups is a u32, so cap the maximum groups we can bind */
		for (group = 0; group < BITS_PER_TYPE(u32); group++) {
			if (!test_bit(group, &groups))
				continue;
			err = nlk->netlink_bind(net, group + 1);
			if (!err)
				continue;
			netlink_undo_bind(group, groups, sk);
			return err;
		}
	}

	/* No need for barriers here as we return to user-space without
	 * using any of the bound attributes.
	 */
	netlink_lock_table();
	if (!bound) {
		err = nladdr->nl_pid ?
			netlink_insert(sk, nladdr->nl_pid) :
			netlink_autobind(sock);
		if (err) {
			netlink_undo_bind(BITS_PER_TYPE(u32), groups, sk);
			goto unlock;
		}
	}

	if (!groups && (nlk->groups == NULL || !(u32)nlk->groups[0]))
		goto unlock;
	netlink_unlock_table();

	netlink_table_grab();
	netlink_update_subscriptions(sk, nlk->subscriptions +
					 hweight32(groups) -
					 hweight32(nlk->groups[0]));
	nlk->groups[0] = (nlk->groups[0] & ~0xffffffffUL) | groups;
	netlink_update_listeners(sk);
	netlink_table_ungrab();

	return 0;

unlock:
	netlink_unlock_table();
	return err;
}

static int netlink_connect(struct socket *sock, struct sockaddr *addr,
			   int alen, int flags)
{
	int err = 0;
	struct sock *sk = sock->sk;
	struct netlink_sock *nlk = nlk_sk(sk);
	struct sockaddr_nl *nladdr = (struct sockaddr_nl *)addr;

	if (alen < sizeof(addr->sa_family))
		return -EINVAL;

	if (addr->sa_family == AF_UNSPEC) {
		/* paired with READ_ONCE() in netlink_getsockbyportid() */
		WRITE_ONCE(sk->sk_state, NETLINK_UNCONNECTED);
		/* dst_portid and dst_group can be read locklessly */
		WRITE_ONCE(nlk->dst_portid, 0);
		WRITE_ONCE(nlk->dst_group, 0);
		return 0;
	}
	if (addr->sa_family != AF_NETLINK)
		return -EINVAL;

	if (alen < sizeof(struct sockaddr_nl))
		return -EINVAL;

	if ((nladdr->nl_groups || nladdr->nl_pid) &&
	    !netlink_allowed(sock, NL_CFG_F_NONROOT_SEND))
		return -EPERM;

	/* No need for barriers here as we return to user-space without
	 * using any of the bound attributes.
	 * Paired with WRITE_ONCE() in netlink_insert().
	 */
	if (!READ_ONCE(nlk->bound))
		err = netlink_autobind(sock);

	if (err == 0) {
		/* paired with READ_ONCE() in netlink_getsockbyportid() */
		WRITE_ONCE(sk->sk_state, NETLINK_CONNECTED);
		/* dst_portid and dst_group can be read locklessly */
		WRITE_ONCE(nlk->dst_portid, nladdr->nl_pid);
		WRITE_ONCE(nlk->dst_group, ffs(nladdr->nl_groups));
	}

	return err;
}

static int netlink_getname(struct socket *sock, struct sockaddr *addr,
			   int peer)
{
	struct sock *sk = sock->sk;
	struct netlink_sock *nlk = nlk_sk(sk);
	DECLARE_SOCKADDR(struct sockaddr_nl *, nladdr, addr);

	nladdr->nl_family = AF_NETLINK;
	nladdr->nl_pad = 0;

	if (peer) {
		/* Paired with WRITE_ONCE() in netlink_connect() */
		nladdr->nl_pid = READ_ONCE(nlk->dst_portid);
		nladdr->nl_groups = netlink_group_mask(READ_ONCE(nlk->dst_group));
	} else {
		/* Paired with WRITE_ONCE() in netlink_insert() */
		nladdr->nl_pid = READ_ONCE(nlk->portid);
		netlink_lock_table();
		nladdr->nl_groups = nlk->groups ? nlk->groups[0] : 0;
		netlink_unlock_table();
	}
	return sizeof(*nladdr);
}

static int netlink_ioctl(struct socket *sock, unsigned int cmd,
			 unsigned long arg)
{
	/* try to hand this ioctl down to the NIC drivers.
	 */
	return -ENOIOCTLCMD;
}

static struct sock *netlink_getsockbyportid(struct sock *ssk, u32 portid)
{
	struct sock *sock;
	struct netlink_sock *nlk;

	sock = netlink_lookup(sock_net(ssk), ssk->sk_protocol, portid);
	if (!sock)
		return ERR_PTR(-ECONNREFUSED);

	/* Don't bother queuing skb if kernel socket has no input function */
	nlk = nlk_sk(sock);
	/* dst_portid and sk_state can be changed in netlink_connect() */
	if (READ_ONCE(sock->sk_state) == NETLINK_CONNECTED &&
	    READ_ONCE(nlk->dst_portid) != nlk_sk(ssk)->portid) {
		sock_put(sock);
		return ERR_PTR(-ECONNREFUSED);
	}
	return sock;
}

struct sock *netlink_getsockbyfilp(struct file *filp)
{
	struct inode *inode = file_inode(filp);
	struct sock *sock;

	if (!S_ISSOCK(inode->i_mode))
		return ERR_PTR(-ENOTSOCK);

	sock = SOCKET_I(inode)->sk;
	if (sock->sk_family != AF_NETLINK)
		return ERR_PTR(-EINVAL);

	sock_hold(sock);
	return sock;
}

static struct sk_buff *netlink_alloc_large_skb(unsigned int size,
					       int broadcast)
{
	struct sk_buff *skb;
	void *data;

	if (size <= NLMSG_GOODSIZE || broadcast)
		return alloc_skb(size, GFP_KERNEL);

	size = SKB_DATA_ALIGN(size) +
	       SKB_DATA_ALIGN(sizeof(struct skb_shared_info));

	data = vmalloc(size);
	if (data == NULL)
		return NULL;

	skb = __build_skb(data, size);
	if (skb == NULL)
		vfree(data);
	else
		skb->destructor = netlink_skb_destructor;

	return skb;
}

/*
 * Attach a skb to a netlink socket.
 * The caller must hold a reference to the destination socket. On error, the
 * reference is dropped. The skb is not send to the destination, just all
 * all error checks are performed and memory in the queue is reserved.
 * Return values:
 * < 0: error. skb freed, reference to sock dropped.
 * 0: continue
 * 1: repeat lookup - reference dropped while waiting for socket memory.
 */
int netlink_attachskb(struct sock *sk, struct sk_buff *skb,
		      long *timeo, struct sock *ssk)
{
	struct netlink_sock *nlk;

	nlk = nlk_sk(sk);

	if ((atomic_read(&sk->sk_rmem_alloc) > sk->sk_rcvbuf ||
	     test_bit(NETLINK_S_CONGESTED, &nlk->state))) {
		DECLARE_WAITQUEUE(wait, current);
		if (!*timeo) {
			if (!ssk || netlink_is_kernel(ssk))
				netlink_overrun(sk);
			sock_put(sk);
			kfree_skb(skb);
			return -EAGAIN;
		}

		__set_current_state(TASK_INTERRUPTIBLE);
		add_wait_queue(&nlk->wait, &wait);

		if ((atomic_read(&sk->sk_rmem_alloc) > sk->sk_rcvbuf ||
		     test_bit(NETLINK_S_CONGESTED, &nlk->state)) &&
		    !sock_flag(sk, SOCK_DEAD))
			*timeo = schedule_timeout(*timeo);

		__set_current_state(TASK_RUNNING);
		remove_wait_queue(&nlk->wait, &wait);
		sock_put(sk);

		if (signal_pending(current)) {
			kfree_skb(skb);
			return sock_intr_errno(*timeo);
		}
		return 1;
	}
	netlink_skb_set_owner_r(skb, sk);
	return 0;
}

static int __netlink_sendskb(struct sock *sk, struct sk_buff *skb)
{
	int len = skb->len;

	netlink_deliver_tap(sock_net(sk), skb);

	skb_queue_tail(&sk->sk_receive_queue, skb);
	sk->sk_data_ready(sk);
	return len;
}

int netlink_sendskb(struct sock *sk, struct sk_buff *skb)
{
	int len = __netlink_sendskb(sk, skb);

	sock_put(sk);
	return len;
}

void netlink_detachskb(struct sock *sk, struct sk_buff *skb)
{
	kfree_skb(skb);
	sock_put(sk);
}

static struct sk_buff *netlink_trim(struct sk_buff *skb, gfp_t allocation)
{
	int delta;

	WARN_ON(skb->sk != NULL);
	delta = skb->end - skb->tail;
	if (is_vmalloc_addr(skb->head) || delta * 2 < skb->truesize)
		return skb;

	if (skb_shared(skb)) {
		struct sk_buff *nskb = skb_clone(skb, allocation);
		if (!nskb)
			return skb;
		consume_skb(skb);
		skb = nskb;
	}

	pskb_expand_head(skb, 0, -delta,
			 (allocation & ~__GFP_DIRECT_RECLAIM) |
			 __GFP_NOWARN | __GFP_NORETRY);
	return skb;
}

static int netlink_unicast_kernel(struct sock *sk, struct sk_buff *skb,
				  struct sock *ssk)
{
	int ret;
	struct netlink_sock *nlk = nlk_sk(sk);

	ret = -ECONNREFUSED;
	if (nlk->netlink_rcv != NULL) {
		ret = skb->len;
		netlink_skb_set_owner_r(skb, sk);
		NETLINK_CB(skb).sk = ssk;
		netlink_deliver_tap_kernel(sk, ssk, skb);
		nlk->netlink_rcv(skb);
		consume_skb(skb);
	} else {
		kfree_skb(skb);
	}
	sock_put(sk);
	return ret;
}

int netlink_unicast(struct sock *ssk, struct sk_buff *skb,
		    u32 portid, int nonblock)
{
	struct sock *sk;
	int err;
	long timeo;

	skb = netlink_trim(skb, gfp_any());

	timeo = sock_sndtimeo(ssk, nonblock);
retry:
	sk = netlink_getsockbyportid(ssk, portid);
	if (IS_ERR(sk)) {
		kfree_skb(skb);
		return PTR_ERR(sk);
	}
	if (netlink_is_kernel(sk))
		return netlink_unicast_kernel(sk, skb, ssk);

	if (sk_filter(sk, skb)) {
		err = skb->len;
		kfree_skb(skb);
		sock_put(sk);
		return err;
	}

	err = netlink_attachskb(sk, skb, &timeo, ssk);
	if (err == 1)
		goto retry;
	if (err)
		return err;

	return netlink_sendskb(sk, skb);
}
EXPORT_SYMBOL(netlink_unicast);

int netlink_has_listeners(struct sock *sk, unsigned int group)
{
	int res = 0;
	struct listeners *listeners;

	BUG_ON(!netlink_is_kernel(sk));

	rcu_read_lock();
	listeners = rcu_dereference(nl_table[sk->sk_protocol].listeners);

	if (listeners && group - 1 < nl_table[sk->sk_protocol].groups)
		res = test_bit(group - 1, listeners->masks);

	rcu_read_unlock();

	return res;
}
EXPORT_SYMBOL_GPL(netlink_has_listeners);

bool netlink_strict_get_check(struct sk_buff *skb)
{
	return nlk_test_bit(STRICT_CHK, NETLINK_CB(skb).sk);
}
EXPORT_SYMBOL_GPL(netlink_strict_get_check);

static int netlink_broadcast_deliver(struct sock *sk, struct sk_buff *skb)
{
	struct netlink_sock *nlk = nlk_sk(sk);

	if (atomic_read(&sk->sk_rmem_alloc) <= sk->sk_rcvbuf &&
	    !test_bit(NETLINK_S_CONGESTED, &nlk->state)) {
		netlink_skb_set_owner_r(skb, sk);
		__netlink_sendskb(sk, skb);
		return atomic_read(&sk->sk_rmem_alloc) > (sk->sk_rcvbuf >> 1);
	}
	return -1;
}

struct netlink_broadcast_data {
	struct sock *exclude_sk;
	struct net *net;
	u32 portid;
	u32 group;
	int failure;
	int delivery_failure;
	int congested;
	int delivered;
	gfp_t allocation;
	struct sk_buff *skb, *skb2;
	int (*tx_filter)(struct sock *dsk, struct sk_buff *skb, void *data);
	void *tx_data;
};

static void do_one_broadcast(struct sock *sk,
				    struct netlink_broadcast_data *p)
{
	struct netlink_sock *nlk = nlk_sk(sk);
	int val;

	if (p->exclude_sk == sk)
		return;

	if (nlk->portid == p->portid || p->group - 1 >= nlk->ngroups ||
	    !test_bit(p->group - 1, nlk->groups))
		return;

	if (!net_eq(sock_net(sk), p->net)) {
		if (!nlk_test_bit(LISTEN_ALL_NSID, sk))
			return;

		if (!peernet_has_id(sock_net(sk), p->net))
			return;

		if (!file_ns_capable(sk->sk_socket->file, p->net->user_ns,
				     CAP_NET_BROADCAST))
			return;
	}

	if (p->failure) {
		netlink_overrun(sk);
		return;
	}

	sock_hold(sk);
	if (p->skb2 == NULL) {
		if (skb_shared(p->skb)) {
			p->skb2 = skb_clone(p->skb, p->allocation);
		} else {
			p->skb2 = skb_get(p->skb);
			/*
			 * skb ownership may have been set when
			 * delivered to a previous socket.
			 */
			skb_orphan(p->skb2);
		}
	}
	if (p->skb2 == NULL) {
		netlink_overrun(sk);
		/* Clone failed. Notify ALL listeners. */
		p->failure = 1;
		if (nlk_test_bit(BROADCAST_SEND_ERROR, sk))
			p->delivery_failure = 1;
		goto out;
	}

	if (p->tx_filter && p->tx_filter(sk, p->skb2, p->tx_data)) {
		kfree_skb(p->skb2);
		p->skb2 = NULL;
		goto out;
	}

	if (sk_filter(sk, p->skb2)) {
		kfree_skb(p->skb2);
		p->skb2 = NULL;
		goto out;
	}
	NETLINK_CB(p->skb2).nsid = peernet2id(sock_net(sk), p->net);
	if (NETLINK_CB(p->skb2).nsid != NETNSA_NSID_NOT_ASSIGNED)
		NETLINK_CB(p->skb2).nsid_is_set = true;
	val = netlink_broadcast_deliver(sk, p->skb2);
	if (val < 0) {
		netlink_overrun(sk);
		if (nlk_test_bit(BROADCAST_SEND_ERROR, sk))
			p->delivery_failure = 1;
	} else {
		p->congested |= val;
		p->delivered = 1;
		p->skb2 = NULL;
	}
out:
	sock_put(sk);
}

int netlink_broadcast_filtered(struct sock *ssk, struct sk_buff *skb,
			       u32 portid,
			       u32 group, gfp_t allocation,
			       int (*filter)(struct sock *dsk,
					     struct sk_buff *skb, void *data),
			       void *filter_data)
{
	struct net *net = sock_net(ssk);
	struct netlink_broadcast_data info;
	struct sock *sk;

	skb = netlink_trim(skb, allocation);

	info.exclude_sk = ssk;
	info.net = net;
	info.portid = portid;
	info.group = group;
	info.failure = 0;
	info.delivery_failure = 0;
	info.congested = 0;
	info.delivered = 0;
	info.allocation = allocation;
	info.skb = skb;
	info.skb2 = NULL;
	info.tx_filter = filter;
	info.tx_data = filter_data;

	/* While we sleep in clone, do not allow to change socket list */

	netlink_lock_table();

	sk_for_each_bound(sk, &nl_table[ssk->sk_protocol].mc_list)
		do_one_broadcast(sk, &info);

	consume_skb(skb);

	netlink_unlock_table();

	if (info.delivery_failure) {
		kfree_skb(info.skb2);
		return -ENOBUFS;
	}
	consume_skb(info.skb2);

	if (info.delivered) {
		if (info.congested && gfpflags_allow_blocking(allocation))
			yield();
		return 0;
	}
	return -ESRCH;
}
EXPORT_SYMBOL(netlink_broadcast_filtered);

int netlink_broadcast(struct sock *ssk, struct sk_buff *skb, u32 portid,
		      u32 group, gfp_t allocation)
{
	return netlink_broadcast_filtered(ssk, skb, portid, group, allocation,
					  NULL, NULL);
}
EXPORT_SYMBOL(netlink_broadcast);

struct netlink_set_err_data {
	struct sock *exclude_sk;
	u32 portid;
	u32 group;
	int code;
};

static int do_one_set_err(struct sock *sk, struct netlink_set_err_data *p)
{
	struct netlink_sock *nlk = nlk_sk(sk);
	int ret = 0;

	if (sk == p->exclude_sk)
		goto out;

	if (!net_eq(sock_net(sk), sock_net(p->exclude_sk)))
		goto out;

	if (nlk->portid == p->portid || p->group - 1 >= nlk->ngroups ||
	    !test_bit(p->group - 1, nlk->groups))
		goto out;

	if (p->code == ENOBUFS && nlk_test_bit(RECV_NO_ENOBUFS, sk)) {
		ret = 1;
		goto out;
	}

	WRITE_ONCE(sk->sk_err, p->code);
	sk_error_report(sk);
out:
	return ret;
}

/**
 * netlink_set_err - report error to broadcast listeners
 * @ssk: the kernel netlink socket, as returned by netlink_kernel_create()
 * @portid: the PORTID of a process that we want to skip (if any)
 * @group: the broadcast group that will notice the error
 * @code: error code, must be negative (as usual in kernelspace)
 *
 * This function returns the number of broadcast listeners that have set the
 * NETLINK_NO_ENOBUFS socket option.
 */
int netlink_set_err(struct sock *ssk, u32 portid, u32 group, int code)
{
	struct netlink_set_err_data info;
	unsigned long flags;
	struct sock *sk;
	int ret = 0;

	info.exclude_sk = ssk;
	info.portid = portid;
	info.group = group;
	/* sk->sk_err wants a positive error value */
	info.code = -code;

	read_lock_irqsave(&nl_table_lock, flags);

	sk_for_each_bound(sk, &nl_table[ssk->sk_protocol].mc_list)
		ret += do_one_set_err(sk, &info);

	read_unlock_irqrestore(&nl_table_lock, flags);
	return ret;
}
EXPORT_SYMBOL(netlink_set_err);

/* must be called with netlink table grabbed */
static void netlink_update_socket_mc(struct netlink_sock *nlk,
				     unsigned int group,
				     int is_new)
{
	int old, new = !!is_new, subscriptions;

	old = test_bit(group - 1, nlk->groups);
	subscriptions = nlk->subscriptions - old + new;
	__assign_bit(group - 1, nlk->groups, new);
	netlink_update_subscriptions(&nlk->sk, subscriptions);
	netlink_update_listeners(&nlk->sk);
}

static int netlink_setsockopt(struct socket *sock, int level, int optname,
			      sockptr_t optval, unsigned int optlen)
{
	struct sock *sk = sock->sk;
	struct netlink_sock *nlk = nlk_sk(sk);
	unsigned int val = 0;
	int nr = -1;

	if (level != SOL_NETLINK)
		return -ENOPROTOOPT;

	if (optlen >= sizeof(int) &&
	    copy_from_sockptr(&val, optval, sizeof(val)))
		return -EFAULT;

	switch (optname) {
	case NETLINK_PKTINFO:
		nr = NETLINK_F_RECV_PKTINFO;
		break;
	case NETLINK_ADD_MEMBERSHIP:
	case NETLINK_DROP_MEMBERSHIP: {
		int err;

		if (!netlink_allowed(sock, NL_CFG_F_NONROOT_RECV))
			return -EPERM;
		err = netlink_realloc_groups(sk);
		if (err)
			return err;
		if (!val || val - 1 >= nlk->ngroups)
			return -EINVAL;
		if (optname == NETLINK_ADD_MEMBERSHIP && nlk->netlink_bind) {
			err = nlk->netlink_bind(sock_net(sk), val);
			if (err)
				return err;
		}
		netlink_table_grab();
		netlink_update_socket_mc(nlk, val,
					 optname == NETLINK_ADD_MEMBERSHIP);
		netlink_table_ungrab();
		if (optname == NETLINK_DROP_MEMBERSHIP && nlk->netlink_unbind)
			nlk->netlink_unbind(sock_net(sk), val);

		break;
	}
	case NETLINK_BROADCAST_ERROR:
		nr = NETLINK_F_BROADCAST_SEND_ERROR;
		break;
	case NETLINK_NO_ENOBUFS:
		assign_bit(NETLINK_F_RECV_NO_ENOBUFS, &nlk->flags, val);
		if (val) {
			clear_bit(NETLINK_S_CONGESTED, &nlk->state);
			wake_up_interruptible(&nlk->wait);
		}
		break;
	case NETLINK_LISTEN_ALL_NSID:
		if (!ns_capable(sock_net(sk)->user_ns, CAP_NET_BROADCAST))
			return -EPERM;
		nr = NETLINK_F_LISTEN_ALL_NSID;
		break;
	case NETLINK_CAP_ACK:
		nr = NETLINK_F_CAP_ACK;
		break;
	case NETLINK_EXT_ACK:
		nr = NETLINK_F_EXT_ACK;
		break;
	case NETLINK_GET_STRICT_CHK:
		nr = NETLINK_F_STRICT_CHK;
		break;
	default:
		return -ENOPROTOOPT;
	}
	if (nr >= 0)
		assign_bit(nr, &nlk->flags, val);
	return 0;
}

static int netlink_getsockopt(struct socket *sock, int level, int optname,
			      char __user *optval, int __user *optlen)
{
	struct sock *sk = sock->sk;
	struct netlink_sock *nlk = nlk_sk(sk);
	unsigned int flag;
	int len, val;

	if (level != SOL_NETLINK)
		return -ENOPROTOOPT;

	if (get_user(len, optlen))
		return -EFAULT;
	if (len < 0)
		return -EINVAL;

	switch (optname) {
	case NETLINK_PKTINFO:
		flag = NETLINK_F_RECV_PKTINFO;
		break;
	case NETLINK_BROADCAST_ERROR:
		flag = NETLINK_F_BROADCAST_SEND_ERROR;
		break;
	case NETLINK_NO_ENOBUFS:
		flag = NETLINK_F_RECV_NO_ENOBUFS;
		break;
	case NETLINK_LIST_MEMBERSHIPS: {
		int pos, idx, shift, err = 0;

		netlink_lock_table();
		for (pos = 0; pos * 8 < nlk->ngroups; pos += sizeof(u32)) {
			if (len - pos < sizeof(u32))
				break;

			idx = pos / sizeof(unsigned long);
			shift = (pos % sizeof(unsigned long)) * 8;
			if (put_user((u32)(nlk->groups[idx] >> shift),
				     (u32 __user *)(optval + pos))) {
				err = -EFAULT;
				break;
			}
		}
		if (put_user(ALIGN(BITS_TO_BYTES(nlk->ngroups), sizeof(u32)), optlen))
			err = -EFAULT;
		netlink_unlock_table();
		return err;
	}
	case NETLINK_CAP_ACK:
		flag = NETLINK_F_CAP_ACK;
		break;
	case NETLINK_EXT_ACK:
		flag = NETLINK_F_EXT_ACK;
		break;
	case NETLINK_GET_STRICT_CHK:
		flag = NETLINK_F_STRICT_CHK;
		break;
	default:
		return -ENOPROTOOPT;
	}

	if (len < sizeof(int))
		return -EINVAL;

	len = sizeof(int);
	val = test_bit(flag, &nlk->flags);

	if (put_user(len, optlen) ||
	    copy_to_user(optval, &val, len))
		return -EFAULT;

	return 0;
}

static void netlink_cmsg_recv_pktinfo(struct msghdr *msg, struct sk_buff *skb)
{
	struct nl_pktinfo info;

	info.group = NETLINK_CB(skb).dst_group;
	put_cmsg(msg, SOL_NETLINK, NETLINK_PKTINFO, sizeof(info), &info);
}

static void netlink_cmsg_listen_all_nsid(struct sock *sk, struct msghdr *msg,
					 struct sk_buff *skb)
{
	if (!NETLINK_CB(skb).nsid_is_set)
		return;

	put_cmsg(msg, SOL_NETLINK, NETLINK_LISTEN_ALL_NSID, sizeof(int),
		 &NETLINK_CB(skb).nsid);
}

static int netlink_sendmsg(struct socket *sock, struct msghdr *msg, size_t len)
{
	struct sock *sk = sock->sk;
	struct netlink_sock *nlk = nlk_sk(sk);
	DECLARE_SOCKADDR(struct sockaddr_nl *, addr, msg->msg_name);
	u32 dst_portid;
	u32 dst_group;
	struct sk_buff *skb;
	int err;
	struct scm_cookie scm;
	u32 netlink_skb_flags = 0;

	if (msg->msg_flags & MSG_OOB)
		return -EOPNOTSUPP;

	if (len == 0) {
		pr_warn_once("Zero length message leads to an empty skb\n");
		return -ENODATA;
	}

	err = scm_send(sock, msg, &scm, true);
	if (err < 0)
		return err;

	if (msg->msg_namelen) {
		err = -EINVAL;
		if (msg->msg_namelen < sizeof(struct sockaddr_nl))
			goto out;
		if (addr->nl_family != AF_NETLINK)
			goto out;
		dst_portid = addr->nl_pid;
		dst_group = ffs(addr->nl_groups);
		err =  -EPERM;
		if ((dst_group || dst_portid) &&
		    !netlink_allowed(sock, NL_CFG_F_NONROOT_SEND))
			goto out;
		netlink_skb_flags |= NETLINK_SKB_DST;
	} else {
		/* Paired with WRITE_ONCE() in netlink_connect() */
		dst_portid = READ_ONCE(nlk->dst_portid);
		dst_group = READ_ONCE(nlk->dst_group);
	}

	/* Paired with WRITE_ONCE() in netlink_insert() */
	if (!READ_ONCE(nlk->bound)) {
		err = netlink_autobind(sock);
		if (err)
			goto out;
	} else {
		/* Ensure nlk is hashed and visible. */
		smp_rmb();
	}

	err = -EMSGSIZE;
	if (len > sk->sk_sndbuf - 32)
		goto out;
	err = -ENOBUFS;
	skb = netlink_alloc_large_skb(len, dst_group);
	if (skb == NULL)
		goto out;

	NETLINK_CB(skb).portid	= nlk->portid;
	NETLINK_CB(skb).dst_group = dst_group;
	NETLINK_CB(skb).creds	= scm.creds;
	NETLINK_CB(skb).flags	= netlink_skb_flags;

	err = -EFAULT;
	if (memcpy_from_msg(skb_put(skb, len), msg, len)) {
		kfree_skb(skb);
		goto out;
	}

	err = security_netlink_send(sk, skb);
	if (err) {
		kfree_skb(skb);
		goto out;
	}

	if (dst_group) {
		refcount_inc(&skb->users);
		netlink_broadcast(sk, skb, dst_portid, dst_group, GFP_KERNEL);
	}
	err = netlink_unicast(sk, skb, dst_portid, msg->msg_flags & MSG_DONTWAIT);

out:
	scm_destroy(&scm);
	return err;
}

static int netlink_recvmsg(struct socket *sock, struct msghdr *msg, size_t len,
			   int flags)
{
	struct scm_cookie scm;
	struct sock *sk = sock->sk;
	struct netlink_sock *nlk = nlk_sk(sk);
	size_t copied, max_recvmsg_len;
	struct sk_buff *skb, *data_skb;
	int err, ret;

	if (flags & MSG_OOB)
		return -EOPNOTSUPP;

	copied = 0;

	skb = skb_recv_datagram(sk, flags, &err);
	if (skb == NULL)
		goto out;

	data_skb = skb;

#ifdef CONFIG_COMPAT_NETLINK_MESSAGES
	if (unlikely(skb_shinfo(skb)->frag_list)) {
		/*
		 * If this skb has a frag_list, then here that means that we
		 * will have to use the frag_list skb's data for compat tasks
		 * and the regular skb's data for normal (non-compat) tasks.
		 *
		 * If we need to send the compat skb, assign it to the
		 * 'data_skb' variable so that it will be used below for data
		 * copying. We keep 'skb' for everything else, including
		 * freeing both later.
		 */
		if (flags & MSG_CMSG_COMPAT)
			data_skb = skb_shinfo(skb)->frag_list;
	}
#endif

	/* Record the max length of recvmsg() calls for future allocations */
	max_recvmsg_len = max(READ_ONCE(nlk->max_recvmsg_len), len);
	max_recvmsg_len = min_t(size_t, max_recvmsg_len,
				SKB_WITH_OVERHEAD(32768));
	WRITE_ONCE(nlk->max_recvmsg_len, max_recvmsg_len);

	copied = data_skb->len;
	if (len < copied) {
		msg->msg_flags |= MSG_TRUNC;
		copied = len;
	}

	err = skb_copy_datagram_msg(data_skb, 0, msg, copied);

	if (msg->msg_name) {
		DECLARE_SOCKADDR(struct sockaddr_nl *, addr, msg->msg_name);
		addr->nl_family = AF_NETLINK;
		addr->nl_pad    = 0;
		addr->nl_pid	= NETLINK_CB(skb).portid;
		addr->nl_groups	= netlink_group_mask(NETLINK_CB(skb).dst_group);
		msg->msg_namelen = sizeof(*addr);
	}

	if (nlk_test_bit(RECV_PKTINFO, sk))
		netlink_cmsg_recv_pktinfo(msg, skb);
	if (nlk_test_bit(LISTEN_ALL_NSID, sk))
		netlink_cmsg_listen_all_nsid(sk, msg, skb);

	memset(&scm, 0, sizeof(scm));
	scm.creds = *NETLINK_CREDS(skb);
	if (flags & MSG_TRUNC)
		copied = data_skb->len;

	skb_free_datagram(sk, skb);

	if (READ_ONCE(nlk->cb_running) &&
	    atomic_read(&sk->sk_rmem_alloc) <= sk->sk_rcvbuf / 2) {
		ret = netlink_dump(sk, false);
		if (ret) {
			WRITE_ONCE(sk->sk_err, -ret);
			sk_error_report(sk);
		}
	}

	scm_recv(sock, msg, &scm, flags);
out:
	netlink_rcv_wake(sk);
	return err ? : copied;
}

static void netlink_data_ready(struct sock *sk)
{
	BUG();
}

/*
 *	We export these functions to other modules. They provide a
 *	complete set of kernel non-blocking support for message
 *	queueing.
 */

struct sock *
__netlink_kernel_create(struct net *net, int unit, struct module *module,
			struct netlink_kernel_cfg *cfg)
{
	struct socket *sock;
	struct sock *sk;
	struct netlink_sock *nlk;
	struct listeners *listeners = NULL;
	struct mutex *cb_mutex = cfg ? cfg->cb_mutex : NULL;
	unsigned int groups;

	BUG_ON(!nl_table);

	if (unit < 0 || unit >= MAX_LINKS)
		return NULL;

	if (sock_create_lite(PF_NETLINK, SOCK_DGRAM, unit, &sock))
		return NULL;

	if (__netlink_create(net, sock, cb_mutex, unit, 1) < 0)
		goto out_sock_release_nosk;

	sk = sock->sk;

	if (!cfg || cfg->groups < 32)
		groups = 32;
	else
		groups = cfg->groups;

	listeners = kzalloc(sizeof(*listeners) + NLGRPSZ(groups), GFP_KERNEL);
	if (!listeners)
		goto out_sock_release;

	sk->sk_data_ready = netlink_data_ready;
	if (cfg && cfg->input)
		nlk_sk(sk)->netlink_rcv = cfg->input;

	if (netlink_insert(sk, 0))
		goto out_sock_release;

	nlk = nlk_sk(sk);
	set_bit(NETLINK_F_KERNEL_SOCKET, &nlk->flags);

	netlink_table_grab();
	if (!nl_table[unit].registered) {
		nl_table[unit].groups = groups;
		rcu_assign_pointer(nl_table[unit].listeners, listeners);
		nl_table[unit].cb_mutex = cb_mutex;
		nl_table[unit].module = module;
		if (cfg) {
			nl_table[unit].bind = cfg->bind;
			nl_table[unit].unbind = cfg->unbind;
			nl_table[unit].release = cfg->release;
			nl_table[unit].flags = cfg->flags;
		}
		nl_table[unit].registered = 1;
	} else {
		kfree(listeners);
		nl_table[unit].registered++;
	}
	netlink_table_ungrab();
	return sk;

out_sock_release:
	kfree(listeners);
	netlink_kernel_release(sk);
	return NULL;

out_sock_release_nosk:
	sock_release(sock);
	return NULL;
}
EXPORT_SYMBOL(__netlink_kernel_create);

void
netlink_kernel_release(struct sock *sk)
{
	if (sk == NULL || sk->sk_socket == NULL)
		return;

	sock_release(sk->sk_socket);
}
EXPORT_SYMBOL(netlink_kernel_release);

int __netlink_change_ngroups(struct sock *sk, unsigned int groups)
{
	struct listeners *new, *old;
	struct netlink_table *tbl = &nl_table[sk->sk_protocol];

	if (groups < 32)
		groups = 32;

	if (NLGRPSZ(tbl->groups) < NLGRPSZ(groups)) {
		new = kzalloc(sizeof(*new) + NLGRPSZ(groups), GFP_ATOMIC);
		if (!new)
			return -ENOMEM;
		old = nl_deref_protected(tbl->listeners);
		memcpy(new->masks, old->masks, NLGRPSZ(tbl->groups));
		rcu_assign_pointer(tbl->listeners, new);

		kfree_rcu(old, rcu);
	}
	tbl->groups = groups;

	return 0;
}

/**
 * netlink_change_ngroups - change number of multicast groups
 *
 * This changes the number of multicast groups that are available
 * on a certain netlink family. Note that it is not possible to
 * change the number of groups to below 32. Also note that it does
 * not implicitly call netlink_clear_multicast_users() when the
 * number of groups is reduced.
 *
 * @sk: The kernel netlink socket, as returned by netlink_kernel_create().
 * @groups: The new number of groups.
 */
int netlink_change_ngroups(struct sock *sk, unsigned int groups)
{
	int err;

	netlink_table_grab();
	err = __netlink_change_ngroups(sk, groups);
	netlink_table_ungrab();

	return err;
}

void __netlink_clear_multicast_users(struct sock *ksk, unsigned int group)
{
	struct sock *sk;
	struct netlink_table *tbl = &nl_table[ksk->sk_protocol];
	struct hlist_node *tmp;

	sk_for_each_bound_safe(sk, tmp, &tbl->mc_list)
		netlink_update_socket_mc(nlk_sk(sk), group, 0);
}

struct nlmsghdr *
__nlmsg_put(struct sk_buff *skb, u32 portid, u32 seq, int type, int len, int flags)
{
	struct nlmsghdr *nlh;
	int size = nlmsg_msg_size(len);

	nlh = skb_put(skb, NLMSG_ALIGN(size));
	nlh->nlmsg_type = type;
	nlh->nlmsg_len = size;
	nlh->nlmsg_flags = flags;
	nlh->nlmsg_pid = portid;
	nlh->nlmsg_seq = seq;
	if (!__builtin_constant_p(size) || NLMSG_ALIGN(size) - size != 0)
		memset(nlmsg_data(nlh) + len, 0, NLMSG_ALIGN(size) - size);
	return nlh;
}
EXPORT_SYMBOL(__nlmsg_put);

/*
 * It looks a bit ugly.
 * It would be better to create kernel thread.
 */

static int netlink_dump_done(struct netlink_sock *nlk, struct sk_buff *skb,
			     struct netlink_callback *cb,
			     struct netlink_ext_ack *extack)
{
	struct nlmsghdr *nlh;

	nlh = nlmsg_put_answer(skb, cb, NLMSG_DONE, sizeof(nlk->dump_done_errno),
			       NLM_F_MULTI | cb->answer_flags);
	if (WARN_ON(!nlh))
		return -ENOBUFS;

	nl_dump_check_consistent(cb, nlh);
	memcpy(nlmsg_data(nlh), &nlk->dump_done_errno, sizeof(nlk->dump_done_errno));

	if (extack->_msg && test_bit(NETLINK_F_EXT_ACK, &nlk->flags)) {
		nlh->nlmsg_flags |= NLM_F_ACK_TLVS;
		if (!nla_put_string(skb, NLMSGERR_ATTR_MSG, extack->_msg))
			nlmsg_end(skb, nlh);
	}

	return 0;
}

static int netlink_dump(struct sock *sk, bool lock_taken)
{
	struct netlink_sock *nlk = nlk_sk(sk);
	struct netlink_ext_ack extack = {};
	struct netlink_callback *cb;
	struct sk_buff *skb = NULL;
	size_t max_recvmsg_len;
	struct module *module;
	int err = -ENOBUFS;
	int alloc_min_size;
	int alloc_size;

	if (!lock_taken)
<<<<<<< HEAD
		mutex_lock(nlk->cb_mutex);
=======
		mutex_lock(&nlk->nl_cb_mutex);
>>>>>>> aff52723
	if (!nlk->cb_running) {
		err = -EINVAL;
		goto errout_skb;
	}

	if (atomic_read(&sk->sk_rmem_alloc) >= sk->sk_rcvbuf)
		goto errout_skb;

	/* NLMSG_GOODSIZE is small to avoid high order allocations being
	 * required, but it makes sense to _attempt_ a 16K bytes allocation
	 * to reduce number of system calls on dump operations, if user
	 * ever provided a big enough buffer.
	 */
	cb = &nlk->cb;
	alloc_min_size = max_t(int, cb->min_dump_alloc, NLMSG_GOODSIZE);

	max_recvmsg_len = READ_ONCE(nlk->max_recvmsg_len);
	if (alloc_min_size < max_recvmsg_len) {
		alloc_size = max_recvmsg_len;
		skb = alloc_skb(alloc_size,
				(GFP_KERNEL & ~__GFP_DIRECT_RECLAIM) |
				__GFP_NOWARN | __GFP_NORETRY);
	}
	if (!skb) {
		alloc_size = alloc_min_size;
		skb = alloc_skb(alloc_size, GFP_KERNEL);
	}
	if (!skb)
		goto errout_skb;

	/* Trim skb to allocated size. User is expected to provide buffer as
	 * large as max(min_dump_alloc, 16KiB (mac_recvmsg_len capped at
	 * netlink_recvmsg())). dump will pack as many smaller messages as
	 * could fit within the allocated skb. skb is typically allocated
	 * with larger space than required (could be as much as near 2x the
	 * requested size with align to next power of 2 approach). Allowing
	 * dump to use the excess space makes it difficult for a user to have a
	 * reasonable static buffer based on the expected largest dump of a
	 * single netdev. The outcome is MSG_TRUNC error.
	 */
	skb_reserve(skb, skb_tailroom(skb) - alloc_size);

	/* Make sure malicious BPF programs can not read unitialized memory
	 * from skb->head -> skb->data
	 */
	skb_reset_network_header(skb);
	skb_reset_mac_header(skb);

	netlink_skb_set_owner_r(skb, sk);

	if (nlk->dump_done_errno > 0) {
		struct mutex *extra_mutex = nlk->dump_cb_mutex;

		cb->extack = &extack;

		if (cb->flags & RTNL_FLAG_DUMP_UNLOCKED)
			extra_mutex = NULL;
		if (extra_mutex)
			mutex_lock(extra_mutex);
		nlk->dump_done_errno = cb->dump(skb, cb);
		if (extra_mutex)
			mutex_unlock(extra_mutex);

		cb->extack = NULL;
	}

	if (nlk->dump_done_errno > 0 ||
	    skb_tailroom(skb) < nlmsg_total_size(sizeof(nlk->dump_done_errno))) {
		mutex_unlock(&nlk->nl_cb_mutex);

		if (sk_filter(sk, skb))
			kfree_skb(skb);
		else
			__netlink_sendskb(sk, skb);
		return 0;
	}

	if (netlink_dump_done(nlk, skb, cb, &extack))
		goto errout_skb;

#ifdef CONFIG_COMPAT_NETLINK_MESSAGES
	/* frag_list skb's data is used for compat tasks
	 * and the regular skb's data for normal (non-compat) tasks.
	 * See netlink_recvmsg().
	 */
	if (unlikely(skb_shinfo(skb)->frag_list)) {
		if (netlink_dump_done(nlk, skb_shinfo(skb)->frag_list, cb, &extack))
			goto errout_skb;
	}
#endif

	if (sk_filter(sk, skb))
		kfree_skb(skb);
	else
		__netlink_sendskb(sk, skb);

	if (cb->done)
		cb->done(cb);

	WRITE_ONCE(nlk->cb_running, false);
	module = cb->module;
	skb = cb->skb;
	mutex_unlock(&nlk->nl_cb_mutex);
	module_put(module);
	consume_skb(skb);
	return 0;

errout_skb:
	mutex_unlock(&nlk->nl_cb_mutex);
	kfree_skb(skb);
	return err;
}

int __netlink_dump_start(struct sock *ssk, struct sk_buff *skb,
			 const struct nlmsghdr *nlh,
			 struct netlink_dump_control *control)
{
	struct netlink_callback *cb;
	struct netlink_sock *nlk;
	struct sock *sk;
	int ret;

	refcount_inc(&skb->users);

	sk = netlink_lookup(sock_net(ssk), ssk->sk_protocol, NETLINK_CB(skb).portid);
	if (sk == NULL) {
		ret = -ECONNREFUSED;
		goto error_free;
	}

	nlk = nlk_sk(sk);
	mutex_lock(&nlk->nl_cb_mutex);
	/* A dump is in progress... */
	if (nlk->cb_running) {
		ret = -EBUSY;
		goto error_unlock;
	}
	/* add reference of module which cb->dump belongs to */
	if (!try_module_get(control->module)) {
		ret = -EPROTONOSUPPORT;
		goto error_unlock;
	}

	cb = &nlk->cb;
	memset(cb, 0, sizeof(*cb));
	cb->dump = control->dump;
	cb->done = control->done;
	cb->nlh = nlh;
	cb->data = control->data;
	cb->module = control->module;
	cb->min_dump_alloc = control->min_dump_alloc;
	cb->flags = control->flags;
	cb->skb = skb;

	cb->strict_check = nlk_test_bit(STRICT_CHK, NETLINK_CB(skb).sk);

	if (control->start) {
		cb->extack = control->extack;
		ret = control->start(cb);
		cb->extack = NULL;
		if (ret)
			goto error_put;
	}

	WRITE_ONCE(nlk->cb_running, true);
	nlk->dump_done_errno = INT_MAX;

	ret = netlink_dump(sk, true);

	sock_put(sk);

	if (ret)
		return ret;

	/* We successfully started a dump, by returning -EINTR we
	 * signal not to send ACK even if it was requested.
	 */
	return -EINTR;

error_put:
	module_put(control->module);
error_unlock:
	sock_put(sk);
	mutex_unlock(&nlk->nl_cb_mutex);
error_free:
	kfree_skb(skb);
	return ret;
}
EXPORT_SYMBOL(__netlink_dump_start);

static size_t
netlink_ack_tlv_len(struct netlink_sock *nlk, int err,
		    const struct netlink_ext_ack *extack)
{
	size_t tlvlen;

	if (!extack || !test_bit(NETLINK_F_EXT_ACK, &nlk->flags))
		return 0;

	tlvlen = 0;
	if (extack->_msg)
		tlvlen += nla_total_size(strlen(extack->_msg) + 1);
	if (extack->cookie_len)
		tlvlen += nla_total_size(extack->cookie_len);

	/* Following attributes are only reported as error (not warning) */
	if (!err)
		return tlvlen;

	if (extack->bad_attr)
		tlvlen += nla_total_size(sizeof(u32));
	if (extack->policy)
		tlvlen += netlink_policy_dump_attr_size_estimate(extack->policy);
	if (extack->miss_type)
		tlvlen += nla_total_size(sizeof(u32));
	if (extack->miss_nest)
		tlvlen += nla_total_size(sizeof(u32));

	return tlvlen;
}

static void
netlink_ack_tlv_fill(struct sk_buff *in_skb, struct sk_buff *skb,
		     struct nlmsghdr *nlh, int err,
		     const struct netlink_ext_ack *extack)
{
	if (extack->_msg)
		WARN_ON(nla_put_string(skb, NLMSGERR_ATTR_MSG, extack->_msg));
	if (extack->cookie_len)
		WARN_ON(nla_put(skb, NLMSGERR_ATTR_COOKIE,
				extack->cookie_len, extack->cookie));

	if (!err)
		return;

	if (extack->bad_attr &&
	    !WARN_ON((u8 *)extack->bad_attr < in_skb->data ||
		     (u8 *)extack->bad_attr >= in_skb->data + in_skb->len))
		WARN_ON(nla_put_u32(skb, NLMSGERR_ATTR_OFFS,
				    (u8 *)extack->bad_attr - (u8 *)nlh));
	if (extack->policy)
		netlink_policy_dump_write_attr(skb, extack->policy,
					       NLMSGERR_ATTR_POLICY);
	if (extack->miss_type)
		WARN_ON(nla_put_u32(skb, NLMSGERR_ATTR_MISS_TYPE,
				    extack->miss_type));
	if (extack->miss_nest &&
	    !WARN_ON((u8 *)extack->miss_nest < in_skb->data ||
		     (u8 *)extack->miss_nest > in_skb->data + in_skb->len))
		WARN_ON(nla_put_u32(skb, NLMSGERR_ATTR_MISS_NEST,
				    (u8 *)extack->miss_nest - (u8 *)nlh));
}

void netlink_ack(struct sk_buff *in_skb, struct nlmsghdr *nlh, int err,
		 const struct netlink_ext_ack *extack)
{
	struct sk_buff *skb;
	struct nlmsghdr *rep;
	struct nlmsgerr *errmsg;
	size_t payload = sizeof(*errmsg);
	struct netlink_sock *nlk = nlk_sk(NETLINK_CB(in_skb).sk);
	unsigned int flags = 0;
	size_t tlvlen;

	/* Error messages get the original request appened, unless the user
	 * requests to cap the error message, and get extra error data if
	 * requested.
	 */
	if (err && !test_bit(NETLINK_F_CAP_ACK, &nlk->flags))
		payload += nlmsg_len(nlh);
	else
		flags |= NLM_F_CAPPED;

	tlvlen = netlink_ack_tlv_len(nlk, err, extack);
	if (tlvlen)
		flags |= NLM_F_ACK_TLVS;

	skb = nlmsg_new(payload + tlvlen, GFP_KERNEL);
	if (!skb)
		goto err_skb;

	rep = nlmsg_put(skb, NETLINK_CB(in_skb).portid, nlh->nlmsg_seq,
			NLMSG_ERROR, sizeof(*errmsg), flags);
	if (!rep)
		goto err_bad_put;
	errmsg = nlmsg_data(rep);
	errmsg->error = err;
	errmsg->msg = *nlh;

	if (!(flags & NLM_F_CAPPED)) {
		if (!nlmsg_append(skb, nlmsg_len(nlh)))
			goto err_bad_put;

		memcpy(nlmsg_data(&errmsg->msg), nlmsg_data(nlh),
		       nlmsg_len(nlh));
	}

	if (tlvlen)
		netlink_ack_tlv_fill(in_skb, skb, nlh, err, extack);

	nlmsg_end(skb, rep);

	nlmsg_unicast(in_skb->sk, skb, NETLINK_CB(in_skb).portid);

	return;

err_bad_put:
	nlmsg_free(skb);
err_skb:
	WRITE_ONCE(NETLINK_CB(in_skb).sk->sk_err, ENOBUFS);
	sk_error_report(NETLINK_CB(in_skb).sk);
}
EXPORT_SYMBOL(netlink_ack);

int netlink_rcv_skb(struct sk_buff *skb, int (*cb)(struct sk_buff *,
						   struct nlmsghdr *,
						   struct netlink_ext_ack *))
{
	struct netlink_ext_ack extack;
	struct nlmsghdr *nlh;
	int err;

	while (skb->len >= nlmsg_total_size(0)) {
		int msglen;

		memset(&extack, 0, sizeof(extack));
		nlh = nlmsg_hdr(skb);
		err = 0;

		if (nlh->nlmsg_len < NLMSG_HDRLEN || skb->len < nlh->nlmsg_len)
			return 0;

		/* Only requests are handled by the kernel */
		if (!(nlh->nlmsg_flags & NLM_F_REQUEST))
			goto ack;

		/* Skip control messages */
		if (nlh->nlmsg_type < NLMSG_MIN_TYPE)
			goto ack;

		err = cb(skb, nlh, &extack);
		if (err == -EINTR)
			goto skip;

ack:
		if (nlh->nlmsg_flags & NLM_F_ACK || err)
			netlink_ack(skb, nlh, err, &extack);

skip:
		msglen = NLMSG_ALIGN(nlh->nlmsg_len);
		if (msglen > skb->len)
			msglen = skb->len;
		skb_pull(skb, msglen);
	}

	return 0;
}
EXPORT_SYMBOL(netlink_rcv_skb);

/**
 * nlmsg_notify - send a notification netlink message
 * @sk: netlink socket to use
 * @skb: notification message
 * @portid: destination netlink portid for reports or 0
 * @group: destination multicast group or 0
 * @report: 1 to report back, 0 to disable
 * @flags: allocation flags
 */
int nlmsg_notify(struct sock *sk, struct sk_buff *skb, u32 portid,
		 unsigned int group, int report, gfp_t flags)
{
	int err = 0;

	if (group) {
		int exclude_portid = 0;

		if (report) {
			refcount_inc(&skb->users);
			exclude_portid = portid;
		}

		/* errors reported via destination sk->sk_err, but propagate
		 * delivery errors if NETLINK_BROADCAST_ERROR flag is set */
		err = nlmsg_multicast(sk, skb, exclude_portid, group, flags);
		if (err == -ESRCH)
			err = 0;
	}

	if (report) {
		int err2;

		err2 = nlmsg_unicast(sk, skb, portid);
		if (!err)
			err = err2;
	}

	return err;
}
EXPORT_SYMBOL(nlmsg_notify);

#ifdef CONFIG_PROC_FS
struct nl_seq_iter {
	struct seq_net_private p;
	struct rhashtable_iter hti;
	int link;
};

static void netlink_walk_start(struct nl_seq_iter *iter)
{
	rhashtable_walk_enter(&nl_table[iter->link].hash, &iter->hti);
	rhashtable_walk_start(&iter->hti);
}

static void netlink_walk_stop(struct nl_seq_iter *iter)
{
	rhashtable_walk_stop(&iter->hti);
	rhashtable_walk_exit(&iter->hti);
}

static void *__netlink_seq_next(struct seq_file *seq)
{
	struct nl_seq_iter *iter = seq->private;
	struct netlink_sock *nlk;

	do {
		for (;;) {
			nlk = rhashtable_walk_next(&iter->hti);

			if (IS_ERR(nlk)) {
				if (PTR_ERR(nlk) == -EAGAIN)
					continue;

				return nlk;
			}

			if (nlk)
				break;

			netlink_walk_stop(iter);
			if (++iter->link >= MAX_LINKS)
				return NULL;

			netlink_walk_start(iter);
		}
	} while (sock_net(&nlk->sk) != seq_file_net(seq));

	return nlk;
}

static void *netlink_seq_start(struct seq_file *seq, loff_t *posp)
	__acquires(RCU)
{
	struct nl_seq_iter *iter = seq->private;
	void *obj = SEQ_START_TOKEN;
	loff_t pos;

	iter->link = 0;

	netlink_walk_start(iter);

	for (pos = *posp; pos && obj && !IS_ERR(obj); pos--)
		obj = __netlink_seq_next(seq);

	return obj;
}

static void *netlink_seq_next(struct seq_file *seq, void *v, loff_t *pos)
{
	++*pos;
	return __netlink_seq_next(seq);
}

static void netlink_native_seq_stop(struct seq_file *seq, void *v)
{
	struct nl_seq_iter *iter = seq->private;

	if (iter->link >= MAX_LINKS)
		return;

	netlink_walk_stop(iter);
}


static int netlink_native_seq_show(struct seq_file *seq, void *v)
{
	if (v == SEQ_START_TOKEN) {
		seq_puts(seq,
			 "sk               Eth Pid        Groups   "
			 "Rmem     Wmem     Dump  Locks    Drops    Inode\n");
	} else {
		struct sock *s = v;
		struct netlink_sock *nlk = nlk_sk(s);

		seq_printf(seq, "%pK %-3d %-10u %08x %-8d %-8d %-5d %-8d %-8u %-8lu\n",
			   s,
			   s->sk_protocol,
			   nlk->portid,
			   nlk->groups ? (u32)nlk->groups[0] : 0,
			   sk_rmem_alloc_get(s),
			   sk_wmem_alloc_get(s),
			   READ_ONCE(nlk->cb_running),
			   refcount_read(&s->sk_refcnt),
			   atomic_read(&s->sk_drops),
			   sock_i_ino(s)
			);

	}
	return 0;
}

#ifdef CONFIG_BPF_SYSCALL
struct bpf_iter__netlink {
	__bpf_md_ptr(struct bpf_iter_meta *, meta);
	__bpf_md_ptr(struct netlink_sock *, sk);
};

DEFINE_BPF_ITER_FUNC(netlink, struct bpf_iter_meta *meta, struct netlink_sock *sk)

static int netlink_prog_seq_show(struct bpf_prog *prog,
				  struct bpf_iter_meta *meta,
				  void *v)
{
	struct bpf_iter__netlink ctx;

	meta->seq_num--;  /* skip SEQ_START_TOKEN */
	ctx.meta = meta;
	ctx.sk = nlk_sk((struct sock *)v);
	return bpf_iter_run_prog(prog, &ctx);
}

static int netlink_seq_show(struct seq_file *seq, void *v)
{
	struct bpf_iter_meta meta;
	struct bpf_prog *prog;

	meta.seq = seq;
	prog = bpf_iter_get_info(&meta, false);
	if (!prog)
		return netlink_native_seq_show(seq, v);

	if (v != SEQ_START_TOKEN)
		return netlink_prog_seq_show(prog, &meta, v);

	return 0;
}

static void netlink_seq_stop(struct seq_file *seq, void *v)
{
	struct bpf_iter_meta meta;
	struct bpf_prog *prog;

	if (!v) {
		meta.seq = seq;
		prog = bpf_iter_get_info(&meta, true);
		if (prog)
			(void)netlink_prog_seq_show(prog, &meta, v);
	}

	netlink_native_seq_stop(seq, v);
}
#else
static int netlink_seq_show(struct seq_file *seq, void *v)
{
	return netlink_native_seq_show(seq, v);
}

static void netlink_seq_stop(struct seq_file *seq, void *v)
{
	netlink_native_seq_stop(seq, v);
}
#endif

static const struct seq_operations netlink_seq_ops = {
	.start  = netlink_seq_start,
	.next   = netlink_seq_next,
	.stop   = netlink_seq_stop,
	.show   = netlink_seq_show,
};
#endif

int netlink_register_notifier(struct notifier_block *nb)
{
	return blocking_notifier_chain_register(&netlink_chain, nb);
}
EXPORT_SYMBOL(netlink_register_notifier);

int netlink_unregister_notifier(struct notifier_block *nb)
{
	return blocking_notifier_chain_unregister(&netlink_chain, nb);
}
EXPORT_SYMBOL(netlink_unregister_notifier);

static const struct proto_ops netlink_ops = {
	.family =	PF_NETLINK,
	.owner =	THIS_MODULE,
	.release =	netlink_release,
	.bind =		netlink_bind,
	.connect =	netlink_connect,
	.socketpair =	sock_no_socketpair,
	.accept =	sock_no_accept,
	.getname =	netlink_getname,
	.poll =		datagram_poll,
	.ioctl =	netlink_ioctl,
	.listen =	sock_no_listen,
	.shutdown =	sock_no_shutdown,
	.setsockopt =	netlink_setsockopt,
	.getsockopt =	netlink_getsockopt,
	.sendmsg =	netlink_sendmsg,
	.recvmsg =	netlink_recvmsg,
	.mmap =		sock_no_mmap,
};

static const struct net_proto_family netlink_family_ops = {
	.family = PF_NETLINK,
	.create = netlink_create,
	.owner	= THIS_MODULE,	/* for consistency 8) */
};

static int __net_init netlink_net_init(struct net *net)
{
#ifdef CONFIG_PROC_FS
	if (!proc_create_net("netlink", 0, net->proc_net, &netlink_seq_ops,
			sizeof(struct nl_seq_iter)))
		return -ENOMEM;
#endif
	return 0;
}

static void __net_exit netlink_net_exit(struct net *net)
{
#ifdef CONFIG_PROC_FS
	remove_proc_entry("netlink", net->proc_net);
#endif
}

static void __init netlink_add_usersock_entry(void)
{
	struct listeners *listeners;
	int groups = 32;

	listeners = kzalloc(sizeof(*listeners) + NLGRPSZ(groups), GFP_KERNEL);
	if (!listeners)
		panic("netlink_add_usersock_entry: Cannot allocate listeners\n");

	netlink_table_grab();

	nl_table[NETLINK_USERSOCK].groups = groups;
	rcu_assign_pointer(nl_table[NETLINK_USERSOCK].listeners, listeners);
	nl_table[NETLINK_USERSOCK].module = THIS_MODULE;
	nl_table[NETLINK_USERSOCK].registered = 1;
	nl_table[NETLINK_USERSOCK].flags = NL_CFG_F_NONROOT_SEND;

	netlink_table_ungrab();
}

static struct pernet_operations __net_initdata netlink_net_ops = {
	.init = netlink_net_init,
	.exit = netlink_net_exit,
};

static inline u32 netlink_hash(const void *data, u32 len, u32 seed)
{
	const struct netlink_sock *nlk = data;
	struct netlink_compare_arg arg;

	netlink_compare_arg_init(&arg, sock_net(&nlk->sk), nlk->portid);
	return jhash2((u32 *)&arg, netlink_compare_arg_len / sizeof(u32), seed);
}

static const struct rhashtable_params netlink_rhashtable_params = {
	.head_offset = offsetof(struct netlink_sock, node),
	.key_len = netlink_compare_arg_len,
	.obj_hashfn = netlink_hash,
	.obj_cmpfn = netlink_compare,
	.automatic_shrinking = true,
};

#if defined(CONFIG_BPF_SYSCALL) && defined(CONFIG_PROC_FS)
BTF_ID_LIST(btf_netlink_sock_id)
BTF_ID(struct, netlink_sock)

static const struct bpf_iter_seq_info netlink_seq_info = {
	.seq_ops		= &netlink_seq_ops,
	.init_seq_private	= bpf_iter_init_seq_net,
	.fini_seq_private	= bpf_iter_fini_seq_net,
	.seq_priv_size		= sizeof(struct nl_seq_iter),
};

static struct bpf_iter_reg netlink_reg_info = {
	.target			= "netlink",
	.ctx_arg_info_size	= 1,
	.ctx_arg_info		= {
		{ offsetof(struct bpf_iter__netlink, sk),
		  PTR_TO_BTF_ID_OR_NULL },
	},
	.seq_info		= &netlink_seq_info,
};

static int __init bpf_iter_register(void)
{
	netlink_reg_info.ctx_arg_info[0].btf_id = *btf_netlink_sock_id;
	return bpf_iter_reg_target(&netlink_reg_info);
}
#endif

static int __init netlink_proto_init(void)
{
	int i;
	int err = proto_register(&netlink_proto, 0);

	if (err != 0)
		goto out;

#if defined(CONFIG_BPF_SYSCALL) && defined(CONFIG_PROC_FS)
	err = bpf_iter_register();
	if (err)
		goto out;
#endif

	BUILD_BUG_ON(sizeof(struct netlink_skb_parms) > sizeof_field(struct sk_buff, cb));

	nl_table = kcalloc(MAX_LINKS, sizeof(*nl_table), GFP_KERNEL);
	if (!nl_table)
		goto panic;

	for (i = 0; i < MAX_LINKS; i++) {
		if (rhashtable_init(&nl_table[i].hash,
				    &netlink_rhashtable_params) < 0) {
			while (--i > 0)
				rhashtable_destroy(&nl_table[i].hash);
			kfree(nl_table);
			goto panic;
		}
	}

	netlink_add_usersock_entry();

	sock_register(&netlink_family_ops);
	register_pernet_subsys(&netlink_net_ops);
	register_pernet_subsys(&netlink_tap_net_ops);
	/* The netlink device handler may be needed early. */
	rtnetlink_init();
out:
	return err;
panic:
	panic("netlink_init: Cannot allocate nl_table\n");
}

core_initcall(netlink_proto_init);<|MERGE_RESOLUTION|>--- conflicted
+++ resolved
@@ -2208,11 +2208,7 @@
 	int alloc_size;
 
 	if (!lock_taken)
-<<<<<<< HEAD
-		mutex_lock(nlk->cb_mutex);
-=======
 		mutex_lock(&nlk->nl_cb_mutex);
->>>>>>> aff52723
 	if (!nlk->cb_running) {
 		err = -EINVAL;
 		goto errout_skb;
