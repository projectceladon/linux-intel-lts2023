// SPDX-License-Identifier: GPL-2.0
/* Multipath TCP
 *
 * Copyright (c) 2017 - 2019, Intel Corporation.
 */

#define pr_fmt(fmt) "MPTCP: " fmt

#include <linux/kernel.h>
#include <linux/module.h>
#include <linux/netdevice.h>
#include <crypto/algapi.h>
#include <crypto/sha2.h>
#include <net/sock.h>
#include <net/inet_common.h>
#include <net/inet_hashtables.h>
#include <net/protocol.h>
#include <net/tcp.h>
#if IS_ENABLED(CONFIG_MPTCP_IPV6)
#include <net/ip6_route.h>
#include <net/transp_v6.h>
#endif
#include <net/mptcp.h>
#include <uapi/linux/mptcp.h>
#include "protocol.h"
#include "mib.h"

#include <trace/events/mptcp.h>
#include <trace/events/sock.h>

static void mptcp_subflow_ops_undo_override(struct sock *ssk);

static void SUBFLOW_REQ_INC_STATS(struct request_sock *req,
				  enum linux_mptcp_mib_field field)
{
	MPTCP_INC_STATS(sock_net(req_to_sk(req)), field);
}

static void subflow_req_destructor(struct request_sock *req)
{
	struct mptcp_subflow_request_sock *subflow_req = mptcp_subflow_rsk(req);

	pr_debug("subflow_req=%p\n", subflow_req);

	if (subflow_req->msk)
		sock_put((struct sock *)subflow_req->msk);

	mptcp_token_destroy_request(req);
}

static void subflow_generate_hmac(u64 key1, u64 key2, u32 nonce1, u32 nonce2,
				  void *hmac)
{
	u8 msg[8];

	put_unaligned_be32(nonce1, &msg[0]);
	put_unaligned_be32(nonce2, &msg[4]);

	mptcp_crypto_hmac_sha(key1, key2, msg, 8, hmac);
}

static bool mptcp_can_accept_new_subflow(const struct mptcp_sock *msk)
{
	return mptcp_is_fully_established((void *)msk) &&
		((mptcp_pm_is_userspace(msk) &&
		  mptcp_userspace_pm_active(msk)) ||
		 READ_ONCE(msk->pm.accept_subflow));
}

/* validate received token and create truncated hmac and nonce for SYN-ACK */
static void subflow_req_create_thmac(struct mptcp_subflow_request_sock *subflow_req)
{
	struct mptcp_sock *msk = subflow_req->msk;
	u8 hmac[SHA256_DIGEST_SIZE];

	get_random_bytes(&subflow_req->local_nonce, sizeof(u32));

	subflow_generate_hmac(msk->local_key, msk->remote_key,
			      subflow_req->local_nonce,
			      subflow_req->remote_nonce, hmac);

	subflow_req->thmac = get_unaligned_be64(hmac);
}

static struct mptcp_sock *subflow_token_join_request(struct request_sock *req)
{
	struct mptcp_subflow_request_sock *subflow_req = mptcp_subflow_rsk(req);
	struct mptcp_sock *msk;
	int local_id;

	msk = mptcp_token_get_sock(sock_net(req_to_sk(req)), subflow_req->token);
	if (!msk) {
		SUBFLOW_REQ_INC_STATS(req, MPTCP_MIB_JOINNOTOKEN);
		return NULL;
	}

	local_id = mptcp_pm_get_local_id(msk, (struct sock_common *)req);
	if (local_id < 0) {
		sock_put((struct sock *)msk);
		return NULL;
	}
	subflow_req->local_id = local_id;
	subflow_req->request_bkup = mptcp_pm_is_backup(msk, (struct sock_common *)req);

	return msk;
}

static void subflow_init_req(struct request_sock *req, const struct sock *sk_listener)
{
	struct mptcp_subflow_request_sock *subflow_req = mptcp_subflow_rsk(req);

	subflow_req->mp_capable = 0;
	subflow_req->mp_join = 0;
	subflow_req->csum_reqd = mptcp_is_checksum_enabled(sock_net(sk_listener));
	subflow_req->allow_join_id0 = mptcp_allow_join_id0(sock_net(sk_listener));
	subflow_req->msk = NULL;
	mptcp_token_init_request(req);
}

static bool subflow_use_different_sport(struct mptcp_sock *msk, const struct sock *sk)
{
	return inet_sk(sk)->inet_sport != inet_sk((struct sock *)msk)->inet_sport;
}

static void subflow_add_reset_reason(struct sk_buff *skb, u8 reason)
{
	struct mptcp_ext *mpext = skb_ext_add(skb, SKB_EXT_MPTCP);

	if (mpext) {
		memset(mpext, 0, sizeof(*mpext));
		mpext->reset_reason = reason;
	}
}

static int subflow_reset_req_endp(struct request_sock *req, struct sk_buff *skb)
{
	SUBFLOW_REQ_INC_STATS(req, MPTCP_MIB_MPCAPABLEENDPATTEMPT);
	subflow_add_reset_reason(skb, MPTCP_RST_EPROHIBIT);
	return -EPERM;
}

/* Init mptcp request socket.
 *
 * Returns an error code if a JOIN has failed and a TCP reset
 * should be sent.
 */
static int subflow_check_req(struct request_sock *req,
			     const struct sock *sk_listener,
			     struct sk_buff *skb)
{
	struct mptcp_subflow_context *listener = mptcp_subflow_ctx(sk_listener);
	struct mptcp_subflow_request_sock *subflow_req = mptcp_subflow_rsk(req);
	struct mptcp_options_received mp_opt;
	bool opt_mp_capable, opt_mp_join;

	pr_debug("subflow_req=%p, listener=%p\n", subflow_req, listener);

#ifdef CONFIG_TCP_MD5SIG
	/* no MPTCP if MD5SIG is enabled on this socket or we may run out of
	 * TCP option space.
	 */
	if (rcu_access_pointer(tcp_sk(sk_listener)->md5sig_info))
		return -EINVAL;
#endif

	mptcp_get_options(skb, &mp_opt);

	opt_mp_capable = !!(mp_opt.suboptions & OPTION_MPTCP_MPC_SYN);
	opt_mp_join = !!(mp_opt.suboptions & OPTION_MPTCP_MPJ_SYN);
	if (opt_mp_capable) {
		SUBFLOW_REQ_INC_STATS(req, MPTCP_MIB_MPCAPABLEPASSIVE);

		if (unlikely(listener->pm_listener))
			return subflow_reset_req_endp(req, skb);
		if (opt_mp_join)
			return 0;
	} else if (opt_mp_join) {
		SUBFLOW_REQ_INC_STATS(req, MPTCP_MIB_JOINSYNRX);

		if (mp_opt.backup)
			SUBFLOW_REQ_INC_STATS(req, MPTCP_MIB_JOINSYNBACKUPRX);
<<<<<<< HEAD
=======
	} else if (unlikely(listener->pm_listener)) {
		return subflow_reset_req_endp(req, skb);
>>>>>>> aff52723
	}

	if (opt_mp_capable && listener->request_mptcp) {
		int err, retries = MPTCP_TOKEN_MAX_RETRIES;

		subflow_req->ssn_offset = TCP_SKB_CB(skb)->seq;
again:
		do {
			get_random_bytes(&subflow_req->local_key, sizeof(subflow_req->local_key));
		} while (subflow_req->local_key == 0);

		if (unlikely(req->syncookie)) {
			mptcp_crypto_key_sha(subflow_req->local_key,
					     &subflow_req->token,
					     &subflow_req->idsn);
			if (mptcp_token_exists(subflow_req->token)) {
				if (retries-- > 0)
					goto again;
				SUBFLOW_REQ_INC_STATS(req, MPTCP_MIB_TOKENFALLBACKINIT);
			} else {
				subflow_req->mp_capable = 1;
			}
			return 0;
		}

		err = mptcp_token_new_request(req);
		if (err == 0)
			subflow_req->mp_capable = 1;
		else if (retries-- > 0)
			goto again;
		else
			SUBFLOW_REQ_INC_STATS(req, MPTCP_MIB_TOKENFALLBACKINIT);

	} else if (opt_mp_join && listener->request_mptcp) {
		subflow_req->ssn_offset = TCP_SKB_CB(skb)->seq;
		subflow_req->mp_join = 1;
		subflow_req->backup = mp_opt.backup;
		subflow_req->remote_id = mp_opt.join_id;
		subflow_req->token = mp_opt.token;
		subflow_req->remote_nonce = mp_opt.nonce;
		subflow_req->msk = subflow_token_join_request(req);

		/* Can't fall back to TCP in this case. */
		if (!subflow_req->msk) {
			subflow_add_reset_reason(skb, MPTCP_RST_EMPTCP);
			return -EPERM;
		}

		if (subflow_use_different_sport(subflow_req->msk, sk_listener)) {
			pr_debug("syn inet_sport=%d %d\n",
				 ntohs(inet_sk(sk_listener)->inet_sport),
				 ntohs(inet_sk((struct sock *)subflow_req->msk)->inet_sport));
			if (!mptcp_pm_sport_in_anno_list(subflow_req->msk, sk_listener)) {
				SUBFLOW_REQ_INC_STATS(req, MPTCP_MIB_MISMATCHPORTSYNRX);
				return -EPERM;
			}
			SUBFLOW_REQ_INC_STATS(req, MPTCP_MIB_JOINPORTSYNRX);
		}

		subflow_req_create_thmac(subflow_req);

		if (unlikely(req->syncookie)) {
			if (mptcp_can_accept_new_subflow(subflow_req->msk))
				subflow_init_req_cookie_join_save(subflow_req, skb);
			else
				return -EPERM;
		}

		pr_debug("token=%u, remote_nonce=%u msk=%p\n", subflow_req->token,
			 subflow_req->remote_nonce, subflow_req->msk);
	}

	return 0;
}

int mptcp_subflow_init_cookie_req(struct request_sock *req,
				  const struct sock *sk_listener,
				  struct sk_buff *skb)
{
	struct mptcp_subflow_context *listener = mptcp_subflow_ctx(sk_listener);
	struct mptcp_subflow_request_sock *subflow_req = mptcp_subflow_rsk(req);
	struct mptcp_options_received mp_opt;
	bool opt_mp_capable, opt_mp_join;
	int err;

	subflow_init_req(req, sk_listener);
	mptcp_get_options(skb, &mp_opt);

	opt_mp_capable = !!(mp_opt.suboptions & OPTION_MPTCP_MPC_ACK);
	opt_mp_join = !!(mp_opt.suboptions & OPTION_MPTCP_MPJ_ACK);
	if (opt_mp_capable && opt_mp_join)
		return -EINVAL;

	if (opt_mp_capable && listener->request_mptcp) {
		if (mp_opt.sndr_key == 0)
			return -EINVAL;

		subflow_req->local_key = mp_opt.rcvr_key;
		err = mptcp_token_new_request(req);
		if (err)
			return err;

		subflow_req->mp_capable = 1;
		subflow_req->ssn_offset = TCP_SKB_CB(skb)->seq - 1;
	} else if (opt_mp_join && listener->request_mptcp) {
		if (!mptcp_token_join_cookie_init_state(subflow_req, skb))
			return -EINVAL;

		subflow_req->mp_join = 1;
		subflow_req->ssn_offset = TCP_SKB_CB(skb)->seq - 1;
	}

	return 0;
}
EXPORT_SYMBOL_GPL(mptcp_subflow_init_cookie_req);

static struct dst_entry *subflow_v4_route_req(const struct sock *sk,
					      struct sk_buff *skb,
					      struct flowi *fl,
					      struct request_sock *req)
{
	struct dst_entry *dst;
	int err;

	tcp_rsk(req)->is_mptcp = 1;
	subflow_init_req(req, sk);

	dst = tcp_request_sock_ipv4_ops.route_req(sk, skb, fl, req);
	if (!dst)
		return NULL;

	err = subflow_check_req(req, sk, skb);
	if (err == 0)
		return dst;

	dst_release(dst);
	if (!req->syncookie)
		tcp_request_sock_ops.send_reset(sk, skb);
	return NULL;
}

static void subflow_prep_synack(const struct sock *sk, struct request_sock *req,
				struct tcp_fastopen_cookie *foc,
				enum tcp_synack_type synack_type)
{
	struct mptcp_subflow_context *subflow = mptcp_subflow_ctx(sk);
	struct inet_request_sock *ireq = inet_rsk(req);

	/* clear tstamp_ok, as needed depending on cookie */
	if (foc && foc->len > -1)
		ireq->tstamp_ok = 0;

	if (synack_type == TCP_SYNACK_FASTOPEN)
		mptcp_fastopen_subflow_synack_set_params(subflow, req);
}

static int subflow_v4_send_synack(const struct sock *sk, struct dst_entry *dst,
				  struct flowi *fl,
				  struct request_sock *req,
				  struct tcp_fastopen_cookie *foc,
				  enum tcp_synack_type synack_type,
				  struct sk_buff *syn_skb)
{
	subflow_prep_synack(sk, req, foc, synack_type);

	return tcp_request_sock_ipv4_ops.send_synack(sk, dst, fl, req, foc,
						     synack_type, syn_skb);
}

#if IS_ENABLED(CONFIG_MPTCP_IPV6)
static int subflow_v6_send_synack(const struct sock *sk, struct dst_entry *dst,
				  struct flowi *fl,
				  struct request_sock *req,
				  struct tcp_fastopen_cookie *foc,
				  enum tcp_synack_type synack_type,
				  struct sk_buff *syn_skb)
{
	subflow_prep_synack(sk, req, foc, synack_type);

	return tcp_request_sock_ipv6_ops.send_synack(sk, dst, fl, req, foc,
						     synack_type, syn_skb);
}

static struct dst_entry *subflow_v6_route_req(const struct sock *sk,
					      struct sk_buff *skb,
					      struct flowi *fl,
					      struct request_sock *req)
{
	struct dst_entry *dst;
	int err;

	tcp_rsk(req)->is_mptcp = 1;
	subflow_init_req(req, sk);

	dst = tcp_request_sock_ipv6_ops.route_req(sk, skb, fl, req);
	if (!dst)
		return NULL;

	err = subflow_check_req(req, sk, skb);
	if (err == 0)
		return dst;

	dst_release(dst);
	if (!req->syncookie)
		tcp6_request_sock_ops.send_reset(sk, skb);
	return NULL;
}
#endif

/* validate received truncated hmac and create hmac for third ACK */
static bool subflow_thmac_valid(struct mptcp_subflow_context *subflow)
{
	u8 hmac[SHA256_DIGEST_SIZE];
	u64 thmac;

	subflow_generate_hmac(subflow->remote_key, subflow->local_key,
			      subflow->remote_nonce, subflow->local_nonce,
			      hmac);

	thmac = get_unaligned_be64(hmac);
	pr_debug("subflow=%p, token=%u, thmac=%llu, subflow->thmac=%llu\n",
		 subflow, subflow->token, thmac, subflow->thmac);

	return thmac == subflow->thmac;
}

void mptcp_subflow_reset(struct sock *ssk)
{
	struct mptcp_subflow_context *subflow = mptcp_subflow_ctx(ssk);
	struct sock *sk = subflow->conn;

	/* mptcp_mp_fail_no_response() can reach here on an already closed
	 * socket
	 */
	if (ssk->sk_state == TCP_CLOSE)
		return;

	/* must hold: tcp_done() could drop last reference on parent */
	sock_hold(sk);

	tcp_send_active_reset(ssk, GFP_ATOMIC);
	tcp_done(ssk);
	if (!test_and_set_bit(MPTCP_WORK_CLOSE_SUBFLOW, &mptcp_sk(sk)->flags))
		mptcp_schedule_work(sk);

	sock_put(sk);
}

static bool subflow_use_different_dport(struct mptcp_sock *msk, const struct sock *sk)
{
	return inet_sk(sk)->inet_dport != inet_sk((struct sock *)msk)->inet_dport;
}

void __mptcp_sync_state(struct sock *sk, int state)
{
	struct mptcp_subflow_context *subflow;
	struct mptcp_sock *msk = mptcp_sk(sk);
	struct sock *ssk = msk->first;

	subflow = mptcp_subflow_ctx(ssk);
	__mptcp_propagate_sndbuf(sk, ssk);
	if (!msk->rcvspace_init)
		mptcp_rcv_space_init(msk, ssk);

	if (sk->sk_state == TCP_SYN_SENT) {
		/* subflow->idsn is always available is TCP_SYN_SENT state,
		 * even for the FASTOPEN scenarios
		 */
		WRITE_ONCE(msk->write_seq, subflow->idsn + 1);
		WRITE_ONCE(msk->snd_nxt, msk->write_seq);
		mptcp_set_state(sk, state);
		sk->sk_state_change(sk);
	}
}

static void subflow_set_remote_key(struct mptcp_sock *msk,
				   struct mptcp_subflow_context *subflow,
				   const struct mptcp_options_received *mp_opt)
{
	/* active MPC subflow will reach here multiple times:
	 * at subflow_finish_connect() time and at 4th ack time
	 */
	if (subflow->remote_key_valid)
		return;

	subflow->remote_key_valid = 1;
	subflow->remote_key = mp_opt->sndr_key;
	mptcp_crypto_key_sha(subflow->remote_key, NULL, &subflow->iasn);
	subflow->iasn++;

	WRITE_ONCE(msk->remote_key, subflow->remote_key);
	WRITE_ONCE(msk->ack_seq, subflow->iasn);
	WRITE_ONCE(msk->can_ack, true);
	atomic64_set(&msk->rcv_wnd_sent, subflow->iasn);
}

static void mptcp_propagate_state(struct sock *sk, struct sock *ssk,
				  struct mptcp_subflow_context *subflow,
				  const struct mptcp_options_received *mp_opt)
{
	struct mptcp_sock *msk = mptcp_sk(sk);

	mptcp_data_lock(sk);
	if (mp_opt) {
		/* Options are available only in the non fallback cases
		 * avoid updating rx path fields otherwise
		 */
		WRITE_ONCE(msk->snd_una, subflow->idsn + 1);
		WRITE_ONCE(msk->wnd_end, subflow->idsn + 1 + tcp_sk(ssk)->snd_wnd);
		subflow_set_remote_key(msk, subflow, mp_opt);
	}

	if (!sock_owned_by_user(sk)) {
		__mptcp_sync_state(sk, ssk->sk_state);
	} else {
		msk->pending_state = ssk->sk_state;
		__set_bit(MPTCP_SYNC_STATE, &msk->cb_flags);
	}
	mptcp_data_unlock(sk);
}

static void subflow_finish_connect(struct sock *sk, const struct sk_buff *skb)
{
	struct mptcp_subflow_context *subflow = mptcp_subflow_ctx(sk);
	struct mptcp_options_received mp_opt;
	struct sock *parent = subflow->conn;
	struct mptcp_sock *msk;

	subflow->icsk_af_ops->sk_rx_dst_set(sk, skb);

	/* be sure no special action on any packet other than syn-ack */
	if (subflow->conn_finished)
		return;

	msk = mptcp_sk(parent);
	subflow->rel_write_seq = 1;
	subflow->conn_finished = 1;
	subflow->ssn_offset = TCP_SKB_CB(skb)->seq;
	pr_debug("subflow=%p synack seq=%x\n", subflow, subflow->ssn_offset);

	mptcp_get_options(skb, &mp_opt);
	if (subflow->request_mptcp) {
		if (!(mp_opt.suboptions & OPTION_MPTCP_MPC_SYNACK)) {
			MPTCP_INC_STATS(sock_net(sk),
					MPTCP_MIB_MPCAPABLEACTIVEFALLBACK);
			mptcp_do_fallback(sk);
			pr_fallback(msk);
			goto fallback;
		}

		if (mp_opt.suboptions & OPTION_MPTCP_CSUMREQD)
			WRITE_ONCE(msk->csum_enabled, true);
		if (mp_opt.deny_join_id0)
			WRITE_ONCE(msk->pm.remote_deny_join_id0, true);
		subflow->mp_capable = 1;
		MPTCP_INC_STATS(sock_net(sk), MPTCP_MIB_MPCAPABLEACTIVEACK);
		mptcp_finish_connect(sk);
		mptcp_propagate_state(parent, sk, subflow, &mp_opt);
	} else if (subflow->request_join) {
		u8 hmac[SHA256_DIGEST_SIZE];

		if (!(mp_opt.suboptions & OPTION_MPTCP_MPJ_SYNACK)) {
			subflow->reset_reason = MPTCP_RST_EMPTCP;
			goto do_reset;
		}

		subflow->backup = mp_opt.backup;
		subflow->thmac = mp_opt.thmac;
		subflow->remote_nonce = mp_opt.nonce;
		WRITE_ONCE(subflow->remote_id, mp_opt.join_id);
		pr_debug("subflow=%p, thmac=%llu, remote_nonce=%u backup=%d\n",
			 subflow, subflow->thmac, subflow->remote_nonce,
			 subflow->backup);

		if (!subflow_thmac_valid(subflow)) {
			MPTCP_INC_STATS(sock_net(sk), MPTCP_MIB_JOINACKMAC);
			subflow->reset_reason = MPTCP_RST_EMPTCP;
			goto do_reset;
		}

		if (!mptcp_finish_join(sk))
			goto do_reset;

		subflow_generate_hmac(subflow->local_key, subflow->remote_key,
				      subflow->local_nonce,
				      subflow->remote_nonce,
				      hmac);
		memcpy(subflow->hmac, hmac, MPTCPOPT_HMAC_LEN);

		subflow->mp_join = 1;
		MPTCP_INC_STATS(sock_net(sk), MPTCP_MIB_JOINSYNACKRX);

		if (subflow->backup)
			MPTCP_INC_STATS(sock_net(sk), MPTCP_MIB_JOINSYNACKBACKUPRX);

		if (subflow_use_different_dport(msk, sk)) {
			pr_debug("synack inet_dport=%d %d\n",
				 ntohs(inet_sk(sk)->inet_dport),
				 ntohs(inet_sk(parent)->inet_dport));
			MPTCP_INC_STATS(sock_net(sk), MPTCP_MIB_JOINPORTSYNACKRX);
		}
	} else if (mptcp_check_fallback(sk)) {
fallback:
		mptcp_propagate_state(parent, sk, subflow, NULL);
	}
	return;

do_reset:
	subflow->reset_transient = 0;
	mptcp_subflow_reset(sk);
}

static void subflow_set_local_id(struct mptcp_subflow_context *subflow, int local_id)
{
	WARN_ON_ONCE(local_id < 0 || local_id > 255);
	WRITE_ONCE(subflow->local_id, local_id);
}

static int subflow_chk_local_id(struct sock *sk)
{
	struct mptcp_subflow_context *subflow = mptcp_subflow_ctx(sk);
	struct mptcp_sock *msk = mptcp_sk(subflow->conn);
	int err;

	if (likely(subflow->local_id >= 0))
		return 0;

	err = mptcp_pm_get_local_id(msk, (struct sock_common *)sk);
	if (err < 0)
		return err;

	subflow_set_local_id(subflow, err);
	subflow->request_bkup = mptcp_pm_is_backup(msk, (struct sock_common *)sk);

	return 0;
}

static int subflow_rebuild_header(struct sock *sk)
{
	int err = subflow_chk_local_id(sk);

	if (unlikely(err < 0))
		return err;

	return inet_sk_rebuild_header(sk);
}

#if IS_ENABLED(CONFIG_MPTCP_IPV6)
static int subflow_v6_rebuild_header(struct sock *sk)
{
	int err = subflow_chk_local_id(sk);

	if (unlikely(err < 0))
		return err;

	return inet6_sk_rebuild_header(sk);
}
#endif

static struct request_sock_ops mptcp_subflow_v4_request_sock_ops __ro_after_init;
static struct tcp_request_sock_ops subflow_request_sock_ipv4_ops __ro_after_init;

static int subflow_v4_conn_request(struct sock *sk, struct sk_buff *skb)
{
	struct mptcp_subflow_context *subflow = mptcp_subflow_ctx(sk);

	pr_debug("subflow=%p\n", subflow);

	/* Never answer to SYNs sent to broadcast or multicast */
	if (skb_rtable(skb)->rt_flags & (RTCF_BROADCAST | RTCF_MULTICAST))
		goto drop;

	return tcp_conn_request(&mptcp_subflow_v4_request_sock_ops,
				&subflow_request_sock_ipv4_ops,
				sk, skb);
drop:
	tcp_listendrop(sk);
	return 0;
}

static void subflow_v4_req_destructor(struct request_sock *req)
{
	subflow_req_destructor(req);
	tcp_request_sock_ops.destructor(req);
}

#if IS_ENABLED(CONFIG_MPTCP_IPV6)
static struct request_sock_ops mptcp_subflow_v6_request_sock_ops __ro_after_init;
static struct tcp_request_sock_ops subflow_request_sock_ipv6_ops __ro_after_init;
static struct inet_connection_sock_af_ops subflow_v6_specific __ro_after_init;
static struct inet_connection_sock_af_ops subflow_v6m_specific __ro_after_init;
static struct proto tcpv6_prot_override __ro_after_init;

static int subflow_v6_conn_request(struct sock *sk, struct sk_buff *skb)
{
	struct mptcp_subflow_context *subflow = mptcp_subflow_ctx(sk);

	pr_debug("subflow=%p\n", subflow);

	if (skb->protocol == htons(ETH_P_IP))
		return subflow_v4_conn_request(sk, skb);

	if (!ipv6_unicast_destination(skb))
		goto drop;

	if (ipv6_addr_v4mapped(&ipv6_hdr(skb)->saddr)) {
		__IP6_INC_STATS(sock_net(sk), NULL, IPSTATS_MIB_INHDRERRORS);
		return 0;
	}

	return tcp_conn_request(&mptcp_subflow_v6_request_sock_ops,
				&subflow_request_sock_ipv6_ops, sk, skb);

drop:
	tcp_listendrop(sk);
	return 0; /* don't send reset */
}

static void subflow_v6_req_destructor(struct request_sock *req)
{
	subflow_req_destructor(req);
	tcp6_request_sock_ops.destructor(req);
}
#endif

struct request_sock *mptcp_subflow_reqsk_alloc(const struct request_sock_ops *ops,
					       struct sock *sk_listener,
					       bool attach_listener)
{
	if (ops->family == AF_INET)
		ops = &mptcp_subflow_v4_request_sock_ops;
#if IS_ENABLED(CONFIG_MPTCP_IPV6)
	else if (ops->family == AF_INET6)
		ops = &mptcp_subflow_v6_request_sock_ops;
#endif

	return inet_reqsk_alloc(ops, sk_listener, attach_listener);
}
EXPORT_SYMBOL(mptcp_subflow_reqsk_alloc);

/* validate hmac received in third ACK */
static bool subflow_hmac_valid(const struct request_sock *req,
			       const struct mptcp_options_received *mp_opt)
{
	const struct mptcp_subflow_request_sock *subflow_req;
	u8 hmac[SHA256_DIGEST_SIZE];
	struct mptcp_sock *msk;

	subflow_req = mptcp_subflow_rsk(req);
	msk = subflow_req->msk;
	if (!msk)
		return false;

	subflow_generate_hmac(msk->remote_key, msk->local_key,
			      subflow_req->remote_nonce,
			      subflow_req->local_nonce, hmac);

	return !crypto_memneq(hmac, mp_opt->hmac, MPTCPOPT_HMAC_LEN);
}

static void subflow_ulp_fallback(struct sock *sk,
				 struct mptcp_subflow_context *old_ctx)
{
	struct inet_connection_sock *icsk = inet_csk(sk);

	mptcp_subflow_tcp_fallback(sk, old_ctx);
	icsk->icsk_ulp_ops = NULL;
	rcu_assign_pointer(icsk->icsk_ulp_data, NULL);
	tcp_sk(sk)->is_mptcp = 0;

	mptcp_subflow_ops_undo_override(sk);
}

void mptcp_subflow_drop_ctx(struct sock *ssk)
{
	struct mptcp_subflow_context *ctx = mptcp_subflow_ctx(ssk);

	if (!ctx)
		return;

	list_del(&mptcp_subflow_ctx(ssk)->node);
	if (inet_csk(ssk)->icsk_ulp_ops) {
		subflow_ulp_fallback(ssk, ctx);
		if (ctx->conn)
			sock_put(ctx->conn);
	}

	kfree_rcu(ctx, rcu);
}

void __mptcp_subflow_fully_established(struct mptcp_sock *msk,
				       struct mptcp_subflow_context *subflow,
				       const struct mptcp_options_received *mp_opt)
{
	subflow_set_remote_key(msk, subflow, mp_opt);
	subflow->fully_established = 1;
	WRITE_ONCE(msk->fully_established, true);

	if (subflow->is_mptfo)
		__mptcp_fastopen_gen_msk_ackseq(msk, subflow, mp_opt);
}

static struct sock *subflow_syn_recv_sock(const struct sock *sk,
					  struct sk_buff *skb,
					  struct request_sock *req,
					  struct dst_entry *dst,
					  struct request_sock *req_unhash,
					  bool *own_req)
{
	struct mptcp_subflow_context *listener = mptcp_subflow_ctx(sk);
	struct mptcp_subflow_request_sock *subflow_req;
	struct mptcp_options_received mp_opt;
	bool fallback, fallback_is_fatal;
	struct mptcp_sock *owner;
	struct sock *child;

	pr_debug("listener=%p, req=%p, conn=%p\n", listener, req, listener->conn);

	/* After child creation we must look for MPC even when options
	 * are not parsed
	 */
	mp_opt.suboptions = 0;

	/* hopefully temporary handling for MP_JOIN+syncookie */
	subflow_req = mptcp_subflow_rsk(req);
	fallback_is_fatal = tcp_rsk(req)->is_mptcp && subflow_req->mp_join;
	fallback = !tcp_rsk(req)->is_mptcp;
	if (fallback)
		goto create_child;

	/* if the sk is MP_CAPABLE, we try to fetch the client key */
	if (subflow_req->mp_capable) {
		/* we can receive and accept an in-window, out-of-order pkt,
		 * which may not carry the MP_CAPABLE opt even on mptcp enabled
		 * paths: always try to extract the peer key, and fallback
		 * for packets missing it.
		 * Even OoO DSS packets coming legitly after dropped or
		 * reordered MPC will cause fallback, but we don't have other
		 * options.
		 */
		mptcp_get_options(skb, &mp_opt);
		if (!(mp_opt.suboptions &
		      (OPTION_MPTCP_MPC_SYN | OPTION_MPTCP_MPC_ACK)))
			fallback = true;

	} else if (subflow_req->mp_join) {
		mptcp_get_options(skb, &mp_opt);
		if (!(mp_opt.suboptions & OPTION_MPTCP_MPJ_ACK) ||
		    !subflow_hmac_valid(req, &mp_opt) ||
		    !mptcp_can_accept_new_subflow(subflow_req->msk)) {
			SUBFLOW_REQ_INC_STATS(req, MPTCP_MIB_JOINACKMAC);
			fallback = true;
		}
	}

create_child:
	child = listener->icsk_af_ops->syn_recv_sock(sk, skb, req, dst,
						     req_unhash, own_req);

	if (child && *own_req) {
		struct mptcp_subflow_context *ctx = mptcp_subflow_ctx(child);

		tcp_rsk(req)->drop_req = false;

		/* we need to fallback on ctx allocation failure and on pre-reqs
		 * checking above. In the latter scenario we additionally need
		 * to reset the context to non MPTCP status.
		 */
		if (!ctx || fallback) {
			if (fallback_is_fatal) {
				subflow_add_reset_reason(skb, MPTCP_RST_EMPTCP);
				goto dispose_child;
			}
			goto fallback;
		}

		/* ssk inherits options of listener sk */
		ctx->setsockopt_seq = listener->setsockopt_seq;

		if (ctx->mp_capable) {
			ctx->conn = mptcp_sk_clone_init(listener->conn, &mp_opt, child, req);
			if (!ctx->conn)
				goto fallback;

			ctx->subflow_id = 1;
			owner = mptcp_sk(ctx->conn);
			mptcp_pm_new_connection(owner, child, 1);

			/* with OoO packets we can reach here without ingress
			 * mpc option
			 */
			if (mp_opt.suboptions & OPTION_MPTCP_MPC_ACK) {
				mptcp_pm_fully_established(owner, child);
				ctx->pm_notified = 1;
			}
		} else if (ctx->mp_join) {
			owner = subflow_req->msk;
			if (!owner) {
				subflow_add_reset_reason(skb, MPTCP_RST_EPROHIBIT);
				goto dispose_child;
			}

			/* move the msk reference ownership to the subflow */
			subflow_req->msk = NULL;
			ctx->conn = (struct sock *)owner;

			if (subflow_use_different_sport(owner, sk)) {
				pr_debug("ack inet_sport=%d %d\n",
					 ntohs(inet_sk(sk)->inet_sport),
					 ntohs(inet_sk((struct sock *)owner)->inet_sport));
				if (!mptcp_pm_sport_in_anno_list(owner, sk)) {
					SUBFLOW_REQ_INC_STATS(req, MPTCP_MIB_MISMATCHPORTACKRX);
					goto dispose_child;
				}
				SUBFLOW_REQ_INC_STATS(req, MPTCP_MIB_JOINPORTACKRX);
			}

			if (!mptcp_finish_join(child))
				goto dispose_child;

			SUBFLOW_REQ_INC_STATS(req, MPTCP_MIB_JOINACKRX);
			tcp_rsk(req)->drop_req = true;
		}
	}

	/* check for expected invariant - should never trigger, just help
	 * catching eariler subtle bugs
	 */
	WARN_ON_ONCE(child && *own_req && tcp_sk(child)->is_mptcp &&
		     (!mptcp_subflow_ctx(child) ||
		      !mptcp_subflow_ctx(child)->conn));
	return child;

dispose_child:
	mptcp_subflow_drop_ctx(child);
	tcp_rsk(req)->drop_req = true;
	inet_csk_prepare_for_destroy_sock(child);
	tcp_done(child);
	req->rsk_ops->send_reset(sk, skb);

	/* The last child reference will be released by the caller */
	return child;

fallback:
	if (fallback)
		SUBFLOW_REQ_INC_STATS(req, MPTCP_MIB_MPCAPABLEPASSIVEFALLBACK);
	mptcp_subflow_drop_ctx(child);
	return child;
}

static struct inet_connection_sock_af_ops subflow_specific __ro_after_init;
static struct proto tcp_prot_override __ro_after_init;

enum mapping_status {
	MAPPING_OK,
	MAPPING_INVALID,
	MAPPING_EMPTY,
	MAPPING_DATA_FIN,
	MAPPING_DUMMY,
	MAPPING_BAD_CSUM
};

static void dbg_bad_map(struct mptcp_subflow_context *subflow, u32 ssn)
{
	pr_debug("Bad mapping: ssn=%d map_seq=%d map_data_len=%d\n",
		 ssn, subflow->map_subflow_seq, subflow->map_data_len);
}

static bool skb_is_fully_mapped(struct sock *ssk, struct sk_buff *skb)
{
	struct mptcp_subflow_context *subflow = mptcp_subflow_ctx(ssk);
	unsigned int skb_consumed;

	skb_consumed = tcp_sk(ssk)->copied_seq - TCP_SKB_CB(skb)->seq;
	if (unlikely(skb_consumed >= skb->len)) {
		DEBUG_NET_WARN_ON_ONCE(1);
		return true;
	}

	return skb->len - skb_consumed <= subflow->map_data_len -
					  mptcp_subflow_get_map_offset(subflow);
}

static bool validate_mapping(struct sock *ssk, struct sk_buff *skb)
{
	struct mptcp_subflow_context *subflow = mptcp_subflow_ctx(ssk);
	u32 ssn = tcp_sk(ssk)->copied_seq - subflow->ssn_offset;

	if (unlikely(before(ssn, subflow->map_subflow_seq))) {
		/* Mapping covers data later in the subflow stream,
		 * currently unsupported.
		 */
		dbg_bad_map(subflow, ssn);
		return false;
	}
	if (unlikely(!before(ssn, subflow->map_subflow_seq +
				  subflow->map_data_len))) {
		/* Mapping does covers past subflow data, invalid */
		dbg_bad_map(subflow, ssn);
		return false;
	}
	return true;
}

static enum mapping_status validate_data_csum(struct sock *ssk, struct sk_buff *skb,
					      bool csum_reqd)
{
	struct mptcp_subflow_context *subflow = mptcp_subflow_ctx(ssk);
	u32 offset, seq, delta;
	__sum16 csum;
	int len;

	if (!csum_reqd)
		return MAPPING_OK;

	/* mapping already validated on previous traversal */
	if (subflow->map_csum_len == subflow->map_data_len)
		return MAPPING_OK;

	/* traverse the receive queue, ensuring it contains a full
	 * DSS mapping and accumulating the related csum.
	 * Preserve the accoumlate csum across multiple calls, to compute
	 * the csum only once
	 */
	delta = subflow->map_data_len - subflow->map_csum_len;
	for (;;) {
		seq = tcp_sk(ssk)->copied_seq + subflow->map_csum_len;
		offset = seq - TCP_SKB_CB(skb)->seq;

		/* if the current skb has not been accounted yet, csum its contents
		 * up to the amount covered by the current DSS
		 */
		if (offset < skb->len) {
			__wsum csum;

			len = min(skb->len - offset, delta);
			csum = skb_checksum(skb, offset, len, 0);
			subflow->map_data_csum = csum_block_add(subflow->map_data_csum, csum,
								subflow->map_csum_len);

			delta -= len;
			subflow->map_csum_len += len;
		}
		if (delta == 0)
			break;

		if (skb_queue_is_last(&ssk->sk_receive_queue, skb)) {
			/* if this subflow is closed, the partial mapping
			 * will be never completed; flush the pending skbs, so
			 * that subflow_sched_work_if_closed() can kick in
			 */
			if (unlikely(ssk->sk_state == TCP_CLOSE))
				while ((skb = skb_peek(&ssk->sk_receive_queue)))
					sk_eat_skb(ssk, skb);

			/* not enough data to validate the csum */
			return MAPPING_EMPTY;
		}

		/* the DSS mapping for next skbs will be validated later,
		 * when a get_mapping_status call will process such skb
		 */
		skb = skb->next;
	}

	/* note that 'map_data_len' accounts only for the carried data, does
	 * not include the eventual seq increment due to the data fin,
	 * while the pseudo header requires the original DSS data len,
	 * including that
	 */
	csum = __mptcp_make_csum(subflow->map_seq,
				 subflow->map_subflow_seq,
				 subflow->map_data_len + subflow->map_data_fin,
				 subflow->map_data_csum);
	if (unlikely(csum)) {
		MPTCP_INC_STATS(sock_net(ssk), MPTCP_MIB_DATACSUMERR);
		return MAPPING_BAD_CSUM;
	}

	subflow->valid_csum_seen = 1;
	return MAPPING_OK;
}

static enum mapping_status get_mapping_status(struct sock *ssk,
					      struct mptcp_sock *msk)
{
	struct mptcp_subflow_context *subflow = mptcp_subflow_ctx(ssk);
	bool csum_reqd = READ_ONCE(msk->csum_enabled);
	struct mptcp_ext *mpext;
	struct sk_buff *skb;
	u16 data_len;
	u64 map_seq;

	skb = skb_peek(&ssk->sk_receive_queue);
	if (!skb)
		return MAPPING_EMPTY;

	if (mptcp_check_fallback(ssk))
		return MAPPING_DUMMY;

	mpext = mptcp_get_ext(skb);
	if (!mpext || !mpext->use_map) {
		if (!subflow->map_valid && !skb->len) {
			/* the TCP stack deliver 0 len FIN pkt to the receive
			 * queue, that is the only 0len pkts ever expected here,
			 * and we can admit no mapping only for 0 len pkts
			 */
			if (!(TCP_SKB_CB(skb)->tcp_flags & TCPHDR_FIN))
				WARN_ONCE(1, "0len seq %d:%d flags %x",
					  TCP_SKB_CB(skb)->seq,
					  TCP_SKB_CB(skb)->end_seq,
					  TCP_SKB_CB(skb)->tcp_flags);
			sk_eat_skb(ssk, skb);
			return MAPPING_EMPTY;
		}

		if (!subflow->map_valid)
			return MAPPING_INVALID;

		goto validate_seq;
	}

	trace_get_mapping_status(mpext);

	data_len = mpext->data_len;
	if (data_len == 0) {
		pr_debug("infinite mapping received\n");
		MPTCP_INC_STATS(sock_net(ssk), MPTCP_MIB_INFINITEMAPRX);
		subflow->map_data_len = 0;
		return MAPPING_INVALID;
	}

	if (mpext->data_fin == 1) {
		if (data_len == 1) {
			bool updated = mptcp_update_rcv_data_fin(msk, mpext->data_seq,
								 mpext->dsn64);
			pr_debug("DATA_FIN with no payload seq=%llu\n", mpext->data_seq);
			if (subflow->map_valid) {
				/* A DATA_FIN might arrive in a DSS
				 * option before the previous mapping
				 * has been fully consumed. Continue
				 * handling the existing mapping.
				 */
				skb_ext_del(skb, SKB_EXT_MPTCP);
				return MAPPING_OK;
			} else {
				if (updated)
					mptcp_schedule_work((struct sock *)msk);

				return MAPPING_DATA_FIN;
			}
		} else {
			u64 data_fin_seq = mpext->data_seq + data_len - 1;

			/* If mpext->data_seq is a 32-bit value, data_fin_seq
			 * must also be limited to 32 bits.
			 */
			if (!mpext->dsn64)
				data_fin_seq &= GENMASK_ULL(31, 0);

			mptcp_update_rcv_data_fin(msk, data_fin_seq, mpext->dsn64);
			pr_debug("DATA_FIN with mapping seq=%llu dsn64=%d\n",
				 data_fin_seq, mpext->dsn64);
		}

		/* Adjust for DATA_FIN using 1 byte of sequence space */
		data_len--;
	}

	map_seq = mptcp_expand_seq(READ_ONCE(msk->ack_seq), mpext->data_seq, mpext->dsn64);
	WRITE_ONCE(mptcp_sk(subflow->conn)->use_64bit_ack, !!mpext->dsn64);

	if (subflow->map_valid) {
		/* Allow replacing only with an identical map */
		if (subflow->map_seq == map_seq &&
		    subflow->map_subflow_seq == mpext->subflow_seq &&
		    subflow->map_data_len == data_len &&
		    subflow->map_csum_reqd == mpext->csum_reqd) {
			skb_ext_del(skb, SKB_EXT_MPTCP);
			goto validate_csum;
		}

		/* If this skb data are fully covered by the current mapping,
		 * the new map would need caching, which is not supported
		 */
		if (skb_is_fully_mapped(ssk, skb)) {
			MPTCP_INC_STATS(sock_net(ssk), MPTCP_MIB_DSSNOMATCH);
			return MAPPING_INVALID;
		}

		/* will validate the next map after consuming the current one */
		goto validate_csum;
	}

	subflow->map_seq = map_seq;
	subflow->map_subflow_seq = mpext->subflow_seq;
	subflow->map_data_len = data_len;
	subflow->map_valid = 1;
	subflow->map_data_fin = mpext->data_fin;
	subflow->mpc_map = mpext->mpc_map;
	subflow->map_csum_reqd = mpext->csum_reqd;
	subflow->map_csum_len = 0;
	subflow->map_data_csum = csum_unfold(mpext->csum);

	/* Cfr RFC 8684 Section 3.3.0 */
	if (unlikely(subflow->map_csum_reqd != csum_reqd))
		return MAPPING_INVALID;

	pr_debug("new map seq=%llu subflow_seq=%u data_len=%u csum=%d:%u\n",
		 subflow->map_seq, subflow->map_subflow_seq,
		 subflow->map_data_len, subflow->map_csum_reqd,
		 subflow->map_data_csum);

validate_seq:
	/* we revalidate valid mapping on new skb, because we must ensure
	 * the current skb is completely covered by the available mapping
	 */
	if (!validate_mapping(ssk, skb)) {
		MPTCP_INC_STATS(sock_net(ssk), MPTCP_MIB_DSSTCPMISMATCH);
		return MAPPING_INVALID;
	}

	skb_ext_del(skb, SKB_EXT_MPTCP);

validate_csum:
	return validate_data_csum(ssk, skb, csum_reqd);
}

static void mptcp_subflow_discard_data(struct sock *ssk, struct sk_buff *skb,
				       u64 limit)
{
	struct mptcp_subflow_context *subflow = mptcp_subflow_ctx(ssk);
	bool fin = TCP_SKB_CB(skb)->tcp_flags & TCPHDR_FIN;
	struct tcp_sock *tp = tcp_sk(ssk);
	u32 offset, incr, avail_len;
<<<<<<< HEAD

	offset = tp->copied_seq - TCP_SKB_CB(skb)->seq;
	if (WARN_ON_ONCE(offset > skb->len))
		goto out;

	avail_len = skb->len - offset;
	incr = limit >= avail_len ? avail_len + fin : limit;

=======

	offset = tp->copied_seq - TCP_SKB_CB(skb)->seq;
	if (WARN_ON_ONCE(offset > skb->len))
		goto out;

	avail_len = skb->len - offset;
	incr = limit >= avail_len ? avail_len + fin : limit;

>>>>>>> aff52723
	pr_debug("discarding=%d len=%d offset=%d seq=%d\n", incr, skb->len,
		 offset, subflow->map_subflow_seq);
	MPTCP_INC_STATS(sock_net(ssk), MPTCP_MIB_DUPDATA);
	tcp_sk(ssk)->copied_seq += incr;

out:
	if (!before(tcp_sk(ssk)->copied_seq, TCP_SKB_CB(skb)->end_seq))
		sk_eat_skb(ssk, skb);
	if (mptcp_subflow_get_map_offset(subflow) >= subflow->map_data_len)
		subflow->map_valid = 0;
}

/* sched mptcp worker to remove the subflow if no more data is pending */
static void subflow_sched_work_if_closed(struct mptcp_sock *msk, struct sock *ssk)
{
	struct sock *sk = (struct sock *)msk;

	if (likely(ssk->sk_state != TCP_CLOSE &&
		   (ssk->sk_state != TCP_CLOSE_WAIT ||
		    inet_sk_state_load(sk) != TCP_ESTABLISHED)))
		return;

	if (skb_queue_empty(&ssk->sk_receive_queue) &&
	    !test_and_set_bit(MPTCP_WORK_CLOSE_SUBFLOW, &msk->flags))
		mptcp_schedule_work(sk);
}

static bool subflow_can_fallback(struct mptcp_subflow_context *subflow)
{
	struct mptcp_sock *msk = mptcp_sk(subflow->conn);

	if (subflow->mp_join)
		return false;
	else if (READ_ONCE(msk->csum_enabled))
		return !subflow->valid_csum_seen;
	else
		return READ_ONCE(msk->allow_infinite_fallback);
}

static void mptcp_subflow_fail(struct mptcp_sock *msk, struct sock *ssk)
{
	struct mptcp_subflow_context *subflow = mptcp_subflow_ctx(ssk);
	unsigned long fail_tout;

	/* greceful failure can happen only on the MPC subflow */
	if (WARN_ON_ONCE(ssk != READ_ONCE(msk->first)))
		return;

	/* since the close timeout take precedence on the fail one,
	 * no need to start the latter when the first is already set
	 */
	if (sock_flag((struct sock *)msk, SOCK_DEAD))
		return;

	/* we don't need extreme accuracy here, use a zero fail_tout as special
	 * value meaning no fail timeout at all;
	 */
	fail_tout = jiffies + TCP_RTO_MAX;
	if (!fail_tout)
		fail_tout = 1;
	WRITE_ONCE(subflow->fail_tout, fail_tout);
	tcp_send_ack(ssk);

	mptcp_reset_tout_timer(msk, subflow->fail_tout);
}

static bool subflow_check_data_avail(struct sock *ssk)
{
	struct mptcp_subflow_context *subflow = mptcp_subflow_ctx(ssk);
	enum mapping_status status;
	struct mptcp_sock *msk;
	struct sk_buff *skb;

	if (!skb_peek(&ssk->sk_receive_queue))
		WRITE_ONCE(subflow->data_avail, MPTCP_SUBFLOW_NODATA);
	if (subflow->data_avail)
		return true;

	msk = mptcp_sk(subflow->conn);
	for (;;) {
		u64 ack_seq;
		u64 old_ack;

		status = get_mapping_status(ssk, msk);
		trace_subflow_check_data_avail(status, skb_peek(&ssk->sk_receive_queue));
		if (unlikely(status == MAPPING_INVALID || status == MAPPING_DUMMY ||
			     status == MAPPING_BAD_CSUM))
			goto fallback;

		if (status != MAPPING_OK)
			goto no_data;

		skb = skb_peek(&ssk->sk_receive_queue);
		if (WARN_ON_ONCE(!skb))
			goto no_data;

		if (unlikely(!READ_ONCE(msk->can_ack)))
			goto fallback;

		old_ack = READ_ONCE(msk->ack_seq);
		ack_seq = mptcp_subflow_get_mapped_dsn(subflow);
		pr_debug("msk ack_seq=%llx subflow ack_seq=%llx\n", old_ack,
			 ack_seq);
		if (unlikely(before64(ack_seq, old_ack))) {
			mptcp_subflow_discard_data(ssk, skb, old_ack - ack_seq);
			continue;
		}

		WRITE_ONCE(subflow->data_avail, MPTCP_SUBFLOW_DATA_AVAIL);
		break;
	}
	return true;

no_data:
	subflow_sched_work_if_closed(msk, ssk);
	return false;

fallback:
	if (!__mptcp_check_fallback(msk)) {
		/* RFC 8684 section 3.7. */
		if (status == MAPPING_BAD_CSUM &&
		    (subflow->mp_join || subflow->valid_csum_seen)) {
			subflow->send_mp_fail = 1;

			if (!READ_ONCE(msk->allow_infinite_fallback)) {
				subflow->reset_transient = 0;
				subflow->reset_reason = MPTCP_RST_EMIDDLEBOX;
				goto reset;
			}
			mptcp_subflow_fail(msk, ssk);
			WRITE_ONCE(subflow->data_avail, MPTCP_SUBFLOW_DATA_AVAIL);
			return true;
		}

		if (!subflow_can_fallback(subflow) && subflow->map_data_len) {
			/* fatal protocol error, close the socket.
			 * subflow_error_report() will introduce the appropriate barriers
			 */
			subflow->reset_transient = 0;
			subflow->reset_reason = MPTCP_RST_EMPTCP;

reset:
			WRITE_ONCE(ssk->sk_err, EBADMSG);
			tcp_set_state(ssk, TCP_CLOSE);
			while ((skb = skb_peek(&ssk->sk_receive_queue)))
				sk_eat_skb(ssk, skb);
			tcp_send_active_reset(ssk, GFP_ATOMIC);
			WRITE_ONCE(subflow->data_avail, MPTCP_SUBFLOW_NODATA);
			return false;
		}

		mptcp_do_fallback(ssk);
	}

	skb = skb_peek(&ssk->sk_receive_queue);
	subflow->map_valid = 1;
	subflow->map_seq = READ_ONCE(msk->ack_seq);
	subflow->map_data_len = skb->len;
	subflow->map_subflow_seq = tcp_sk(ssk)->copied_seq - subflow->ssn_offset;
	WRITE_ONCE(subflow->data_avail, MPTCP_SUBFLOW_DATA_AVAIL);
	return true;
}

bool mptcp_subflow_data_available(struct sock *sk)
{
	struct mptcp_subflow_context *subflow = mptcp_subflow_ctx(sk);

	/* check if current mapping is still valid */
	if (subflow->map_valid &&
	    mptcp_subflow_get_map_offset(subflow) >= subflow->map_data_len) {
		subflow->map_valid = 0;
		WRITE_ONCE(subflow->data_avail, MPTCP_SUBFLOW_NODATA);

		pr_debug("Done with mapping: seq=%u data_len=%u\n",
			 subflow->map_subflow_seq,
			 subflow->map_data_len);
	}

	return subflow_check_data_avail(sk);
}

/* If ssk has an mptcp parent socket, use the mptcp rcvbuf occupancy,
 * not the ssk one.
 *
 * In mptcp, rwin is about the mptcp-level connection data.
 *
 * Data that is still on the ssk rx queue can thus be ignored,
 * as far as mptcp peer is concerned that data is still inflight.
 * DSS ACK is updated when skb is moved to the mptcp rx queue.
 */
void mptcp_space(const struct sock *ssk, int *space, int *full_space)
{
	const struct mptcp_subflow_context *subflow = mptcp_subflow_ctx(ssk);
	const struct sock *sk = subflow->conn;

	*space = __mptcp_space(sk);
	*full_space = mptcp_win_from_space(sk, READ_ONCE(sk->sk_rcvbuf));
}

static void subflow_error_report(struct sock *ssk)
{
	struct sock *sk = mptcp_subflow_ctx(ssk)->conn;

	/* bail early if this is a no-op, so that we avoid introducing a
	 * problematic lockdep dependency between TCP accept queue lock
	 * and msk socket spinlock
	 */
	if (!sk->sk_socket)
		return;

	mptcp_data_lock(sk);
	if (!sock_owned_by_user(sk))
		__mptcp_error_report(sk);
	else
		__set_bit(MPTCP_ERROR_REPORT,  &mptcp_sk(sk)->cb_flags);
	mptcp_data_unlock(sk);
}

static void subflow_data_ready(struct sock *sk)
{
	struct mptcp_subflow_context *subflow = mptcp_subflow_ctx(sk);
	u16 state = 1 << inet_sk_state_load(sk);
	struct sock *parent = subflow->conn;
	struct mptcp_sock *msk;

	trace_sk_data_ready(sk);

	msk = mptcp_sk(parent);
	if (state & TCPF_LISTEN) {
		/* MPJ subflow are removed from accept queue before reaching here,
		 * avoid stray wakeups
		 */
		if (reqsk_queue_empty(&inet_csk(sk)->icsk_accept_queue))
			return;

		parent->sk_data_ready(parent);
		return;
	}

	WARN_ON_ONCE(!__mptcp_check_fallback(msk) && !subflow->mp_capable &&
		     !subflow->mp_join && !(state & TCPF_CLOSE));

	if (mptcp_subflow_data_available(sk)) {
		mptcp_data_ready(parent, sk);

		/* subflow-level lowat test are not relevant.
		 * respect the msk-level threshold eventually mandating an immediate ack
		 */
		if (mptcp_data_avail(msk) < parent->sk_rcvlowat &&
		    (tcp_sk(sk)->rcv_nxt - tcp_sk(sk)->rcv_wup) > inet_csk(sk)->icsk_ack.rcv_mss)
			inet_csk(sk)->icsk_ack.pending |= ICSK_ACK_NOW;
	} else if (unlikely(sk->sk_err)) {
		subflow_error_report(sk);
	}
}

static void subflow_write_space(struct sock *ssk)
{
	struct sock *sk = mptcp_subflow_ctx(ssk)->conn;

	mptcp_propagate_sndbuf(sk, ssk);
	mptcp_write_space(sk);
}

static const struct inet_connection_sock_af_ops *
subflow_default_af_ops(struct sock *sk)
{
#if IS_ENABLED(CONFIG_MPTCP_IPV6)
	if (sk->sk_family == AF_INET6)
		return &subflow_v6_specific;
#endif
	return &subflow_specific;
}

#if IS_ENABLED(CONFIG_MPTCP_IPV6)
void mptcpv6_handle_mapped(struct sock *sk, bool mapped)
{
	struct mptcp_subflow_context *subflow = mptcp_subflow_ctx(sk);
	struct inet_connection_sock *icsk = inet_csk(sk);
	const struct inet_connection_sock_af_ops *target;

	target = mapped ? &subflow_v6m_specific : subflow_default_af_ops(sk);

	pr_debug("subflow=%p family=%d ops=%p target=%p mapped=%d\n",
		 subflow, sk->sk_family, icsk->icsk_af_ops, target, mapped);

	if (likely(icsk->icsk_af_ops == target))
		return;

	subflow->icsk_af_ops = icsk->icsk_af_ops;
	icsk->icsk_af_ops = target;
}
#endif

void mptcp_info2sockaddr(const struct mptcp_addr_info *info,
			 struct sockaddr_storage *addr,
			 unsigned short family)
{
	memset(addr, 0, sizeof(*addr));
	addr->ss_family = family;
	if (addr->ss_family == AF_INET) {
		struct sockaddr_in *in_addr = (struct sockaddr_in *)addr;

		if (info->family == AF_INET)
			in_addr->sin_addr = info->addr;
#if IS_ENABLED(CONFIG_MPTCP_IPV6)
		else if (ipv6_addr_v4mapped(&info->addr6))
			in_addr->sin_addr.s_addr = info->addr6.s6_addr32[3];
#endif
		in_addr->sin_port = info->port;
	}
#if IS_ENABLED(CONFIG_MPTCP_IPV6)
	else if (addr->ss_family == AF_INET6) {
		struct sockaddr_in6 *in6_addr = (struct sockaddr_in6 *)addr;

		if (info->family == AF_INET)
			ipv6_addr_set_v4mapped(info->addr.s_addr,
					       &in6_addr->sin6_addr);
		else
			in6_addr->sin6_addr = info->addr6;
		in6_addr->sin6_port = info->port;
	}
#endif
}

int __mptcp_subflow_connect(struct sock *sk, const struct mptcp_addr_info *loc,
			    const struct mptcp_addr_info *remote)
{
	struct mptcp_sock *msk = mptcp_sk(sk);
	struct mptcp_subflow_context *subflow;
	struct sockaddr_storage addr;
	int remote_id = remote->id;
	int local_id = loc->id;
	int err = -ENOTCONN;
	struct socket *sf;
	struct sock *ssk;
	u32 remote_token;
	int addrlen;
	int ifindex;
	u8 flags;

	if (!mptcp_is_fully_established(sk))
		goto err_out;

	err = mptcp_subflow_create_socket(sk, loc->family, &sf);
	if (err)
		goto err_out;

	ssk = sf->sk;
	subflow = mptcp_subflow_ctx(ssk);
	do {
		get_random_bytes(&subflow->local_nonce, sizeof(u32));
	} while (!subflow->local_nonce);

	if (local_id)
		subflow_set_local_id(subflow, local_id);

	mptcp_pm_get_flags_and_ifindex_by_id(msk, local_id,
					     &flags, &ifindex);
	subflow->remote_key_valid = 1;
	subflow->remote_key = msk->remote_key;
	subflow->local_key = msk->local_key;
	subflow->token = msk->token;
	mptcp_info2sockaddr(loc, &addr, ssk->sk_family);

	addrlen = sizeof(struct sockaddr_in);
#if IS_ENABLED(CONFIG_MPTCP_IPV6)
	if (addr.ss_family == AF_INET6)
		addrlen = sizeof(struct sockaddr_in6);
#endif
	mptcp_sockopt_sync(msk, ssk);

	ssk->sk_bound_dev_if = ifindex;
	err = kernel_bind(sf, (struct sockaddr *)&addr, addrlen);
	if (err)
		goto failed;

	mptcp_crypto_key_sha(subflow->remote_key, &remote_token, NULL);
	pr_debug("msk=%p remote_token=%u local_id=%d remote_id=%d\n", msk,
		 remote_token, local_id, remote_id);
	subflow->remote_token = remote_token;
	WRITE_ONCE(subflow->remote_id, remote_id);
	subflow->request_join = 1;
	subflow->request_bkup = !!(flags & MPTCP_PM_ADDR_FLAG_BACKUP);
	subflow->subflow_id = msk->subflow_id++;
	mptcp_info2sockaddr(remote, &addr, ssk->sk_family);

	sock_hold(ssk);
	list_add_tail(&subflow->node, &msk->conn_list);
	err = kernel_connect(sf, (struct sockaddr *)&addr, addrlen, O_NONBLOCK);
	if (err && err != -EINPROGRESS)
		goto failed_unlink;

	/* discard the subflow socket */
	mptcp_sock_graft(ssk, sk->sk_socket);
	iput(SOCK_INODE(sf));
	WRITE_ONCE(msk->allow_infinite_fallback, false);
	mptcp_stop_tout_timer(sk);
	return 0;

failed_unlink:
	list_del(&subflow->node);
	sock_put(mptcp_subflow_tcp_sock(subflow));

failed:
	subflow->disposable = 1;
	sock_release(sf);

err_out:
	/* we account subflows before the creation, and this failures will not
	 * be caught by sk_state_change()
	 */
	mptcp_pm_close_subflow(msk);
	return err;
}

static void mptcp_attach_cgroup(struct sock *parent, struct sock *child)
{
#ifdef CONFIG_SOCK_CGROUP_DATA
	struct sock_cgroup_data *parent_skcd = &parent->sk_cgrp_data,
				*child_skcd = &child->sk_cgrp_data;

	/* only the additional subflows created by kworkers have to be modified */
	if (cgroup_id(sock_cgroup_ptr(parent_skcd)) !=
	    cgroup_id(sock_cgroup_ptr(child_skcd))) {
#ifdef CONFIG_MEMCG
		struct mem_cgroup *memcg = parent->sk_memcg;

		mem_cgroup_sk_free(child);
		if (memcg && css_tryget(&memcg->css))
			child->sk_memcg = memcg;
#endif /* CONFIG_MEMCG */

		cgroup_sk_free(child_skcd);
		*child_skcd = *parent_skcd;
		cgroup_sk_clone(child_skcd);
	}
#endif /* CONFIG_SOCK_CGROUP_DATA */
}

static void mptcp_subflow_ops_override(struct sock *ssk)
{
#if IS_ENABLED(CONFIG_MPTCP_IPV6)
	if (ssk->sk_prot == &tcpv6_prot)
		ssk->sk_prot = &tcpv6_prot_override;
	else
#endif
		ssk->sk_prot = &tcp_prot_override;
}

static void mptcp_subflow_ops_undo_override(struct sock *ssk)
{
#if IS_ENABLED(CONFIG_MPTCP_IPV6)
	if (ssk->sk_prot == &tcpv6_prot_override)
		ssk->sk_prot = &tcpv6_prot;
	else
#endif
		ssk->sk_prot = &tcp_prot;
}

int mptcp_subflow_create_socket(struct sock *sk, unsigned short family,
				struct socket **new_sock)
{
	struct mptcp_subflow_context *subflow;
	struct net *net = sock_net(sk);
	struct socket *sf;
	int err;

	/* un-accepted server sockets can reach here - on bad configuration
	 * bail early to avoid greater trouble later
	 */
	if (unlikely(!sk->sk_socket))
		return -EINVAL;

	err = sock_create_kern(net, family, SOCK_STREAM, IPPROTO_TCP, &sf);
	if (err)
		return err;

	lock_sock_nested(sf->sk, SINGLE_DEPTH_NESTING);

	err = security_mptcp_add_subflow(sk, sf->sk);
	if (err)
		goto release_ssk;

	/* the newly created socket has to be in the same cgroup as its parent */
	mptcp_attach_cgroup(sk, sf->sk);

	/* kernel sockets do not by default acquire net ref, but TCP timer
	 * needs it.
	 * Update ns_tracker to current stack trace and refcounted tracker.
	 */
	__netns_tracker_free(net, &sf->sk->ns_tracker, false);
	sf->sk->sk_net_refcnt = 1;
	get_net_track(net, &sf->sk->ns_tracker, GFP_KERNEL);
	sock_inuse_add(net, 1);
	err = tcp_set_ulp(sf->sk, "mptcp");

release_ssk:
	release_sock(sf->sk);

	if (err) {
		sock_release(sf);
		return err;
	}

	/* the newly created socket really belongs to the owning MPTCP master
	 * socket, even if for additional subflows the allocation is performed
	 * by a kernel workqueue. Adjust inode references, so that the
	 * procfs/diag interfaces really show this one belonging to the correct
	 * user.
	 */
	SOCK_INODE(sf)->i_ino = SOCK_INODE(sk->sk_socket)->i_ino;
	SOCK_INODE(sf)->i_uid = SOCK_INODE(sk->sk_socket)->i_uid;
	SOCK_INODE(sf)->i_gid = SOCK_INODE(sk->sk_socket)->i_gid;

	subflow = mptcp_subflow_ctx(sf->sk);
	pr_debug("subflow=%p\n", subflow);

	*new_sock = sf;
	sock_hold(sk);
	subflow->conn = sk;
	mptcp_subflow_ops_override(sf->sk);

	return 0;
}

static struct mptcp_subflow_context *subflow_create_ctx(struct sock *sk,
							gfp_t priority)
{
	struct inet_connection_sock *icsk = inet_csk(sk);
	struct mptcp_subflow_context *ctx;

	ctx = kzalloc(sizeof(*ctx), priority);
	if (!ctx)
		return NULL;

	rcu_assign_pointer(icsk->icsk_ulp_data, ctx);
	INIT_LIST_HEAD(&ctx->node);
	INIT_LIST_HEAD(&ctx->delegated_node);

	pr_debug("subflow=%p\n", ctx);

	ctx->tcp_sock = sk;
	WRITE_ONCE(ctx->local_id, -1);

	return ctx;
}

static void __subflow_state_change(struct sock *sk)
{
	struct socket_wq *wq;

	rcu_read_lock();
	wq = rcu_dereference(sk->sk_wq);
	if (skwq_has_sleeper(wq))
		wake_up_interruptible_all(&wq->wait);
	rcu_read_unlock();
}

static bool subflow_is_done(const struct sock *sk)
{
	return sk->sk_shutdown & RCV_SHUTDOWN || sk->sk_state == TCP_CLOSE;
}

static void subflow_state_change(struct sock *sk)
{
	struct mptcp_subflow_context *subflow = mptcp_subflow_ctx(sk);
	struct sock *parent = subflow->conn;
	struct mptcp_sock *msk;

	__subflow_state_change(sk);

	msk = mptcp_sk(parent);
	if (subflow_simultaneous_connect(sk)) {
		mptcp_do_fallback(sk);
		pr_fallback(msk);
		subflow->conn_finished = 1;
		mptcp_propagate_state(parent, sk, subflow, NULL);
	}

	/* as recvmsg() does not acquire the subflow socket for ssk selection
	 * a fin packet carrying a DSS can be unnoticed if we don't trigger
	 * the data available machinery here.
	 */
	if (mptcp_subflow_data_available(sk))
		mptcp_data_ready(parent, sk);
	else if (unlikely(sk->sk_err))
		subflow_error_report(sk);

	subflow_sched_work_if_closed(mptcp_sk(parent), sk);

	/* when the fallback subflow closes the rx side, trigger a 'dummy'
	 * ingress data fin, so that the msk state will follow along
	 */
	if (__mptcp_check_fallback(msk) && subflow_is_done(sk) && msk->first == sk &&
	    mptcp_update_rcv_data_fin(msk, READ_ONCE(msk->ack_seq), true))
		mptcp_schedule_work(parent);
}

void mptcp_subflow_queue_clean(struct sock *listener_sk, struct sock *listener_ssk)
{
	struct request_sock_queue *queue = &inet_csk(listener_ssk)->icsk_accept_queue;
	struct request_sock *req, *head, *tail;
	struct mptcp_subflow_context *subflow;
	struct sock *sk, *ssk;

	/* Due to lock dependencies no relevant lock can be acquired under rskq_lock.
	 * Splice the req list, so that accept() can not reach the pending ssk after
	 * the listener socket is released below.
	 */
	spin_lock_bh(&queue->rskq_lock);
	head = queue->rskq_accept_head;
	tail = queue->rskq_accept_tail;
	queue->rskq_accept_head = NULL;
	queue->rskq_accept_tail = NULL;
	spin_unlock_bh(&queue->rskq_lock);

	if (!head)
		return;

	/* can't acquire the msk socket lock under the subflow one,
	 * or will cause ABBA deadlock
	 */
	release_sock(listener_ssk);

	for (req = head; req; req = req->dl_next) {
		ssk = req->sk;
		if (!sk_is_mptcp(ssk))
			continue;

		subflow = mptcp_subflow_ctx(ssk);
		if (!subflow || !subflow->conn)
			continue;

		sk = subflow->conn;
		sock_hold(sk);

		lock_sock_nested(sk, SINGLE_DEPTH_NESTING);
		__mptcp_unaccepted_force_close(sk);
		release_sock(sk);

		/* lockdep will report a false positive ABBA deadlock
		 * between cancel_work_sync and the listener socket.
		 * The involved locks belong to different sockets WRT
		 * the existing AB chain.
		 * Using a per socket key is problematic as key
		 * deregistration requires process context and must be
		 * performed at socket disposal time, in atomic
		 * context.
		 * Just tell lockdep to consider the listener socket
		 * released here.
		 */
		mutex_release(&listener_sk->sk_lock.dep_map, _RET_IP_);
		mptcp_cancel_work(sk);
		mutex_acquire(&listener_sk->sk_lock.dep_map, 0, 0, _RET_IP_);

		sock_put(sk);
	}

	/* we are still under the listener msk socket lock */
	lock_sock_nested(listener_ssk, SINGLE_DEPTH_NESTING);

	/* restore the listener queue, to let the TCP code clean it up */
	spin_lock_bh(&queue->rskq_lock);
	WARN_ON_ONCE(queue->rskq_accept_head);
	queue->rskq_accept_head = head;
	queue->rskq_accept_tail = tail;
	spin_unlock_bh(&queue->rskq_lock);
}

static int subflow_ulp_init(struct sock *sk)
{
	struct inet_connection_sock *icsk = inet_csk(sk);
	struct mptcp_subflow_context *ctx;
	struct tcp_sock *tp = tcp_sk(sk);
	int err = 0;

	/* disallow attaching ULP to a socket unless it has been
	 * created with sock_create_kern()
	 */
	if (!sk->sk_kern_sock) {
		err = -EOPNOTSUPP;
		goto out;
	}

	ctx = subflow_create_ctx(sk, GFP_KERNEL);
	if (!ctx) {
		err = -ENOMEM;
		goto out;
	}

	pr_debug("subflow=%p, family=%d\n", ctx, sk->sk_family);

	tp->is_mptcp = 1;
	ctx->icsk_af_ops = icsk->icsk_af_ops;
	icsk->icsk_af_ops = subflow_default_af_ops(sk);
	ctx->tcp_state_change = sk->sk_state_change;
	ctx->tcp_error_report = sk->sk_error_report;

	WARN_ON_ONCE(sk->sk_data_ready != sock_def_readable);
	WARN_ON_ONCE(sk->sk_write_space != sk_stream_write_space);

	sk->sk_data_ready = subflow_data_ready;
	sk->sk_write_space = subflow_write_space;
	sk->sk_state_change = subflow_state_change;
	sk->sk_error_report = subflow_error_report;
out:
	return err;
}

static void subflow_ulp_release(struct sock *ssk)
{
	struct mptcp_subflow_context *ctx = mptcp_subflow_ctx(ssk);
	bool release = true;
	struct sock *sk;

	if (!ctx)
		return;

	sk = ctx->conn;
	if (sk) {
		/* if the msk has been orphaned, keep the ctx
		 * alive, will be freed by __mptcp_close_ssk(),
		 * when the subflow is still unaccepted
		 */
		release = ctx->disposable || list_empty(&ctx->node);

		/* inet_child_forget() does not call sk_state_change(),
		 * explicitly trigger the socket close machinery
		 */
		if (!release && !test_and_set_bit(MPTCP_WORK_CLOSE_SUBFLOW,
						  &mptcp_sk(sk)->flags))
			mptcp_schedule_work(sk);
		sock_put(sk);
	}

	mptcp_subflow_ops_undo_override(ssk);
	if (release)
		kfree_rcu(ctx, rcu);
}

static void subflow_ulp_clone(const struct request_sock *req,
			      struct sock *newsk,
			      const gfp_t priority)
{
	struct mptcp_subflow_request_sock *subflow_req = mptcp_subflow_rsk(req);
	struct mptcp_subflow_context *old_ctx = mptcp_subflow_ctx(newsk);
	struct mptcp_subflow_context *new_ctx;

	if (!tcp_rsk(req)->is_mptcp ||
	    (!subflow_req->mp_capable && !subflow_req->mp_join)) {
		subflow_ulp_fallback(newsk, old_ctx);
		return;
	}

	new_ctx = subflow_create_ctx(newsk, priority);
	if (!new_ctx) {
		subflow_ulp_fallback(newsk, old_ctx);
		return;
	}

	new_ctx->conn_finished = 1;
	new_ctx->icsk_af_ops = old_ctx->icsk_af_ops;
	new_ctx->tcp_state_change = old_ctx->tcp_state_change;
	new_ctx->tcp_error_report = old_ctx->tcp_error_report;
	new_ctx->rel_write_seq = 1;
	new_ctx->tcp_sock = newsk;

	if (subflow_req->mp_capable) {
		/* see comments in subflow_syn_recv_sock(), MPTCP connection
		 * is fully established only after we receive the remote key
		 */
		new_ctx->mp_capable = 1;
		new_ctx->local_key = subflow_req->local_key;
		new_ctx->token = subflow_req->token;
		new_ctx->ssn_offset = subflow_req->ssn_offset;
		new_ctx->idsn = subflow_req->idsn;

		/* this is the first subflow, id is always 0 */
		subflow_set_local_id(new_ctx, 0);
	} else if (subflow_req->mp_join) {
		new_ctx->ssn_offset = subflow_req->ssn_offset;
		new_ctx->mp_join = 1;
		new_ctx->fully_established = 1;
		new_ctx->remote_key_valid = 1;
		new_ctx->backup = subflow_req->backup;
		new_ctx->request_bkup = subflow_req->request_bkup;
		WRITE_ONCE(new_ctx->remote_id, subflow_req->remote_id);
		new_ctx->token = subflow_req->token;
		new_ctx->thmac = subflow_req->thmac;

		/* the subflow req id is valid, fetched via subflow_check_req()
		 * and subflow_token_join_request()
		 */
		subflow_set_local_id(new_ctx, subflow_req->local_id);
	}
}

static void tcp_release_cb_override(struct sock *ssk)
{
	struct mptcp_subflow_context *subflow = mptcp_subflow_ctx(ssk);
	long status;

	/* process and clear all the pending actions, but leave the subflow into
	 * the napi queue. To respect locking, only the same CPU that originated
	 * the action can touch the list. mptcp_napi_poll will take care of it.
	 */
	status = set_mask_bits(&subflow->delegated_status, MPTCP_DELEGATE_ACTIONS_MASK, 0);
	if (status)
		mptcp_subflow_process_delegated(ssk, status);

	tcp_release_cb(ssk);
}

static int tcp_abort_override(struct sock *ssk, int err)
{
	/* closing a listener subflow requires a great deal of care.
	 * keep it simple and just prevent such operation
	 */
	if (inet_sk_state_load(ssk) == TCP_LISTEN)
		return -EINVAL;

	return tcp_abort(ssk, err);
}

static struct tcp_ulp_ops subflow_ulp_ops __read_mostly = {
	.name		= "mptcp",
	.owner		= THIS_MODULE,
	.init		= subflow_ulp_init,
	.release	= subflow_ulp_release,
	.clone		= subflow_ulp_clone,
};

static int subflow_ops_init(struct request_sock_ops *subflow_ops)
{
	subflow_ops->obj_size = sizeof(struct mptcp_subflow_request_sock);

	subflow_ops->slab = kmem_cache_create(subflow_ops->slab_name,
					      subflow_ops->obj_size, 0,
					      SLAB_ACCOUNT |
					      SLAB_TYPESAFE_BY_RCU,
					      NULL);
	if (!subflow_ops->slab)
		return -ENOMEM;

	return 0;
}

void __init mptcp_subflow_init(void)
{
	mptcp_subflow_v4_request_sock_ops = tcp_request_sock_ops;
	mptcp_subflow_v4_request_sock_ops.slab_name = "request_sock_subflow_v4";
	mptcp_subflow_v4_request_sock_ops.destructor = subflow_v4_req_destructor;

	if (subflow_ops_init(&mptcp_subflow_v4_request_sock_ops) != 0)
		panic("MPTCP: failed to init subflow v4 request sock ops\n");

	subflow_request_sock_ipv4_ops = tcp_request_sock_ipv4_ops;
	subflow_request_sock_ipv4_ops.route_req = subflow_v4_route_req;
	subflow_request_sock_ipv4_ops.send_synack = subflow_v4_send_synack;

	subflow_specific = ipv4_specific;
	subflow_specific.conn_request = subflow_v4_conn_request;
	subflow_specific.syn_recv_sock = subflow_syn_recv_sock;
	subflow_specific.sk_rx_dst_set = subflow_finish_connect;
	subflow_specific.rebuild_header = subflow_rebuild_header;

	tcp_prot_override = tcp_prot;
	tcp_prot_override.release_cb = tcp_release_cb_override;
	tcp_prot_override.diag_destroy = tcp_abort_override;

#if IS_ENABLED(CONFIG_MPTCP_IPV6)
	/* In struct mptcp_subflow_request_sock, we assume the TCP request sock
	 * structures for v4 and v6 have the same size. It should not changed in
	 * the future but better to make sure to be warned if it is no longer
	 * the case.
	 */
	BUILD_BUG_ON(sizeof(struct tcp_request_sock) != sizeof(struct tcp6_request_sock));

	mptcp_subflow_v6_request_sock_ops = tcp6_request_sock_ops;
	mptcp_subflow_v6_request_sock_ops.slab_name = "request_sock_subflow_v6";
	mptcp_subflow_v6_request_sock_ops.destructor = subflow_v6_req_destructor;

	if (subflow_ops_init(&mptcp_subflow_v6_request_sock_ops) != 0)
		panic("MPTCP: failed to init subflow v6 request sock ops\n");

	subflow_request_sock_ipv6_ops = tcp_request_sock_ipv6_ops;
	subflow_request_sock_ipv6_ops.route_req = subflow_v6_route_req;
	subflow_request_sock_ipv6_ops.send_synack = subflow_v6_send_synack;

	subflow_v6_specific = ipv6_specific;
	subflow_v6_specific.conn_request = subflow_v6_conn_request;
	subflow_v6_specific.syn_recv_sock = subflow_syn_recv_sock;
	subflow_v6_specific.sk_rx_dst_set = subflow_finish_connect;
	subflow_v6_specific.rebuild_header = subflow_v6_rebuild_header;

	subflow_v6m_specific = subflow_v6_specific;
	subflow_v6m_specific.queue_xmit = ipv4_specific.queue_xmit;
	subflow_v6m_specific.send_check = ipv4_specific.send_check;
	subflow_v6m_specific.net_header_len = ipv4_specific.net_header_len;
	subflow_v6m_specific.mtu_reduced = ipv4_specific.mtu_reduced;
	subflow_v6m_specific.net_frag_header_len = 0;
	subflow_v6m_specific.rebuild_header = subflow_rebuild_header;

	tcpv6_prot_override = tcpv6_prot;
	tcpv6_prot_override.release_cb = tcp_release_cb_override;
	tcpv6_prot_override.diag_destroy = tcp_abort_override;
#endif

	mptcp_diag_subflow_init(&subflow_ulp_ops);

	if (tcp_register_ulp(&subflow_ulp_ops) != 0)
		panic("MPTCP: failed to register subflows to ULP\n");
}<|MERGE_RESOLUTION|>--- conflicted
+++ resolved
@@ -179,11 +179,8 @@
 
 		if (mp_opt.backup)
 			SUBFLOW_REQ_INC_STATS(req, MPTCP_MIB_JOINSYNBACKUPRX);
-<<<<<<< HEAD
-=======
 	} else if (unlikely(listener->pm_listener)) {
 		return subflow_reset_req_endp(req, skb);
->>>>>>> aff52723
 	}
 
 	if (opt_mp_capable && listener->request_mptcp) {
@@ -1219,7 +1216,6 @@
 	bool fin = TCP_SKB_CB(skb)->tcp_flags & TCPHDR_FIN;
 	struct tcp_sock *tp = tcp_sk(ssk);
 	u32 offset, incr, avail_len;
-<<<<<<< HEAD
 
 	offset = tp->copied_seq - TCP_SKB_CB(skb)->seq;
 	if (WARN_ON_ONCE(offset > skb->len))
@@ -1228,16 +1224,6 @@
 	avail_len = skb->len - offset;
 	incr = limit >= avail_len ? avail_len + fin : limit;
 
-=======
-
-	offset = tp->copied_seq - TCP_SKB_CB(skb)->seq;
-	if (WARN_ON_ONCE(offset > skb->len))
-		goto out;
-
-	avail_len = skb->len - offset;
-	incr = limit >= avail_len ? avail_len + fin : limit;
-
->>>>>>> aff52723
 	pr_debug("discarding=%d len=%d offset=%d seq=%d\n", incr, skb->len,
 		 offset, subflow->map_subflow_seq);
 	MPTCP_INC_STATS(sock_net(ssk), MPTCP_MIB_DUPDATA);
