--- conflicted
+++ resolved
@@ -628,7 +628,6 @@
 			break;
 
 		fullmesh = !!(local.flags & MPTCP_PM_ADDR_FLAG_FULLMESH);
-<<<<<<< HEAD
 
 		__clear_bit(local.addr.id, msk->pm.id_avail_bitmap);
 
@@ -638,17 +637,6 @@
 		else /* local_addr_used is not decr for ID 0 */
 			msk->pm.local_addr_used++;
 
-=======
-
-		__clear_bit(local.addr.id, msk->pm.id_avail_bitmap);
-
-		/* Special case for ID0: set the correct ID */
-		if (local.addr.id == msk->mpc_endpoint_id)
-			local.addr.id = 0;
-		else /* local_addr_used is not decr for ID 0 */
-			msk->pm.local_addr_used++;
-
->>>>>>> 44bc0fc0
 		nr = fill_remote_addresses_vec(msk, &local.addr, fullmesh, addrs);
 		if (nr == 0)
 			continue;
@@ -876,12 +864,8 @@
 			int how = RCV_SHUTDOWN | SEND_SHUTDOWN;
 			u8 id = subflow_get_local_id(subflow);
 
-<<<<<<< HEAD
-			if (inet_sk_state_load(ssk) == TCP_CLOSE)
-=======
 			if ((1 << inet_sk_state_load(ssk)) &
 			    (TCPF_FIN_WAIT1 | TCPF_FIN_WAIT2 | TCPF_CLOSING | TCPF_CLOSE))
->>>>>>> 44bc0fc0
 				continue;
 			if (rm_type == MPTCP_MIB_RMADDR && remote_id != rm_id)
 				continue;
@@ -899,10 +883,6 @@
 			mptcp_close_ssk(sk, ssk, subflow);
 			spin_lock_bh(&msk->pm.lock);
 
-<<<<<<< HEAD
-			removed |= subflow->request_join;
-=======
->>>>>>> 44bc0fc0
 			if (rm_type == MPTCP_MIB_RMSUBFLOW)
 				__MPTCP_INC_STATS(sock_net(sk), rm_type);
 		}
