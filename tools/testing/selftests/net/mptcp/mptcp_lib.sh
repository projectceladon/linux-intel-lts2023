--- conflicted
+++ resolved
@@ -9,20 +9,6 @@
 readonly KSFT_TEST="${MPTCP_LIB_KSFT_TEST:-$(basename "${0}" .sh)}"
 
 # These variables are used in some selftests, read-only
-<<<<<<< HEAD
-declare -rx MPTCP_LIB_EVENT_ANNOUNCED=6         # MPTCP_EVENT_ANNOUNCED
-declare -rx MPTCP_LIB_EVENT_REMOVED=7           # MPTCP_EVENT_REMOVED
-declare -rx MPTCP_LIB_EVENT_SUB_ESTABLISHED=10  # MPTCP_EVENT_SUB_ESTABLISHED
-declare -rx MPTCP_LIB_EVENT_SUB_CLOSED=11       # MPTCP_EVENT_SUB_CLOSED
-declare -rx MPTCP_LIB_EVENT_LISTENER_CREATED=15 # MPTCP_EVENT_LISTENER_CREATED
-declare -rx MPTCP_LIB_EVENT_LISTENER_CLOSED=16  # MPTCP_EVENT_LISTENER_CLOSED
-
-declare -rx MPTCP_LIB_AF_INET=2
-declare -rx MPTCP_LIB_AF_INET6=10
-
-# These variables are used in some selftests, read-only
-=======
->>>>>>> aff52723
 declare -rx MPTCP_LIB_EVENT_CREATED=1           # MPTCP_EVENT_CREATED
 declare -rx MPTCP_LIB_EVENT_ESTABLISHED=2       # MPTCP_EVENT_ESTABLISHED
 declare -rx MPTCP_LIB_EVENT_CLOSED=3            # MPTCP_EVENT_CLOSED
