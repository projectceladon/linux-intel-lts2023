#!/bin/bash
# SPDX-License-Identifier: GPL-2.0

# Double quotes to prevent globbing and word splitting is recommended in new
# code but we accept it, especially because there were too many before having
# address all other issues detected by shellcheck.
#shellcheck disable=SC2086

# ShellCheck incorrectly believes that most of the code here is unreachable
# because it's invoked by variable name, see how the "tests" array is used
#shellcheck disable=SC2317

. "$(dirname "${0}")/mptcp_lib.sh"

ret=0
sin=""
sinfail=""
sout=""
cin=""
cinfail=""
cinsent=""
tmpfile=""
cout=""
err=""
capout=""
cappid=""
ns1=""
ns2=""
ksft_skip=4
iptables="iptables"
ip6tables="ip6tables"
timeout_poll=30
timeout_test=$((timeout_poll * 2 + 1))
capture=false
checksum=false
ip_mptcp=0
check_invert=0
validate_checksum=false
init=0
evts_ns1=""
evts_ns2=""
evts_ns1_pid=0
evts_ns2_pid=0
last_test_failed=0
last_test_skipped=0
last_test_ignored=1

declare -A all_tests
declare -a only_tests_ids
declare -a only_tests_names
declare -A failed_tests
TEST_COUNT=0
TEST_NAME=""
nr_blank=6

# These var are used only in some tests, make sure they are not already set
unset FAILING_LINKS
unset test_linkfail
unset addr_nr_ns1
unset addr_nr_ns2
unset sflags
unset fastclose
unset fullmesh
unset speed

# generated using "nfbpf_compile '(ip && (ip[54] & 0xf0) == 0x30) ||
#				  (ip6 && (ip6[74] & 0xf0) == 0x30)'"
CBPF_MPTCP_SUBOPTION_ADD_ADDR="14,
			       48 0 0 0,
			       84 0 0 240,
			       21 0 3 64,
			       48 0 0 54,
			       84 0 0 240,
			       21 6 7 48,
			       48 0 0 0,
			       84 0 0 240,
			       21 0 4 96,
			       48 0 0 74,
			       84 0 0 240,
			       21 0 1 48,
			       6 0 0 65535,
			       6 0 0 0"

init_partial()
{
	capout=$(mktemp)

	local sec rndh
	sec=$(date +%s)
	rndh=$(printf %x $sec)-$(mktemp -u XXXXXX)

	ns1="ns1-$rndh"
	ns2="ns2-$rndh"

	local netns
	for netns in "$ns1" "$ns2"; do
		ip netns add $netns || exit $ksft_skip
		ip -net $netns link set lo up
		ip netns exec $netns sysctl -q net.mptcp.enabled=1
		ip netns exec $netns sysctl -q net.mptcp.pm_type=0 2>/dev/null || true
		ip netns exec $netns sysctl -q net.ipv4.conf.all.rp_filter=0
		ip netns exec $netns sysctl -q net.ipv4.conf.default.rp_filter=0
		if $checksum; then
			ip netns exec $netns sysctl -q net.mptcp.checksum_enabled=1
		fi
	done

	check_invert=0
	validate_checksum=$checksum

	#  ns1         ns2
	# ns1eth1    ns2eth1
	# ns1eth2    ns2eth2
	# ns1eth3    ns2eth3
	# ns1eth4    ns2eth4

	local i
	for i in $(seq 1 4); do
		ip link add ns1eth$i netns "$ns1" type veth peer name ns2eth$i netns "$ns2"
		ip -net "$ns1" addr add 10.0.$i.1/24 dev ns1eth$i
		ip -net "$ns1" addr add dead:beef:$i::1/64 dev ns1eth$i nodad
		ip -net "$ns1" link set ns1eth$i up

		ip -net "$ns2" addr add 10.0.$i.2/24 dev ns2eth$i
		ip -net "$ns2" addr add dead:beef:$i::2/64 dev ns2eth$i nodad
		ip -net "$ns2" link set ns2eth$i up

		# let $ns2 reach any $ns1 address from any interface
		ip -net "$ns2" route add default via 10.0.$i.1 dev ns2eth$i metric 10$i
		ip -net "$ns2" route add default via dead:beef:$i::1 dev ns2eth$i metric 10$i
	done
}

init_shapers()
{
	local i
	for i in $(seq 1 4); do
		tc -n $ns1 qdisc add dev ns1eth$i root netem rate 20mbit delay 1ms
		tc -n $ns2 qdisc add dev ns2eth$i root netem rate 20mbit delay 1ms
	done
}

cleanup_partial()
{
	rm -f "$capout"

	local netns
	for netns in "$ns1" "$ns2"; do
		ip netns del $netns
		rm -f /tmp/$netns.{nstat,out}
	done
}

check_tools()
{
	mptcp_lib_check_mptcp
	mptcp_lib_check_kallsyms

	if ! ip -Version &> /dev/null; then
		echo "SKIP: Could not run test without ip tool"
		exit $ksft_skip
	fi

	if ! ss -h | grep -q MPTCP; then
		echo "SKIP: ss tool does not support MPTCP"
		exit $ksft_skip
	fi

	# Use the legacy version if available to support old kernel versions
	if iptables-legacy -V &> /dev/null; then
		iptables="iptables-legacy"
		ip6tables="ip6tables-legacy"
	elif ! iptables -V &> /dev/null; then
		echo "SKIP: Could not run all tests without iptables tool"
		exit $ksft_skip
	elif ! ip6tables -V &> /dev/null; then
		echo "SKIP: Could not run all tests without ip6tables tool"
		exit $ksft_skip
	fi
}

init() {
	init=1

	check_tools

	sin=$(mktemp)
	sout=$(mktemp)
	cin=$(mktemp)
	cinsent=$(mktemp)
	cout=$(mktemp)
	err=$(mktemp)
	evts_ns1=$(mktemp)
	evts_ns2=$(mktemp)

	trap cleanup EXIT

	make_file "$cin" "client" 1 >/dev/null
	make_file "$sin" "server" 1 >/dev/null
}

cleanup()
{
	rm -f "$cin" "$cout" "$sinfail"
	rm -f "$sin" "$sout" "$cinsent" "$cinfail"
	rm -f "$tmpfile"
	rm -rf $evts_ns1 $evts_ns2
	rm -f "$err"
	cleanup_partial
}

print_title()
{
	printf "%03u %s\n" "${TEST_COUNT}" "${TEST_NAME}"
}

print_check()
{
	printf "%-${nr_blank}s%-36s" " " "${*}"
}

print_info()
{
	# It can be empty, no need to print anything then
	[ -z "${1}" ] && return

	mptcp_lib_print_info "      Info: ${*}"
}

print_ok()
{
	mptcp_lib_print_ok "[ ok ]${1:+ ${*}}"
}

print_fail()
{
	mptcp_lib_print_err "[fail]${1:+ ${*}}"
}

print_skip()
{
	mptcp_lib_print_warn "[skip]${1:+ ${*}}"
}

# [ $1: fail msg ]
mark_as_skipped()
{
	local msg="${1:-"Feature not supported"}"

	mptcp_lib_fail_if_expected_feature "${msg}"

	print_check "${msg}"
	print_skip

	last_test_skipped=1
}

# $@: condition
continue_if()
{
	if ! "${@}"; then
		mark_as_skipped
		return 1
	fi
}

skip_test()
{
	if [ "${#only_tests_ids[@]}" -eq 0 ] && [ "${#only_tests_names[@]}" -eq 0 ]; then
		return 1
	fi

	local i
	for i in "${only_tests_ids[@]}"; do
		if [ "${TEST_COUNT}" -eq "${i}" ]; then
			return 1
		fi
	done
	for i in "${only_tests_names[@]}"; do
		if [ "${TEST_NAME}" = "${i}" ]; then
			return 1
		fi
	done

	return 0
}

append_prev_results()
{
	if [ ${last_test_failed} -eq 1 ]; then
		mptcp_lib_result_fail "${TEST_NAME}"
	elif [ ${last_test_skipped} -eq 1 ]; then
		mptcp_lib_result_skip "${TEST_NAME}"
	elif [ ${last_test_ignored} -ne 1 ]; then
		mptcp_lib_result_pass "${TEST_NAME}"
	fi

	last_test_failed=0
	last_test_skipped=0
	last_test_ignored=0
}

# $1: test name
reset()
{
	append_prev_results

	TEST_NAME="${1}"

	TEST_COUNT=$((TEST_COUNT+1))

	if skip_test; then
		last_test_ignored=1
		return 1
	fi

	print_title

	if [ "${init}" != "1" ]; then
		init
	else
		cleanup_partial
	fi

	init_partial

	return 0
}

# $1: test name ; $2: counter to check
reset_check_counter()
{
	reset "${1}" || return 1

	local counter="${2}"

	if ! nstat -asz "${counter}" | grep -wq "${counter}"; then
		mark_as_skipped "counter '${counter}' is not available"
		return 1
	fi
}

# $1: test name
reset_with_cookies()
{
	reset "${1}" || return 1

	local netns
	for netns in "$ns1" "$ns2"; do
		ip netns exec $netns sysctl -q net.ipv4.tcp_syncookies=2
	done
}

# $1: test name
reset_with_add_addr_timeout()
{
	local ip="${2:-4}"
	local tables

	reset "${1}" || return 1

	tables="${iptables}"
	if [ $ip -eq 6 ]; then
		tables="${ip6tables}"
	fi

	ip netns exec $ns1 sysctl -q net.mptcp.add_addr_timeout=1

	if ! ip netns exec $ns2 $tables -A OUTPUT -p tcp \
			-m tcp --tcp-option 30 \
			-m bpf --bytecode \
			"$CBPF_MPTCP_SUBOPTION_ADD_ADDR" \
			-j DROP; then
		mark_as_skipped "unable to set the 'add addr' rule"
		return 1
	fi
}

# $1: test name
reset_with_checksum()
{
	local ns1_enable=$1
	local ns2_enable=$2

	reset "checksum test ${1} ${2}" || return 1

	ip netns exec $ns1 sysctl -q net.mptcp.checksum_enabled=$ns1_enable
	ip netns exec $ns2 sysctl -q net.mptcp.checksum_enabled=$ns2_enable

	validate_checksum=true
}

reset_with_allow_join_id0()
{
	local ns1_enable=$2
	local ns2_enable=$3

	reset "${1}" || return 1

	ip netns exec $ns1 sysctl -q net.mptcp.allow_join_initial_addr_port=$ns1_enable
	ip netns exec $ns2 sysctl -q net.mptcp.allow_join_initial_addr_port=$ns2_enable
}

# Modify TCP payload without corrupting the TCP packet
#
# This rule inverts a 8-bit word at byte offset 148 for the 2nd TCP ACK packets
# carrying enough data.
# Once it is done, the TCP Checksum field is updated so the packet is still
# considered as valid at the TCP level.
# Because the MPTCP checksum, covering the TCP options and data, has not been
# updated, the modification will be detected and an MP_FAIL will be emitted:
# what we want to validate here without corrupting "random" MPTCP options.
#
# To avoid having tc producing this pr_info() message for each TCP ACK packets
# not carrying enough data:
#
#     tc action pedit offset 162 out of bounds
#
# Netfilter is used to mark packets with enough data.
setup_fail_rules()
{
	check_invert=1
	validate_checksum=true
	local i="$1"
	local ip="${2:-4}"
	local tables

	tables="${iptables}"
	if [ $ip -eq 6 ]; then
		tables="${ip6tables}"
	fi

	ip netns exec $ns2 $tables \
		-t mangle \
		-A OUTPUT \
		-o ns2eth$i \
		-p tcp \
		-m length --length 150:9999 \
		-m statistic --mode nth --packet 1 --every 99999 \
		-j MARK --set-mark 42 || return ${ksft_skip}

	tc -n $ns2 qdisc add dev ns2eth$i clsact || return ${ksft_skip}
	tc -n $ns2 filter add dev ns2eth$i egress \
		protocol ip prio 1000 \
		handle 42 fw \
		action pedit munge offset 148 u8 invert \
		pipe csum tcp \
		index 100 || return ${ksft_skip}
}

reset_with_fail()
{
	reset_check_counter "${1}" "MPTcpExtInfiniteMapTx" || return 1
	shift

	ip netns exec $ns1 sysctl -q net.mptcp.checksum_enabled=1
	ip netns exec $ns2 sysctl -q net.mptcp.checksum_enabled=1

	local rc=0
	setup_fail_rules "${@}" || rc=$?

	if [ ${rc} -eq ${ksft_skip} ]; then
		mark_as_skipped "unable to set the 'fail' rules"
		return 1
	fi
}

start_events()
{
	mptcp_lib_events "${ns1}" "${evts_ns1}" evts_ns1_pid
	mptcp_lib_events "${ns2}" "${evts_ns2}" evts_ns2_pid
}

reset_with_events()
{
	reset "${1}" || return 1

	start_events
}

reset_with_tcp_filter()
{
	reset "${1}" || return 1
	shift

	local ns="${!1}"
	local src="${2}"
	local target="${3}"
	local chain="${4:-INPUT}"

	if ! ip netns exec "${ns}" ${iptables} \
			-A "${chain}" \
			-s "${src}" \
			-p tcp \
			-j "${target}"; then
		mark_as_skipped "unable to set the filter rules"
		return 1
	fi
}

# $1: err msg
fail_test()
{
	ret=1

	print_fail "${@}"

	# just in case a test is marked twice as failed
	if [ ${last_test_failed} -eq 0 ]; then
		failed_tests[${TEST_COUNT}]="${TEST_NAME}"
		dump_stats
		last_test_failed=1
	fi
}

get_failed_tests_ids()
{
	# sorted
	local i
	for i in "${!failed_tests[@]}"; do
		echo "${i}"
	done | sort -n
}

print_file_err()
{
	ls -l "$1" 1>&2
	echo -n "Trailing bytes are: "
	tail -c 27 "$1"
}

check_transfer()
{
	local in=$1
	local out=$2
	local what=$3
	local bytes=$4
	local i a b

	local line
	if [ -n "$bytes" ]; then
		local out_size
		# when truncating we must check the size explicitly
		out_size=$(wc -c $out | awk '{print $1}')
		if [ $out_size -ne $bytes ]; then
			fail_test "$what output file has wrong size ($out_size, $bytes)"
			return 1
		fi

		# note: BusyBox's "cmp" command doesn't support --bytes
		tmpfile=$(mktemp)
		head --bytes="$bytes" "$in" > "$tmpfile"
		mv "$tmpfile" "$in"
		head --bytes="$bytes" "$out" > "$tmpfile"
		mv "$tmpfile" "$out"
		tmpfile=""
	fi
	cmp -l "$in" "$out" | while read -r i a b; do
		local sum=$((0${a} + 0${b}))
		if [ $check_invert -eq 0 ] || [ $sum -ne $((0xff)) ]; then
			fail_test "$what does not match (in, out):"
			print_file_err "$in"
			print_file_err "$out"

			return 1
		else
			print_info "$what has inverted byte at ${i}"
		fi
	done

	return 0
}

do_ping()
{
	local listener_ns="$1"
	local connector_ns="$2"
	local connect_addr="$3"

	if ! ip netns exec ${connector_ns} ping -q -c 1 $connect_addr >/dev/null; then
		fail_test "$listener_ns -> $connect_addr connectivity"
	fi
}

link_failure()
{
	local ns="$1"

	if [ -z "$FAILING_LINKS" ]; then
		l=$((RANDOM%4))
		FAILING_LINKS=$((l+1))
	fi

	local l
	for l in $FAILING_LINKS; do
		local veth="ns1eth$l"
		ip -net "$ns" link set "$veth" down
	done
}

# $1: ns, $2: port
wait_local_port_listen()
{
	local listener_ns="${1}"
	local port="${2}"

	local port_hex
	port_hex="$(printf "%04X" "${port}")"

	local i
	for i in $(seq 10); do
		ip netns exec "${listener_ns}" cat /proc/net/tcp* | \
			awk "BEGIN {rc=1} {if (\$2 ~ /:${port_hex}\$/ && \$4 ~ /0A/) {rc=0; exit}} END {exit rc}" &&
			break
		sleep 0.1
	done
}

rm_addr_count()
{
	mptcp_lib_get_counter "${1}" "MPTcpExtRmAddr"
}

# $1: ns, $2: old rm_addr counter in $ns
wait_rm_addr()
{
	local ns="${1}"
	local old_cnt="${2}"
	local cnt

	local i
	for i in $(seq 10); do
		cnt=$(rm_addr_count ${ns})
		[ "$cnt" = "${old_cnt}" ] || break
		sleep 0.1
	done
}

rm_sf_count()
{
	mptcp_lib_get_counter "${1}" "MPTcpExtRmSubflow"
}

# $1: ns, $2: old rm_sf counter in $ns
wait_rm_sf()
{
	local ns="${1}"
	local old_cnt="${2}"
	local cnt

	local i
	for i in $(seq 10); do
		cnt=$(rm_sf_count ${ns})
		[ "$cnt" = "${old_cnt}" ] || break
		sleep 0.1
	done
}

wait_mpj()
{
	local ns="${1}"
	local cnt old_cnt

	old_cnt=$(mptcp_lib_get_counter ${ns} "MPTcpExtMPJoinAckRx")

	local i
	for i in $(seq 10); do
		cnt=$(mptcp_lib_get_counter ${ns} "MPTcpExtMPJoinAckRx")
		[ "$cnt" = "${old_cnt}" ] || break
		sleep 0.1
	done
}

kill_events_pids()
{
	mptcp_lib_kill_wait $evts_ns1_pid
	evts_ns1_pid=0
	mptcp_lib_kill_wait $evts_ns2_pid
	evts_ns2_pid=0
}

pm_nl_set_limits()
{
	local ns=$1
	local addrs=$2
	local subflows=$3

	if [ $ip_mptcp -eq 1 ]; then
		ip -n $ns mptcp limits set add_addr_accepted $addrs subflows $subflows
	else
		ip netns exec $ns ./pm_nl_ctl limits $addrs $subflows
	fi
}

pm_nl_add_endpoint()
{
	local ns=$1
	local addr=$2
	local flags _flags
	local port _port
	local dev _dev
	local id _id
	local nr=2

	local p
	for p in "${@}"
	do
		if [ $p = "flags" ]; then
			eval _flags=\$"$nr"
			[ -n "$_flags" ]; flags="flags $_flags"
		fi
		if [ $p = "dev" ]; then
			eval _dev=\$"$nr"
			[ -n "$_dev" ]; dev="dev $_dev"
		fi
		if [ $p = "id" ]; then
			eval _id=\$"$nr"
			[ -n "$_id" ]; id="id $_id"
		fi
		if [ $p = "port" ]; then
			eval _port=\$"$nr"
			[ -n "$_port" ]; port="port $_port"
		fi

		nr=$((nr + 1))
	done

	if [ $ip_mptcp -eq 1 ]; then
		ip -n $ns mptcp endpoint add $addr ${_flags//","/" "} $dev $id $port
	else
		ip netns exec $ns ./pm_nl_ctl add $addr $flags $dev $id $port
	fi
}

pm_nl_del_endpoint()
{
	local ns=$1
	local id=$2
	local addr=$3

	if [ $ip_mptcp -eq 1 ]; then
		[ $id -ne 0 ] && addr=''
		ip -n $ns mptcp endpoint delete id $id $addr
	else
		ip netns exec $ns ./pm_nl_ctl del $id $addr
	fi
}

pm_nl_flush_endpoint()
{
	local ns=$1

	if [ $ip_mptcp -eq 1 ]; then
		ip -n $ns mptcp endpoint flush
	else
		ip netns exec $ns ./pm_nl_ctl flush
	fi
}

pm_nl_show_endpoints()
{
	local ns=$1

	if [ $ip_mptcp -eq 1 ]; then
		ip -n $ns mptcp endpoint show
	else
		ip netns exec $ns ./pm_nl_ctl dump
	fi
}

pm_nl_change_endpoint()
{
	local ns=$1
	local id=$2
	local flags=$3

	if [ $ip_mptcp -eq 1 ]; then
		ip -n $ns mptcp endpoint change id $id ${flags//","/" "}
	else
		ip netns exec $ns ./pm_nl_ctl set id $id flags $flags
	fi
}

pm_nl_check_endpoint()
{
	local line expected_line
	local msg="$1"
	local ns=$2
	local addr=$3
	local _flags=""
	local flags
	local _port
	local port
	local dev
	local _id
	local id

	print_check "${msg}"

	shift 3
	while [ -n "$1" ]; do
		if [ $1 = "flags" ]; then
			_flags=$2
			[ -n "$_flags" ]; flags="flags $_flags"
			shift
		elif [ $1 = "dev" ]; then
			[ -n "$2" ]; dev="dev $2"
			shift
		elif [ $1 = "id" ]; then
			_id=$2
			[ -n "$_id" ]; id="id $_id"
			shift
		elif [ $1 = "port" ]; then
			_port=$2
			[ -n "$_port" ]; port=" port $_port"
			shift
		fi

		shift
	done

	if [ -z "$id" ]; then
		fail_test "bad test - missing endpoint id"
		return
	fi

	if [ $ip_mptcp -eq 1 ]; then
		# get line and trim trailing whitespace
		line=$(ip -n $ns mptcp endpoint show $id)
		line="${line% }"
		# the dump order is: address id flags port dev
		[ -n "$addr" ] && expected_line="$addr"
		expected_line+=" $id"
		[ -n "$_flags" ] && expected_line+=" ${_flags//","/" "}"
		[ -n "$dev" ] && expected_line+=" $dev"
		[ -n "$port" ] && expected_line+=" $port"
	else
		line=$(ip netns exec $ns ./pm_nl_ctl get $_id)
		# the dump order is: id flags dev address port
		expected_line="$id"
		[ -n "$flags" ] && expected_line+=" $flags"
		[ -n "$dev" ] && expected_line+=" $dev"
		[ -n "$addr" ] && expected_line+=" $addr"
		[ -n "$_port" ] && expected_line+=" $_port"
	fi
	if [ "$line" = "$expected_line" ]; then
		print_ok
	else
		fail_test "expected '$expected_line' found '$line'"
	fi
}

pm_nl_set_endpoint()
{
	local listener_ns="$1"
	local connector_ns="$2"
	local connect_addr="$3"

	local addr_nr_ns1=${addr_nr_ns1:-0}
	local addr_nr_ns2=${addr_nr_ns2:-0}
	local sflags=${sflags:-""}
	local fullmesh=${fullmesh:-""}

	local flags="subflow"
	if [ -n "${fullmesh}" ]; then
		flags="${flags},fullmesh"
		addr_nr_ns2=${fullmesh}
	fi

	# let the mptcp subflow be established in background before
	# do endpoint manipulation
	if [ $addr_nr_ns1 != "0" ] || [ $addr_nr_ns2 != "0" ]; then
		sleep 1
	fi

	if [ $addr_nr_ns1 -gt 0 ]; then
		local counter=2
		local add_nr_ns1=${addr_nr_ns1}
		local id=10
		while [ $add_nr_ns1 -gt 0 ]; do
			local addr
			if mptcp_lib_is_v6 "${connect_addr}"; then
				addr="dead:beef:$counter::1"
			else
				addr="10.0.$counter.1"
			fi
			pm_nl_add_endpoint $ns1 $addr flags signal
			counter=$((counter + 1))
			add_nr_ns1=$((add_nr_ns1 - 1))
			id=$((id + 1))
		done
	elif [ $addr_nr_ns1 -lt 0 ]; then
		local rm_nr_ns1=$((-addr_nr_ns1))
		if [ $rm_nr_ns1 -lt 8 ]; then
			local counter=0
			local line
			pm_nl_show_endpoints ${listener_ns} | while read -r line; do
				# shellcheck disable=SC2206 # we do want to split per word
				local arr=($line)
				local nr=0

				local i
				for i in "${arr[@]}"; do
					if [ $i = "id" ]; then
						if [ $counter -eq $rm_nr_ns1 ]; then
							break
						fi
						id=${arr[$nr+1]}
						rm_addr=$(rm_addr_count ${connector_ns})
						pm_nl_del_endpoint ${listener_ns} $id
						wait_rm_addr ${connector_ns} ${rm_addr}
						counter=$((counter + 1))
					fi
					nr=$((nr + 1))
				done
			done
		elif [ $rm_nr_ns1 -eq 8 ]; then
			pm_nl_flush_endpoint ${listener_ns}
		elif [ $rm_nr_ns1 -eq 9 ]; then
			pm_nl_del_endpoint ${listener_ns} 0 ${connect_addr}
		fi
	fi

	# if newly added endpoints must be deleted, give the background msk
	# some time to created them
	[ $addr_nr_ns1 -gt 0 ] && [ $addr_nr_ns2 -lt 0 ] && sleep 1

	if [ $addr_nr_ns2 -gt 0 ]; then
		local add_nr_ns2=${addr_nr_ns2}
		local counter=3
		local id=20
		while [ $add_nr_ns2 -gt 0 ]; do
			local addr
			if mptcp_lib_is_v6 "${connect_addr}"; then
				addr="dead:beef:$counter::2"
			else
				addr="10.0.$counter.2"
			fi
			pm_nl_add_endpoint $ns2 $addr flags $flags
			counter=$((counter + 1))
			add_nr_ns2=$((add_nr_ns2 - 1))
			id=$((id + 1))
		done
	elif [ $addr_nr_ns2 -lt 0 ]; then
		local rm_nr_ns2=$((-addr_nr_ns2))
		if [ $rm_nr_ns2 -lt 8 ]; then
			local counter=0
			local line
			pm_nl_show_endpoints ${connector_ns} | while read -r line; do
				# shellcheck disable=SC2206 # we do want to split per word
				local arr=($line)
				local nr=0

				local i
				for i in "${arr[@]}"; do
					if [ $i = "id" ]; then
						if [ $counter -eq $rm_nr_ns2 ]; then
							break
						fi
						local id rm_addr
						# rm_addr are serialized, allow the previous one to
						# complete
						id=${arr[$nr+1]}
						rm_addr=$(rm_addr_count ${listener_ns})
						pm_nl_del_endpoint ${connector_ns} $id
						wait_rm_addr ${listener_ns} ${rm_addr}
						counter=$((counter + 1))
					fi
					nr=$((nr + 1))
				done
			done
		elif [ $rm_nr_ns2 -eq 8 ]; then
			pm_nl_flush_endpoint ${connector_ns}
		elif [ $rm_nr_ns2 -eq 9 ]; then
			local addr
			if mptcp_lib_is_v6 "${connect_addr}"; then
				addr="dead:beef:1::2"
			else
				addr="10.0.1.2"
			fi
			pm_nl_del_endpoint ${connector_ns} 0 $addr
		fi
	fi

	if [ -n "${sflags}" ]; then
		sleep 1

		local netns
		for netns in "$ns1" "$ns2"; do
			local line
			pm_nl_show_endpoints $netns | while read -r line; do
				# shellcheck disable=SC2206 # we do want to split per word
				local arr=($line)
				local nr=0
				local id

				local i
				for i in "${arr[@]}"; do
					if [ $i = "id" ]; then
						id=${arr[$nr+1]}
					fi
					nr=$((nr + 1))
				done
				pm_nl_change_endpoint $netns $id $sflags
			done
		done
	fi
}

cond_start_capture()
{
	local ns="$1"

	:> "$capout"

	if $capture; then
		local capuser capfile
		if [ -z $SUDO_USER ]; then
			capuser=""
		else
			capuser="-Z $SUDO_USER"
		fi

		capfile=$(printf "mp_join-%02u-%s.pcap" "$TEST_COUNT" "$ns")

		echo "Capturing traffic for test $TEST_COUNT into $capfile"
		ip netns exec "$ns" tcpdump -i any -s 65535 -B 32768 $capuser -w "$capfile" > "$capout" 2>&1 &
		cappid=$!

		sleep 1
	fi
}

cond_stop_capture()
{
	if $capture; then
		sleep 1
		kill $cappid
		cat "$capout"
	fi
}

get_port()
{
	echo "$((10000 + TEST_COUNT - 1))"
}

do_transfer()
{
	local listener_ns="$1"
	local connector_ns="$2"
	local cl_proto="$3"
	local srv_proto="$4"
	local connect_addr="$5"
	local port

	local FAILING_LINKS=${FAILING_LINKS:-""}
	local fastclose=${fastclose:-""}
	local speed=${speed:-"fast"}
	port=$(get_port)

	:> "$cout"
	:> "$sout"

	cond_start_capture ${listener_ns}

	NSTAT_HISTORY=/tmp/${listener_ns}.nstat ip netns exec ${listener_ns} \
		nstat -n
	NSTAT_HISTORY=/tmp/${connector_ns}.nstat ip netns exec ${connector_ns} \
		nstat -n

	local extra_args
	if [ $speed = "fast" ]; then
		extra_args="-j"
	elif [ $speed = "slow" ]; then
		extra_args="-r 50"
	elif [ $speed -gt 0 ]; then
		extra_args="-r ${speed}"
	fi

	local extra_cl_args=""
	local extra_srv_args=""
	local trunc_size=""
	if [ -n "${fastclose}" ]; then
		if [ ${test_linkfail} -le 1 ]; then
			fail_test "fastclose tests need test_linkfail argument"
			return 1
		fi

		# disconnect
		trunc_size=${test_linkfail}
		local side=${fastclose}

		if [ ${side} = "client" ]; then
			extra_cl_args="-f ${test_linkfail}"
			extra_srv_args="-f -1"
		elif [ ${side} = "server" ]; then
			extra_srv_args="-f ${test_linkfail}"
			extra_cl_args="-f -1"
		else
			fail_test "wrong/unknown fastclose spec ${side}"
			return 1
		fi
	fi

	extra_srv_args="$extra_args $extra_srv_args"
	if [ "$test_linkfail" -gt 1 ];then
		timeout ${timeout_test} \
			ip netns exec ${listener_ns} \
				./mptcp_connect -t ${timeout_poll} -l -p $port -s ${srv_proto} \
					$extra_srv_args "::" < "$sinfail" > "$sout" &
	else
		timeout ${timeout_test} \
			ip netns exec ${listener_ns} \
				./mptcp_connect -t ${timeout_poll} -l -p $port -s ${srv_proto} \
					$extra_srv_args "::" < "$sin" > "$sout" &
	fi
	local spid=$!

	wait_local_port_listen "${listener_ns}" "${port}"

	extra_cl_args="$extra_args $extra_cl_args"
	if [ "$test_linkfail" -eq 0 ];then
		timeout ${timeout_test} \
			ip netns exec ${connector_ns} \
				./mptcp_connect -t ${timeout_poll} -p $port -s ${cl_proto} \
					$extra_cl_args $connect_addr < "$cin" > "$cout" &
	elif [ "$test_linkfail" -eq 1 ] || [ "$test_linkfail" -eq 2 ];then
		( cat "$cinfail" ; sleep 2; link_failure $listener_ns ; cat "$cinfail" ) | \
			tee "$cinsent" | \
			timeout ${timeout_test} \
				ip netns exec ${connector_ns} \
					./mptcp_connect -t ${timeout_poll} -p $port -s ${cl_proto} \
						$extra_cl_args $connect_addr > "$cout" &
	else
		tee "$cinsent" < "$cinfail" | \
			timeout ${timeout_test} \
				ip netns exec ${connector_ns} \
					./mptcp_connect -t ${timeout_poll} -p $port -s ${cl_proto} \
						$extra_cl_args $connect_addr > "$cout" &
	fi
	local cpid=$!

	pm_nl_set_endpoint $listener_ns $connector_ns $connect_addr

	wait $cpid
	local retc=$?
	wait $spid
	local rets=$?

	cond_stop_capture

	NSTAT_HISTORY=/tmp/${listener_ns}.nstat ip netns exec ${listener_ns} \
		nstat | grep Tcp > /tmp/${listener_ns}.out
	NSTAT_HISTORY=/tmp/${connector_ns}.nstat ip netns exec ${connector_ns} \
		nstat | grep Tcp > /tmp/${connector_ns}.out

	if [ ${rets} -ne 0 ] || [ ${retc} -ne 0 ]; then
		fail_test "client exit code $retc, server $rets"
		echo -e "\nnetns ${listener_ns} socket stat for ${port}:" 1>&2
		ip netns exec ${listener_ns} ss -Menita 1>&2 -o "sport = :$port"
		cat /tmp/${listener_ns}.out
		echo -e "\nnetns ${connector_ns} socket stat for ${port}:" 1>&2
		ip netns exec ${connector_ns} ss -Menita 1>&2 -o "dport = :$port"
		cat /tmp/${connector_ns}.out

		return 1
	fi

	if [ "$test_linkfail" -gt 1 ];then
		check_transfer $sinfail $cout "file received by client" $trunc_size
	else
		check_transfer $sin $cout "file received by client" $trunc_size
	fi
	retc=$?
	if [ "$test_linkfail" -eq 0 ];then
		check_transfer $cin $sout "file received by server" $trunc_size
	else
		check_transfer $cinsent $sout "file received by server" $trunc_size
	fi
	rets=$?

	[ $retc -eq 0 ] && [ $rets -eq 0 ]
}

make_file()
{
	local name=$1
	local who=$2
	local size=$3

	dd if=/dev/urandom of="$name" bs=1024 count=$size 2> /dev/null
	echo -e "\nMPTCP_TEST_FILE_END_MARKER" >> "$name"

	print_info "Test file (size $size KB) for $who"
}

run_tests()
{
	local listener_ns="$1"
	local connector_ns="$2"
	local connect_addr="$3"

	local size
	local test_linkfail=${test_linkfail:-0}

	# The values above 2 are reused to make test files
	# with the given sizes (KB)
	if [ "$test_linkfail" -gt 2 ]; then
		size=$test_linkfail

		if [ -z "$cinfail" ]; then
			cinfail=$(mktemp)
		fi
		make_file "$cinfail" "client" $size
	# create the input file for the failure test when
	# the first failure test run
	elif [ "$test_linkfail" -ne 0 ] && [ -z "$cinfail" ]; then
		# the client file must be considerably larger
		# of the maximum expected cwin value, or the
		# link utilization will be not predicable
		size=$((RANDOM%2))
		size=$((size+1))
		size=$((size*8192))
		size=$((size + ( RANDOM % 8192) ))

		cinfail=$(mktemp)
		make_file "$cinfail" "client" $size
	fi

	if [ "$test_linkfail" -gt 2 ]; then
		size=$test_linkfail

		if [ -z "$sinfail" ]; then
			sinfail=$(mktemp)
		fi
		make_file "$sinfail" "server" $size
	elif [ "$test_linkfail" -eq 2 ] && [ -z "$sinfail" ]; then
		size=$((RANDOM%16))
		size=$((size+1))
		size=$((size*2048))

		sinfail=$(mktemp)
		make_file "$sinfail" "server" $size
	fi

	do_transfer ${listener_ns} ${connector_ns} MPTCP MPTCP ${connect_addr}
}

dump_stats()
{
	echo Server ns stats
	ip netns exec $ns1 nstat -as | grep Tcp
	echo Client ns stats
	ip netns exec $ns2 nstat -as | grep Tcp
}

chk_csum_nr()
{
	local csum_ns1=${1:-0}
	local csum_ns2=${2:-0}
	local count
	local extra_msg=""
	local allow_multi_errors_ns1=0
	local allow_multi_errors_ns2=0

	if [[ "${csum_ns1}" = "+"* ]]; then
		allow_multi_errors_ns1=1
		csum_ns1=${csum_ns1:1}
	fi
	if [[ "${csum_ns2}" = "+"* ]]; then
		allow_multi_errors_ns2=1
		csum_ns2=${csum_ns2:1}
	fi

	print_check "sum"
	count=$(mptcp_lib_get_counter ${ns1} "MPTcpExtDataCsumErr")
	if [ -n "$count" ] && [ "$count" != "$csum_ns1" ]; then
		extra_msg+=" ns1=$count"
	fi
	if [ -z "$count" ]; then
		print_skip
	elif { [ "$count" != $csum_ns1 ] && [ $allow_multi_errors_ns1 -eq 0 ]; } ||
	     { [ "$count" -lt $csum_ns1 ] && [ $allow_multi_errors_ns1 -eq 1 ]; }; then
		fail_test "got $count data checksum error[s] expected $csum_ns1"
	else
		print_ok
	fi
	print_check "csum"
	count=$(mptcp_lib_get_counter ${ns2} "MPTcpExtDataCsumErr")
	if [ -n "$count" ] && [ "$count" != "$csum_ns2" ]; then
		extra_msg+=" ns2=$count"
	fi
	if [ -z "$count" ]; then
		print_skip
	elif { [ "$count" != $csum_ns2 ] && [ $allow_multi_errors_ns2 -eq 0 ]; } ||
	     { [ "$count" -lt $csum_ns2 ] && [ $allow_multi_errors_ns2 -eq 1 ]; }; then
		fail_test "got $count data checksum error[s] expected $csum_ns2"
	else
		print_ok
	fi

	print_info "$extra_msg"
}

chk_fail_nr()
{
	local fail_tx=$1
	local fail_rx=$2
	local ns_invert=${3:-""}
	local count
	local ns_tx=$ns1
	local ns_rx=$ns2
	local extra_msg=""
	local allow_tx_lost=0
	local allow_rx_lost=0

	if [[ $ns_invert = "invert" ]]; then
		ns_tx=$ns2
		ns_rx=$ns1
		extra_msg="invert"
	fi

	if [[ "${fail_tx}" = "-"* ]]; then
		allow_tx_lost=1
		fail_tx=${fail_tx:1}
	fi
	if [[ "${fail_rx}" = "-"* ]]; then
		allow_rx_lost=1
		fail_rx=${fail_rx:1}
	fi

	print_check "ftx"
	count=$(mptcp_lib_get_counter ${ns_tx} "MPTcpExtMPFailTx")
	if [ -n "$count" ] && [ "$count" != "$fail_tx" ]; then
		extra_msg+=",tx=$count"
	fi
	if [ -z "$count" ]; then
		print_skip
	elif { [ "$count" != "$fail_tx" ] && [ $allow_tx_lost -eq 0 ]; } ||
	     { [ "$count" -gt "$fail_tx" ] && [ $allow_tx_lost -eq 1 ]; }; then
		fail_test "got $count MP_FAIL[s] TX expected $fail_tx"
	else
		print_ok
	fi

	print_check "failrx"
	count=$(mptcp_lib_get_counter ${ns_rx} "MPTcpExtMPFailRx")
	if [ -n "$count" ] && [ "$count" != "$fail_rx" ]; then
		extra_msg+=",rx=$count"
	fi
	if [ -z "$count" ]; then
		print_skip
	elif { [ "$count" != "$fail_rx" ] && [ $allow_rx_lost -eq 0 ]; } ||
	     { [ "$count" -gt "$fail_rx" ] && [ $allow_rx_lost -eq 1 ]; }; then
		fail_test "got $count MP_FAIL[s] RX expected $fail_rx"
	else
		print_ok
	fi

	print_info "$extra_msg"
}

chk_fclose_nr()
{
	local fclose_tx=$1
	local fclose_rx=$2
	local ns_invert=$3
	local count
	local ns_tx=$ns2
	local ns_rx=$ns1
	local extra_msg=""

	if [[ $ns_invert = "invert" ]]; then
		ns_tx=$ns1
		ns_rx=$ns2
		extra_msg="invert"
	fi

	print_check "ctx"
	count=$(mptcp_lib_get_counter ${ns_tx} "MPTcpExtMPFastcloseTx")
	if [ -z "$count" ]; then
		print_skip
	elif [ "$count" != "$fclose_tx" ]; then
		extra_msg+=",tx=$count"
		fail_test "got $count MP_FASTCLOSE[s] TX expected $fclose_tx"
	else
		print_ok
	fi

	print_check "fclzrx"
	count=$(mptcp_lib_get_counter ${ns_rx} "MPTcpExtMPFastcloseRx")
	if [ -z "$count" ]; then
		print_skip
	elif [ "$count" != "$fclose_rx" ]; then
		extra_msg+=",rx=$count"
		fail_test "got $count MP_FASTCLOSE[s] RX expected $fclose_rx"
	else
		print_ok
	fi

	print_info "$extra_msg"
}

chk_rst_nr()
{
	local rst_tx=$1
	local rst_rx=$2
	local ns_invert=${3:-""}
	local count
	local ns_tx=$ns1
	local ns_rx=$ns2
	local extra_msg=""

	if [[ $ns_invert = "invert" ]]; then
		ns_tx=$ns2
		ns_rx=$ns1
		extra_msg="invert"
	fi

	print_check "rtx"
	count=$(mptcp_lib_get_counter ${ns_tx} "MPTcpExtMPRstTx")
	if [ -z "$count" ]; then
		print_skip
	# accept more rst than expected except if we don't expect any
	elif { [ $rst_tx -ne 0 ] && [ $count -lt $rst_tx ]; } ||
	     { [ $rst_tx -eq 0 ] && [ $count -ne 0 ]; }; then
		fail_test "got $count MP_RST[s] TX expected $rst_tx"
	else
		print_ok
	fi

	print_check "rstrx"
	count=$(mptcp_lib_get_counter ${ns_rx} "MPTcpExtMPRstRx")
	if [ -z "$count" ]; then
		print_skip
	# accept more rst than expected except if we don't expect any
	elif { [ $rst_rx -ne 0 ] && [ $count -lt $rst_rx ]; } ||
	     { [ $rst_rx -eq 0 ] && [ $count -ne 0 ]; }; then
		fail_test "got $count MP_RST[s] RX expected $rst_rx"
	else
		print_ok
	fi

	print_info "$extra_msg"
}

chk_infi_nr()
{
	local infi_tx=$1
	local infi_rx=$2
	local count

	print_check "itx"
	count=$(mptcp_lib_get_counter ${ns2} "MPTcpExtInfiniteMapTx")
	if [ -z "$count" ]; then
		print_skip
	elif [ "$count" != "$infi_tx" ]; then
		fail_test "got $count infinite map[s] TX expected $infi_tx"
	else
		print_ok
	fi

	print_check "infirx"
	count=$(mptcp_lib_get_counter ${ns1} "MPTcpExtInfiniteMapRx")
	if [ -z "$count" ]; then
		print_skip
	elif [ "$count" != "$infi_rx" ]; then
		fail_test "got $count infinite map[s] RX expected $infi_rx"
	else
		print_ok
	fi
}

chk_join_nr()
{
	local syn_nr=$1
	local syn_ack_nr=$2
	local ack_nr=$3
	local csum_ns1=${4:-0}
	local csum_ns2=${5:-0}
	local fail_nr=${6:-0}
	local rst_nr=${7:-0}
	local infi_nr=${8:-0}
	local corrupted_pkts=${9:-0}
	local count
	local with_cookie

	if [ "${corrupted_pkts}" -gt 0 ]; then
		print_info "${corrupted_pkts} corrupted pkts"
	fi

	print_check "syn"
	count=$(mptcp_lib_get_counter ${ns1} "MPTcpExtMPJoinSynRx")
	if [ -z "$count" ]; then
		print_skip
	elif [ "$count" != "$syn_nr" ]; then
		fail_test "got $count JOIN[s] syn expected $syn_nr"
	else
		print_ok
	fi

	print_check "synack"
	with_cookie=$(ip netns exec $ns2 sysctl -n net.ipv4.tcp_syncookies)
	count=$(mptcp_lib_get_counter ${ns2} "MPTcpExtMPJoinSynAckRx")
	if [ -z "$count" ]; then
		print_skip
	elif [ "$count" != "$syn_ack_nr" ]; then
		# simult connections exceeding the limit with cookie enabled could go up to
		# synack validation as the conn limit can be enforced reliably only after
		# the subflow creation
		if [ "$with_cookie" = 2 ] && [ "$count" -gt "$syn_ack_nr" ] && [ "$count" -le "$syn_nr" ]; then
			print_ok
		else
			fail_test "got $count JOIN[s] synack expected $syn_ack_nr"
		fi
	else
		print_ok
	fi

	print_check "ack"
	count=$(mptcp_lib_get_counter ${ns1} "MPTcpExtMPJoinAckRx")
	if [ -z "$count" ]; then
		print_skip
	elif [ "$count" != "$ack_nr" ]; then
		fail_test "got $count JOIN[s] ack expected $ack_nr"
	else
		print_ok
	fi
	if $validate_checksum; then
		chk_csum_nr $csum_ns1 $csum_ns2
		chk_fail_nr $fail_nr $fail_nr
		chk_rst_nr $rst_nr $rst_nr
		chk_infi_nr $infi_nr $infi_nr
	fi
}

# a negative value for 'stale_max' means no upper bound:
# for bidirectional transfer, if one peer sleep for a while
# - as these tests do - we can have a quite high number of
# stale/recover conversions, proportional to
# sleep duration/ MPTCP-level RTX interval.
chk_stale_nr()
{
	local ns=$1
	local stale_min=$2
	local stale_max=$3
	local stale_delta=$4
	local dump_stats
	local stale_nr
	local recover_nr

	print_check "stale"

	stale_nr=$(mptcp_lib_get_counter ${ns} "MPTcpExtSubflowStale")
	recover_nr=$(mptcp_lib_get_counter ${ns} "MPTcpExtSubflowRecover")
	if [ -z "$stale_nr" ] || [ -z "$recover_nr" ]; then
		print_skip
	elif [ $stale_nr -lt $stale_min ] ||
	   { [ $stale_max -gt 0 ] && [ $stale_nr -gt $stale_max ]; } ||
	   [ $((stale_nr - recover_nr)) -ne $stale_delta ]; then
		fail_test "got $stale_nr stale[s] $recover_nr recover[s], " \
		     " expected stale in range [$stale_min..$stale_max]," \
		     " stale-recover delta $stale_delta"
		dump_stats=1
	else
		print_ok
	fi

	if [ "${dump_stats}" = 1 ]; then
		echo $ns stats
		ip netns exec $ns ip -s link show
		ip netns exec $ns nstat -as | grep MPTcp
	fi
}

chk_add_nr()
{
	local add_nr=$1
	local echo_nr=$2
	local port_nr=${3:-0}
	local ns_invert=${4:-""}
	local syn_nr=$port_nr
	local syn_ack_nr=$port_nr
	local ack_nr=$port_nr
	local mis_syn_nr=0
	local mis_ack_nr=0
	local ns_tx=$ns1
	local ns_rx=$ns2
	local extra_msg=""
	local count
	local timeout

	if [[ $ns_invert = "invert" ]]; then
		ns_tx=$ns2
		ns_rx=$ns1
		extra_msg="invert"
	fi

	timeout=$(ip netns exec ${ns_tx} sysctl -n net.mptcp.add_addr_timeout)

	print_check "add"
	count=$(mptcp_lib_get_counter ${ns_rx} "MPTcpExtAddAddr")
	if [ -z "$count" ]; then
		print_skip
	# if the test configured a short timeout tolerate greater then expected
	# add addrs options, due to retransmissions
	elif [ "$count" != "$add_nr" ] && { [ "$timeout" -gt 1 ] || [ "$count" -lt "$add_nr" ]; }; then
		fail_test "got $count ADD_ADDR[s] expected $add_nr"
	else
		print_ok
	fi

	print_check "echo"
	count=$(mptcp_lib_get_counter ${ns_tx} "MPTcpExtEchoAdd")
	if [ -z "$count" ]; then
		print_skip
	elif [ "$count" != "$echo_nr" ]; then
		fail_test "got $count ADD_ADDR echo[s] expected $echo_nr"
	else
		print_ok
	fi

	if [ $port_nr -gt 0 ]; then
		print_check "pt"
		count=$(mptcp_lib_get_counter ${ns_rx} "MPTcpExtPortAdd")
		if [ -z "$count" ]; then
			print_skip
		elif [ "$count" != "$port_nr" ]; then
			fail_test "got $count ADD_ADDR[s] with a port-number expected $port_nr"
		else
			print_ok
		fi

		print_check "syn"
		count=$(mptcp_lib_get_counter ${ns_tx} "MPTcpExtMPJoinPortSynRx")
		if [ -z "$count" ]; then
			print_skip
		elif [ "$count" != "$syn_nr" ]; then
			fail_test "got $count JOIN[s] syn with a different \
				   port-number expected $syn_nr"
		else
			print_ok
		fi

		print_check "synack"
		count=$(mptcp_lib_get_counter ${ns_rx} "MPTcpExtMPJoinPortSynAckRx")
		if [ -z "$count" ]; then
			print_skip
		elif [ "$count" != "$syn_ack_nr" ]; then
			fail_test "got $count JOIN[s] synack with a different \
				   port-number expected $syn_ack_nr"
		else
			print_ok
		fi

		print_check "ack"
		count=$(mptcp_lib_get_counter ${ns_tx} "MPTcpExtMPJoinPortAckRx")
		if [ -z "$count" ]; then
			print_skip
		elif [ "$count" != "$ack_nr" ]; then
			fail_test "got $count JOIN[s] ack with a different \
				   port-number expected $ack_nr"
		else
			print_ok
		fi

		print_check "syn"
		count=$(mptcp_lib_get_counter ${ns_tx} "MPTcpExtMismatchPortSynRx")
		if [ -z "$count" ]; then
			print_skip
		elif [ "$count" != "$mis_syn_nr" ]; then
			fail_test "got $count JOIN[s] syn with a mismatched \
				   port-number expected $mis_syn_nr"
		else
			print_ok
		fi

		print_check "ack"
		count=$(mptcp_lib_get_counter ${ns_tx} "MPTcpExtMismatchPortAckRx")
		if [ -z "$count" ]; then
			print_skip
		elif [ "$count" != "$mis_ack_nr" ]; then
			fail_test "got $count JOIN[s] ack with a mismatched \
				   port-number expected $mis_ack_nr"
		else
			print_ok
		fi
	fi

	print_info "$extra_msg"
}

chk_add_tx_nr()
{
	local add_tx_nr=$1
	local echo_tx_nr=$2
	local timeout
	local count

	timeout=$(ip netns exec $ns1 sysctl -n net.mptcp.add_addr_timeout)

	print_check "add TX"
	count=$(mptcp_lib_get_counter ${ns1} "MPTcpExtAddAddrTx")
	if [ -z "$count" ]; then
		print_skip
	# if the test configured a short timeout tolerate greater then expected
	# add addrs options, due to retransmissions
	elif [ "$count" != "$add_tx_nr" ] && { [ "$timeout" -gt 1 ] || [ "$count" -lt "$add_tx_nr" ]; }; then
		fail_test "got $count ADD_ADDR[s] TX, expected $add_tx_nr"
	else
		print_ok
	fi

	print_check "echo TX"
	count=$(mptcp_lib_get_counter ${ns2} "MPTcpExtEchoAddTx")
	if [ -z "$count" ]; then
		print_skip
	elif [ "$count" != "$echo_tx_nr" ]; then
		fail_test "got $count ADD_ADDR echo[s] TX, expected $echo_tx_nr"
	else
		print_ok
	fi
}

chk_rm_nr()
{
	local rm_addr_nr=$1
	local rm_subflow_nr=$2
	local invert
	local simult
	local count
	local addr_ns=$ns1
	local subflow_ns=$ns2
	local extra_msg=""

	shift 2
	while [ -n "$1" ]; do
		[ "$1" = "invert" ] && invert=true
		[ "$1" = "simult" ] && simult=true
		shift
	done

	if [ -z $invert ]; then
		addr_ns=$ns1
		subflow_ns=$ns2
	elif [ $invert = "true" ]; then
		addr_ns=$ns2
		subflow_ns=$ns1
		extra_msg="invert"
	fi

	print_check "rm"
	count=$(mptcp_lib_get_counter ${addr_ns} "MPTcpExtRmAddr")
	if [ -z "$count" ]; then
		print_skip
	elif [ "$count" != "$rm_addr_nr" ]; then
		fail_test "got $count RM_ADDR[s] expected $rm_addr_nr"
	else
		print_ok
	fi

	print_check "rmsf"
	count=$(mptcp_lib_get_counter ${subflow_ns} "MPTcpExtRmSubflow")
	if [ -z "$count" ]; then
		print_skip
	elif [ -n "$simult" ]; then
		local cnt suffix

		cnt=$(mptcp_lib_get_counter ${addr_ns} "MPTcpExtRmSubflow")

		# in case of simult flush, the subflow removal count on each side is
		# unreliable
		count=$((count + cnt))
		if [ "$count" != "$rm_subflow_nr" ]; then
			suffix="$count in [$rm_subflow_nr:$((rm_subflow_nr*2))]"
			extra_msg+=" simult"
		fi
		if [ $count -ge "$rm_subflow_nr" ] && \
		   [ "$count" -le "$((rm_subflow_nr *2 ))" ]; then
			print_ok "$suffix"
		else
			fail_test "got $count RM_SUBFLOW[s] expected in range [$rm_subflow_nr:$((rm_subflow_nr*2))]"
		fi
	elif [ "$count" != "$rm_subflow_nr" ]; then
		fail_test "got $count RM_SUBFLOW[s] expected $rm_subflow_nr"
	else
		print_ok
	fi

	print_info "$extra_msg"
}

chk_rm_tx_nr()
{
	local rm_addr_tx_nr=$1

	print_check "rm TX"
	count=$(mptcp_lib_get_counter ${ns2} "MPTcpExtRmAddrTx")
	if [ -z "$count" ]; then
		print_skip
	elif [ "$count" != "$rm_addr_tx_nr" ]; then
		fail_test "got $count RM_ADDR[s] expected $rm_addr_tx_nr"
	else
		print_ok
	fi
}

chk_prio_nr()
{
	local mp_prio_nr_tx=$1
	local mp_prio_nr_rx=$2
	local mpj_syn=$3
	local mpj_syn_ack=$4
	local count

	print_check "ptx"
	count=$(mptcp_lib_get_counter ${ns1} "MPTcpExtMPPrioTx")
	if [ -z "$count" ]; then
		print_skip
	elif [ "$count" != "$mp_prio_nr_tx" ]; then
		fail_test "got $count MP_PRIO[s] TX expected $mp_prio_nr_tx"
	else
		print_ok
	fi

	print_check "prx"
	count=$(mptcp_lib_get_counter ${ns1} "MPTcpExtMPPrioRx")
	if [ -z "$count" ]; then
		print_skip
	elif [ "$count" != "$mp_prio_nr_rx" ]; then
		fail_test "got $count MP_PRIO[s] RX expected $mp_prio_nr_rx"
	else
		print_ok
	fi

	print_check "syn backup"
	count=$(mptcp_lib_get_counter ${ns1} "MPTcpExtMPJoinSynBackupRx")
	if [ -z "$count" ]; then
		print_skip
	elif [ "$count" != "$mpj_syn" ]; then
		fail_test "got $count JOIN[s] syn with Backup expected $mpj_syn"
	else
		print_ok
	fi

	print_check "synack backup"
	count=$(mptcp_lib_get_counter ${ns2} "MPTcpExtMPJoinSynAckBackupRx")
	if [ -z "$count" ]; then
		print_skip
	elif [ "$count" != "$mpj_syn_ack" ]; then
		fail_test "got $count JOIN[s] synack with Backup expected $mpj_syn_ack"
	else
		print_ok
	fi
}

chk_subflow_nr()
{
	local msg="$1"
	local subflow_nr=$2
	local cnt1
	local cnt2
	local dump_stats

	print_check "${msg}"

	cnt1=$(ss -N $ns1 -tOni | grep -c token)
	cnt2=$(ss -N $ns2 -tOni | grep -c token)
	if [ "$cnt1" != "$subflow_nr" ] || [ "$cnt2" != "$subflow_nr" ]; then
		fail_test "got $cnt1:$cnt2 subflows expected $subflow_nr"
		dump_stats=1
	else
		print_ok
	fi

	if [ "${dump_stats}" = 1 ]; then
		ss -N $ns1 -tOni
		ss -N $ns1 -tOni | grep token
		ip -n $ns1 mptcp endpoint
	fi
}

chk_mptcp_info()
{
	local info1=$1
	local exp1=$2
	local info2=$3
	local exp2=$4
	local cnt1
	local cnt2
	local dump_stats

	print_check "mptcp_info ${info1:0:15}=$exp1:$exp2"

	cnt1=$(ss -N $ns1 -inmHM | mptcp_lib_get_info_value "$info1" "$info1")
	cnt2=$(ss -N $ns2 -inmHM | mptcp_lib_get_info_value "$info2" "$info2")
	# 'ss' only display active connections and counters that are not 0.
	[ -z "$cnt1" ] && cnt1=0
	[ -z "$cnt2" ] && cnt2=0

	if [ "$cnt1" != "$exp1" ] || [ "$cnt2" != "$exp2" ]; then
		fail_test "got $cnt1:$cnt2 $info1:$info2 expected $exp1:$exp2"
		dump_stats=1
	else
		print_ok
	fi

	if [ "$dump_stats" = 1 ]; then
		ss -N $ns1 -inmHM
		ss -N $ns2 -inmHM
	fi
}

# $1: subflows in ns1 ; $2: subflows in ns2
# number of all subflows, including the initial subflow.
chk_subflows_total()
{
	local cnt1
	local cnt2
	local info="subflows_total"
	local dump_stats

	# if subflows_total counter is supported, use it:
	if [ -n "$(ss -N $ns1 -inmHM | mptcp_lib_get_info_value $info $info)" ]; then
		chk_mptcp_info $info $1 $info $2
		return
	fi

	print_check "$info $1:$2"

	# if not, count the TCP connections that are in fact MPTCP subflows
	cnt1=$(ss -N $ns1 -ti state established state syn-sent state syn-recv |
	       grep -c tcp-ulp-mptcp)
	cnt2=$(ss -N $ns2 -ti state established state syn-sent state syn-recv |
	       grep -c tcp-ulp-mptcp)

	if [ "$1" != "$cnt1" ] || [ "$2" != "$cnt2" ]; then
		fail_test "got subflows $cnt1:$cnt2 expected $1:$2"
		dump_stats=1
	else
		print_ok
	fi

	if [ "$dump_stats" = 1 ]; then
		ss -N $ns1 -ti
		ss -N $ns2 -ti
	fi
}

chk_link_usage()
{
	local ns=$1
	local link=$2
	local out=$3
	local expected_rate=$4

	local tx_link tx_total
	tx_link=$(ip netns exec $ns cat /sys/class/net/$link/statistics/tx_bytes)
	tx_total=$(stat --format=%s $out)
	local tx_rate=$((tx_link * 100 / tx_total))
	local tolerance=5

	print_check "link usage"
	if [ $tx_rate -lt $((expected_rate - tolerance)) ] || \
	   [ $tx_rate -gt $((expected_rate + tolerance)) ]; then
		fail_test "got $tx_rate% usage, expected $expected_rate%"
	else
		print_ok
	fi
}

wait_attempt_fail()
{
	local timeout_ms=$((timeout_poll * 1000))
	local time=0
	local ns=$1

	while [ $time -lt $timeout_ms ]; do
		local cnt

		cnt=$(mptcp_lib_get_counter ${ns} "TcpAttemptFails")

		[ "$cnt" = 1 ] && return 1
		time=$((time + 100))
		sleep 0.1
	done
	return 1
}

set_userspace_pm()
{
	local ns=$1

	ip netns exec $ns sysctl -q net.mptcp.pm_type=1
}

subflows_tests()
{
	if reset "no JOIN"; then
		run_tests $ns1 $ns2 10.0.1.1
		chk_join_nr 0 0 0
	fi

	# subflow limited by client
	if reset "single subflow, limited by client"; then
		pm_nl_set_limits $ns1 0 0
		pm_nl_set_limits $ns2 0 0
		pm_nl_add_endpoint $ns2 10.0.3.2 flags subflow
		run_tests $ns1 $ns2 10.0.1.1
		chk_join_nr 0 0 0
	fi

	# subflow limited by server
	if reset "single subflow, limited by server"; then
		pm_nl_set_limits $ns1 0 0
		pm_nl_set_limits $ns2 0 1
		pm_nl_add_endpoint $ns2 10.0.3.2 flags subflow
		run_tests $ns1 $ns2 10.0.1.1
		chk_join_nr 1 1 0
	fi

	# subflow
	if reset "single subflow"; then
		pm_nl_set_limits $ns1 0 1
		pm_nl_set_limits $ns2 0 1
		pm_nl_add_endpoint $ns2 10.0.3.2 flags subflow
		run_tests $ns1 $ns2 10.0.1.1
		chk_join_nr 1 1 1
	fi

	# multiple subflows
	if reset "multiple subflows"; then
		pm_nl_set_limits $ns1 0 2
		pm_nl_set_limits $ns2 0 2
		pm_nl_add_endpoint $ns2 10.0.3.2 flags subflow
		pm_nl_add_endpoint $ns2 10.0.2.2 flags subflow
		run_tests $ns1 $ns2 10.0.1.1
		chk_join_nr 2 2 2
	fi

	# multiple subflows limited by server
	if reset "multiple subflows, limited by server"; then
		pm_nl_set_limits $ns1 0 1
		pm_nl_set_limits $ns2 0 2
		pm_nl_add_endpoint $ns2 10.0.3.2 flags subflow
		pm_nl_add_endpoint $ns2 10.0.2.2 flags subflow
		run_tests $ns1 $ns2 10.0.1.1
		chk_join_nr 2 2 1
	fi

	# single subflow, dev
	if reset "single subflow, dev"; then
		pm_nl_set_limits $ns1 0 1
		pm_nl_set_limits $ns2 0 1
		pm_nl_add_endpoint $ns2 10.0.3.2 flags subflow dev ns2eth3
		run_tests $ns1 $ns2 10.0.1.1
		chk_join_nr 1 1 1
	fi
}

subflows_error_tests()
{
	# If a single subflow is configured, and matches the MPC src
	# address, no additional subflow should be created
	if reset "no MPC reuse with single endpoint"; then
		pm_nl_set_limits $ns1 0 1
		pm_nl_set_limits $ns2 0 1
		pm_nl_add_endpoint $ns2 10.0.1.2 flags subflow
		speed=slow \
			run_tests $ns1 $ns2 10.0.1.1
		chk_join_nr 0 0 0
	fi

	# multiple subflows, with subflow creation error
	if reset_with_tcp_filter "multi subflows, with failing subflow" ns1 10.0.3.2 REJECT &&
	   continue_if mptcp_lib_kallsyms_has "mptcp_pm_subflow_check_next$"; then
		pm_nl_set_limits $ns1 0 2
		pm_nl_set_limits $ns2 0 2
		pm_nl_add_endpoint $ns2 10.0.3.2 flags subflow
		pm_nl_add_endpoint $ns2 10.0.2.2 flags subflow
		speed=slow \
			run_tests $ns1 $ns2 10.0.1.1
		chk_join_nr 1 1 1
	fi

	# multiple subflows, with subflow timeout on MPJ
	if reset_with_tcp_filter "multi subflows, with subflow timeout" ns1 10.0.3.2 DROP &&
	   continue_if mptcp_lib_kallsyms_has "mptcp_pm_subflow_check_next$"; then
		pm_nl_set_limits $ns1 0 2
		pm_nl_set_limits $ns2 0 2
		pm_nl_add_endpoint $ns2 10.0.3.2 flags subflow
		pm_nl_add_endpoint $ns2 10.0.2.2 flags subflow
		speed=slow \
			run_tests $ns1 $ns2 10.0.1.1
		chk_join_nr 1 1 1
	fi

	# multiple subflows, check that the endpoint corresponding to
	# closed subflow (due to reset) is not reused if additional
	# subflows are added later
	if reset_with_tcp_filter "multi subflows, fair usage on close" ns1 10.0.3.2 REJECT &&
	   continue_if mptcp_lib_kallsyms_has "mptcp_pm_subflow_check_next$"; then
		pm_nl_set_limits $ns1 0 1
		pm_nl_set_limits $ns2 0 1
		pm_nl_add_endpoint $ns2 10.0.3.2 flags subflow
		speed=slow \
			run_tests $ns1 $ns2 10.0.1.1 &

		# mpj subflow will be in TW after the reset
		wait_attempt_fail $ns2
		pm_nl_add_endpoint $ns2 10.0.2.2 flags subflow
		wait

		# additional subflow could be created only if the PM select
		# the later endpoint, skipping the already used one
		chk_join_nr 1 1 1
	fi
}

signal_address_tests()
{
	# add_address, unused
	if reset "unused signal address"; then
		pm_nl_add_endpoint $ns1 10.0.2.1 flags signal
		run_tests $ns1 $ns2 10.0.1.1
		chk_join_nr 0 0 0
		chk_add_tx_nr 1 1
		chk_add_nr 1 1
	fi

	# accept and use add_addr
	if reset "signal address"; then
		pm_nl_set_limits $ns1 0 1
		pm_nl_set_limits $ns2 1 1
		pm_nl_add_endpoint $ns1 10.0.2.1 flags signal
		run_tests $ns1 $ns2 10.0.1.1
		chk_join_nr 1 1 1
		chk_add_nr 1 1
	fi

	# accept and use add_addr with an additional subflow
	# note: signal address in server ns and local addresses in client ns must
	# belong to different subnets or one of the listed local address could be
	# used for 'add_addr' subflow
	if reset "subflow and signal"; then
		pm_nl_add_endpoint $ns1 10.0.2.1 flags signal
		pm_nl_set_limits $ns1 0 2
		pm_nl_set_limits $ns2 1 2
		pm_nl_add_endpoint $ns2 10.0.3.2 flags subflow
		run_tests $ns1 $ns2 10.0.1.1
		chk_join_nr 2 2 2
		chk_add_nr 1 1
	fi

	# uncommon: subflow and signal flags on the same endpoint
	# or because the user wrongly picked both, but still expects the client
	# to create additional subflows
	if reset "subflow and signal together"; then
		pm_nl_set_limits $ns1 0 2
		pm_nl_set_limits $ns2 0 2
		pm_nl_add_endpoint $ns2 10.0.3.2 flags signal,subflow
		run_tests $ns1 $ns2 10.0.1.1
		chk_join_nr 1 1 1
		chk_add_nr 1 1 0 invert  # only initiated by ns2
		chk_add_nr 0 0 0         # none initiated by ns1
		chk_rst_nr 0 0 invert    # no RST sent by the client
		chk_rst_nr 0 0           # no RST sent by the server
	fi

	# accept and use add_addr with additional subflows
	if reset "multiple subflows and signal"; then
		pm_nl_set_limits $ns1 0 3
		pm_nl_add_endpoint $ns1 10.0.2.1 flags signal
		pm_nl_set_limits $ns2 1 3
		pm_nl_add_endpoint $ns2 10.0.3.2 flags subflow
		pm_nl_add_endpoint $ns2 10.0.4.2 flags subflow
		run_tests $ns1 $ns2 10.0.1.1
		chk_join_nr 3 3 3
		chk_add_nr 1 1
	fi

	# signal addresses
	if reset "signal addresses"; then
		pm_nl_set_limits $ns1 3 3
		pm_nl_add_endpoint $ns1 10.0.2.1 flags signal
		pm_nl_add_endpoint $ns1 10.0.3.1 flags signal
		pm_nl_add_endpoint $ns1 10.0.4.1 flags signal
		pm_nl_set_limits $ns2 3 3
		run_tests $ns1 $ns2 10.0.1.1
		chk_join_nr 3 3 3
		chk_add_nr 3 3
	fi

	# signal invalid addresses
	if reset "signal invalid addresses"; then
		pm_nl_set_limits $ns1 3 3
		pm_nl_add_endpoint $ns1 10.0.12.1 flags signal
		pm_nl_add_endpoint $ns1 10.0.3.1 flags signal
		pm_nl_add_endpoint $ns1 10.0.14.1 flags signal
		pm_nl_set_limits $ns2 3 3
		run_tests $ns1 $ns2 10.0.1.1
		chk_join_nr 1 1 1
		chk_add_nr 3 3
	fi

	# signal addresses race test
	if reset "signal addresses race test"; then
		pm_nl_set_limits $ns1 4 4
		pm_nl_set_limits $ns2 4 4
		pm_nl_add_endpoint $ns1 10.0.1.1 flags signal
		pm_nl_add_endpoint $ns1 10.0.2.1 flags signal
		pm_nl_add_endpoint $ns1 10.0.3.1 flags signal
		pm_nl_add_endpoint $ns1 10.0.4.1 flags signal
		pm_nl_add_endpoint $ns2 10.0.1.2 flags signal
		pm_nl_add_endpoint $ns2 10.0.2.2 flags signal
		pm_nl_add_endpoint $ns2 10.0.3.2 flags signal
		pm_nl_add_endpoint $ns2 10.0.4.2 flags signal

		# the peer could possibly miss some addr notification, allow retransmission
		ip netns exec $ns1 sysctl -q net.mptcp.add_addr_timeout=1
		speed=slow \
			run_tests $ns1 $ns2 10.0.1.1

		# It is not directly linked to the commit introducing this
		# symbol but for the parent one which is linked anyway.
		if ! mptcp_lib_kallsyms_has "mptcp_pm_subflow_check_next$"; then
			chk_join_nr 3 3 2
			chk_add_nr 4 4
		else
			chk_join_nr 3 3 3
			# the server will not signal the address terminating
			# the MPC subflow
			chk_add_nr 3 3
		fi
	fi
}

link_failure_tests()
{
	# accept and use add_addr with additional subflows and link loss
	if reset "multiple flows, signal, link failure"; then
		# without any b/w limit each veth could spool the packets and get
		# them acked at xmit time, so that the corresponding subflow will
		# have almost always no outstanding pkts, the scheduler will pick
		# always the first subflow and we will have hard time testing
		# active backup and link switch-over.
		# Let's set some arbitrary (low) virtual link limits.
		init_shapers
		pm_nl_set_limits $ns1 0 3
		pm_nl_add_endpoint $ns1 10.0.2.1 dev ns1eth2 flags signal
		pm_nl_set_limits $ns2 1 3
		pm_nl_add_endpoint $ns2 10.0.3.2 dev ns2eth3 flags subflow
		pm_nl_add_endpoint $ns2 10.0.4.2 dev ns2eth4 flags subflow
		test_linkfail=1 \
			run_tests $ns1 $ns2 10.0.1.1
		chk_join_nr 3 3 3
		chk_add_nr 1 1
		chk_stale_nr $ns2 1 5 1
	fi

	# accept and use add_addr with additional subflows and link loss
	# for bidirectional transfer
	if reset "multi flows, signal, bidi, link fail"; then
		init_shapers
		pm_nl_set_limits $ns1 0 3
		pm_nl_add_endpoint $ns1 10.0.2.1 dev ns1eth2 flags signal
		pm_nl_set_limits $ns2 1 3
		pm_nl_add_endpoint $ns2 10.0.3.2 dev ns2eth3 flags subflow
		pm_nl_add_endpoint $ns2 10.0.4.2 dev ns2eth4 flags subflow
		test_linkfail=2 \
			run_tests $ns1 $ns2 10.0.1.1
		chk_join_nr 3 3 3
		chk_add_nr 1 1
		chk_stale_nr $ns2 1 -1 1
	fi

	# 2 subflows plus 1 backup subflow with a lossy link, backup
	# will never be used
	if reset "backup subflow unused, link failure"; then
		init_shapers
		pm_nl_set_limits $ns1 0 2
		pm_nl_add_endpoint $ns1 10.0.2.1 dev ns1eth2 flags signal
		pm_nl_set_limits $ns2 1 2
		pm_nl_add_endpoint $ns2 10.0.3.2 dev ns2eth3 flags subflow,backup
		FAILING_LINKS="1" test_linkfail=1 \
			run_tests $ns1 $ns2 10.0.1.1
		chk_join_nr 2 2 2
		chk_add_nr 1 1
		chk_link_usage $ns2 ns2eth3 $cinsent 0
	fi

	# 2 lossy links after half transfer, backup will get half of
	# the traffic
	if reset "backup flow used, multi links fail"; then
		init_shapers
		pm_nl_set_limits $ns1 0 2
		pm_nl_add_endpoint $ns1 10.0.2.1 dev ns1eth2 flags signal
		pm_nl_set_limits $ns2 1 2
		pm_nl_add_endpoint $ns2 10.0.3.2 dev ns2eth3 flags subflow,backup
		FAILING_LINKS="1 2" test_linkfail=1 \
			run_tests $ns1 $ns2 10.0.1.1
		chk_join_nr 2 2 2
		chk_add_nr 1 1
		chk_stale_nr $ns2 2 4 2
		chk_link_usage $ns2 ns2eth3 $cinsent 50
	fi

	# use a backup subflow with the first subflow on a lossy link
	# for bidirectional transfer
	if reset "backup flow used, bidi, link failure"; then
		init_shapers
		pm_nl_set_limits $ns1 0 2
		pm_nl_add_endpoint $ns1 10.0.2.1 dev ns1eth2 flags signal
		pm_nl_set_limits $ns2 1 3
		pm_nl_add_endpoint $ns2 10.0.3.2 dev ns2eth3 flags subflow,backup
		FAILING_LINKS="1 2" test_linkfail=2 \
			run_tests $ns1 $ns2 10.0.1.1
		chk_join_nr 2 2 2
		chk_add_nr 1 1
		chk_stale_nr $ns2 1 -1 2
		chk_link_usage $ns2 ns2eth3 $cinsent 50
	fi
}

add_addr_timeout_tests()
{
	# add_addr timeout
	if reset_with_add_addr_timeout "signal address, ADD_ADDR timeout"; then
		pm_nl_set_limits $ns1 0 1
		pm_nl_set_limits $ns2 1 1
		pm_nl_add_endpoint $ns1 10.0.2.1 flags signal
		speed=slow \
			run_tests $ns1 $ns2 10.0.1.1
		chk_join_nr 1 1 1
		chk_add_tx_nr 4 4
		chk_add_nr 4 0
	fi

	# add_addr timeout IPv6
	if reset_with_add_addr_timeout "signal address, ADD_ADDR6 timeout" 6; then
		pm_nl_set_limits $ns1 0 1
		pm_nl_set_limits $ns2 1 1
		pm_nl_add_endpoint $ns1 dead:beef:2::1 flags signal
		speed=slow \
			run_tests $ns1 $ns2 dead:beef:1::1
		chk_join_nr 1 1 1
		chk_add_nr 4 0
	fi

	# signal addresses timeout
	if reset_with_add_addr_timeout "signal addresses, ADD_ADDR timeout"; then
		pm_nl_set_limits $ns1 2 2
		pm_nl_add_endpoint $ns1 10.0.2.1 flags signal
		pm_nl_add_endpoint $ns1 10.0.3.1 flags signal
		pm_nl_set_limits $ns2 2 2
		speed=10 \
			run_tests $ns1 $ns2 10.0.1.1
		chk_join_nr 2 2 2
		chk_add_nr 8 0
	fi

	# signal invalid addresses timeout
	if reset_with_add_addr_timeout "invalid address, ADD_ADDR timeout"; then
		pm_nl_set_limits $ns1 2 2
		pm_nl_add_endpoint $ns1 10.0.12.1 flags signal
		pm_nl_add_endpoint $ns1 10.0.3.1 flags signal
		pm_nl_set_limits $ns2 2 2
		speed=10 \
			run_tests $ns1 $ns2 10.0.1.1
		chk_join_nr 1 1 1
		chk_add_nr 8 0
	fi
}

remove_tests()
{
	# single subflow, remove
	if reset "remove single subflow"; then
		pm_nl_set_limits $ns1 0 1
		pm_nl_set_limits $ns2 0 1
		pm_nl_add_endpoint $ns2 10.0.3.2 flags subflow
		addr_nr_ns2=-1 speed=slow \
			run_tests $ns1 $ns2 10.0.1.1
		chk_join_nr 1 1 1
		chk_rm_tx_nr 1
		chk_rm_nr 1 1
		chk_rst_nr 0 0
	fi

	# multiple subflows, remove
	if reset "remove multiple subflows"; then
		pm_nl_set_limits $ns1 0 2
		pm_nl_set_limits $ns2 0 2
		pm_nl_add_endpoint $ns2 10.0.2.2 flags subflow
		pm_nl_add_endpoint $ns2 10.0.3.2 flags subflow
		addr_nr_ns2=-2 speed=slow \
			run_tests $ns1 $ns2 10.0.1.1
		chk_join_nr 2 2 2
		chk_rm_nr 2 2
		chk_rst_nr 0 0
	fi

	# single address, remove
	if reset "remove single address"; then
		pm_nl_set_limits $ns1 0 1
		pm_nl_add_endpoint $ns1 10.0.2.1 flags signal
		pm_nl_set_limits $ns2 1 1
		addr_nr_ns1=-1 speed=slow \
			run_tests $ns1 $ns2 10.0.1.1
		chk_join_nr 1 1 1
		chk_add_nr 1 1
		chk_rm_nr 1 1 invert
		chk_rst_nr 0 0
	fi

	# subflow and signal, remove
	if reset "remove subflow and signal"; then
		pm_nl_set_limits $ns1 0 2
		pm_nl_add_endpoint $ns1 10.0.2.1 flags signal
		pm_nl_set_limits $ns2 1 2
		pm_nl_add_endpoint $ns2 10.0.3.2 flags subflow
		addr_nr_ns1=-1 addr_nr_ns2=-1 speed=slow \
			run_tests $ns1 $ns2 10.0.1.1
		chk_join_nr 2 2 2
		chk_add_nr 1 1
		chk_rm_nr 1 1
		chk_rst_nr 0 0
	fi

	# subflows and signal, remove
	if reset "remove subflows and signal"; then
		pm_nl_set_limits $ns1 0 3
		pm_nl_add_endpoint $ns1 10.0.2.1 flags signal
		pm_nl_set_limits $ns2 1 3
		pm_nl_add_endpoint $ns2 10.0.3.2 flags subflow
		pm_nl_add_endpoint $ns2 10.0.4.2 flags subflow
		addr_nr_ns1=-1 addr_nr_ns2=-2 speed=10 \
			run_tests $ns1 $ns2 10.0.1.1
		chk_join_nr 3 3 3
		chk_add_nr 1 1
		chk_rm_nr 2 2
		chk_rst_nr 0 0
	fi

	# addresses remove
	if reset "remove addresses"; then
		pm_nl_set_limits $ns1 3 3
		pm_nl_add_endpoint $ns1 10.0.2.1 flags signal id 250
		pm_nl_add_endpoint $ns1 10.0.3.1 flags signal
		pm_nl_add_endpoint $ns1 10.0.4.1 flags signal
		pm_nl_set_limits $ns2 3 3
		addr_nr_ns1=-3 speed=10 \
			run_tests $ns1 $ns2 10.0.1.1
		chk_join_nr 3 3 3
		chk_add_nr 3 3
		chk_rm_nr 3 3 invert
		chk_rst_nr 0 0
	fi

	# invalid addresses remove
	if reset "remove invalid addresses"; then
		pm_nl_set_limits $ns1 3 3
		pm_nl_add_endpoint $ns1 10.0.12.1 flags signal
		# broadcast IP: no packet for this address will be received on ns1
		pm_nl_add_endpoint $ns1 224.0.0.1 flags signal
		pm_nl_add_endpoint $ns1 10.0.3.1 flags signal
		pm_nl_set_limits $ns2 2 2
		addr_nr_ns1=-3 speed=10 \
			run_tests $ns1 $ns2 10.0.1.1
		chk_join_nr 1 1 1
		chk_add_nr 3 3
		chk_rm_nr 3 1 invert
		chk_rst_nr 0 0
	fi

	# subflows and signal, flush
	if reset "flush subflows and signal"; then
		pm_nl_set_limits $ns1 0 3
		pm_nl_add_endpoint $ns1 10.0.2.1 flags signal
		pm_nl_set_limits $ns2 1 3
		pm_nl_add_endpoint $ns2 10.0.3.2 flags subflow
		pm_nl_add_endpoint $ns2 10.0.4.2 flags subflow
		addr_nr_ns1=-8 addr_nr_ns2=-8 speed=slow \
			run_tests $ns1 $ns2 10.0.1.1
		chk_join_nr 3 3 3
		chk_add_nr 1 1
		chk_rm_nr 1 3 invert simult
		chk_rst_nr 0 0
	fi

	# subflows flush
	if reset "flush subflows"; then
		pm_nl_set_limits $ns1 3 3
		pm_nl_set_limits $ns2 3 3
		pm_nl_add_endpoint $ns2 10.0.2.2 flags subflow id 150
		pm_nl_add_endpoint $ns2 10.0.3.2 flags subflow
		pm_nl_add_endpoint $ns2 10.0.4.2 flags subflow
		addr_nr_ns1=-8 addr_nr_ns2=-8 speed=slow \
			run_tests $ns1 $ns2 10.0.1.1
		chk_join_nr 3 3 3

		if mptcp_lib_kversion_ge 5.18; then
			chk_rm_tx_nr 0
			chk_rm_nr 0 3 simult
		else
			chk_rm_nr 3 3
		fi
		chk_rst_nr 0 0
	fi

	# addresses flush
	if reset "flush addresses"; then
		pm_nl_set_limits $ns1 3 3
		pm_nl_add_endpoint $ns1 10.0.2.1 flags signal id 250
		pm_nl_add_endpoint $ns1 10.0.3.1 flags signal
		pm_nl_add_endpoint $ns1 10.0.4.1 flags signal
		pm_nl_set_limits $ns2 3 3
		addr_nr_ns1=-8 addr_nr_ns2=-8 speed=slow \
			run_tests $ns1 $ns2 10.0.1.1
		chk_join_nr 3 3 3
		chk_add_nr 3 3
		chk_rm_nr 3 3 invert simult
		chk_rst_nr 0 0
	fi

	# invalid addresses flush
	if reset "flush invalid addresses"; then
		pm_nl_set_limits $ns1 3 3
		pm_nl_add_endpoint $ns1 10.0.12.1 flags signal
		pm_nl_add_endpoint $ns1 10.0.3.1 flags signal
		pm_nl_add_endpoint $ns1 10.0.14.1 flags signal
		pm_nl_set_limits $ns2 3 3
		addr_nr_ns1=-8 speed=slow \
			run_tests $ns1 $ns2 10.0.1.1
		chk_join_nr 1 1 1
		chk_add_nr 3 3
		chk_rm_nr 3 1 invert
		chk_rst_nr 0 0
	fi

	# remove id 0 subflow
	if reset "remove id 0 subflow"; then
		pm_nl_set_limits $ns1 0 1
		pm_nl_set_limits $ns2 0 1
		pm_nl_add_endpoint $ns2 10.0.3.2 flags subflow
		addr_nr_ns2=-9 speed=slow \
			run_tests $ns1 $ns2 10.0.1.1
		chk_join_nr 1 1 1
		chk_rm_nr 1 1
		chk_rst_nr 0 0
	fi

	# remove id 0 address
	if reset "remove id 0 address"; then
		pm_nl_set_limits $ns1 0 1
		pm_nl_add_endpoint $ns1 10.0.2.1 flags signal
		pm_nl_set_limits $ns2 1 1
		addr_nr_ns1=-9 speed=slow \
			run_tests $ns1 $ns2 10.0.1.1
		chk_join_nr 1 1 1
		chk_add_nr 1 1
		chk_rm_nr 1 1 invert
		chk_rst_nr 0 0 invert
	fi
}

add_tests()
{
	# add single subflow
	if reset "add single subflow"; then
		pm_nl_set_limits $ns1 0 1
		pm_nl_set_limits $ns2 0 1
		addr_nr_ns2=1 speed=slow \
			run_tests $ns1 $ns2 10.0.1.1
		chk_join_nr 1 1 1
	fi

	# add signal address
	if reset "add signal address"; then
		pm_nl_set_limits $ns1 0 1
		pm_nl_set_limits $ns2 1 1
		addr_nr_ns1=1 speed=slow \
			run_tests $ns1 $ns2 10.0.1.1
		chk_join_nr 1 1 1
		chk_add_nr 1 1
	fi

	# add multiple subflows
	if reset "add multiple subflows"; then
		pm_nl_set_limits $ns1 0 2
		pm_nl_set_limits $ns2 0 2
		addr_nr_ns2=2 speed=slow \
			run_tests $ns1 $ns2 10.0.1.1
		chk_join_nr 2 2 2
	fi

	# add multiple subflows IPv6
	if reset "add multiple subflows IPv6"; then
		pm_nl_set_limits $ns1 0 2
		pm_nl_set_limits $ns2 0 2
		addr_nr_ns2=2 speed=slow \
			run_tests $ns1 $ns2 dead:beef:1::1
		chk_join_nr 2 2 2
	fi

	# add multiple addresses IPv6
	if reset "add multiple addresses IPv6"; then
		pm_nl_set_limits $ns1 0 2
		pm_nl_set_limits $ns2 2 2
		addr_nr_ns1=2 speed=slow \
			run_tests $ns1 $ns2 dead:beef:1::1
		chk_join_nr 2 2 2
		chk_add_nr 2 2
	fi
}

ipv6_tests()
{
	# subflow IPv6
	if reset "single subflow IPv6"; then
		pm_nl_set_limits $ns1 0 1
		pm_nl_set_limits $ns2 0 1
		pm_nl_add_endpoint $ns2 dead:beef:3::2 dev ns2eth3 flags subflow
		speed=slow \
			run_tests $ns1 $ns2 dead:beef:1::1
		chk_join_nr 1 1 1
	fi

	# add_address, unused IPv6
	if reset "unused signal address IPv6"; then
		pm_nl_add_endpoint $ns1 dead:beef:2::1 flags signal
		speed=slow \
			run_tests $ns1 $ns2 dead:beef:1::1
		chk_join_nr 0 0 0
		chk_add_nr 1 1
	fi

	# signal address IPv6
	if reset "single address IPv6"; then
		pm_nl_set_limits $ns1 0 1
		pm_nl_add_endpoint $ns1 dead:beef:2::1 flags signal
		pm_nl_set_limits $ns2 1 1
		speed=slow \
			run_tests $ns1 $ns2 dead:beef:1::1
		chk_join_nr 1 1 1
		chk_add_nr 1 1
	fi

	# single address IPv6, remove
	if reset "remove single address IPv6"; then
		pm_nl_set_limits $ns1 0 1
		pm_nl_add_endpoint $ns1 dead:beef:2::1 flags signal
		pm_nl_set_limits $ns2 1 1
		addr_nr_ns1=-1 speed=slow \
			run_tests $ns1 $ns2 dead:beef:1::1
		chk_join_nr 1 1 1
		chk_add_nr 1 1
		chk_rm_nr 1 1 invert
	fi

	# subflow and signal IPv6, remove
	if reset "remove subflow and signal IPv6"; then
		pm_nl_set_limits $ns1 0 2
		pm_nl_add_endpoint $ns1 dead:beef:2::1 flags signal
		pm_nl_set_limits $ns2 1 2
		pm_nl_add_endpoint $ns2 dead:beef:3::2 dev ns2eth3 flags subflow
		addr_nr_ns1=-1 addr_nr_ns2=-1 speed=slow \
			run_tests $ns1 $ns2 dead:beef:1::1
		chk_join_nr 2 2 2
		chk_add_nr 1 1
		chk_rm_nr 1 1
	fi
}

v4mapped_tests()
{
	# subflow IPv4-mapped to IPv4-mapped
	if reset "single subflow IPv4-mapped"; then
		pm_nl_set_limits $ns1 0 1
		pm_nl_set_limits $ns2 0 1
		pm_nl_add_endpoint $ns2 "::ffff:10.0.3.2" flags subflow
		run_tests $ns1 $ns2 "::ffff:10.0.1.1"
		chk_join_nr 1 1 1
	fi

	# signal address IPv4-mapped with IPv4-mapped sk
	if reset "signal address IPv4-mapped"; then
		pm_nl_set_limits $ns1 0 1
		pm_nl_set_limits $ns2 1 1
		pm_nl_add_endpoint $ns1 "::ffff:10.0.2.1" flags signal
		run_tests $ns1 $ns2 "::ffff:10.0.1.1"
		chk_join_nr 1 1 1
		chk_add_nr 1 1
	fi

	# subflow v4-map-v6
	if reset "single subflow v4-map-v6"; then
		pm_nl_set_limits $ns1 0 1
		pm_nl_set_limits $ns2 0 1
		pm_nl_add_endpoint $ns2 10.0.3.2 flags subflow
		run_tests $ns1 $ns2 "::ffff:10.0.1.1"
		chk_join_nr 1 1 1
	fi

	# signal address v4-map-v6
	if reset "signal address v4-map-v6"; then
		pm_nl_set_limits $ns1 0 1
		pm_nl_set_limits $ns2 1 1
		pm_nl_add_endpoint $ns1 10.0.2.1 flags signal
		run_tests $ns1 $ns2 "::ffff:10.0.1.1"
		chk_join_nr 1 1 1
		chk_add_nr 1 1
	fi

	# subflow v6-map-v4
	if reset "single subflow v6-map-v4"; then
		pm_nl_set_limits $ns1 0 1
		pm_nl_set_limits $ns2 0 1
		pm_nl_add_endpoint $ns2 "::ffff:10.0.3.2" flags subflow
		run_tests $ns1 $ns2 10.0.1.1
		chk_join_nr 1 1 1
	fi

	# signal address v6-map-v4
	if reset "signal address v6-map-v4"; then
		pm_nl_set_limits $ns1 0 1
		pm_nl_set_limits $ns2 1 1
		pm_nl_add_endpoint $ns1 "::ffff:10.0.2.1" flags signal
		run_tests $ns1 $ns2 10.0.1.1
		chk_join_nr 1 1 1
		chk_add_nr 1 1
	fi

	# no subflow IPv6 to v4 address
	if reset "no JOIN with diff families v4-v6"; then
		pm_nl_set_limits $ns1 0 1
		pm_nl_set_limits $ns2 0 1
		pm_nl_add_endpoint $ns2 dead:beef:2::2 flags subflow
		run_tests $ns1 $ns2 10.0.1.1
		chk_join_nr 0 0 0
	fi

	# no subflow IPv6 to v4 address even if v6 has a valid v4 at the end
	if reset "no JOIN with diff families v4-v6-2"; then
		pm_nl_set_limits $ns1 0 1
		pm_nl_set_limits $ns2 0 1
		pm_nl_add_endpoint $ns2 dead:beef:2::10.0.3.2 flags subflow
		run_tests $ns1 $ns2 10.0.1.1
		chk_join_nr 0 0 0
	fi

	# no subflow IPv4 to v6 address, no need to slow down too then
	if reset "no JOIN with diff families v6-v4"; then
		pm_nl_set_limits $ns1 0 1
		pm_nl_set_limits $ns2 0 1
		pm_nl_add_endpoint $ns2 10.0.3.2 flags subflow
		run_tests $ns1 $ns2 dead:beef:1::1
		chk_join_nr 0 0 0
	fi
}

mixed_tests()
{
	if reset "IPv4 sockets do not use IPv6 addresses" &&
	   continue_if mptcp_lib_kversion_ge 6.3; then
		pm_nl_set_limits $ns1 0 1
		pm_nl_set_limits $ns2 1 1
		pm_nl_add_endpoint $ns1 dead:beef:2::1 flags signal
		speed=slow \
			run_tests $ns1 $ns2 10.0.1.1
		chk_join_nr 0 0 0
	fi

	# Need an IPv6 mptcp socket to allow subflows of both families
	if reset "simult IPv4 and IPv6 subflows" &&
	   continue_if mptcp_lib_kversion_ge 6.3; then
		pm_nl_set_limits $ns1 0 1
		pm_nl_set_limits $ns2 1 1
		pm_nl_add_endpoint $ns1 10.0.1.1 flags signal
		speed=slow \
			run_tests $ns1 $ns2 dead:beef:2::1
		chk_join_nr 1 1 1
	fi

	# cross families subflows will not be created even in fullmesh mode
	if reset "simult IPv4 and IPv6 subflows, fullmesh 1x1" &&
	   continue_if mptcp_lib_kversion_ge 6.3; then
		pm_nl_set_limits $ns1 0 4
		pm_nl_set_limits $ns2 1 4
		pm_nl_add_endpoint $ns2 dead:beef:2::2 flags subflow,fullmesh
		pm_nl_add_endpoint $ns1 10.0.1.1 flags signal
		speed=slow \
			run_tests $ns1 $ns2 dead:beef:2::1
		chk_join_nr 1 1 1
	fi

	# fullmesh still tries to create all the possibly subflows with
	# matching family
	if reset "simult IPv4 and IPv6 subflows, fullmesh 2x2" &&
	   continue_if mptcp_lib_kversion_ge 6.3; then
		pm_nl_set_limits $ns1 0 4
		pm_nl_set_limits $ns2 2 4
		pm_nl_add_endpoint $ns1 10.0.2.1 flags signal
		pm_nl_add_endpoint $ns1 dead:beef:2::1 flags signal
		fullmesh=1 speed=slow \
			run_tests $ns1 $ns2 dead:beef:1::1
		chk_join_nr 4 4 4
	fi
}

backup_tests()
{
	# single subflow, backup
	if reset "single subflow, backup" &&
	   continue_if mptcp_lib_kallsyms_has "subflow_rebuild_header$"; then
		pm_nl_set_limits $ns1 0 1
		pm_nl_set_limits $ns2 0 1
		pm_nl_add_endpoint $ns2 10.0.3.2 flags subflow,backup
		sflags=nobackup speed=slow \
			run_tests $ns1 $ns2 10.0.1.1
		chk_join_nr 1 1 1
		chk_prio_nr 0 1 1 0
	fi

	# single address, backup
	if reset "single address, backup" &&
	   continue_if mptcp_lib_kallsyms_has "subflow_rebuild_header$"; then
		pm_nl_set_limits $ns1 0 1
		pm_nl_add_endpoint $ns1 10.0.2.1 flags signal,backup
		pm_nl_set_limits $ns2 1 1
		sflags=nobackup speed=slow \
			run_tests $ns1 $ns2 10.0.1.1
		chk_join_nr 1 1 1
		chk_add_nr 1 1
		chk_prio_nr 1 0 0 1
	fi

	# single address, switch to backup
	if reset "single address, switch to backup" &&
	   continue_if mptcp_lib_kallsyms_has "subflow_rebuild_header$"; then
		pm_nl_set_limits $ns1 0 1
		pm_nl_add_endpoint $ns1 10.0.2.1 flags signal
		pm_nl_set_limits $ns2 1 1
		sflags=backup speed=slow \
			run_tests $ns1 $ns2 10.0.1.1
		chk_join_nr 1 1 1
		chk_add_nr 1 1
		chk_prio_nr 1 1 0 0
	fi

	# single address with port, backup
	if reset "single address with port, backup" &&
	   continue_if mptcp_lib_kallsyms_has "subflow_rebuild_header$"; then
		pm_nl_set_limits $ns1 0 1
		pm_nl_add_endpoint $ns1 10.0.2.1 flags signal,backup port 10100
		pm_nl_set_limits $ns2 1 1
		sflags=nobackup speed=slow \
			run_tests $ns1 $ns2 10.0.1.1
		chk_join_nr 1 1 1
		chk_add_nr 1 1
		chk_prio_nr 1 0 0 1
	fi

	if reset "mpc backup" &&
	   continue_if mptcp_lib_kallsyms_doesnt_have "T mptcp_subflow_send_ack$"; then
		pm_nl_add_endpoint $ns2 10.0.1.2 flags subflow,backup
		speed=slow \
			run_tests $ns1 $ns2 10.0.1.1
		chk_join_nr 0 0 0
		chk_prio_nr 0 1 0 0
	fi

	if reset "mpc backup both sides" &&
	   continue_if mptcp_lib_kallsyms_doesnt_have "T mptcp_subflow_send_ack$"; then
		pm_nl_set_limits $ns1 0 2
		pm_nl_set_limits $ns2 1 2
		pm_nl_add_endpoint $ns1 10.0.1.1 flags signal,backup
		pm_nl_add_endpoint $ns2 10.0.1.2 flags subflow,backup

		# 10.0.2.2 (non-backup) -> 10.0.1.1 (backup)
		pm_nl_add_endpoint $ns2 10.0.2.2 flags subflow
		# 10.0.1.2 (backup) -> 10.0.2.1 (non-backup)
		pm_nl_add_endpoint $ns1 10.0.2.1 flags signal
		ip -net "$ns2" route add 10.0.2.1 via 10.0.1.1 dev ns2eth1 # force this path

		speed=slow \
			run_tests $ns1 $ns2 10.0.1.1
		chk_join_nr 2 2 2
		chk_prio_nr 1 1 1 1
	fi

	if reset "mpc switch to backup" &&
	   continue_if mptcp_lib_kallsyms_doesnt_have "T mptcp_subflow_send_ack$"; then
		pm_nl_add_endpoint $ns2 10.0.1.2 flags subflow
		sflags=backup speed=slow \
			run_tests $ns1 $ns2 10.0.1.1
		chk_join_nr 0 0 0
		chk_prio_nr 0 1 0 0
	fi

	if reset "mpc switch to backup both sides" &&
	   continue_if mptcp_lib_kallsyms_doesnt_have "T mptcp_subflow_send_ack$"; then
		pm_nl_add_endpoint $ns1 10.0.1.1 flags subflow
		pm_nl_add_endpoint $ns2 10.0.1.2 flags subflow
		sflags=backup speed=slow \
			run_tests $ns1 $ns2 10.0.1.1
		chk_join_nr 0 0 0
		chk_prio_nr 1 1 0 0
	fi
}

verify_listener_events()
{
	local evt=$1
	local e_type=$2
	local e_family=$3
	local e_saddr=$4
	local e_sport=$5
	local type
	local family
	local saddr
	local sport
	local name

	if [ $e_type = $MPTCP_LIB_EVENT_LISTENER_CREATED ]; then
		name="LISTENER_CREATED"
	elif [ $e_type = $MPTCP_LIB_EVENT_LISTENER_CLOSED ]; then
		name="LISTENER_CLOSED "
	else
		name="$e_type"
	fi

	print_check "$name $e_saddr:$e_sport"

	if ! mptcp_lib_kallsyms_has "mptcp_event_pm_listener$"; then
		print_skip "event not supported"
		return
	fi

	type=$(mptcp_lib_evts_get_info type "$evt" "$e_type")
	family=$(mptcp_lib_evts_get_info family "$evt" "$e_type")
	sport=$(mptcp_lib_evts_get_info sport "$evt" "$e_type")
	if [ $family ] && [ $family = $AF_INET6 ]; then
		saddr=$(mptcp_lib_evts_get_info saddr6 "$evt" "$e_type")
	else
		saddr=$(mptcp_lib_evts_get_info saddr4 "$evt" "$e_type")
	fi

	if [ $type ] && [ $type = $e_type ] &&
	   [ $family ] && [ $family = $e_family ] &&
	   [ $saddr ] && [ $saddr = $e_saddr ] &&
	   [ $sport ] && [ $sport = $e_sport ]; then
		print_ok
		return 0
	fi
	fail_test "$e_type:$type $e_family:$family $e_saddr:$saddr $e_sport:$sport"
}

chk_mpc_endp_attempt()
{
	local retl=$1
	local attempts=$2

	print_check "Connect"

	if [ ${retl} = 124 ]; then
		fail_test "timeout on connect"
	elif [ ${retl} = 0 ]; then
		fail_test "unexpected successful connect"
	else
		print_ok

		print_check "Attempts"
		count=$(mptcp_lib_get_counter ${ns1} "MPTcpExtMPCapableEndpAttempt")
		if [ -z "$count" ]; then
			print_skip
		elif [ "$count" != "$attempts" ]; then
			fail_test "got ${count} MPC attempt[s] on port-based endpoint, expected ${attempts}"
		else
			print_ok
		fi
	fi
}

add_addr_ports_tests()
{
	# signal address with port
	if reset "signal address with port"; then
		pm_nl_set_limits $ns1 0 1
		pm_nl_set_limits $ns2 1 1
		pm_nl_add_endpoint $ns1 10.0.2.1 flags signal port 10100
		run_tests $ns1 $ns2 10.0.1.1
		chk_join_nr 1 1 1
		chk_add_nr 1 1 1
	fi

	# subflow and signal with port
	if reset "subflow and signal with port"; then
		pm_nl_add_endpoint $ns1 10.0.2.1 flags signal port 10100
		pm_nl_set_limits $ns1 0 2
		pm_nl_set_limits $ns2 1 2
		pm_nl_add_endpoint $ns2 10.0.3.2 flags subflow
		run_tests $ns1 $ns2 10.0.1.1
		chk_join_nr 2 2 2
		chk_add_nr 1 1 1
	fi

	# single address with port, remove
	# pm listener events
	if reset_with_events "remove single address with port"; then
		pm_nl_set_limits $ns1 0 1
		pm_nl_add_endpoint $ns1 10.0.2.1 flags signal port 10100
		pm_nl_set_limits $ns2 1 1
		addr_nr_ns1=-1 speed=slow \
			run_tests $ns1 $ns2 10.0.1.1
		chk_join_nr 1 1 1
		chk_add_nr 1 1 1
		chk_rm_nr 1 1 invert

		verify_listener_events $evts_ns1 $MPTCP_LIB_EVENT_LISTENER_CREATED \
				       $MPTCP_LIB_AF_INET 10.0.2.1 10100
		verify_listener_events $evts_ns1 $MPTCP_LIB_EVENT_LISTENER_CLOSED \
				       $MPTCP_LIB_AF_INET 10.0.2.1 10100
		kill_events_pids
	fi

	# subflow and signal with port, remove
	if reset "remove subflow and signal with port"; then
		pm_nl_set_limits $ns1 0 2
		pm_nl_add_endpoint $ns1 10.0.2.1 flags signal port 10100
		pm_nl_set_limits $ns2 1 2
		pm_nl_add_endpoint $ns2 10.0.3.2 flags subflow
		addr_nr_ns1=-1 addr_nr_ns2=-1 speed=slow \
			run_tests $ns1 $ns2 10.0.1.1
		chk_join_nr 2 2 2
		chk_add_nr 1 1 1
		chk_rm_nr 1 1
	fi

	# subflows and signal with port, flush
	if reset "flush subflows and signal with port"; then
		pm_nl_set_limits $ns1 0 3
		pm_nl_add_endpoint $ns1 10.0.2.1 flags signal port 10100
		pm_nl_set_limits $ns2 1 3
		pm_nl_add_endpoint $ns2 10.0.3.2 flags subflow
		pm_nl_add_endpoint $ns2 10.0.4.2 flags subflow
		addr_nr_ns1=-8 addr_nr_ns2=-2 speed=slow \
			run_tests $ns1 $ns2 10.0.1.1
		chk_join_nr 3 3 3
		chk_add_nr 1 1
		chk_rm_nr 1 3 invert simult
	fi

	# multiple addresses with port
	if reset "multiple addresses with port"; then
		pm_nl_set_limits $ns1 2 2
		pm_nl_add_endpoint $ns1 10.0.2.1 flags signal port 10100
		pm_nl_add_endpoint $ns1 10.0.3.1 flags signal port 10100
		pm_nl_set_limits $ns2 2 2
		run_tests $ns1 $ns2 10.0.1.1
		chk_join_nr 2 2 2
		chk_add_nr 2 2 2
	fi

	# multiple addresses with ports
	if reset "multiple addresses with ports"; then
		pm_nl_set_limits $ns1 2 2
		pm_nl_add_endpoint $ns1 10.0.2.1 flags signal port 10100
		pm_nl_add_endpoint $ns1 10.0.3.1 flags signal port 10101
		pm_nl_set_limits $ns2 2 2
		run_tests $ns1 $ns2 10.0.1.1
		chk_join_nr 2 2 2
		chk_add_nr 2 2 2
	fi

	if reset "port-based signal endpoint must not accept mpc"; then
		local port retl count
		port=$(get_port)

		cond_start_capture ${ns1}
		pm_nl_add_endpoint ${ns1} 10.0.2.1 flags signal port ${port}
		mptcp_lib_wait_local_port_listen ${ns1} ${port}

		timeout 1 ip netns exec ${ns2} \
			./mptcp_connect -t ${timeout_poll} -p $port -s MPTCP 10.0.2.1 >/dev/null 2>&1
		retl=$?
		cond_stop_capture

		chk_mpc_endp_attempt ${retl} 1
	fi
}

syncookies_tests()
{
	# single subflow, syncookies
	if reset_with_cookies "single subflow with syn cookies"; then
		pm_nl_set_limits $ns1 0 1
		pm_nl_set_limits $ns2 0 1
		pm_nl_add_endpoint $ns2 10.0.3.2 flags subflow
		run_tests $ns1 $ns2 10.0.1.1
		chk_join_nr 1 1 1
	fi

	# multiple subflows with syn cookies
	if reset_with_cookies "multiple subflows with syn cookies"; then
		pm_nl_set_limits $ns1 0 2
		pm_nl_set_limits $ns2 0 2
		pm_nl_add_endpoint $ns2 10.0.3.2 flags subflow
		pm_nl_add_endpoint $ns2 10.0.2.2 flags subflow
		run_tests $ns1 $ns2 10.0.1.1
		chk_join_nr 2 2 2
	fi

	# multiple subflows limited by server
	if reset_with_cookies "subflows limited by server w cookies"; then
		pm_nl_set_limits $ns1 0 1
		pm_nl_set_limits $ns2 0 2
		pm_nl_add_endpoint $ns2 10.0.3.2 flags subflow
		pm_nl_add_endpoint $ns2 10.0.2.2 flags subflow
		run_tests $ns1 $ns2 10.0.1.1
		chk_join_nr 2 1 1
	fi

	# test signal address with cookies
	if reset_with_cookies "signal address with syn cookies"; then
		pm_nl_set_limits $ns1 0 1
		pm_nl_set_limits $ns2 1 1
		pm_nl_add_endpoint $ns1 10.0.2.1 flags signal
		run_tests $ns1 $ns2 10.0.1.1
		chk_join_nr 1 1 1
		chk_add_nr 1 1
	fi

	# test cookie with subflow and signal
	if reset_with_cookies "subflow and signal w cookies"; then
		pm_nl_add_endpoint $ns1 10.0.2.1 flags signal
		pm_nl_set_limits $ns1 0 2
		pm_nl_set_limits $ns2 1 2
		pm_nl_add_endpoint $ns2 10.0.3.2 flags subflow
		run_tests $ns1 $ns2 10.0.1.1
		chk_join_nr 2 2 2
		chk_add_nr 1 1
	fi

	# accept and use add_addr with additional subflows
	if reset_with_cookies "subflows and signal w. cookies"; then
		pm_nl_set_limits $ns1 0 3
		pm_nl_add_endpoint $ns1 10.0.2.1 flags signal
		pm_nl_set_limits $ns2 1 3
		pm_nl_add_endpoint $ns2 10.0.3.2 flags subflow
		pm_nl_add_endpoint $ns2 10.0.4.2 flags subflow
		run_tests $ns1 $ns2 10.0.1.1
		chk_join_nr 3 3 3
		chk_add_nr 1 1
	fi
}

checksum_tests()
{
	# checksum test 0 0
	if reset_with_checksum 0 0; then
		pm_nl_set_limits $ns1 0 1
		pm_nl_set_limits $ns2 0 1
		run_tests $ns1 $ns2 10.0.1.1
		chk_join_nr 0 0 0
	fi

	# checksum test 1 1
	if reset_with_checksum 1 1; then
		pm_nl_set_limits $ns1 0 1
		pm_nl_set_limits $ns2 0 1
		run_tests $ns1 $ns2 10.0.1.1
		chk_join_nr 0 0 0
	fi

	# checksum test 0 1
	if reset_with_checksum 0 1; then
		pm_nl_set_limits $ns1 0 1
		pm_nl_set_limits $ns2 0 1
		run_tests $ns1 $ns2 10.0.1.1
		chk_join_nr 0 0 0
	fi

	# checksum test 1 0
	if reset_with_checksum 1 0; then
		pm_nl_set_limits $ns1 0 1
		pm_nl_set_limits $ns2 0 1
		run_tests $ns1 $ns2 10.0.1.1
		chk_join_nr 0 0 0
	fi
}

deny_join_id0_tests()
{
	# subflow allow join id0 ns1
	if reset_with_allow_join_id0 "single subflow allow join id0 ns1" 1 0; then
		pm_nl_set_limits $ns1 1 1
		pm_nl_set_limits $ns2 1 1
		pm_nl_add_endpoint $ns2 10.0.3.2 flags subflow
		run_tests $ns1 $ns2 10.0.1.1
		chk_join_nr 1 1 1
	fi

	# subflow allow join id0 ns2
	if reset_with_allow_join_id0 "single subflow allow join id0 ns2" 0 1; then
		pm_nl_set_limits $ns1 1 1
		pm_nl_set_limits $ns2 1 1
		pm_nl_add_endpoint $ns2 10.0.3.2 flags subflow
		run_tests $ns1 $ns2 10.0.1.1
		chk_join_nr 0 0 0
	fi

	# signal address allow join id0 ns1
	# ADD_ADDRs are not affected by allow_join_id0 value.
	if reset_with_allow_join_id0 "signal address allow join id0 ns1" 1 0; then
		pm_nl_set_limits $ns1 1 1
		pm_nl_set_limits $ns2 1 1
		pm_nl_add_endpoint $ns1 10.0.2.1 flags signal
		run_tests $ns1 $ns2 10.0.1.1
		chk_join_nr 1 1 1
		chk_add_nr 1 1
	fi

	# signal address allow join id0 ns2
	# ADD_ADDRs are not affected by allow_join_id0 value.
	if reset_with_allow_join_id0 "signal address allow join id0 ns2" 0 1; then
		pm_nl_set_limits $ns1 1 1
		pm_nl_set_limits $ns2 1 1
		pm_nl_add_endpoint $ns1 10.0.2.1 flags signal
		run_tests $ns1 $ns2 10.0.1.1
		chk_join_nr 1 1 1
		chk_add_nr 1 1
	fi

	# subflow and address allow join id0 ns1
	if reset_with_allow_join_id0 "subflow and address allow join id0 1" 1 0; then
		pm_nl_set_limits $ns1 2 2
		pm_nl_set_limits $ns2 2 2
		pm_nl_add_endpoint $ns1 10.0.2.1 flags signal
		pm_nl_add_endpoint $ns2 10.0.3.2 flags subflow
		run_tests $ns1 $ns2 10.0.1.1
		chk_join_nr 2 2 2
	fi

	# subflow and address allow join id0 ns2
	if reset_with_allow_join_id0 "subflow and address allow join id0 2" 0 1; then
		pm_nl_set_limits $ns1 2 2
		pm_nl_set_limits $ns2 2 2
		pm_nl_add_endpoint $ns1 10.0.2.1 flags signal
		pm_nl_add_endpoint $ns2 10.0.3.2 flags subflow
		run_tests $ns1 $ns2 10.0.1.1
		chk_join_nr 1 1 1
	fi
}

fullmesh_tests()
{
	# fullmesh 1
	# 2 fullmesh addrs in ns2, added before the connection,
	# 1 non-fullmesh addr in ns1, added during the connection.
	if reset "fullmesh test 2x1"; then
		pm_nl_set_limits $ns1 0 4
		pm_nl_set_limits $ns2 1 4
		pm_nl_add_endpoint $ns2 10.0.2.2 flags subflow,fullmesh
		pm_nl_add_endpoint $ns2 10.0.3.2 flags subflow,fullmesh
		addr_nr_ns1=1 speed=slow \
			run_tests $ns1 $ns2 10.0.1.1
		chk_join_nr 4 4 4
		chk_add_nr 1 1
	fi

	# fullmesh 2
	# 1 non-fullmesh addr in ns1, added before the connection,
	# 1 fullmesh addr in ns2, added during the connection.
	if reset "fullmesh test 1x1"; then
		pm_nl_set_limits $ns1 1 3
		pm_nl_set_limits $ns2 1 3
		pm_nl_add_endpoint $ns1 10.0.2.1 flags signal
<<<<<<< HEAD
		pm_nl_add_endpoint $ns2 10.0.1.2 flags subflow,fullmesh
=======
		if mptcp_lib_kallsyms_has "mptcp_pm_subflow_check_next$"; then
			pm_nl_add_endpoint $ns2 10.0.1.2 flags subflow,fullmesh
		fi
>>>>>>> aff52723
		fullmesh=1 speed=slow \
			run_tests $ns1 $ns2 10.0.1.1
		chk_join_nr 3 3 3
		chk_add_nr 1 1
	fi

	# fullmesh 3
	# 1 non-fullmesh addr in ns1, added before the connection,
	# 2 fullmesh addrs in ns2, added during the connection.
	if reset "fullmesh test 1x2"; then
		pm_nl_set_limits $ns1 2 5
		pm_nl_set_limits $ns2 1 5
		pm_nl_add_endpoint $ns1 10.0.2.1 flags signal
		fullmesh=2 speed=slow \
			run_tests $ns1 $ns2 10.0.1.1
		chk_join_nr 5 5 5
		chk_add_nr 1 1
	fi

	# fullmesh 4
	# 1 non-fullmesh addr in ns1, added before the connection,
	# 2 fullmesh addrs in ns2, added during the connection,
	# limit max_subflows to 4.
	if reset "fullmesh test 1x2, limited"; then
		pm_nl_set_limits $ns1 2 4
		pm_nl_set_limits $ns2 1 4
		pm_nl_add_endpoint $ns1 10.0.2.1 flags signal
		fullmesh=2 speed=slow \
			run_tests $ns1 $ns2 10.0.1.1
		chk_join_nr 4 4 4
		chk_add_nr 1 1
	fi

	# set fullmesh flag
	if reset "set fullmesh flag test" &&
	   continue_if mptcp_lib_kversion_ge 5.18; then
		pm_nl_set_limits $ns1 4 4
		pm_nl_add_endpoint $ns1 10.0.2.1 flags subflow
		pm_nl_set_limits $ns2 4 4
		addr_nr_ns2=1 sflags=fullmesh speed=slow \
			run_tests $ns1 $ns2 10.0.1.1
		chk_join_nr 2 2 2
		chk_rm_nr 0 1
	fi

	# set nofullmesh flag
	if reset "set nofullmesh flag test" &&
	   continue_if mptcp_lib_kversion_ge 5.18; then
		pm_nl_set_limits $ns1 4 4
		pm_nl_add_endpoint $ns1 10.0.2.1 flags subflow,fullmesh
		pm_nl_set_limits $ns2 4 4
		fullmesh=1 sflags=nofullmesh speed=slow \
			run_tests $ns1 $ns2 10.0.1.1
		chk_join_nr 2 2 2
		chk_rm_nr 0 1
	fi

	# set backup,fullmesh flags
	if reset "set backup,fullmesh flags test" &&
	   continue_if mptcp_lib_kversion_ge 5.18; then
		pm_nl_set_limits $ns1 4 4
		pm_nl_add_endpoint $ns1 10.0.2.1 flags subflow
		pm_nl_set_limits $ns2 4 4
		addr_nr_ns2=1 sflags=backup,fullmesh speed=slow \
			run_tests $ns1 $ns2 10.0.1.1
		chk_join_nr 2 2 2
		chk_prio_nr 0 1 1 0
		chk_rm_nr 0 1
	fi

	# set nobackup,nofullmesh flags
	if reset "set nobackup,nofullmesh flags test" &&
	   continue_if mptcp_lib_kversion_ge 5.18; then
		pm_nl_set_limits $ns1 4 4
		pm_nl_set_limits $ns2 4 4
		pm_nl_add_endpoint $ns2 10.0.2.2 flags subflow,backup,fullmesh
		sflags=nobackup,nofullmesh speed=slow \
			run_tests $ns1 $ns2 10.0.1.1
		chk_join_nr 2 2 2
		chk_prio_nr 0 1 1 0
		chk_rm_nr 0 1
	fi
}

fastclose_tests()
{
	if reset_check_counter "fastclose test" "MPTcpExtMPFastcloseTx"; then
		test_linkfail=1024 fastclose=client \
			run_tests $ns1 $ns2 10.0.1.1
		chk_join_nr 0 0 0
		chk_fclose_nr 1 1
		chk_rst_nr 1 1 invert
	fi

	if reset_check_counter "fastclose server test" "MPTcpExtMPFastcloseRx"; then
		test_linkfail=1024 fastclose=server \
			run_tests $ns1 $ns2 10.0.1.1
		chk_join_nr 0 0 0 0 0 0 1
		chk_fclose_nr 1 1 invert
		chk_rst_nr 1 1
	fi
}

pedit_action_pkts()
{
	tc -n $ns2 -j -s action show action pedit index 100 | \
		mptcp_lib_get_info_value \"packets\" packets
}

fail_tests()
{
	# single subflow
	if reset_with_fail "Infinite map" 1; then
		MPTCP_LIB_SUBTEST_FLAKY=1
		test_linkfail=128 \
			run_tests $ns1 $ns2 10.0.1.1
		chk_join_nr 0 0 0 +1 +0 1 0 1 "$(pedit_action_pkts)"
		chk_fail_nr 1 -1 invert
	fi

	# multiple subflows
	if reset_with_fail "MP_FAIL MP_RST" 2; then
		MPTCP_LIB_SUBTEST_FLAKY=1
		tc -n $ns2 qdisc add dev ns2eth1 root netem rate 1mbit delay 5ms
		pm_nl_set_limits $ns1 0 1
		pm_nl_set_limits $ns2 0 1
		pm_nl_add_endpoint $ns2 10.0.2.2 dev ns2eth2 flags subflow
		test_linkfail=1024 \
			run_tests $ns1 $ns2 10.0.1.1
		chk_join_nr 1 1 1 1 0 1 1 0 "$(pedit_action_pkts)"
	fi
}

# $1: ns ; $2: addr ; $3: id
userspace_pm_add_addr()
{
	local evts=$evts_ns1
	local tk

	[ "$1" == "$ns2" ] && evts=$evts_ns2
	tk=$(mptcp_lib_evts_get_info token "$evts")

	ip netns exec $1 ./pm_nl_ctl ann $2 token $tk id $3
	sleep 1
}

# $1: ns ; $2: id
userspace_pm_rm_addr()
{
	local evts=$evts_ns1
	local tk
	local cnt

	[ "$1" == "$ns2" ] && evts=$evts_ns2
	tk=$(mptcp_lib_evts_get_info token "$evts")

	cnt=$(rm_addr_count ${1})
	ip netns exec $1 ./pm_nl_ctl rem token $tk id $2
	wait_rm_addr $1 "${cnt}"
}

# $1: ns ; $2: addr ; $3: id
userspace_pm_add_sf()
{
	local evts=$evts_ns1
	local tk da dp

	[ "$1" == "$ns2" ] && evts=$evts_ns2
	tk=$(mptcp_lib_evts_get_info token "$evts")
	da=$(mptcp_lib_evts_get_info daddr4 "$evts")
	dp=$(mptcp_lib_evts_get_info dport "$evts")

	ip netns exec $1 ./pm_nl_ctl csf lip $2 lid $3 \
				rip $da rport $dp token $tk
	sleep 1
}

# $1: ns ; $2: addr $3: event type
userspace_pm_rm_sf()
{
	local evts=$evts_ns1
	local t=${3:-1}
	local ip
	local tk da dp sp
	local cnt

	[ "$1" == "$ns2" ] && evts=$evts_ns2
	[ -n "$(mptcp_lib_evts_get_info "saddr4" "$evts" $t)" ] && ip=4
	[ -n "$(mptcp_lib_evts_get_info "saddr6" "$evts" $t)" ] && ip=6
	tk=$(mptcp_lib_evts_get_info token "$evts")
	da=$(mptcp_lib_evts_get_info "daddr$ip" "$evts" $t $2)
	dp=$(mptcp_lib_evts_get_info dport "$evts" $t $2)
	sp=$(mptcp_lib_evts_get_info sport "$evts" $t $2)

	cnt=$(rm_sf_count ${1})
	ip netns exec $1 ./pm_nl_ctl dsf lip $2 lport $sp \
				rip $da rport $dp token $tk
	wait_rm_sf $1 "${cnt}"
}

check_output()
{
	local cmd="$1"
	local expected="$2"
	local msg="$3"
	local rc=0

	mptcp_lib_check_output "${err}" "${cmd}" "${expected}" || rc=${?}
	if [ ${rc} -eq 2 ]; then
		fail_test "fail to check output # error ${rc}"
	elif [ ${rc} -eq 0 ]; then
		print_ok
	elif [ ${rc} -eq 1 ]; then
		fail_test "fail to check output # different output"
	fi
}

# $1: ns
userspace_pm_dump()
{
	local evts=$evts_ns1
	local tk

	[ "$1" == "$ns2" ] && evts=$evts_ns2
	tk=$(mptcp_lib_evts_get_info token "$evts")

	ip netns exec $1 ./pm_nl_ctl dump token $tk
}

# $1: ns ; $2: id
userspace_pm_get_addr()
{
	local evts=$evts_ns1
	local tk

	[ "$1" == "$ns2" ] && evts=$evts_ns2
	tk=$(mptcp_lib_evts_get_info token "$evts")

	ip netns exec $1 ./pm_nl_ctl get $2 token $tk
}

userspace_pm_chk_dump_addr()
{
	local ns="${1}"
	local exp="${2}"
	local check="${3}"

	print_check "dump addrs ${check}"

	if false && mptcp_lib_kallsyms_has "mptcp_userspace_pm_dump_addr$"; then
		check_output "userspace_pm_dump ${ns}" "${exp}"
	else
		print_skip
	fi
}

userspace_pm_chk_get_addr()
{
	local ns="${1}"
	local id="${2}"
	local exp="${3}"

	print_check "get id ${id} addr"

	if false && mptcp_lib_kallsyms_has "mptcp_userspace_pm_get_addr$"; then
		check_output "userspace_pm_get_addr ${ns} ${id}" "${exp}"
	else
		print_skip
	fi
}

# $1: ns ; $2: event type ; $3: count
chk_evt_nr()
{
	local ns=${1}
	local evt_name="${2}"
	local exp="${3}"

	local evts="${evts_ns1}"
	local evt="${!evt_name}"
	local count

	evt_name="${evt_name:16}" # without MPTCP_LIB_EVENT_
	[ "${ns}" == "ns2" ] && evts="${evts_ns2}"

	print_check "event ${ns} ${evt_name} (${exp})"

	if [[ "${evt_name}" = "LISTENER_"* ]] &&
	   ! mptcp_lib_kallsyms_has "mptcp_event_pm_listener$"; then
		print_skip "event not supported"
		return
	fi

	count=$(grep -cw "type:${evt}" "${evts}")
	if [ "${count}" != "${exp}" ]; then
		fail_test "got ${count} events, expected ${exp}"
	else
		print_ok
	fi
}

userspace_tests()
{
	# userspace pm type prevents add_addr
	if reset "userspace pm type prevents add_addr" &&
	   continue_if mptcp_lib_has_file '/proc/sys/net/mptcp/pm_type'; then
		set_userspace_pm $ns1
		pm_nl_set_limits $ns1 0 2
		pm_nl_set_limits $ns2 0 2
		pm_nl_add_endpoint $ns1 10.0.2.1 flags signal
		run_tests $ns1 $ns2 10.0.1.1
		chk_join_nr 0 0 0
		chk_add_nr 0 0
	fi

	# userspace pm type does not echo add_addr without daemon
	if reset "userspace pm no echo w/o daemon" &&
	   continue_if mptcp_lib_has_file '/proc/sys/net/mptcp/pm_type'; then
		set_userspace_pm $ns2
		pm_nl_set_limits $ns1 0 2
		pm_nl_set_limits $ns2 0 2
		pm_nl_add_endpoint $ns1 10.0.2.1 flags signal
		run_tests $ns1 $ns2 10.0.1.1
		chk_join_nr 0 0 0
		chk_add_nr 1 0
	fi

	# userspace pm type rejects join
	if reset "userspace pm type rejects join" &&
	   continue_if mptcp_lib_has_file '/proc/sys/net/mptcp/pm_type'; then
		set_userspace_pm $ns1
		pm_nl_set_limits $ns1 1 1
		pm_nl_set_limits $ns2 1 1
		pm_nl_add_endpoint $ns2 10.0.3.2 flags subflow
		run_tests $ns1 $ns2 10.0.1.1
		chk_join_nr 1 1 0
	fi

	# userspace pm type does not send join
	if reset "userspace pm type does not send join" &&
	   continue_if mptcp_lib_has_file '/proc/sys/net/mptcp/pm_type'; then
		set_userspace_pm $ns2
		pm_nl_set_limits $ns1 1 1
		pm_nl_set_limits $ns2 1 1
		pm_nl_add_endpoint $ns2 10.0.3.2 flags subflow
		run_tests $ns1 $ns2 10.0.1.1
		chk_join_nr 0 0 0
	fi

	# userspace pm type prevents mp_prio
	if reset "userspace pm type prevents mp_prio" &&
	   continue_if mptcp_lib_has_file '/proc/sys/net/mptcp/pm_type'; then
		set_userspace_pm $ns1
		pm_nl_set_limits $ns1 1 1
		pm_nl_set_limits $ns2 1 1
		pm_nl_add_endpoint $ns2 10.0.3.2 flags subflow
		sflags=backup speed=slow \
			run_tests $ns1 $ns2 10.0.1.1
		chk_join_nr 1 1 0
		chk_prio_nr 0 0 0 0
	fi

	# userspace pm type prevents rm_addr
	if reset "userspace pm type prevents rm_addr" &&
	   continue_if mptcp_lib_has_file '/proc/sys/net/mptcp/pm_type'; then
		set_userspace_pm $ns1
		set_userspace_pm $ns2
		pm_nl_set_limits $ns1 0 1
		pm_nl_set_limits $ns2 0 1
		pm_nl_add_endpoint $ns2 10.0.3.2 flags subflow
		addr_nr_ns2=-1 speed=slow \
			run_tests $ns1 $ns2 10.0.1.1
		chk_join_nr 0 0 0
		chk_rm_nr 0 0
	fi

	# userspace pm add & remove address
	if reset_with_events "userspace pm add & remove address" &&
	   continue_if mptcp_lib_has_file '/proc/sys/net/mptcp/pm_type'; then
		set_userspace_pm $ns1
		pm_nl_set_limits $ns2 2 2
		speed=5 \
			run_tests $ns1 $ns2 10.0.1.1 &
		local tests_pid=$!
		wait_mpj $ns1
		userspace_pm_add_addr $ns1 10.0.2.1 10
		userspace_pm_add_addr $ns1 10.0.3.1 20
		chk_join_nr 2 2 2
		chk_add_nr 2 2
		chk_mptcp_info subflows 2 subflows 2
		chk_subflows_total 3 3
		chk_mptcp_info add_addr_signal 2 add_addr_accepted 2
		userspace_pm_chk_dump_addr "${ns1}" \
			$'id 10 flags signal 10.0.2.1\nid 20 flags signal 10.0.3.1' \
			"signal"
		userspace_pm_chk_get_addr "${ns1}" "10" "id 10 flags signal 10.0.2.1"
		userspace_pm_chk_get_addr "${ns1}" "20" "id 20 flags signal 10.0.3.1"
		userspace_pm_rm_sf $ns1 "::ffff:10.0.2.1" $MPTCP_LIB_EVENT_SUB_ESTABLISHED
		userspace_pm_chk_dump_addr "${ns1}" \
			"id 20 flags signal 10.0.3.1" "after rm_sf 10"
		userspace_pm_rm_addr $ns1 20
		userspace_pm_chk_dump_addr "${ns1}" "" "after rm_addr 20"
		chk_rm_nr 1 1 invert
		chk_mptcp_info subflows 0 subflows 0
		chk_subflows_total 1 1
		kill_events_pids
		mptcp_lib_kill_wait $tests_pid
	fi

	# userspace pm create destroy subflow
	if reset_with_events "userspace pm create destroy subflow" &&
	   continue_if mptcp_lib_has_file '/proc/sys/net/mptcp/pm_type'; then
		set_userspace_pm $ns2
		pm_nl_set_limits $ns1 0 1
		speed=5 \
			run_tests $ns1 $ns2 10.0.1.1 &
		local tests_pid=$!
		wait_mpj $ns2
		userspace_pm_add_sf $ns2 10.0.3.2 20
		chk_join_nr 1 1 1
		chk_mptcp_info subflows 1 subflows 1
		chk_subflows_total 2 2
		userspace_pm_chk_dump_addr "${ns2}" \
			"id 20 flags subflow 10.0.3.2" \
			"subflow"
		userspace_pm_chk_get_addr "${ns2}" "20" "id 20 flags subflow 10.0.3.2"
		userspace_pm_rm_sf $ns2 10.0.3.2 $MPTCP_LIB_EVENT_SUB_ESTABLISHED
		userspace_pm_chk_dump_addr "${ns2}" \
			"" \
			"after rm_sf 20"
		chk_rm_nr 0 1
<<<<<<< HEAD
=======
		chk_mptcp_info subflows 0 subflows 0
		chk_subflows_total 1 1
		kill_events_pids
		mptcp_lib_kill_wait $tests_pid
	fi

	# userspace pm create id 0 subflow
	if reset_with_events "userspace pm create id 0 subflow" &&
	   continue_if mptcp_lib_has_file '/proc/sys/net/mptcp/pm_type'; then
		set_userspace_pm $ns2
		pm_nl_set_limits $ns1 0 1
		speed=5 \
			run_tests $ns1 $ns2 10.0.1.1 &
		local tests_pid=$!
		wait_mpj $ns2
>>>>>>> aff52723
		chk_mptcp_info subflows 0 subflows 0
		chk_subflows_total 1 1
		userspace_pm_add_sf $ns2 10.0.3.2 0
		userspace_pm_chk_dump_addr "${ns2}" \
			"id 0 flags subflow 10.0.3.2" "id 0 subflow"
		chk_join_nr 1 1 1
		chk_mptcp_info subflows 1 subflows 1
		chk_subflows_total 2 2
		kill_events_pids
		mptcp_lib_kill_wait $tests_pid
	fi

	# userspace pm create id 0 subflow
	if reset_with_events "userspace pm create id 0 subflow" &&
	   continue_if mptcp_lib_has_file '/proc/sys/net/mptcp/pm_type'; then
		set_userspace_pm $ns2
		pm_nl_set_limits $ns1 0 1
		speed=5 \
			run_tests $ns1 $ns2 10.0.1.1 &
		local tests_pid=$!
		wait_mpj $ns2
		chk_mptcp_info subflows 0 subflows 0
		chk_subflows_total 1 1
		userspace_pm_add_sf $ns2 10.0.3.2 0
		userspace_pm_chk_dump_addr "${ns2}" \
			"id 0 flags subflow 10.0.3.2" "id 0 subflow"
		chk_join_nr 1 1 1
		chk_mptcp_info subflows 1 subflows 1
		chk_subflows_total 2 2
		kill_events_pids
		mptcp_lib_kill_wait $tests_pid
	fi
}

endpoint_tests()
{
	# subflow_rebuild_header is needed to support the implicit flag
	# userspace pm type prevents add_addr
	if reset "implicit EP" &&
	   mptcp_lib_kallsyms_has "subflow_rebuild_header$"; then
		pm_nl_set_limits $ns1 2 2
		pm_nl_set_limits $ns2 2 2
		pm_nl_add_endpoint $ns1 10.0.2.1 flags signal
		speed=slow \
			run_tests $ns1 $ns2 10.0.1.1 &
		local tests_pid=$!

		wait_mpj $ns1
		pm_nl_check_endpoint "creation" \
			$ns2 10.0.2.2 id 1 flags implicit
		chk_mptcp_info subflows 1 subflows 1
		chk_mptcp_info add_addr_signal 1 add_addr_accepted 1

		pm_nl_add_endpoint $ns2 10.0.2.2 id 33 2>/dev/null
		pm_nl_check_endpoint "ID change is prevented" \
			$ns2 10.0.2.2 id 1 flags implicit

		pm_nl_add_endpoint $ns2 10.0.2.2 flags signal
		pm_nl_check_endpoint "modif is allowed" \
			$ns2 10.0.2.2 id 1 flags signal
		mptcp_lib_kill_wait $tests_pid
	fi

	if reset_with_tcp_filter "delete and re-add" ns2 10.0.3.2 REJECT OUTPUT &&
	   mptcp_lib_kallsyms_has "subflow_rebuild_header$"; then
		start_events
		pm_nl_set_limits $ns1 0 3
		pm_nl_set_limits $ns2 0 3
		pm_nl_add_endpoint $ns2 10.0.1.2 id 1 dev ns2eth1 flags subflow
		pm_nl_add_endpoint $ns2 10.0.2.2 id 2 dev ns2eth2 flags subflow
		test_linkfail=4 speed=5 \
			run_tests $ns1 $ns2 10.0.1.1 &
		local tests_pid=$!

		wait_mpj $ns2
		pm_nl_check_endpoint "creation" \
			$ns2 10.0.2.2 id 2 flags subflow dev ns2eth2
		chk_subflow_nr "before delete id 2" 2
		chk_mptcp_info subflows 1 subflows 1

		pm_nl_del_endpoint $ns2 2 10.0.2.2
		sleep 0.5
		chk_subflow_nr "after delete id 2" 1
		chk_mptcp_info subflows 0 subflows 0

		pm_nl_add_endpoint $ns2 10.0.2.2 id 2 dev ns2eth2 flags subflow
<<<<<<< HEAD
		wait_mpj $ns2
		chk_subflow_nr "after re-add id 2" 2
		chk_mptcp_info subflows 1 subflows 1

		pm_nl_add_endpoint $ns2 10.0.3.2 id 3 flags subflow
		wait_attempt_fail $ns2
		chk_subflow_nr "after new reject" 2
		chk_mptcp_info subflows 1 subflows 1

		ip netns exec "${ns2}" ${iptables} -D OUTPUT -s "10.0.3.2" -p tcp -j REJECT
		pm_nl_del_endpoint $ns2 3 10.0.3.2
		pm_nl_add_endpoint $ns2 10.0.3.2 id 3 flags subflow
		wait_mpj $ns2
		chk_subflow_nr "after no reject" 3
		chk_mptcp_info subflows 2 subflows 2

		local i
		for i in $(seq 3); do
			pm_nl_del_endpoint $ns2 1 10.0.1.2
			sleep 0.5
			chk_subflow_nr "after delete id 0 ($i)" 2
			chk_mptcp_info subflows 2 subflows 2 # only decr for additional sf

			pm_nl_add_endpoint $ns2 10.0.1.2 id 1 dev ns2eth1 flags subflow
			wait_mpj $ns2
			chk_subflow_nr "after re-add id 0 ($i)" 3
			chk_mptcp_info subflows 3 subflows 3
		done

		mptcp_lib_kill_wait $tests_pid

		kill_events_pids
		chk_evt_nr ns1 MPTCP_LIB_EVENT_LISTENER_CREATED 1
		chk_evt_nr ns1 MPTCP_LIB_EVENT_CREATED 1
		chk_evt_nr ns1 MPTCP_LIB_EVENT_ESTABLISHED 1
		chk_evt_nr ns1 MPTCP_LIB_EVENT_ANNOUNCED 0
		chk_evt_nr ns1 MPTCP_LIB_EVENT_REMOVED 4
		chk_evt_nr ns1 MPTCP_LIB_EVENT_SUB_ESTABLISHED 6
		chk_evt_nr ns1 MPTCP_LIB_EVENT_SUB_CLOSED 4

		chk_evt_nr ns2 MPTCP_LIB_EVENT_CREATED 1
		chk_evt_nr ns2 MPTCP_LIB_EVENT_ESTABLISHED 1
		chk_evt_nr ns2 MPTCP_LIB_EVENT_ANNOUNCED 0
		chk_evt_nr ns2 MPTCP_LIB_EVENT_REMOVED 0
		chk_evt_nr ns2 MPTCP_LIB_EVENT_SUB_ESTABLISHED 6
		chk_evt_nr ns2 MPTCP_LIB_EVENT_SUB_CLOSED 5 # one has been closed before estab

		chk_join_nr 6 6 6
		chk_rm_nr 4 4
	fi

	# remove and re-add
	if reset_with_events "delete re-add signal" &&
	   mptcp_lib_kallsyms_has "subflow_rebuild_header$"; then
		pm_nl_set_limits $ns1 0 3
		pm_nl_set_limits $ns2 3 3
		pm_nl_add_endpoint $ns1 10.0.2.1 id 1 flags signal
		# broadcast IP: no packet for this address will be received on ns1
		pm_nl_add_endpoint $ns1 224.0.0.1 id 2 flags signal
		pm_nl_add_endpoint $ns1 10.0.1.1 id 42 flags signal
		test_linkfail=4 speed=5 \
			run_tests $ns1 $ns2 10.0.1.1 &
		local tests_pid=$!

		wait_mpj $ns2
		pm_nl_check_endpoint "creation" \
			$ns1 10.0.2.1 id 1 flags signal
		chk_subflow_nr "before delete" 2
		chk_mptcp_info subflows 1 subflows 1

		pm_nl_del_endpoint $ns1 1 10.0.2.1
		pm_nl_del_endpoint $ns1 2 224.0.0.1
		sleep 0.5
		chk_subflow_nr "after delete" 1
		chk_mptcp_info subflows 0 subflows 0

		pm_nl_add_endpoint $ns1 10.0.2.1 id 1 flags signal
		pm_nl_add_endpoint $ns1 10.0.3.1 id 2 flags signal
		wait_mpj $ns2
		chk_subflow_nr "after re-add" 3
		chk_mptcp_info subflows 2 subflows 2

		pm_nl_del_endpoint $ns1 42 10.0.1.1
		sleep 0.5
		chk_subflow_nr "after delete ID 0" 2
		chk_mptcp_info subflows 2 subflows 2

		pm_nl_add_endpoint $ns1 10.0.1.1 id 99 flags signal
		wait_mpj $ns2
		chk_subflow_nr "after re-add ID 0" 3
		chk_mptcp_info subflows 3 subflows 3

		pm_nl_del_endpoint $ns1 99 10.0.1.1
		sleep 0.5
		chk_subflow_nr "after re-delete ID 0" 2
		chk_mptcp_info subflows 2 subflows 2

		pm_nl_add_endpoint $ns1 10.0.1.1 id 88 flags signal
		wait_mpj $ns2
		chk_subflow_nr "after re-re-add ID 0" 3
		chk_mptcp_info subflows 3 subflows 3
=======
		wait_mpj $ns2
		chk_subflow_nr "after re-add id 2" 2
		chk_mptcp_info subflows 1 subflows 1

		pm_nl_add_endpoint $ns2 10.0.3.2 id 3 flags subflow
		wait_attempt_fail $ns2
		chk_subflow_nr "after new reject" 2
		chk_mptcp_info subflows 1 subflows 1

		ip netns exec "${ns2}" ${iptables} -D OUTPUT -s "10.0.3.2" -p tcp -j REJECT
		pm_nl_del_endpoint $ns2 3 10.0.3.2
		pm_nl_add_endpoint $ns2 10.0.3.2 id 3 flags subflow
		wait_mpj $ns2
		chk_subflow_nr "after no reject" 3
		chk_mptcp_info subflows 2 subflows 2

		local i
		for i in $(seq 3); do
			pm_nl_del_endpoint $ns2 1 10.0.1.2
			sleep 0.5
			chk_subflow_nr "after delete id 0 ($i)" 2
			chk_mptcp_info subflows 2 subflows 2 # only decr for additional sf

			pm_nl_add_endpoint $ns2 10.0.1.2 id 1 dev ns2eth1 flags subflow
			wait_mpj $ns2
			chk_subflow_nr "after re-add id 0 ($i)" 3
			chk_mptcp_info subflows 3 subflows 3
		done

>>>>>>> aff52723
		mptcp_lib_kill_wait $tests_pid

		kill_events_pids
		chk_evt_nr ns1 MPTCP_LIB_EVENT_LISTENER_CREATED 1
		chk_evt_nr ns1 MPTCP_LIB_EVENT_CREATED 1
		chk_evt_nr ns1 MPTCP_LIB_EVENT_ESTABLISHED 1
		chk_evt_nr ns1 MPTCP_LIB_EVENT_ANNOUNCED 0
<<<<<<< HEAD
=======
		chk_evt_nr ns1 MPTCP_LIB_EVENT_REMOVED 4
		chk_evt_nr ns1 MPTCP_LIB_EVENT_SUB_ESTABLISHED 6
		chk_evt_nr ns1 MPTCP_LIB_EVENT_SUB_CLOSED 4

		chk_evt_nr ns2 MPTCP_LIB_EVENT_CREATED 1
		chk_evt_nr ns2 MPTCP_LIB_EVENT_ESTABLISHED 1
		chk_evt_nr ns2 MPTCP_LIB_EVENT_ANNOUNCED 0
		chk_evt_nr ns2 MPTCP_LIB_EVENT_REMOVED 0
		chk_evt_nr ns2 MPTCP_LIB_EVENT_SUB_ESTABLISHED 6
		chk_evt_nr ns2 MPTCP_LIB_EVENT_SUB_CLOSED 5 # one has been closed before estab

		chk_join_nr 6 6 6
		chk_rm_nr 4 4
	fi

	# remove and re-add
	if reset_with_events "delete re-add signal" &&
	   mptcp_lib_kallsyms_has "subflow_rebuild_header$"; then
		pm_nl_set_limits $ns1 0 3
		pm_nl_set_limits $ns2 3 3
		pm_nl_add_endpoint $ns1 10.0.2.1 id 1 flags signal
		# broadcast IP: no packet for this address will be received on ns1
		pm_nl_add_endpoint $ns1 224.0.0.1 id 2 flags signal
		pm_nl_add_endpoint $ns1 10.0.1.1 id 42 flags signal
		test_linkfail=4 speed=5 \
			run_tests $ns1 $ns2 10.0.1.1 &
		local tests_pid=$!

		wait_mpj $ns2
		pm_nl_check_endpoint "creation" \
			$ns1 10.0.2.1 id 1 flags signal
		chk_subflow_nr "before delete" 2
		chk_mptcp_info subflows 1 subflows 1

		pm_nl_del_endpoint $ns1 1 10.0.2.1
		pm_nl_del_endpoint $ns1 2 224.0.0.1
		sleep 0.5
		chk_subflow_nr "after delete" 1
		chk_mptcp_info subflows 0 subflows 0

		pm_nl_add_endpoint $ns1 10.0.2.1 id 1 flags signal
		pm_nl_add_endpoint $ns1 10.0.3.1 id 2 flags signal
		wait_mpj $ns2
		chk_subflow_nr "after re-add" 3
		chk_mptcp_info subflows 2 subflows 2

		pm_nl_del_endpoint $ns1 42 10.0.1.1
		sleep 0.5
		chk_subflow_nr "after delete ID 0" 2
		chk_mptcp_info subflows 2 subflows 2

		pm_nl_add_endpoint $ns1 10.0.1.1 id 99 flags signal
		wait_mpj $ns2
		chk_subflow_nr "after re-add ID 0" 3
		chk_mptcp_info subflows 3 subflows 3

		pm_nl_del_endpoint $ns1 99 10.0.1.1
		sleep 0.5
		chk_subflow_nr "after re-delete ID 0" 2
		chk_mptcp_info subflows 2 subflows 2

		pm_nl_add_endpoint $ns1 10.0.1.1 id 88 flags signal
		wait_mpj $ns2
		chk_subflow_nr "after re-re-add ID 0" 3
		chk_mptcp_info subflows 3 subflows 3
		mptcp_lib_kill_wait $tests_pid

		kill_events_pids
		chk_evt_nr ns1 MPTCP_LIB_EVENT_LISTENER_CREATED 1
		chk_evt_nr ns1 MPTCP_LIB_EVENT_CREATED 1
		chk_evt_nr ns1 MPTCP_LIB_EVENT_ESTABLISHED 1
		chk_evt_nr ns1 MPTCP_LIB_EVENT_ANNOUNCED 0
>>>>>>> aff52723
		chk_evt_nr ns1 MPTCP_LIB_EVENT_REMOVED 0
		chk_evt_nr ns1 MPTCP_LIB_EVENT_SUB_ESTABLISHED 5
		chk_evt_nr ns1 MPTCP_LIB_EVENT_SUB_CLOSED 3

		chk_evt_nr ns2 MPTCP_LIB_EVENT_CREATED 1
		chk_evt_nr ns2 MPTCP_LIB_EVENT_ESTABLISHED 1
		chk_evt_nr ns2 MPTCP_LIB_EVENT_ANNOUNCED 6
		chk_evt_nr ns2 MPTCP_LIB_EVENT_REMOVED 4
		chk_evt_nr ns2 MPTCP_LIB_EVENT_SUB_ESTABLISHED 5
		chk_evt_nr ns2 MPTCP_LIB_EVENT_SUB_CLOSED 3

		chk_join_nr 5 5 5
		chk_add_nr 6 6
		chk_rm_nr 4 3 invert
	fi

	# flush and re-add
	if reset_with_tcp_filter "flush re-add" ns2 10.0.3.2 REJECT OUTPUT &&
	   mptcp_lib_kallsyms_has "subflow_rebuild_header$"; then
		pm_nl_set_limits $ns1 0 2
		pm_nl_set_limits $ns2 1 2
		# broadcast IP: no packet for this address will be received on ns1
		pm_nl_add_endpoint $ns1 224.0.0.1 id 2 flags signal
		pm_nl_add_endpoint $ns2 10.0.3.2 id 3 flags subflow
		test_linkfail=4 speed=20 \
			run_tests $ns1 $ns2 10.0.1.1 &
		local tests_pid=$!

		wait_attempt_fail $ns2
		chk_subflow_nr "before flush" 1
		chk_mptcp_info subflows 0 subflows 0

		pm_nl_flush_endpoint $ns2
		pm_nl_flush_endpoint $ns1
		wait_rm_addr $ns2 0
		ip netns exec "${ns2}" ${iptables} -D OUTPUT -s "10.0.3.2" -p tcp -j REJECT
		pm_nl_add_endpoint $ns2 10.0.3.2 id 3 flags subflow
		wait_mpj $ns2
		pm_nl_add_endpoint $ns1 10.0.3.1 id 2 flags signal
		wait_mpj $ns2
		mptcp_lib_kill_wait $tests_pid

		chk_join_nr 2 2 2
		chk_add_nr 2 2
		chk_rm_nr 1 0 invert
	fi
}

# [$1: error message]
usage()
{
	if [ -n "${1}" ]; then
		echo "${1}"
		ret=1
	fi

	echo "mptcp_join usage:"

	local key
	for key in "${!all_tests[@]}"; do
		echo "  -${key} ${all_tests[${key}]}"
	done

	echo "  -c capture pcap files"
	echo "  -C enable data checksum"
	echo "  -i use ip mptcp"
	echo "  -h help"

	echo "[test ids|names]"

	exit ${ret}
}


# Use a "simple" array to force an specific order we cannot have with an associative one
all_tests_sorted=(
	f@subflows_tests
	e@subflows_error_tests
	s@signal_address_tests
	l@link_failure_tests
	t@add_addr_timeout_tests
	r@remove_tests
	a@add_tests
	6@ipv6_tests
	4@v4mapped_tests
	M@mixed_tests
	b@backup_tests
	p@add_addr_ports_tests
	k@syncookies_tests
	S@checksum_tests
	d@deny_join_id0_tests
	m@fullmesh_tests
	z@fastclose_tests
	F@fail_tests
	u@userspace_tests
	I@endpoint_tests
)

all_tests_args=""
all_tests_names=()
for subtests in "${all_tests_sorted[@]}"; do
	key="${subtests%@*}"
	value="${subtests#*@}"

	all_tests_args+="${key}"
	all_tests_names+=("${value}")
	all_tests[${key}]="${value}"
done

tests=()
while getopts "${all_tests_args}cCih" opt; do
	case $opt in
		["${all_tests_args}"])
			tests+=("${all_tests[${opt}]}")
			;;
		c)
			capture=true
			;;
		C)
			checksum=true
			;;
		i)
			ip_mptcp=1
			;;
		h)
			usage
			;;
		*)
			usage "Unknown option: -${opt}"
			;;
	esac
done

shift $((OPTIND - 1))

for arg in "${@}"; do
	if [[ "${arg}" =~ ^[0-9]+$ ]]; then
		only_tests_ids+=("${arg}")
	else
		only_tests_names+=("${arg}")
	fi
done

if [ ${#tests[@]} -eq 0 ]; then
	tests=("${all_tests_names[@]}")
fi

for subtests in "${tests[@]}"; do
	"${subtests}"
done

if [ ${ret} -ne 0 ]; then
	echo
	echo "${#failed_tests[@]} failure(s) has(ve) been detected:"
	for i in $(get_failed_tests_ids); do
		echo -e "\t- ${i}: ${failed_tests[${i}]}"
	done
	echo
fi

append_prev_results
mptcp_lib_result_print_all_tap

exit $ret<|MERGE_RESOLUTION|>--- conflicted
+++ resolved
@@ -3277,13 +3277,9 @@
 		pm_nl_set_limits $ns1 1 3
 		pm_nl_set_limits $ns2 1 3
 		pm_nl_add_endpoint $ns1 10.0.2.1 flags signal
-<<<<<<< HEAD
-		pm_nl_add_endpoint $ns2 10.0.1.2 flags subflow,fullmesh
-=======
 		if mptcp_lib_kallsyms_has "mptcp_pm_subflow_check_next$"; then
 			pm_nl_add_endpoint $ns2 10.0.1.2 flags subflow,fullmesh
 		fi
->>>>>>> aff52723
 		fullmesh=1 speed=slow \
 			run_tests $ns1 $ns2 10.0.1.1
 		chk_join_nr 3 3 3
@@ -3715,32 +3711,8 @@
 			"" \
 			"after rm_sf 20"
 		chk_rm_nr 0 1
-<<<<<<< HEAD
-=======
 		chk_mptcp_info subflows 0 subflows 0
 		chk_subflows_total 1 1
-		kill_events_pids
-		mptcp_lib_kill_wait $tests_pid
-	fi
-
-	# userspace pm create id 0 subflow
-	if reset_with_events "userspace pm create id 0 subflow" &&
-	   continue_if mptcp_lib_has_file '/proc/sys/net/mptcp/pm_type'; then
-		set_userspace_pm $ns2
-		pm_nl_set_limits $ns1 0 1
-		speed=5 \
-			run_tests $ns1 $ns2 10.0.1.1 &
-		local tests_pid=$!
-		wait_mpj $ns2
->>>>>>> aff52723
-		chk_mptcp_info subflows 0 subflows 0
-		chk_subflows_total 1 1
-		userspace_pm_add_sf $ns2 10.0.3.2 0
-		userspace_pm_chk_dump_addr "${ns2}" \
-			"id 0 flags subflow 10.0.3.2" "id 0 subflow"
-		chk_join_nr 1 1 1
-		chk_mptcp_info subflows 1 subflows 1
-		chk_subflows_total 2 2
 		kill_events_pids
 		mptcp_lib_kill_wait $tests_pid
 	fi
@@ -3819,7 +3791,6 @@
 		chk_mptcp_info subflows 0 subflows 0
 
 		pm_nl_add_endpoint $ns2 10.0.2.2 id 2 dev ns2eth2 flags subflow
-<<<<<<< HEAD
 		wait_mpj $ns2
 		chk_subflow_nr "after re-add id 2" 2
 		chk_mptcp_info subflows 1 subflows 1
@@ -3921,37 +3892,6 @@
 		wait_mpj $ns2
 		chk_subflow_nr "after re-re-add ID 0" 3
 		chk_mptcp_info subflows 3 subflows 3
-=======
-		wait_mpj $ns2
-		chk_subflow_nr "after re-add id 2" 2
-		chk_mptcp_info subflows 1 subflows 1
-
-		pm_nl_add_endpoint $ns2 10.0.3.2 id 3 flags subflow
-		wait_attempt_fail $ns2
-		chk_subflow_nr "after new reject" 2
-		chk_mptcp_info subflows 1 subflows 1
-
-		ip netns exec "${ns2}" ${iptables} -D OUTPUT -s "10.0.3.2" -p tcp -j REJECT
-		pm_nl_del_endpoint $ns2 3 10.0.3.2
-		pm_nl_add_endpoint $ns2 10.0.3.2 id 3 flags subflow
-		wait_mpj $ns2
-		chk_subflow_nr "after no reject" 3
-		chk_mptcp_info subflows 2 subflows 2
-
-		local i
-		for i in $(seq 3); do
-			pm_nl_del_endpoint $ns2 1 10.0.1.2
-			sleep 0.5
-			chk_subflow_nr "after delete id 0 ($i)" 2
-			chk_mptcp_info subflows 2 subflows 2 # only decr for additional sf
-
-			pm_nl_add_endpoint $ns2 10.0.1.2 id 1 dev ns2eth1 flags subflow
-			wait_mpj $ns2
-			chk_subflow_nr "after re-add id 0 ($i)" 3
-			chk_mptcp_info subflows 3 subflows 3
-		done
-
->>>>>>> aff52723
 		mptcp_lib_kill_wait $tests_pid
 
 		kill_events_pids
@@ -3959,81 +3899,6 @@
 		chk_evt_nr ns1 MPTCP_LIB_EVENT_CREATED 1
 		chk_evt_nr ns1 MPTCP_LIB_EVENT_ESTABLISHED 1
 		chk_evt_nr ns1 MPTCP_LIB_EVENT_ANNOUNCED 0
-<<<<<<< HEAD
-=======
-		chk_evt_nr ns1 MPTCP_LIB_EVENT_REMOVED 4
-		chk_evt_nr ns1 MPTCP_LIB_EVENT_SUB_ESTABLISHED 6
-		chk_evt_nr ns1 MPTCP_LIB_EVENT_SUB_CLOSED 4
-
-		chk_evt_nr ns2 MPTCP_LIB_EVENT_CREATED 1
-		chk_evt_nr ns2 MPTCP_LIB_EVENT_ESTABLISHED 1
-		chk_evt_nr ns2 MPTCP_LIB_EVENT_ANNOUNCED 0
-		chk_evt_nr ns2 MPTCP_LIB_EVENT_REMOVED 0
-		chk_evt_nr ns2 MPTCP_LIB_EVENT_SUB_ESTABLISHED 6
-		chk_evt_nr ns2 MPTCP_LIB_EVENT_SUB_CLOSED 5 # one has been closed before estab
-
-		chk_join_nr 6 6 6
-		chk_rm_nr 4 4
-	fi
-
-	# remove and re-add
-	if reset_with_events "delete re-add signal" &&
-	   mptcp_lib_kallsyms_has "subflow_rebuild_header$"; then
-		pm_nl_set_limits $ns1 0 3
-		pm_nl_set_limits $ns2 3 3
-		pm_nl_add_endpoint $ns1 10.0.2.1 id 1 flags signal
-		# broadcast IP: no packet for this address will be received on ns1
-		pm_nl_add_endpoint $ns1 224.0.0.1 id 2 flags signal
-		pm_nl_add_endpoint $ns1 10.0.1.1 id 42 flags signal
-		test_linkfail=4 speed=5 \
-			run_tests $ns1 $ns2 10.0.1.1 &
-		local tests_pid=$!
-
-		wait_mpj $ns2
-		pm_nl_check_endpoint "creation" \
-			$ns1 10.0.2.1 id 1 flags signal
-		chk_subflow_nr "before delete" 2
-		chk_mptcp_info subflows 1 subflows 1
-
-		pm_nl_del_endpoint $ns1 1 10.0.2.1
-		pm_nl_del_endpoint $ns1 2 224.0.0.1
-		sleep 0.5
-		chk_subflow_nr "after delete" 1
-		chk_mptcp_info subflows 0 subflows 0
-
-		pm_nl_add_endpoint $ns1 10.0.2.1 id 1 flags signal
-		pm_nl_add_endpoint $ns1 10.0.3.1 id 2 flags signal
-		wait_mpj $ns2
-		chk_subflow_nr "after re-add" 3
-		chk_mptcp_info subflows 2 subflows 2
-
-		pm_nl_del_endpoint $ns1 42 10.0.1.1
-		sleep 0.5
-		chk_subflow_nr "after delete ID 0" 2
-		chk_mptcp_info subflows 2 subflows 2
-
-		pm_nl_add_endpoint $ns1 10.0.1.1 id 99 flags signal
-		wait_mpj $ns2
-		chk_subflow_nr "after re-add ID 0" 3
-		chk_mptcp_info subflows 3 subflows 3
-
-		pm_nl_del_endpoint $ns1 99 10.0.1.1
-		sleep 0.5
-		chk_subflow_nr "after re-delete ID 0" 2
-		chk_mptcp_info subflows 2 subflows 2
-
-		pm_nl_add_endpoint $ns1 10.0.1.1 id 88 flags signal
-		wait_mpj $ns2
-		chk_subflow_nr "after re-re-add ID 0" 3
-		chk_mptcp_info subflows 3 subflows 3
-		mptcp_lib_kill_wait $tests_pid
-
-		kill_events_pids
-		chk_evt_nr ns1 MPTCP_LIB_EVENT_LISTENER_CREATED 1
-		chk_evt_nr ns1 MPTCP_LIB_EVENT_CREATED 1
-		chk_evt_nr ns1 MPTCP_LIB_EVENT_ESTABLISHED 1
-		chk_evt_nr ns1 MPTCP_LIB_EVENT_ANNOUNCED 0
->>>>>>> aff52723
 		chk_evt_nr ns1 MPTCP_LIB_EVENT_REMOVED 0
 		chk_evt_nr ns1 MPTCP_LIB_EVENT_SUB_ESTABLISHED 5
 		chk_evt_nr ns1 MPTCP_LIB_EVENT_SUB_CLOSED 3
