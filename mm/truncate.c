// SPDX-License-Identifier: GPL-2.0-only
/*
 * mm/truncate.c - code for taking down pages from address_spaces
 *
 * Copyright (C) 2002, Linus Torvalds
 *
 * 10Sep2002	Andrew Morton
 *		Initial version.
 */

#include <linux/kernel.h>
#include <linux/backing-dev.h>
#include <linux/dax.h>
#include <linux/gfp.h>
#include <linux/mm.h>
#include <linux/swap.h>
#include <linux/export.h>
#include <linux/pagemap.h>
#include <linux/highmem.h>
#include <linux/pagevec.h>
#include <linux/task_io_accounting_ops.h>
#include <linux/shmem_fs.h>
#include <linux/cleancache.h>
#include <linux/rmap.h>
#include "internal.h"

#undef CREATE_TRACE_POINTS
#include <trace/hooks/vmscan.h>

/*
 * Regular page slots are stabilized by the page lock even without the tree
 * itself locked.  These unlocked entries need verification under the tree
 * lock.
 */
static inline void __clear_shadow_entry(struct address_space *mapping,
				pgoff_t index, void *entry)
{
	XA_STATE(xas, &mapping->i_pages, index);

	xas_set_update(&xas, workingset_update_node);
	if (xas_load(&xas) != entry)
		return;
	xas_store(&xas, NULL);
}

static void clear_shadow_entry(struct address_space *mapping, pgoff_t index,
			       void *entry)
{
	spin_lock(&mapping->host->i_lock);
	xa_lock_irq(&mapping->i_pages);
	__clear_shadow_entry(mapping, index, entry);
	xa_unlock_irq(&mapping->i_pages);
	if (mapping_shrinkable(mapping))
		inode_add_lru(mapping->host);
	spin_unlock(&mapping->host->i_lock);
}

/*
 * Unconditionally remove exceptional entries. Usually called from truncate
 * path. Note that the folio_batch may be altered by this function by removing
 * exceptional entries similar to what folio_batch_remove_exceptionals() does.
 */
static void truncate_folio_batch_exceptionals(struct address_space *mapping,
				struct folio_batch *fbatch, pgoff_t *indices)
{
	int i, j;
	bool dax;

	/* Handled by shmem itself */
	if (shmem_mapping(mapping))
		return;

	for (j = 0; j < folio_batch_count(fbatch); j++)
		if (xa_is_value(fbatch->folios[j]))
			break;

	if (j == folio_batch_count(fbatch))
		return;

	dax = dax_mapping(mapping);
	if (!dax) {
		spin_lock(&mapping->host->i_lock);
		xa_lock_irq(&mapping->i_pages);
	}

	for (i = j; i < folio_batch_count(fbatch); i++) {
		struct folio *folio = fbatch->folios[i];
		pgoff_t index = indices[i];

		if (!xa_is_value(folio)) {
			fbatch->folios[j++] = folio;
			continue;
		}

		if (unlikely(dax)) {
			dax_delete_mapping_entry(mapping, index);
			continue;
		}

		__clear_shadow_entry(mapping, index, folio);
	}

	if (!dax) {
		xa_unlock_irq(&mapping->i_pages);
		if (mapping_shrinkable(mapping))
			inode_add_lru(mapping->host);
		spin_unlock(&mapping->host->i_lock);
	}
	fbatch->nr = j;
}

/*
 * Invalidate exceptional entry if easily possible. This handles exceptional
 * entries for invalidate_inode_pages().
 */
static int invalidate_exceptional_entry(struct address_space *mapping,
					pgoff_t index, void *entry)
{
	/* Handled by shmem itself, or for DAX we do nothing. */
	if (shmem_mapping(mapping) || dax_mapping(mapping))
		return 1;
	clear_shadow_entry(mapping, index, entry);
	return 1;
}

/*
 * Invalidate exceptional entry if clean. This handles exceptional entries for
 * invalidate_inode_pages2() so for DAX it evicts only clean entries.
 */
static int invalidate_exceptional_entry2(struct address_space *mapping,
					 pgoff_t index, void *entry)
{
	/* Handled by shmem itself */
	if (shmem_mapping(mapping))
		return 1;
	if (dax_mapping(mapping))
		return dax_invalidate_mapping_entry_sync(mapping, index);
	clear_shadow_entry(mapping, index, entry);
	return 1;
}

/**
 * folio_invalidate - Invalidate part or all of a folio.
 * @folio: The folio which is affected.
 * @offset: start of the range to invalidate
 * @length: length of the range to invalidate
 *
 * folio_invalidate() is called when all or part of the folio has become
 * invalidated by a truncate operation.
 *
 * folio_invalidate() does not have to release all buffers, but it must
 * ensure that no dirty buffer is left outside @offset and that no I/O
 * is underway against any of the blocks which are outside the truncation
 * point.  Because the caller is about to free (and possibly reuse) those
 * blocks on-disk.
 */
void folio_invalidate(struct folio *folio, size_t offset, size_t length)
{
	const struct address_space_operations *aops = folio->mapping->a_ops;

	if (aops->invalidate_folio)
		aops->invalidate_folio(folio, offset, length);
}
EXPORT_SYMBOL_GPL(folio_invalidate);

/*
 * If truncate cannot remove the fs-private metadata from the page, the page
 * becomes orphaned.  It will be left on the LRU and may even be mapped into
 * user pagetables if we're racing with filemap_fault().
 *
 * We need to bail out if page->mapping is no longer equal to the original
 * mapping.  This happens a) when the VM reclaimed the page while we waited on
 * its lock, b) when a concurrent invalidate_mapping_pages got there first and
 * c) when tmpfs swizzles a page between a tmpfs inode and swapper_space.
 */
static void truncate_cleanup_folio(struct folio *folio)
{
	if (folio_mapped(folio))
		unmap_mapping_folio(folio);

	if (folio_needs_release(folio))
		folio_invalidate(folio, 0, folio_size(folio));

	/*
	 * Some filesystems seem to re-dirty the page even after
	 * the VM has canceled the dirty bit (eg ext3 journaling).
	 * Hence dirty accounting check is placed after invalidation.
	 */
	folio_cancel_dirty(folio);
	folio_clear_mappedtodisk(folio);
}

int truncate_inode_folio(struct address_space *mapping, struct folio *folio)
{
	if (folio->mapping != mapping)
		return -EIO;

	truncate_cleanup_folio(folio);
	filemap_remove_folio(folio);
	return 0;
}

/*
 * Handle partial folios.  The folio may be entirely within the
 * range if a split has raced with us.  If not, we zero the part of the
 * folio that's within the [start, end] range, and then split the folio if
 * it's large.  split_page_range() will discard pages which now lie beyond
 * i_size, and we rely on the caller to discard pages which lie within a
 * newly created hole.
 *
 * Returns false if splitting failed so the caller can avoid
 * discarding the entire folio which is stubbornly unsplit.
 */
bool truncate_inode_partial_folio(struct folio *folio, loff_t start, loff_t end)
{
	int err;
	loff_t pos = folio_pos(folio);
	unsigned int offset, length;

	if (pos < start)
		offset = start - pos;
	else
		offset = 0;
	length = folio_size(folio);
	if (pos + length <= (u64)end)
		length = length - offset;
	else
		length = end + 1 - pos - offset;

	folio_wait_writeback(folio);
	if (length == folio_size(folio)) {
		truncate_inode_folio(folio->mapping, folio);
		return true;
	}

	/*
	 * We may be zeroing pages we're about to discard, but it avoids
	 * doing a complex calculation here, and then doing the zeroing
	 * anyway if the page split fails.
	 */
	folio_zero_range(folio, offset, length);

<<<<<<< HEAD
	cleancache_invalidate_page(folio->mapping, &folio->page);
=======
>>>>>>> aff52723
	if (folio_needs_release(folio))
		folio_invalidate(folio, offset, length);
	if (!folio_test_large(folio))
		return true;
	err = split_folio(folio);
	if (!err)
		return true;
	if (err > 0)
		return false;
	if (folio_test_dirty(folio))
		return false;
	truncate_inode_folio(folio->mapping, folio);
	return true;
}

/*
 * Used to get rid of pages on hardware memory corruption.
 */
int generic_error_remove_page(struct address_space *mapping, struct page *page)
{
	VM_BUG_ON_PAGE(PageTail(page), page);

	if (!mapping)
		return -EINVAL;
	/*
	 * Only punch for normal data pages for now.
	 * Handling other types like directories would need more auditing.
	 */
	if (!S_ISREG(mapping->host->i_mode))
		return -EIO;
	return truncate_inode_folio(mapping, page_folio(page));
}
EXPORT_SYMBOL(generic_error_remove_page);

static long mapping_evict_folio(struct address_space *mapping,
		struct folio *folio)
{
	if (folio_test_dirty(folio) || folio_test_writeback(folio))
		return 0;
	/* The refcount will be elevated if any page in the folio is mapped */
	if (folio_ref_count(folio) >
			folio_nr_pages(folio) + folio_has_private(folio) + 1)
		return 0;
	if (!filemap_release_folio(folio, 0))
		return 0;

	return remove_mapping(mapping, folio);
}

/**
 * invalidate_inode_page() - Remove an unused page from the pagecache.
 * @page: The page to remove.
 *
 * Safely invalidate one page from its pagecache mapping.
 * It only drops clean, unused pages.
 *
 * Context: Page must be locked.
 * Return: The number of pages successfully removed.
 */
long invalidate_inode_page(struct page *page)
{
	struct folio *folio = page_folio(page);
	struct address_space *mapping = folio_mapping(folio);

	/* The page may have been truncated before it was locked */
	if (!mapping)
		return 0;
	return mapping_evict_folio(mapping, folio);
}

/**
 * truncate_inode_pages_range - truncate range of pages specified by start & end byte offsets
 * @mapping: mapping to truncate
 * @lstart: offset from which to truncate
 * @lend: offset to which to truncate (inclusive)
 *
 * Truncate the page cache, removing the pages that are between
 * specified offsets (and zeroing out partial pages
 * if lstart or lend + 1 is not page aligned).
 *
 * Truncate takes two passes - the first pass is nonblocking.  It will not
 * block on page locks and it will not block on writeback.  The second pass
 * will wait.  This is to prevent as much IO as possible in the affected region.
 * The first pass will remove most pages, so the search cost of the second pass
 * is low.
 *
 * We pass down the cache-hot hint to the page freeing code.  Even if the
 * mapping is large, it is probably the case that the final pages are the most
 * recently touched, and freeing happens in ascending file offset order.
 *
 * Note that since ->invalidate_folio() accepts range to invalidate
 * truncate_inode_pages_range is able to handle cases where lend + 1 is not
 * page aligned properly.
 */
void truncate_inode_pages_range(struct address_space *mapping,
				loff_t lstart, loff_t lend)
{
	pgoff_t		start;		/* inclusive */
	pgoff_t		end;		/* exclusive */
	struct folio_batch fbatch;
	pgoff_t		indices[PAGEVEC_SIZE];
	pgoff_t		index;
	int		i;
	struct folio	*folio;
	bool		same_folio;

	if (mapping_empty(mapping))
		goto out;

	/*
	 * 'start' and 'end' always covers the range of pages to be fully
	 * truncated. Partial pages are covered with 'partial_start' at the
	 * start of the range and 'partial_end' at the end of the range.
	 * Note that 'end' is exclusive while 'lend' is inclusive.
	 */
	start = (lstart + PAGE_SIZE - 1) >> PAGE_SHIFT;
	if (lend == -1)
		/*
		 * lend == -1 indicates end-of-file so we have to set 'end'
		 * to the highest possible pgoff_t and since the type is
		 * unsigned we're using -1.
		 */
		end = -1;
	else
		end = (lend + 1) >> PAGE_SHIFT;

	folio_batch_init(&fbatch);
	index = start;
	while (index < end && find_lock_entries(mapping, &index, end - 1,
			&fbatch, indices)) {
		truncate_folio_batch_exceptionals(mapping, &fbatch, indices);
		for (i = 0; i < folio_batch_count(&fbatch); i++)
			truncate_cleanup_folio(fbatch.folios[i]);
		delete_from_page_cache_batch(mapping, &fbatch);
		for (i = 0; i < folio_batch_count(&fbatch); i++)
			folio_unlock(fbatch.folios[i]);
		folio_batch_release(&fbatch);
		cond_resched();
	}

	same_folio = (lstart >> PAGE_SHIFT) == (lend >> PAGE_SHIFT);
	folio = __filemap_get_folio(mapping, lstart >> PAGE_SHIFT, FGP_LOCK, 0);
	if (!IS_ERR(folio)) {
		same_folio = lend < folio_pos(folio) + folio_size(folio);
		if (!truncate_inode_partial_folio(folio, lstart, lend)) {
			start = folio_next_index(folio);
			if (same_folio)
				end = folio->index;
		}
		folio_unlock(folio);
		folio_put(folio);
		folio = NULL;
	}

	if (!same_folio) {
		folio = __filemap_get_folio(mapping, lend >> PAGE_SHIFT,
						FGP_LOCK, 0);
		if (!IS_ERR(folio)) {
			if (!truncate_inode_partial_folio(folio, lstart, lend))
				end = folio->index;
			folio_unlock(folio);
			folio_put(folio);
		}
	}

	index = start;
	while (index < end) {
		cond_resched();
		if (!find_get_entries(mapping, &index, end - 1, &fbatch,
				indices)) {
			/* If all gone from start onwards, we're done */
			if (index == start)
				break;
			/* Otherwise restart to make sure all gone */
			index = start;
			continue;
		}

		for (i = 0; i < folio_batch_count(&fbatch); i++) {
			struct folio *folio = fbatch.folios[i];

			/* We rely upon deletion not changing page->index */

			if (xa_is_value(folio))
				continue;

			folio_lock(folio);
			VM_BUG_ON_FOLIO(!folio_contains(folio, indices[i]), folio);
			folio_wait_writeback(folio);
			truncate_inode_folio(mapping, folio);
			folio_unlock(folio);
		}
		truncate_folio_batch_exceptionals(mapping, &fbatch, indices);
		folio_batch_release(&fbatch);
	}

out:
	cleancache_invalidate_inode(mapping);
}
EXPORT_SYMBOL(truncate_inode_pages_range);

/**
 * truncate_inode_pages - truncate *all* the pages from an offset
 * @mapping: mapping to truncate
 * @lstart: offset from which to truncate
 *
 * Called under (and serialised by) inode->i_rwsem and
 * mapping->invalidate_lock.
 *
 * Note: When this function returns, there can be a page in the process of
 * deletion (inside __filemap_remove_folio()) in the specified range.  Thus
 * mapping->nrpages can be non-zero when this function returns even after
 * truncation of the whole mapping.
 */
void truncate_inode_pages(struct address_space *mapping, loff_t lstart)
{
	truncate_inode_pages_range(mapping, lstart, (loff_t)-1);
}
EXPORT_SYMBOL(truncate_inode_pages);

/**
 * truncate_inode_pages_final - truncate *all* pages before inode dies
 * @mapping: mapping to truncate
 *
 * Called under (and serialized by) inode->i_rwsem.
 *
 * Filesystems have to use this in the .evict_inode path to inform the
 * VM that this is the final truncate and the inode is going away.
 */
void truncate_inode_pages_final(struct address_space *mapping)
{
	/*
	 * Page reclaim can not participate in regular inode lifetime
	 * management (can't call iput()) and thus can race with the
	 * inode teardown.  Tell it when the address space is exiting,
	 * so that it does not install eviction information after the
	 * final truncate has begun.
	 */
	mapping_set_exiting(mapping);

	if (!mapping_empty(mapping)) {
		/*
		 * As truncation uses a lockless tree lookup, cycle
		 * the tree lock to make sure any ongoing tree
		 * modification that does not see AS_EXITING is
		 * completed before starting the final truncate.
		 */
		xa_lock_irq(&mapping->i_pages);
		xa_unlock_irq(&mapping->i_pages);
	}

	/*
	 * Cleancache needs notification even if there are no pages or shadow
	 * entries.
	 */
	truncate_inode_pages(mapping, 0);
}
EXPORT_SYMBOL(truncate_inode_pages_final);

/**
 * mapping_try_invalidate - Invalidate all the evictable folios of one inode
 * @mapping: the address_space which holds the folios to invalidate
 * @start: the offset 'from' which to invalidate
 * @end: the offset 'to' which to invalidate (inclusive)
 * @nr_failed: How many folio invalidations failed
 *
 * This function is similar to invalidate_mapping_pages(), except that it
 * returns the number of folios which could not be evicted in @nr_failed.
 */
unsigned long mapping_try_invalidate(struct address_space *mapping,
		pgoff_t start, pgoff_t end, unsigned long *nr_failed)
{
	pgoff_t indices[PAGEVEC_SIZE];
	struct folio_batch fbatch;
	pgoff_t index = start;
	unsigned long ret;
	unsigned long count = 0;
	int i;
	bool skip = false;

	trace_android_vh_invalidate_mapping_pagevec(mapping, &skip);
	if (skip)
		return count;

	folio_batch_init(&fbatch);
	while (find_lock_entries(mapping, &index, end, &fbatch, indices)) {
		for (i = 0; i < folio_batch_count(&fbatch); i++) {
			struct folio *folio = fbatch.folios[i];

			/* We rely upon deletion not changing folio->index */

			if (xa_is_value(folio)) {
				count += invalidate_exceptional_entry(mapping,
							     indices[i], folio);
				continue;
			}

			ret = mapping_evict_folio(mapping, folio);
			folio_unlock(folio);
			/*
			 * Invalidation is a hint that the folio is no longer
			 * of interest and try to speed up its reclaim.
			 */
			if (!ret) {
				deactivate_file_folio(folio);
				/* Likely in the lru cache of a remote CPU */
				if (nr_failed)
					(*nr_failed)++;
			}
			count += ret;
		}
		folio_batch_remove_exceptionals(&fbatch);
		folio_batch_release(&fbatch);
		cond_resched();
	}
	return count;
}

/**
 * invalidate_mapping_pages - Invalidate all clean, unlocked cache of one inode
 * @mapping: the address_space which holds the cache to invalidate
 * @start: the offset 'from' which to invalidate
 * @end: the offset 'to' which to invalidate (inclusive)
 *
 * This function removes pages that are clean, unmapped and unlocked,
 * as well as shadow entries. It will not block on IO activity.
 *
 * If you want to remove all the pages of one inode, regardless of
 * their use and writeback state, use truncate_inode_pages().
 *
 * Return: The number of indices that had their contents invalidated
 */
unsigned long invalidate_mapping_pages(struct address_space *mapping,
		pgoff_t start, pgoff_t end)
{
	return mapping_try_invalidate(mapping, start, end, NULL);
}
EXPORT_SYMBOL(invalidate_mapping_pages);

/*
 * This is like invalidate_inode_page(), except it ignores the page's
 * refcount.  We do this because invalidate_inode_pages2() needs stronger
 * invalidation guarantees, and cannot afford to leave pages behind because
 * shrink_page_list() has a temp ref on them, or because they're transiently
 * sitting in the folio_add_lru() caches.
 */
static int invalidate_complete_folio2(struct address_space *mapping,
					struct folio *folio)
{
	if (folio->mapping != mapping)
		return 0;

	if (!filemap_release_folio(folio, GFP_KERNEL))
		return 0;

	spin_lock(&mapping->host->i_lock);
	xa_lock_irq(&mapping->i_pages);
	if (folio_test_dirty(folio))
		goto failed;

	BUG_ON(folio_has_private(folio));
	__filemap_remove_folio(folio, NULL);
	xa_unlock_irq(&mapping->i_pages);
	if (mapping_shrinkable(mapping))
		inode_add_lru(mapping->host);
	spin_unlock(&mapping->host->i_lock);

	filemap_free_folio(mapping, folio);
	return 1;
failed:
	xa_unlock_irq(&mapping->i_pages);
	spin_unlock(&mapping->host->i_lock);
	return 0;
}

static int folio_launder(struct address_space *mapping, struct folio *folio)
{
	if (!folio_test_dirty(folio))
		return 0;
	if (folio->mapping != mapping || mapping->a_ops->launder_folio == NULL)
		return 0;
	return mapping->a_ops->launder_folio(folio);
}

/**
 * invalidate_inode_pages2_range - remove range of pages from an address_space
 * @mapping: the address_space
 * @start: the page offset 'from' which to invalidate
 * @end: the page offset 'to' which to invalidate (inclusive)
 *
 * Any pages which are found to be mapped into pagetables are unmapped prior to
 * invalidation.
 *
 * Return: -EBUSY if any pages could not be invalidated.
 */
int invalidate_inode_pages2_range(struct address_space *mapping,
				  pgoff_t start, pgoff_t end)
{
	pgoff_t indices[PAGEVEC_SIZE];
	struct folio_batch fbatch;
	pgoff_t index;
	int i;
	int ret = 0;
	int ret2 = 0;
	int did_range_unmap = 0;

	if (mapping_empty(mapping))
		goto out;

	folio_batch_init(&fbatch);
	index = start;
	while (find_get_entries(mapping, &index, end, &fbatch, indices)) {
		for (i = 0; i < folio_batch_count(&fbatch); i++) {
			struct folio *folio = fbatch.folios[i];

			/* We rely upon deletion not changing folio->index */

			if (xa_is_value(folio)) {
				if (!invalidate_exceptional_entry2(mapping,
						indices[i], folio))
					ret = -EBUSY;
				continue;
			}

			if (!did_range_unmap && folio_mapped(folio)) {
				/*
				 * If folio is mapped, before taking its lock,
				 * zap the rest of the file in one hit.
				 */
				unmap_mapping_pages(mapping, indices[i],
						(1 + end - indices[i]), false);
				did_range_unmap = 1;
			}

			folio_lock(folio);
			if (unlikely(folio->mapping != mapping)) {
				folio_unlock(folio);
				continue;
			}
			VM_BUG_ON_FOLIO(!folio_contains(folio, indices[i]), folio);
			folio_wait_writeback(folio);

			if (folio_mapped(folio))
				unmap_mapping_folio(folio);
			BUG_ON(folio_mapped(folio));

			ret2 = folio_launder(mapping, folio);
			if (ret2 == 0) {
				if (!invalidate_complete_folio2(mapping, folio))
					ret2 = -EBUSY;
			}
			if (ret2 < 0)
				ret = ret2;
			folio_unlock(folio);
		}
		folio_batch_remove_exceptionals(&fbatch);
		folio_batch_release(&fbatch);
		cond_resched();
	}
	/*
	 * For DAX we invalidate page tables after invalidating page cache.  We
	 * could invalidate page tables while invalidating each entry however
	 * that would be expensive. And doing range unmapping before doesn't
	 * work as we have no cheap way to find whether page cache entry didn't
	 * get remapped later.
	 */
	if (dax_mapping(mapping)) {
		unmap_mapping_pages(mapping, start, end - start + 1, false);
	}
out:
	cleancache_invalidate_inode(mapping);
	return ret;
}
EXPORT_SYMBOL_GPL(invalidate_inode_pages2_range);

/**
 * invalidate_inode_pages2 - remove all pages from an address_space
 * @mapping: the address_space
 *
 * Any pages which are found to be mapped into pagetables are unmapped prior to
 * invalidation.
 *
 * Return: -EBUSY if any pages could not be invalidated.
 */
int invalidate_inode_pages2(struct address_space *mapping)
{
	return invalidate_inode_pages2_range(mapping, 0, -1);
}
EXPORT_SYMBOL_GPL(invalidate_inode_pages2);

/**
 * truncate_pagecache - unmap and remove pagecache that has been truncated
 * @inode: inode
 * @newsize: new file size
 *
 * inode's new i_size must already be written before truncate_pagecache
 * is called.
 *
 * This function should typically be called before the filesystem
 * releases resources associated with the freed range (eg. deallocates
 * blocks). This way, pagecache will always stay logically coherent
 * with on-disk format, and the filesystem would not have to deal with
 * situations such as writepage being called for a page that has already
 * had its underlying blocks deallocated.
 */
void truncate_pagecache(struct inode *inode, loff_t newsize)
{
	struct address_space *mapping = inode->i_mapping;
	loff_t holebegin = round_up(newsize, PAGE_SIZE);

	/*
	 * unmap_mapping_range is called twice, first simply for
	 * efficiency so that truncate_inode_pages does fewer
	 * single-page unmaps.  However after this first call, and
	 * before truncate_inode_pages finishes, it is possible for
	 * private pages to be COWed, which remain after
	 * truncate_inode_pages finishes, hence the second
	 * unmap_mapping_range call must be made for correctness.
	 */
	unmap_mapping_range(mapping, holebegin, 0, 1);
	truncate_inode_pages(mapping, newsize);
	unmap_mapping_range(mapping, holebegin, 0, 1);
}
EXPORT_SYMBOL(truncate_pagecache);

/**
 * truncate_setsize - update inode and pagecache for a new file size
 * @inode: inode
 * @newsize: new file size
 *
 * truncate_setsize updates i_size and performs pagecache truncation (if
 * necessary) to @newsize. It will be typically be called from the filesystem's
 * setattr function when ATTR_SIZE is passed in.
 *
 * Must be called with a lock serializing truncates and writes (generally
 * i_rwsem but e.g. xfs uses a different lock) and before all filesystem
 * specific block truncation has been performed.
 */
void truncate_setsize(struct inode *inode, loff_t newsize)
{
	loff_t oldsize = inode->i_size;

	i_size_write(inode, newsize);
	if (newsize > oldsize)
		pagecache_isize_extended(inode, oldsize, newsize);
	truncate_pagecache(inode, newsize);
}
EXPORT_SYMBOL(truncate_setsize);

/**
 * pagecache_isize_extended - update pagecache after extension of i_size
 * @inode:	inode for which i_size was extended
 * @from:	original inode size
 * @to:		new inode size
 *
 * Handle extension of inode size either caused by extending truncate or by
 * write starting after current i_size. We mark the page straddling current
 * i_size RO so that page_mkwrite() is called on the nearest write access to
 * the page.  This way filesystem can be sure that page_mkwrite() is called on
 * the page before user writes to the page via mmap after the i_size has been
 * changed.
 *
 * The function must be called after i_size is updated so that page fault
 * coming after we unlock the page will already see the new i_size.
 * The function must be called while we still hold i_rwsem - this not only
 * makes sure i_size is stable but also that userspace cannot observe new
 * i_size value before we are prepared to store mmap writes at new inode size.
 */
void pagecache_isize_extended(struct inode *inode, loff_t from, loff_t to)
{
	int bsize = i_blocksize(inode);
	loff_t rounded_from;
	struct page *page;
	pgoff_t index;

	WARN_ON(to > inode->i_size);

	if (from >= to || bsize == PAGE_SIZE)
		return;
	/* Page straddling @from will not have any hole block created? */
	rounded_from = round_up(from, bsize);
	if (to <= rounded_from || !(rounded_from & (PAGE_SIZE - 1)))
		return;

	index = from >> PAGE_SHIFT;
	page = find_lock_page(inode->i_mapping, index);
	/* Page not cached? Nothing to do */
	if (!page)
		return;
	/*
	 * See clear_page_dirty_for_io() for details why set_page_dirty()
	 * is needed.
	 */
	if (page_mkclean(page))
		set_page_dirty(page);
	unlock_page(page);
	put_page(page);
}
EXPORT_SYMBOL(pagecache_isize_extended);

/**
 * truncate_pagecache_range - unmap and remove pagecache that is hole-punched
 * @inode: inode
 * @lstart: offset of beginning of hole
 * @lend: offset of last byte of hole
 *
 * This function should typically be called before the filesystem
 * releases resources associated with the freed range (eg. deallocates
 * blocks). This way, pagecache will always stay logically coherent
 * with on-disk format, and the filesystem would not have to deal with
 * situations such as writepage being called for a page that has already
 * had its underlying blocks deallocated.
 */
void truncate_pagecache_range(struct inode *inode, loff_t lstart, loff_t lend)
{
	struct address_space *mapping = inode->i_mapping;
	loff_t unmap_start = round_up(lstart, PAGE_SIZE);
	loff_t unmap_end = round_down(1 + lend, PAGE_SIZE) - 1;
	/*
	 * This rounding is currently just for example: unmap_mapping_range
	 * expands its hole outwards, whereas we want it to contract the hole
	 * inwards.  However, existing callers of truncate_pagecache_range are
	 * doing their own page rounding first.  Note that unmap_mapping_range
	 * allows holelen 0 for all, and we allow lend -1 for end of file.
	 */

	/*
	 * Unlike in truncate_pagecache, unmap_mapping_range is called only
	 * once (before truncating pagecache), and without "even_cows" flag:
	 * hole-punching should not remove private COWed pages from the hole.
	 */
	if ((u64)unmap_end > (u64)unmap_start)
		unmap_mapping_range(mapping, unmap_start,
				    1 + unmap_end - unmap_start, 0);
	truncate_inode_pages_range(mapping, lstart, lend);
}
EXPORT_SYMBOL(truncate_pagecache_range);<|MERGE_RESOLUTION|>--- conflicted
+++ resolved
@@ -240,10 +240,6 @@
 	 */
 	folio_zero_range(folio, offset, length);
 
-<<<<<<< HEAD
-	cleancache_invalidate_page(folio->mapping, &folio->page);
-=======
->>>>>>> aff52723
 	if (folio_needs_release(folio))
 		folio_invalidate(folio, offset, length);
 	if (!folio_test_large(folio))
