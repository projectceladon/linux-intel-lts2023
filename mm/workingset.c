// SPDX-License-Identifier: GPL-2.0
/*
 * Workingset detection
 *
 * Copyright (C) 2013 Red Hat, Inc., Johannes Weiner
 */

#include <linux/memcontrol.h>
#include <linux/mm_inline.h>
#include <linux/writeback.h>
#include <linux/shmem_fs.h>
#include <linux/pagemap.h>
#include <linux/atomic.h>
#include <linux/module.h>
#include <linux/swap.h>
#include <linux/dax.h>
#include <linux/fs.h>
#include <linux/mm.h>
#include <trace/hooks/mm.h>

/*
 *		Double CLOCK lists
 *
 * Per node, two clock lists are maintained for file pages: the
 * inactive and the active list.  Freshly faulted pages start out at
 * the head of the inactive list and page reclaim scans pages from the
 * tail.  Pages that are accessed multiple times on the inactive list
 * are promoted to the active list, to protect them from reclaim,
 * whereas active pages are demoted to the inactive list when the
 * active list grows too big.
 *
 *   fault ------------------------+
 *                                 |
 *              +--------------+   |            +-------------+
 *   reclaim <- |   inactive   | <-+-- demotion |    active   | <--+
 *              +--------------+                +-------------+    |
 *                     |                                           |
 *                     +-------------- promotion ------------------+
 *
 *
 *		Access frequency and refault distance
 *
 * A workload is thrashing when its pages are frequently used but they
 * are evicted from the inactive list every time before another access
 * would have promoted them to the active list.
 *
 * In cases where the average access distance between thrashing pages
 * is bigger than the size of memory there is nothing that can be
 * done - the thrashing set could never fit into memory under any
 * circumstance.
 *
 * However, the average access distance could be bigger than the
 * inactive list, yet smaller than the size of memory.  In this case,
 * the set could fit into memory if it weren't for the currently
 * active pages - which may be used more, hopefully less frequently:
 *
 *      +-memory available to cache-+
 *      |                           |
 *      +-inactive------+-active----+
 *  a b | c d e f g h i | J K L M N |
 *      +---------------+-----------+
 *
 * It is prohibitively expensive to accurately track access frequency
 * of pages.  But a reasonable approximation can be made to measure
 * thrashing on the inactive list, after which refaulting pages can be
 * activated optimistically to compete with the existing active pages.
 *
 * Approximating inactive page access frequency - Observations:
 *
 * 1. When a page is accessed for the first time, it is added to the
 *    head of the inactive list, slides every existing inactive page
 *    towards the tail by one slot, and pushes the current tail page
 *    out of memory.
 *
 * 2. When a page is accessed for the second time, it is promoted to
 *    the active list, shrinking the inactive list by one slot.  This
 *    also slides all inactive pages that were faulted into the cache
 *    more recently than the activated page towards the tail of the
 *    inactive list.
 *
 * Thus:
 *
 * 1. The sum of evictions and activations between any two points in
 *    time indicate the minimum number of inactive pages accessed in
 *    between.
 *
 * 2. Moving one inactive page N page slots towards the tail of the
 *    list requires at least N inactive page accesses.
 *
 * Combining these:
 *
 * 1. When a page is finally evicted from memory, the number of
 *    inactive pages accessed while the page was in cache is at least
 *    the number of page slots on the inactive list.
 *
 * 2. In addition, measuring the sum of evictions and activations (E)
 *    at the time of a page's eviction, and comparing it to another
 *    reading (R) at the time the page faults back into memory tells
 *    the minimum number of accesses while the page was not cached.
 *    This is called the refault distance.
 *
 * Because the first access of the page was the fault and the second
 * access the refault, we combine the in-cache distance with the
 * out-of-cache distance to get the complete minimum access distance
 * of this page:
 *
 *      NR_inactive + (R - E)
 *
 * And knowing the minimum access distance of a page, we can easily
 * tell if the page would be able to stay in cache assuming all page
 * slots in the cache were available:
 *
 *   NR_inactive + (R - E) <= NR_inactive + NR_active
 *
 * If we have swap we should consider about NR_inactive_anon and
 * NR_active_anon, so for page cache and anonymous respectively:
 *
 *   NR_inactive_file + (R - E) <= NR_inactive_file + NR_active_file
 *   + NR_inactive_anon + NR_active_anon
 *
 *   NR_inactive_anon + (R - E) <= NR_inactive_anon + NR_active_anon
 *   + NR_inactive_file + NR_active_file
 *
 * Which can be further simplified to:
 *
 *   (R - E) <= NR_active_file + NR_inactive_anon + NR_active_anon
 *
 *   (R - E) <= NR_active_anon + NR_inactive_file + NR_active_file
 *
 * Put into words, the refault distance (out-of-cache) can be seen as
 * a deficit in inactive list space (in-cache).  If the inactive list
 * had (R - E) more page slots, the page would not have been evicted
 * in between accesses, but activated instead.  And on a full system,
 * the only thing eating into inactive list space is active pages.
 *
 *
 *		Refaulting inactive pages
 *
 * All that is known about the active list is that the pages have been
 * accessed more than once in the past.  This means that at any given
 * time there is actually a good chance that pages on the active list
 * are no longer in active use.
 *
 * So when a refault distance of (R - E) is observed and there are at
 * least (R - E) pages in the userspace workingset, the refaulting page
 * is activated optimistically in the hope that (R - E) pages are actually
 * used less frequently than the refaulting page - or even not used at
 * all anymore.
 *
 * That means if inactive cache is refaulting with a suitable refault
 * distance, we assume the cache workingset is transitioning and put
 * pressure on the current workingset.
 *
 * If this is wrong and demotion kicks in, the pages which are truly
 * used more frequently will be reactivated while the less frequently
 * used once will be evicted from memory.
 *
 * But if this is right, the stale pages will be pushed out of memory
 * and the used pages get to stay in cache.
 *
 *		Refaulting active pages
 *
 * If on the other hand the refaulting pages have recently been
 * deactivated, it means that the active list is no longer protecting
 * actively used cache from reclaim. The cache is NOT transitioning to
 * a different workingset; the existing workingset is thrashing in the
 * space allocated to the page cache.
 *
 *
 *		Implementation
 *
 * For each node's LRU lists, a counter for inactive evictions and
 * activations is maintained (node->nonresident_age).
 *
 * On eviction, a snapshot of this counter (along with some bits to
 * identify the node) is stored in the now empty page cache
 * slot of the evicted page.  This is called a shadow entry.
 *
 * On cache misses for which there are shadow entries, an eligible
 * refault distance will immediately activate the refaulting page.
 */

#define WORKINGSET_SHIFT 1
#define EVICTION_SHIFT	((BITS_PER_LONG - BITS_PER_XA_VALUE) +	\
			 WORKINGSET_SHIFT + NODES_SHIFT + \
			 MEM_CGROUP_ID_SHIFT)
#define EVICTION_MASK	(~0UL >> EVICTION_SHIFT)

/*
 * Eviction timestamps need to be able to cover the full range of
 * actionable refaults. However, bits are tight in the xarray
 * entry, and after storing the identifier for the lruvec there might
 * not be enough left to represent every single actionable refault. In
 * that case, we have to sacrifice granularity for distance, and group
 * evictions into coarser buckets by shaving off lower timestamp bits.
 */
static unsigned int bucket_order __read_mostly;

static void *pack_shadow(int memcgid, pg_data_t *pgdat, unsigned long eviction,
			 bool workingset)
{
	eviction &= EVICTION_MASK;
	eviction = (eviction << MEM_CGROUP_ID_SHIFT) | memcgid;
	eviction = (eviction << NODES_SHIFT) | pgdat->node_id;
	eviction = (eviction << WORKINGSET_SHIFT) | workingset;

	return xa_mk_value(eviction);
}

static void unpack_shadow(void *shadow, int *memcgidp, pg_data_t **pgdat,
			  unsigned long *evictionp, bool *workingsetp)
{
	unsigned long entry = xa_to_value(shadow);
	int memcgid, nid;
	bool workingset;

	workingset = entry & ((1UL << WORKINGSET_SHIFT) - 1);
	entry >>= WORKINGSET_SHIFT;
	nid = entry & ((1UL << NODES_SHIFT) - 1);
	entry >>= NODES_SHIFT;
	memcgid = entry & ((1UL << MEM_CGROUP_ID_SHIFT) - 1);
	entry >>= MEM_CGROUP_ID_SHIFT;

	*memcgidp = memcgid;
	*pgdat = NODE_DATA(nid);
	*evictionp = entry;
	*workingsetp = workingset;
}

#ifdef CONFIG_LRU_GEN

static void *lru_gen_eviction(struct folio *folio)
{
	int hist;
	unsigned long token;
	unsigned long min_seq;
	struct lruvec *lruvec;
	struct lru_gen_folio *lrugen;
	int type = folio_is_file_lru(folio);
	int delta = folio_nr_pages(folio);
	int refs = folio_lru_refs(folio);
	int tier = lru_tier_from_refs(refs);
	struct mem_cgroup *memcg = folio_memcg(folio);
	struct pglist_data *pgdat = folio_pgdat(folio);

	BUILD_BUG_ON(LRU_GEN_WIDTH + LRU_REFS_WIDTH > BITS_PER_LONG - EVICTION_SHIFT);

	lruvec = mem_cgroup_lruvec(memcg, pgdat);
	lrugen = &lruvec->lrugen;
	min_seq = READ_ONCE(lrugen->min_seq[type]);
	token = (min_seq << LRU_REFS_WIDTH) | max(refs - 1, 0);

	hist = lru_hist_from_seq(min_seq);
	atomic_long_add(delta, &lrugen->evicted[hist][type][tier]);

	return pack_shadow(mem_cgroup_id(memcg), pgdat, token, refs);
}

/*
 * Tests if the shadow entry is for a folio that was recently evicted.
 * Fills in @lruvec, @token, @workingset with the values unpacked from shadow.
 */
static bool lru_gen_test_recent(void *shadow, bool file, struct lruvec **lruvec,
				unsigned long *token, bool *workingset)
{
	int memcg_id;
	unsigned long min_seq;
	struct mem_cgroup *memcg;
	struct pglist_data *pgdat;

	unpack_shadow(shadow, &memcg_id, &pgdat, token, workingset);

	memcg = mem_cgroup_from_id(memcg_id);
	*lruvec = mem_cgroup_lruvec(memcg, pgdat);

	min_seq = READ_ONCE((*lruvec)->lrugen.min_seq[file]);
	return (*token >> LRU_REFS_WIDTH) == (min_seq & (EVICTION_MASK >> LRU_REFS_WIDTH));
}

static void lru_gen_refault(struct folio *folio, void *shadow)
{
	bool recent;
	int hist, tier, refs;
	bool workingset;
	unsigned long token;
	struct lruvec *lruvec;
	struct lru_gen_folio *lrugen;
	int type = folio_is_file_lru(folio);
	int delta = folio_nr_pages(folio);

	rcu_read_lock();

	recent = lru_gen_test_recent(shadow, type, &lruvec, &token, &workingset);
	if (lruvec != folio_lruvec(folio))
		goto unlock;

	mod_lruvec_state(lruvec, WORKINGSET_REFAULT_BASE + type, delta);

	if (!recent)
		goto unlock;

	lrugen = &lruvec->lrugen;

	hist = lru_hist_from_seq(READ_ONCE(lrugen->min_seq[type]));
	/* see the comment in folio_lru_refs() */
	refs = (token & (BIT(LRU_REFS_WIDTH) - 1)) + workingset;
	tier = lru_tier_from_refs(refs);

	atomic_long_add(delta, &lrugen->refaulted[hist][type][tier]);
	mod_lruvec_state(lruvec, WORKINGSET_ACTIVATE_BASE + type, delta);

	/*
	 * Count the following two cases as stalls:
	 * 1. For pages accessed through page tables, hotter pages pushed out
	 *    hot pages which refaulted immediately.
	 * 2. For pages accessed multiple times through file descriptors,
	 *    they would have been protected by sort_folio().
	 */
	if (lru_gen_in_fault() || refs >= BIT(LRU_REFS_WIDTH) - 1) {
		set_mask_bits(&folio->flags, 0, LRU_REFS_MASK | BIT(PG_workingset));
		mod_lruvec_state(lruvec, WORKINGSET_RESTORE_BASE + type, delta);
	}
unlock:
	rcu_read_unlock();
}

#else /* !CONFIG_LRU_GEN */

static void *lru_gen_eviction(struct folio *folio)
{
	return NULL;
}

static bool lru_gen_test_recent(void *shadow, bool file, struct lruvec **lruvec,
				unsigned long *token, bool *workingset)
{
	return false;
}

static void lru_gen_refault(struct folio *folio, void *shadow)
{
}

#endif /* CONFIG_LRU_GEN */

/**
 * workingset_age_nonresident - age non-resident entries as LRU ages
 * @lruvec: the lruvec that was aged
 * @nr_pages: the number of pages to count
 *
 * As in-memory pages are aged, non-resident pages need to be aged as
 * well, in order for the refault distances later on to be comparable
 * to the in-memory dimensions. This function allows reclaim and LRU
 * operations to drive the non-resident aging along in parallel.
 */
void workingset_age_nonresident(struct lruvec *lruvec, unsigned long nr_pages)
{
	/*
	 * Reclaiming a cgroup means reclaiming all its children in a
	 * round-robin fashion. That means that each cgroup has an LRU
	 * order that is composed of the LRU orders of its child
	 * cgroups; and every page has an LRU position not just in the
	 * cgroup that owns it, but in all of that group's ancestors.
	 *
	 * So when the physical inactive list of a leaf cgroup ages,
	 * the virtual inactive lists of all its parents, including
	 * the root cgroup's, age as well.
	 */
	do {
		atomic_long_add(nr_pages, &lruvec->nonresident_age);
	} while ((lruvec = parent_lruvec(lruvec)));
}

/**
 * workingset_eviction - note the eviction of a folio from memory
 * @target_memcg: the cgroup that is causing the reclaim
 * @folio: the folio being evicted
 *
 * Return: a shadow entry to be stored in @folio->mapping->i_pages in place
 * of the evicted @folio so that a later refault can be detected.
 */
void *workingset_eviction(struct folio *folio, struct mem_cgroup *target_memcg)
{
	struct pglist_data *pgdat = folio_pgdat(folio);
	unsigned long eviction;
	struct lruvec *lruvec;
	int memcgid;

	/* Folio is fully exclusive and pins folio's memory cgroup pointer */
	VM_BUG_ON_FOLIO(folio_test_lru(folio), folio);
	VM_BUG_ON_FOLIO(folio_ref_count(folio), folio);
	VM_BUG_ON_FOLIO(!folio_test_locked(folio), folio);

	if (lru_gen_enabled())
		return lru_gen_eviction(folio);

	lruvec = mem_cgroup_lruvec(target_memcg, pgdat);
	/* XXX: target_memcg can be NULL, go through lruvec */
	memcgid = mem_cgroup_id(lruvec_memcg(lruvec));
	eviction = atomic_long_read(&lruvec->nonresident_age);
	eviction >>= bucket_order;
	workingset_age_nonresident(lruvec, folio_nr_pages(folio));
	return pack_shadow(memcgid, pgdat, eviction,
				folio_test_workingset(folio));
}

/**
 * workingset_test_recent - tests if the shadow entry is for a folio that was
 * recently evicted. Also fills in @workingset with the value unpacked from
 * shadow.
 * @shadow: the shadow entry to be tested.
 * @file: whether the corresponding folio is from the file lru.
 * @workingset: where the workingset value unpacked from shadow should
 * be stored.
 * @flush: whether to flush cgroup rstat.
 *
 * Return: true if the shadow is for a recently evicted folio; false otherwise.
 */
bool workingset_test_recent(void *shadow, bool file, bool *workingset,
				bool flush)
{
	struct mem_cgroup *eviction_memcg;
	struct lruvec *eviction_lruvec;
	unsigned long refault_distance;
	unsigned long workingset_size;
	unsigned long refault;
	int memcgid;
	struct pglist_data *pgdat;
	unsigned long eviction;

	rcu_read_lock();

	if (lru_gen_enabled()) {
		bool recent = lru_gen_test_recent(shadow, file,
				&eviction_lruvec, &eviction, workingset);

		rcu_read_unlock();
		return recent;
	}


	unpack_shadow(shadow, &memcgid, &pgdat, &eviction, workingset);
	eviction <<= bucket_order;

	/*
	 * Look up the memcg associated with the stored ID. It might
	 * have been deleted since the folio's eviction.
	 *
	 * Note that in rare events the ID could have been recycled
	 * for a new cgroup that refaults a shared folio. This is
	 * impossible to tell from the available data. However, this
	 * should be a rare and limited disturbance, and activations
	 * are always speculative anyway. Ultimately, it's the aging
	 * algorithm's job to shake out the minimum access frequency
	 * for the active cache.
	 *
	 * XXX: On !CONFIG_MEMCG, this will always return NULL; it
	 * would be better if the root_mem_cgroup existed in all
	 * configurations instead.
	 */
	eviction_memcg = mem_cgroup_from_id(memcgid);
	if (!mem_cgroup_disabled() &&
	    (!eviction_memcg || !mem_cgroup_tryget(eviction_memcg))) {
		rcu_read_unlock();
		return false;
	}

	rcu_read_unlock();

	/*
	 * Flush stats (and potentially sleep) outside the RCU read section.
<<<<<<< HEAD
	 * XXX: With per-memcg flushing and thresholding, is ratelimiting
	 * still needed here?
	 */
	mem_cgroup_flush_stats_ratelimited(eviction_memcg);
=======
	 *
	 * Note that workingset_test_recent() itself might be called in RCU read
	 * section (for e.g, in cachestat) - these callers need to skip flushing
	 * stats (via the flush argument).
	 *
	 * XXX: With per-memcg flushing and thresholding, is ratelimiting
	 * still needed here?
	 */
	if (flush)
		mem_cgroup_flush_stats_ratelimited(eviction_memcg);
>>>>>>> 227f0fab

	eviction_lruvec = mem_cgroup_lruvec(eviction_memcg, pgdat);
	refault = atomic_long_read(&eviction_lruvec->nonresident_age);

	/*
	 * Calculate the refault distance
	 *
	 * The unsigned subtraction here gives an accurate distance
	 * across nonresident_age overflows in most cases. There is a
	 * special case: usually, shadow entries have a short lifetime
	 * and are either refaulted or reclaimed along with the inode
	 * before they get too old.  But it is not impossible for the
	 * nonresident_age to lap a shadow entry in the field, which
	 * can then result in a false small refault distance, leading
	 * to a false activation should this old entry actually
	 * refault again.  However, earlier kernels used to deactivate
	 * unconditionally with *every* reclaim invocation for the
	 * longest time, so the occasional inappropriate activation
	 * leading to pressure on the active list is not a problem.
	 */
	refault_distance = (refault - eviction) & EVICTION_MASK;

	/*
	 * Compare the distance to the existing workingset size. We
	 * don't activate pages that couldn't stay resident even if
	 * all the memory was available to the workingset. Whether
	 * workingset competition needs to consider anon or not depends
	 * on having free swap space.
	 */
	workingset_size = lruvec_page_state(eviction_lruvec, NR_ACTIVE_FILE);
	if (!file) {
		workingset_size += lruvec_page_state(eviction_lruvec,
						     NR_INACTIVE_FILE);
	}
	if (mem_cgroup_get_nr_swap_pages(eviction_memcg) > 0) {
		workingset_size += lruvec_page_state(eviction_lruvec,
						     NR_ACTIVE_ANON);
		if (file) {
			workingset_size += lruvec_page_state(eviction_lruvec,
						     NR_INACTIVE_ANON);
		}
	}

	mem_cgroup_put(eviction_memcg);
	return refault_distance <= workingset_size;
}

/**
 * workingset_refault - Evaluate the refault of a previously evicted folio.
 * @folio: The freshly allocated replacement folio.
 * @shadow: Shadow entry of the evicted folio.
 *
 * Calculates and evaluates the refault distance of the previously
 * evicted folio in the context of the node and the memcg whose memory
 * pressure caused the eviction.
 */
void workingset_refault(struct folio *folio, void *shadow)
{
	bool file = folio_is_file_lru(folio);
	struct pglist_data *pgdat;
	struct mem_cgroup *memcg;
	struct lruvec *lruvec;
	bool workingset;
	long nr;

	trace_android_vh_count_workingset_refault(folio);

	if (lru_gen_enabled()) {
		lru_gen_refault(folio, shadow);
		return;
	}

	/*
	 * The activation decision for this folio is made at the level
	 * where the eviction occurred, as that is where the LRU order
	 * during folio reclaim is being determined.
	 *
	 * However, the cgroup that will own the folio is the one that
	 * is actually experiencing the refault event. Make sure the folio is
	 * locked to guarantee folio_memcg() stability throughout.
	 */
	VM_BUG_ON_FOLIO(!folio_test_locked(folio), folio);
	nr = folio_nr_pages(folio);
	memcg = folio_memcg(folio);
	pgdat = folio_pgdat(folio);
	lruvec = mem_cgroup_lruvec(memcg, pgdat);

	mod_lruvec_state(lruvec, WORKINGSET_REFAULT_BASE + file, nr);

<<<<<<< HEAD
	if (!workingset_test_recent(shadow, file, &workingset))
=======
	if (!workingset_test_recent(shadow, file, &workingset, true))
>>>>>>> 227f0fab
		return;

	folio_set_active(folio);
	workingset_age_nonresident(lruvec, nr);
	mod_lruvec_state(lruvec, WORKINGSET_ACTIVATE_BASE + file, nr);

	/* Folio was active prior to eviction */
	if (workingset) {
		folio_set_workingset(folio);
		/*
		 * XXX: Move to folio_add_lru() when it supports new vs
		 * putback
		 */
		lru_note_cost_refault(folio);
		mod_lruvec_state(lruvec, WORKINGSET_RESTORE_BASE + file, nr);
	}
}

/**
 * workingset_activation - note a page activation
 * @folio: Folio that is being activated.
 */
void workingset_activation(struct folio *folio)
{
	struct mem_cgroup *memcg;

	rcu_read_lock();
	/*
	 * Filter non-memcg pages here, e.g. unmap can call
	 * mark_page_accessed() on VDSO pages.
	 *
	 * XXX: See workingset_refault() - this should return
	 * root_mem_cgroup even for !CONFIG_MEMCG.
	 */
	memcg = folio_memcg_rcu(folio);
	if (!mem_cgroup_disabled() && !memcg)
		goto out;
	workingset_age_nonresident(folio_lruvec(folio), folio_nr_pages(folio));
out:
	rcu_read_unlock();
}

/*
 * Shadow entries reflect the share of the working set that does not
 * fit into memory, so their number depends on the access pattern of
 * the workload.  In most cases, they will refault or get reclaimed
 * along with the inode, but a (malicious) workload that streams
 * through files with a total size several times that of available
 * memory, while preventing the inodes from being reclaimed, can
 * create excessive amounts of shadow nodes.  To keep a lid on this,
 * track shadow nodes and reclaim them when they grow way past the
 * point where they would still be useful.
 */

struct list_lru shadow_nodes;

void workingset_update_node(struct xa_node *node)
{
	struct address_space *mapping;

	/*
	 * Track non-empty nodes that contain only shadow entries;
	 * unlink those that contain pages or are being freed.
	 *
	 * Avoid acquiring the list_lru lock when the nodes are
	 * already where they should be. The list_empty() test is safe
	 * as node->private_list is protected by the i_pages lock.
	 */
	mapping = container_of(node->array, struct address_space, i_pages);
	lockdep_assert_held(&mapping->i_pages.xa_lock);

	if (node->count && node->count == node->nr_values) {
		if (list_empty(&node->private_list)) {
			list_lru_add(&shadow_nodes, &node->private_list);
			__inc_lruvec_kmem_state(node, WORKINGSET_NODES);
		}
	} else {
		if (!list_empty(&node->private_list)) {
			list_lru_del(&shadow_nodes, &node->private_list);
			__dec_lruvec_kmem_state(node, WORKINGSET_NODES);
		}
	}
}

static unsigned long count_shadow_nodes(struct shrinker *shrinker,
					struct shrink_control *sc)
{
	unsigned long max_nodes;
	unsigned long nodes;
	unsigned long pages;

	nodes = list_lru_shrink_count(&shadow_nodes, sc);
	if (!nodes)
		return SHRINK_EMPTY;

	/*
	 * Approximate a reasonable limit for the nodes
	 * containing shadow entries. We don't need to keep more
	 * shadow entries than possible pages on the active list,
	 * since refault distances bigger than that are dismissed.
	 *
	 * The size of the active list converges toward 100% of
	 * overall page cache as memory grows, with only a tiny
	 * inactive list. Assume the total cache size for that.
	 *
	 * Nodes might be sparsely populated, with only one shadow
	 * entry in the extreme case. Obviously, we cannot keep one
	 * node for every eligible shadow entry, so compromise on a
	 * worst-case density of 1/8th. Below that, not all eligible
	 * refaults can be detected anymore.
	 *
	 * On 64-bit with 7 xa_nodes per page and 64 slots
	 * each, this will reclaim shadow entries when they consume
	 * ~1.8% of available memory:
	 *
	 * PAGE_SIZE / xa_nodes / node_entries * 8 / PAGE_SIZE
	 */
#ifdef CONFIG_MEMCG
	if (sc->memcg) {
		struct lruvec *lruvec;
		int i;

		mem_cgroup_flush_stats_ratelimited(sc->memcg);
		lruvec = mem_cgroup_lruvec(sc->memcg, NODE_DATA(sc->nid));
		for (pages = 0, i = 0; i < NR_LRU_LISTS; i++)
			pages += lruvec_page_state_local(lruvec,
							 NR_LRU_BASE + i);
		pages += lruvec_page_state_local(
			lruvec, NR_SLAB_RECLAIMABLE_B) >> PAGE_SHIFT;
		pages += lruvec_page_state_local(
			lruvec, NR_SLAB_UNRECLAIMABLE_B) >> PAGE_SHIFT;
	} else
#endif
		pages = node_present_pages(sc->nid);

	max_nodes = pages >> (XA_CHUNK_SHIFT - 3);

	if (nodes <= max_nodes)
		return 0;
	return nodes - max_nodes;
}

static enum lru_status shadow_lru_isolate(struct list_head *item,
					  struct list_lru_one *lru,
					  spinlock_t *lru_lock,
					  void *arg) __must_hold(lru_lock)
{
	struct xa_node *node = container_of(item, struct xa_node, private_list);
	struct address_space *mapping;
	int ret;

	/*
	 * Page cache insertions and deletions synchronously maintain
	 * the shadow node LRU under the i_pages lock and the
	 * lru_lock.  Because the page cache tree is emptied before
	 * the inode can be destroyed, holding the lru_lock pins any
	 * address_space that has nodes on the LRU.
	 *
	 * We can then safely transition to the i_pages lock to
	 * pin only the address_space of the particular node we want
	 * to reclaim, take the node off-LRU, and drop the lru_lock.
	 */

	mapping = container_of(node->array, struct address_space, i_pages);

	/* Coming from the list, invert the lock order */
	if (!xa_trylock(&mapping->i_pages)) {
		spin_unlock_irq(lru_lock);
		ret = LRU_RETRY;
		goto out;
	}

	/* For page cache we need to hold i_lock */
	if (mapping->host != NULL) {
		if (!spin_trylock(&mapping->host->i_lock)) {
			xa_unlock(&mapping->i_pages);
			spin_unlock_irq(lru_lock);
			ret = LRU_RETRY;
			goto out;
		}
	}

	list_lru_isolate(lru, item);
	__dec_lruvec_kmem_state(node, WORKINGSET_NODES);

	spin_unlock(lru_lock);

	/*
	 * The nodes should only contain one or more shadow entries,
	 * no pages, so we expect to be able to remove them all and
	 * delete and free the empty node afterwards.
	 */
	if (WARN_ON_ONCE(!node->nr_values))
		goto out_invalid;
	if (WARN_ON_ONCE(node->count != node->nr_values))
		goto out_invalid;
	xa_delete_node(node, workingset_update_node);
	__inc_lruvec_kmem_state(node, WORKINGSET_NODERECLAIM);

out_invalid:
	xa_unlock_irq(&mapping->i_pages);
	if (mapping->host != NULL) {
		if (mapping_shrinkable(mapping))
			inode_add_lru(mapping->host);
		spin_unlock(&mapping->host->i_lock);
	}
	ret = LRU_REMOVED_RETRY;
out:
	cond_resched();
	spin_lock_irq(lru_lock);
	return ret;
}

static unsigned long scan_shadow_nodes(struct shrinker *shrinker,
				       struct shrink_control *sc)
{
	/* list_lru lock nests inside the IRQ-safe i_pages lock */
	return list_lru_shrink_walk_irq(&shadow_nodes, sc, shadow_lru_isolate,
					NULL);
}

static struct shrinker workingset_shadow_shrinker = {
	.count_objects = count_shadow_nodes,
	.scan_objects = scan_shadow_nodes,
	.seeks = 0, /* ->count reports only fully expendable nodes */
	.flags = SHRINKER_NUMA_AWARE | SHRINKER_MEMCG_AWARE,
};

/*
 * Our list_lru->lock is IRQ-safe as it nests inside the IRQ-safe
 * i_pages lock.
 */
static struct lock_class_key shadow_nodes_key;

static int __init workingset_init(void)
{
	unsigned int timestamp_bits;
	unsigned int max_order;
	int ret;

	BUILD_BUG_ON(BITS_PER_LONG < EVICTION_SHIFT);
	/*
	 * Calculate the eviction bucket size to cover the longest
	 * actionable refault distance, which is currently half of
	 * memory (totalram_pages/2). However, memory hotplug may add
	 * some more pages at runtime, so keep working with up to
	 * double the initial memory by using totalram_pages as-is.
	 */
	timestamp_bits = BITS_PER_LONG - EVICTION_SHIFT;
	max_order = fls_long(totalram_pages() - 1);
	if (max_order > timestamp_bits)
		bucket_order = max_order - timestamp_bits;
	pr_info("workingset: timestamp_bits=%d max_order=%d bucket_order=%u\n",
	       timestamp_bits, max_order, bucket_order);

	ret = prealloc_shrinker(&workingset_shadow_shrinker, "mm-shadow");
	if (ret)
		goto err;
	ret = __list_lru_init(&shadow_nodes, true, &shadow_nodes_key,
			      &workingset_shadow_shrinker);
	if (ret)
		goto err_list_lru;
	register_shrinker_prepared(&workingset_shadow_shrinker);
	return 0;
err_list_lru:
	free_prealloced_shrinker(&workingset_shadow_shrinker);
err:
	return ret;
}
module_init(workingset_init);<|MERGE_RESOLUTION|>--- conflicted
+++ resolved
@@ -469,12 +469,6 @@
 
 	/*
 	 * Flush stats (and potentially sleep) outside the RCU read section.
-<<<<<<< HEAD
-	 * XXX: With per-memcg flushing and thresholding, is ratelimiting
-	 * still needed here?
-	 */
-	mem_cgroup_flush_stats_ratelimited(eviction_memcg);
-=======
 	 *
 	 * Note that workingset_test_recent() itself might be called in RCU read
 	 * section (for e.g, in cachestat) - these callers need to skip flushing
@@ -485,7 +479,6 @@
 	 */
 	if (flush)
 		mem_cgroup_flush_stats_ratelimited(eviction_memcg);
->>>>>>> 227f0fab
 
 	eviction_lruvec = mem_cgroup_lruvec(eviction_memcg, pgdat);
 	refault = atomic_long_read(&eviction_lruvec->nonresident_age);
@@ -575,11 +568,7 @@
 
 	mod_lruvec_state(lruvec, WORKINGSET_REFAULT_BASE + file, nr);
 
-<<<<<<< HEAD
-	if (!workingset_test_recent(shadow, file, &workingset))
-=======
 	if (!workingset_test_recent(shadow, file, &workingset, true))
->>>>>>> 227f0fab
 		return;
 
 	folio_set_active(folio);
