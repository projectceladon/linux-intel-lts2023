/*
 * mm/rmap.c - physical to virtual reverse mappings
 *
 * Copyright 2001, Rik van Riel <riel@conectiva.com.br>
 * Released under the General Public License (GPL).
 *
 * Simple, low overhead reverse mapping scheme.
 * Please try to keep this thing as modular as possible.
 *
 * Provides methods for unmapping each kind of mapped page:
 * the anon methods track anonymous pages, and
 * the file methods track pages belonging to an inode.
 *
 * Original design by Rik van Riel <riel@conectiva.com.br> 2001
 * File methods by Dave McCracken <dmccr@us.ibm.com> 2003, 2004
 * Anonymous methods by Andrea Arcangeli <andrea@suse.de> 2004
 * Contributions by Hugh Dickins 2003, 2004
 */

/*
 * Lock ordering in mm:
 *
 * inode->i_rwsem	(while writing or truncating, not reading or faulting)
 *   mm->mmap_lock
 *     mapping->invalidate_lock (in filemap_fault)
 *       page->flags PG_locked (lock_page)
 *         hugetlbfs_i_mmap_rwsem_key (in huge_pmd_share, see hugetlbfs below)
 *           vma_start_write
 *             mapping->i_mmap_rwsem
 *               anon_vma->rwsem
 *                 mm->page_table_lock or pte_lock
 *                   swap_lock (in swap_duplicate, swap_info_get)
 *                     mmlist_lock (in mmput, drain_mmlist and others)
 *                     mapping->private_lock (in block_dirty_folio)
 *                       folio_lock_memcg move_lock (in block_dirty_folio)
 *                         i_pages lock (widely used)
 *                           lruvec->lru_lock (in folio_lruvec_lock_irq)
 *                     inode->i_lock (in set_page_dirty's __mark_inode_dirty)
 *                     bdi.wb->list_lock (in set_page_dirty's __mark_inode_dirty)
 *                       sb_lock (within inode_lock in fs/fs-writeback.c)
 *                       i_pages lock (widely used, in set_page_dirty,
 *                                 in arch-dependent flush_dcache_mmap_lock,
 *                                 within bdi.wb->list_lock in __sync_single_inode)
 *
 * anon_vma->rwsem,mapping->i_mmap_rwsem   (memory_failure, collect_procs_anon)
 *   ->tasklist_lock
 *     pte map lock
 *
 * hugetlbfs PageHuge() take locks in this order:
 *   hugetlb_fault_mutex (hugetlbfs specific page fault mutex)
 *     vma_lock (hugetlb specific lock for pmd_sharing)
 *       mapping->i_mmap_rwsem (also used for hugetlb pmd sharing)
 *         page->flags PG_locked (lock_page)
 */

#include <linux/mm.h>
#include <linux/sched/mm.h>
#include <linux/sched/task.h>
#include <linux/pagemap.h>
#include <linux/swap.h>
#include <linux/swapops.h>
#include <linux/slab.h>
#include <linux/init.h>
#include <linux/ksm.h>
#include <linux/rmap.h>
#include <linux/rcupdate.h>
#include <linux/export.h>
#include <linux/memcontrol.h>
#include <linux/mmu_notifier.h>
#include <linux/migrate.h>
#include <linux/hugetlb.h>
#include <linux/huge_mm.h>
#include <linux/backing-dev.h>
#include <linux/page_idle.h>
#include <linux/memremap.h>
#include <linux/userfaultfd_k.h>
#include <linux/mm_inline.h>
#include <linux/oom.h>

#include <asm/tlbflush.h>

#define CREATE_TRACE_POINTS
#include <trace/events/tlb.h>
#include <trace/events/migrate.h>

#undef CREATE_TRACE_POINTS
#include <trace/hooks/mm.h>
#include <trace/hooks/vmscan.h>

#include "internal.h"

static struct kmem_cache *anon_vma_cachep;
static struct kmem_cache *anon_vma_chain_cachep;

static inline struct anon_vma *anon_vma_alloc(void)
{
	struct anon_vma *anon_vma;

	anon_vma = kmem_cache_alloc(anon_vma_cachep, GFP_KERNEL);
	if (anon_vma) {
		atomic_set(&anon_vma->refcount, 1);
		anon_vma->num_children = 0;
		anon_vma->num_active_vmas = 0;
		anon_vma->parent = anon_vma;
		/*
		 * Initialise the anon_vma root to point to itself. If called
		 * from fork, the root will be reset to the parents anon_vma.
		 */
		anon_vma->root = anon_vma;
	}

	return anon_vma;
}

static inline void anon_vma_free(struct anon_vma *anon_vma)
{
	VM_BUG_ON(atomic_read(&anon_vma->refcount));

	/*
	 * Synchronize against folio_lock_anon_vma_read() such that
	 * we can safely hold the lock without the anon_vma getting
	 * freed.
	 *
	 * Relies on the full mb implied by the atomic_dec_and_test() from
	 * put_anon_vma() against the acquire barrier implied by
	 * down_read_trylock() from folio_lock_anon_vma_read(). This orders:
	 *
	 * folio_lock_anon_vma_read()	VS	put_anon_vma()
	 *   down_read_trylock()		  atomic_dec_and_test()
	 *   LOCK				  MB
	 *   atomic_read()			  rwsem_is_locked()
	 *
	 * LOCK should suffice since the actual taking of the lock must
	 * happen _before_ what follows.
	 */
	might_sleep();
	if (rwsem_is_locked(&anon_vma->root->rwsem)) {
		anon_vma_lock_write(anon_vma);
		anon_vma_unlock_write(anon_vma);
	}

	kmem_cache_free(anon_vma_cachep, anon_vma);
}

static inline struct anon_vma_chain *anon_vma_chain_alloc(gfp_t gfp)
{
	return kmem_cache_alloc(anon_vma_chain_cachep, gfp);
}

static void anon_vma_chain_free(struct anon_vma_chain *anon_vma_chain)
{
	kmem_cache_free(anon_vma_chain_cachep, anon_vma_chain);
}

static void anon_vma_chain_link(struct vm_area_struct *vma,
				struct anon_vma_chain *avc,
				struct anon_vma *anon_vma)
{
	avc->vma = vma;
	avc->anon_vma = anon_vma;
	list_add(&avc->same_vma, &vma->anon_vma_chain);
	anon_vma_interval_tree_insert(avc, &anon_vma->rb_root);
}

/**
 * __anon_vma_prepare - attach an anon_vma to a memory region
 * @vma: the memory region in question
 *
 * This makes sure the memory mapping described by 'vma' has
 * an 'anon_vma' attached to it, so that we can associate the
 * anonymous pages mapped into it with that anon_vma.
 *
 * The common case will be that we already have one, which
 * is handled inline by anon_vma_prepare(). But if
 * not we either need to find an adjacent mapping that we
 * can re-use the anon_vma from (very common when the only
 * reason for splitting a vma has been mprotect()), or we
 * allocate a new one.
 *
 * Anon-vma allocations are very subtle, because we may have
 * optimistically looked up an anon_vma in folio_lock_anon_vma_read()
 * and that may actually touch the rwsem even in the newly
 * allocated vma (it depends on RCU to make sure that the
 * anon_vma isn't actually destroyed).
 *
 * As a result, we need to do proper anon_vma locking even
 * for the new allocation. At the same time, we do not want
 * to do any locking for the common case of already having
 * an anon_vma.
 */
int __anon_vma_prepare(struct vm_area_struct *vma)
{
	struct mm_struct *mm = vma->vm_mm;
	struct anon_vma *anon_vma, *allocated;
	struct anon_vma_chain *avc;

	mmap_assert_locked(mm);
	might_sleep();

	avc = anon_vma_chain_alloc(GFP_KERNEL);
	if (!avc)
		goto out_enomem;

	anon_vma = find_mergeable_anon_vma(vma);
	allocated = NULL;
	if (!anon_vma) {
		anon_vma = anon_vma_alloc();
		if (unlikely(!anon_vma))
			goto out_enomem_free_avc;
		anon_vma->num_children++; /* self-parent link for new root */
		allocated = anon_vma;
	}

	anon_vma_lock_write(anon_vma);
	/* page_table_lock to protect against threads */
	spin_lock(&mm->page_table_lock);
	if (likely(!vma->anon_vma)) {
		vma->anon_vma = anon_vma;
		anon_vma_chain_link(vma, avc, anon_vma);
		anon_vma->num_active_vmas++;
		allocated = NULL;
		avc = NULL;
	}
	spin_unlock(&mm->page_table_lock);
	anon_vma_unlock_write(anon_vma);

	if (unlikely(allocated))
		put_anon_vma(allocated);
	if (unlikely(avc))
		anon_vma_chain_free(avc);

	return 0;

 out_enomem_free_avc:
	anon_vma_chain_free(avc);
 out_enomem:
	return -ENOMEM;
}

/*
 * This is a useful helper function for locking the anon_vma root as
 * we traverse the vma->anon_vma_chain, looping over anon_vma's that
 * have the same vma.
 *
 * Such anon_vma's should have the same root, so you'd expect to see
 * just a single mutex_lock for the whole traversal.
 */
static inline struct anon_vma *lock_anon_vma_root(struct anon_vma *root, struct anon_vma *anon_vma)
{
	struct anon_vma *new_root = anon_vma->root;
	if (new_root != root) {
		if (WARN_ON_ONCE(root))
			up_write(&root->rwsem);
		root = new_root;
		down_write(&root->rwsem);
	}
	return root;
}

static inline void unlock_anon_vma_root(struct anon_vma *root)
{
	if (root)
		up_write(&root->rwsem);
}

/*
 * Attach the anon_vmas from src to dst.
 * Returns 0 on success, -ENOMEM on failure.
 *
 * anon_vma_clone() is called by vma_expand(), vma_merge(), __split_vma(),
 * copy_vma() and anon_vma_fork(). The first four want an exact copy of src,
 * while the last one, anon_vma_fork(), may try to reuse an existing anon_vma to
 * prevent endless growth of anon_vma. Since dst->anon_vma is set to NULL before
 * call, we can identify this case by checking (!dst->anon_vma &&
 * src->anon_vma).
 *
 * If (!dst->anon_vma && src->anon_vma) is true, this function tries to find
 * and reuse existing anon_vma which has no vmas and only one child anon_vma.
 * This prevents degradation of anon_vma hierarchy to endless linear chain in
 * case of constantly forking task. On the other hand, an anon_vma with more
 * than one child isn't reused even if there was no alive vma, thus rmap
 * walker has a good chance of avoiding scanning the whole hierarchy when it
 * searches where page is mapped.
 */
int anon_vma_clone(struct vm_area_struct *dst, struct vm_area_struct *src)
{
	struct anon_vma_chain *avc, *pavc;
	struct anon_vma *root = NULL;

	list_for_each_entry_reverse(pavc, &src->anon_vma_chain, same_vma) {
		struct anon_vma *anon_vma;

		avc = anon_vma_chain_alloc(GFP_NOWAIT | __GFP_NOWARN);
		if (unlikely(!avc)) {
			unlock_anon_vma_root(root);
			root = NULL;
			avc = anon_vma_chain_alloc(GFP_KERNEL);
			if (!avc)
				goto enomem_failure;
		}
		anon_vma = pavc->anon_vma;
		root = lock_anon_vma_root(root, anon_vma);
		anon_vma_chain_link(dst, avc, anon_vma);

		/*
		 * Reuse existing anon_vma if it has no vma and only one
		 * anon_vma child.
		 *
		 * Root anon_vma is never reused:
		 * it has self-parent reference and at least one child.
		 */
		if (!dst->anon_vma && src->anon_vma &&
		    anon_vma->num_children < 2 &&
		    anon_vma->num_active_vmas == 0)
			dst->anon_vma = anon_vma;
	}
	if (dst->anon_vma)
		dst->anon_vma->num_active_vmas++;
	unlock_anon_vma_root(root);
	return 0;

 enomem_failure:
	/*
	 * dst->anon_vma is dropped here otherwise its num_active_vmas can
	 * be incorrectly decremented in unlink_anon_vmas().
	 * We can safely do this because callers of anon_vma_clone() don't care
	 * about dst->anon_vma if anon_vma_clone() failed.
	 */
	dst->anon_vma = NULL;
	unlink_anon_vmas(dst);
	return -ENOMEM;
}

/*
 * Attach vma to its own anon_vma, as well as to the anon_vmas that
 * the corresponding VMA in the parent process is attached to.
 * Returns 0 on success, non-zero on failure.
 */
int anon_vma_fork(struct vm_area_struct *vma, struct vm_area_struct *pvma)
{
	struct anon_vma_chain *avc;
	struct anon_vma *anon_vma;
	int error;

	/* Don't bother if the parent process has no anon_vma here. */
	if (!pvma->anon_vma)
		return 0;

	/* Drop inherited anon_vma, we'll reuse existing or allocate new. */
	vma->anon_vma = NULL;

	/*
	 * First, attach the new VMA to the parent VMA's anon_vmas,
	 * so rmap can find non-COWed pages in child processes.
	 */
	error = anon_vma_clone(vma, pvma);
	if (error)
		return error;

	/* An existing anon_vma has been reused, all done then. */
	if (vma->anon_vma)
		return 0;

	/* Then add our own anon_vma. */
	anon_vma = anon_vma_alloc();
	if (!anon_vma)
		goto out_error;
	anon_vma->num_active_vmas++;
	avc = anon_vma_chain_alloc(GFP_KERNEL);
	if (!avc)
		goto out_error_free_anon_vma;

	/*
	 * The root anon_vma's rwsem is the lock actually used when we
	 * lock any of the anon_vmas in this anon_vma tree.
	 */
	anon_vma->root = pvma->anon_vma->root;
	anon_vma->parent = pvma->anon_vma;
	/*
	 * With refcounts, an anon_vma can stay around longer than the
	 * process it belongs to. The root anon_vma needs to be pinned until
	 * this anon_vma is freed, because the lock lives in the root.
	 */
	get_anon_vma(anon_vma->root);
	/* Mark this anon_vma as the one where our new (COWed) pages go. */
	vma->anon_vma = anon_vma;
	anon_vma_lock_write(anon_vma);
	anon_vma_chain_link(vma, avc, anon_vma);
	anon_vma->parent->num_children++;
	anon_vma_unlock_write(anon_vma);

	return 0;

 out_error_free_anon_vma:
	put_anon_vma(anon_vma);
 out_error:
	unlink_anon_vmas(vma);
	return -ENOMEM;
}

void unlink_anon_vmas(struct vm_area_struct *vma)
{
	struct anon_vma_chain *avc, *next;
	struct anon_vma *root = NULL;

	/*
	 * Unlink each anon_vma chained to the VMA.  This list is ordered
	 * from newest to oldest, ensuring the root anon_vma gets freed last.
	 */
	list_for_each_entry_safe(avc, next, &vma->anon_vma_chain, same_vma) {
		struct anon_vma *anon_vma = avc->anon_vma;

		root = lock_anon_vma_root(root, anon_vma);
		anon_vma_interval_tree_remove(avc, &anon_vma->rb_root);

		/*
		 * Leave empty anon_vmas on the list - we'll need
		 * to free them outside the lock.
		 */
		if (RB_EMPTY_ROOT(&anon_vma->rb_root.rb_root)) {
			anon_vma->parent->num_children--;
			continue;
		}

		list_del(&avc->same_vma);
		anon_vma_chain_free(avc);
	}
	if (vma->anon_vma) {
		vma->anon_vma->num_active_vmas--;

		/*
		 * vma would still be needed after unlink, and anon_vma will be prepared
		 * when handle fault.
		 */
		vma->anon_vma = NULL;
	}
	unlock_anon_vma_root(root);

	/*
	 * Iterate the list once more, it now only contains empty and unlinked
	 * anon_vmas, destroy them. Could not do before due to __put_anon_vma()
	 * needing to write-acquire the anon_vma->root->rwsem.
	 */
	list_for_each_entry_safe(avc, next, &vma->anon_vma_chain, same_vma) {
		struct anon_vma *anon_vma = avc->anon_vma;

		VM_WARN_ON(anon_vma->num_children);
		VM_WARN_ON(anon_vma->num_active_vmas);
		put_anon_vma(anon_vma);

		list_del(&avc->same_vma);
		anon_vma_chain_free(avc);
	}
}

static void anon_vma_ctor(void *data)
{
	struct anon_vma *anon_vma = data;

	init_rwsem(&anon_vma->rwsem);
	atomic_set(&anon_vma->refcount, 0);
	anon_vma->rb_root = RB_ROOT_CACHED;
}

void __init anon_vma_init(void)
{
	anon_vma_cachep = kmem_cache_create("anon_vma", sizeof(struct anon_vma),
			0, SLAB_TYPESAFE_BY_RCU|SLAB_PANIC|SLAB_ACCOUNT,
			anon_vma_ctor);
	anon_vma_chain_cachep = KMEM_CACHE(anon_vma_chain,
			SLAB_PANIC|SLAB_ACCOUNT);
}

/*
 * Getting a lock on a stable anon_vma from a page off the LRU is tricky!
 *
 * Since there is no serialization what so ever against folio_remove_rmap_*()
 * the best this function can do is return a refcount increased anon_vma
 * that might have been relevant to this page.
 *
 * The page might have been remapped to a different anon_vma or the anon_vma
 * returned may already be freed (and even reused).
 *
 * In case it was remapped to a different anon_vma, the new anon_vma will be a
 * child of the old anon_vma, and the anon_vma lifetime rules will therefore
 * ensure that any anon_vma obtained from the page will still be valid for as
 * long as we observe page_mapped() [ hence all those page_mapped() tests ].
 *
 * All users of this function must be very careful when walking the anon_vma
 * chain and verify that the page in question is indeed mapped in it
 * [ something equivalent to page_mapped_in_vma() ].
 *
 * Since anon_vma's slab is SLAB_TYPESAFE_BY_RCU and we know from
 * folio_remove_rmap_*() that the anon_vma pointer from page->mapping is valid
 * if there is a mapcount, we can dereference the anon_vma after observing
 * those.
 *
 * NOTE: the caller should normally hold folio lock when calling this.  If
 * not, the caller needs to double check the anon_vma didn't change after
 * taking the anon_vma lock for either read or write (UFFDIO_MOVE can modify it
 * concurrently without folio lock protection). See folio_lock_anon_vma_read()
 * which has already covered that, and comment above remap_pages().
 */
struct anon_vma *folio_get_anon_vma(struct folio *folio)
{
	struct anon_vma *anon_vma = NULL;
	unsigned long anon_mapping;

	rcu_read_lock();
	anon_mapping = (unsigned long)READ_ONCE(folio->mapping);
	if ((anon_mapping & PAGE_MAPPING_FLAGS) != PAGE_MAPPING_ANON)
		goto out;
	if (!folio_mapped(folio))
		goto out;

	anon_vma = (struct anon_vma *) (anon_mapping - PAGE_MAPPING_ANON);
	if (!atomic_inc_not_zero(&anon_vma->refcount)) {
		anon_vma = NULL;
		goto out;
	}

	/*
	 * If this folio is still mapped, then its anon_vma cannot have been
	 * freed.  But if it has been unmapped, we have no security against the
	 * anon_vma structure being freed and reused (for another anon_vma:
	 * SLAB_TYPESAFE_BY_RCU guarantees that - so the atomic_inc_not_zero()
	 * above cannot corrupt).
	 */
	if (!folio_mapped(folio)) {
		rcu_read_unlock();
		put_anon_vma(anon_vma);
		return NULL;
	}
out:
	rcu_read_unlock();

	return anon_vma;
}

/*
 * Similar to folio_get_anon_vma() except it locks the anon_vma.
 *
 * Its a little more complex as it tries to keep the fast path to a single
 * atomic op -- the trylock. If we fail the trylock, we fall back to getting a
 * reference like with folio_get_anon_vma() and then block on the mutex
 * on !rwc->try_lock case.
 */
struct anon_vma *folio_lock_anon_vma_read(struct folio *folio,
					  struct rmap_walk_control *rwc)
{
	struct anon_vma *anon_vma = NULL;
	struct anon_vma *root_anon_vma;
	unsigned long anon_mapping;

retry:
	rcu_read_lock();
	anon_mapping = (unsigned long)READ_ONCE(folio->mapping);
	if ((anon_mapping & PAGE_MAPPING_FLAGS) != PAGE_MAPPING_ANON)
		goto out;
	if (!folio_mapped(folio))
		goto out;

	anon_vma = (struct anon_vma *) (anon_mapping - PAGE_MAPPING_ANON);
	root_anon_vma = READ_ONCE(anon_vma->root);
	if (down_read_trylock(&root_anon_vma->rwsem)) {
		/*
		 * folio_move_anon_rmap() might have changed the anon_vma as we
		 * might not hold the folio lock here.
		 */
		if (unlikely((unsigned long)READ_ONCE(folio->mapping) !=
			     anon_mapping)) {
			up_read(&root_anon_vma->rwsem);
			rcu_read_unlock();
			goto retry;
		}

		/*
		 * If the folio is still mapped, then this anon_vma is still
		 * its anon_vma, and holding the mutex ensures that it will
		 * not go away, see anon_vma_free().
		 */
		if (!folio_mapped(folio)) {
			up_read(&root_anon_vma->rwsem);
			anon_vma = NULL;
		}
		goto out;
	}

	if (rwc && rwc->try_lock) {
		anon_vma = NULL;
		rwc->contended = true;
		goto out;
	}

	/* trylock failed, we got to sleep */
	if (!atomic_inc_not_zero(&anon_vma->refcount)) {
		anon_vma = NULL;
		goto out;
	}

	if (!folio_mapped(folio)) {
		rcu_read_unlock();
		put_anon_vma(anon_vma);
		return NULL;
	}

	/* we pinned the anon_vma, its safe to sleep */
	rcu_read_unlock();
	anon_vma_lock_read(anon_vma);

	/*
	 * folio_move_anon_rmap() might have changed the anon_vma as we might
	 * not hold the folio lock here.
	 */
	if (unlikely((unsigned long)READ_ONCE(folio->mapping) !=
		     anon_mapping)) {
		anon_vma_unlock_read(anon_vma);
		put_anon_vma(anon_vma);
		anon_vma = NULL;
		goto retry;
	}

	if (atomic_dec_and_test(&anon_vma->refcount)) {
		/*
		 * Oops, we held the last refcount, release the lock
		 * and bail -- can't simply use put_anon_vma() because
		 * we'll deadlock on the anon_vma_lock_write() recursion.
		 */
		anon_vma_unlock_read(anon_vma);
		__put_anon_vma(anon_vma);
		anon_vma = NULL;
	}

	return anon_vma;

out:
	rcu_read_unlock();
	return anon_vma;
}

#ifdef CONFIG_ARCH_WANT_BATCHED_UNMAP_TLB_FLUSH
/*
 * Flush TLB entries for recently unmapped pages from remote CPUs. It is
 * important if a PTE was dirty when it was unmapped that it's flushed
 * before any IO is initiated on the page to prevent lost writes. Similarly,
 * it must be flushed before freeing to prevent data leakage.
 */
void try_to_unmap_flush(void)
{
	struct tlbflush_unmap_batch *tlb_ubc = &current->tlb_ubc;

	if (!tlb_ubc->flush_required)
		return;

	arch_tlbbatch_flush(&tlb_ubc->arch);
	tlb_ubc->flush_required = false;
	tlb_ubc->writable = false;
}

/* Flush iff there are potentially writable TLB entries that can race with IO */
void try_to_unmap_flush_dirty(void)
{
	struct tlbflush_unmap_batch *tlb_ubc = &current->tlb_ubc;

	if (tlb_ubc->writable)
		try_to_unmap_flush();
}

/*
 * Bits 0-14 of mm->tlb_flush_batched record pending generations.
 * Bits 16-30 of mm->tlb_flush_batched bit record flushed generations.
 */
#define TLB_FLUSH_BATCH_FLUSHED_SHIFT	16
#define TLB_FLUSH_BATCH_PENDING_MASK			\
	((1 << (TLB_FLUSH_BATCH_FLUSHED_SHIFT - 1)) - 1)
#define TLB_FLUSH_BATCH_PENDING_LARGE			\
	(TLB_FLUSH_BATCH_PENDING_MASK / 2)

static void set_tlb_ubc_flush_pending(struct mm_struct *mm, pte_t pteval,
				      unsigned long uaddr)
{
	struct tlbflush_unmap_batch *tlb_ubc = &current->tlb_ubc;
	int batch;
	bool writable = pte_dirty(pteval);

	if (!pte_accessible(mm, pteval))
		return;

	arch_tlbbatch_add_pending(&tlb_ubc->arch, mm, uaddr);
	tlb_ubc->flush_required = true;

	/*
	 * Ensure compiler does not re-order the setting of tlb_flush_batched
	 * before the PTE is cleared.
	 */
	barrier();
	batch = atomic_read(&mm->tlb_flush_batched);
retry:
	if ((batch & TLB_FLUSH_BATCH_PENDING_MASK) > TLB_FLUSH_BATCH_PENDING_LARGE) {
		/*
		 * Prevent `pending' from catching up with `flushed' because of
		 * overflow.  Reset `pending' and `flushed' to be 1 and 0 if
		 * `pending' becomes large.
		 */
		if (!atomic_try_cmpxchg(&mm->tlb_flush_batched, &batch, 1))
			goto retry;
	} else {
		atomic_inc(&mm->tlb_flush_batched);
	}

	/*
	 * If the PTE was dirty then it's best to assume it's writable. The
	 * caller must use try_to_unmap_flush_dirty() or try_to_unmap_flush()
	 * before the page is queued for IO.
	 */
	if (writable)
		tlb_ubc->writable = true;
}

/*
 * Returns true if the TLB flush should be deferred to the end of a batch of
 * unmap operations to reduce IPIs.
 */
static bool should_defer_flush(struct mm_struct *mm, enum ttu_flags flags)
{
	if (!(flags & TTU_BATCH_FLUSH))
		return false;

	return arch_tlbbatch_should_defer(mm);
}

/*
 * Reclaim unmaps pages under the PTL but do not flush the TLB prior to
 * releasing the PTL if TLB flushes are batched. It's possible for a parallel
 * operation such as mprotect or munmap to race between reclaim unmapping
 * the page and flushing the page. If this race occurs, it potentially allows
 * access to data via a stale TLB entry. Tracking all mm's that have TLB
 * batching in flight would be expensive during reclaim so instead track
 * whether TLB batching occurred in the past and if so then do a flush here
 * if required. This will cost one additional flush per reclaim cycle paid
 * by the first operation at risk such as mprotect and mumap.
 *
 * This must be called under the PTL so that an access to tlb_flush_batched
 * that is potentially a "reclaim vs mprotect/munmap/etc" race will synchronise
 * via the PTL.
 */
void flush_tlb_batched_pending(struct mm_struct *mm)
{
	int batch = atomic_read(&mm->tlb_flush_batched);
	int pending = batch & TLB_FLUSH_BATCH_PENDING_MASK;
	int flushed = batch >> TLB_FLUSH_BATCH_FLUSHED_SHIFT;

	if (pending != flushed) {
		arch_flush_tlb_batched_pending(mm);
		/*
		 * If the new TLB flushing is pending during flushing, leave
		 * mm->tlb_flush_batched as is, to avoid losing flushing.
		 */
		atomic_cmpxchg(&mm->tlb_flush_batched, batch,
			       pending | (pending << TLB_FLUSH_BATCH_FLUSHED_SHIFT));
	}
}
#else
static void set_tlb_ubc_flush_pending(struct mm_struct *mm, pte_t pteval,
				      unsigned long uaddr)
{
}

static bool should_defer_flush(struct mm_struct *mm, enum ttu_flags flags)
{
	return false;
}
#endif /* CONFIG_ARCH_WANT_BATCHED_UNMAP_TLB_FLUSH */

/*
 * At what user virtual address is page expected in vma?
 * Caller should check the page is actually part of the vma.
 */
unsigned long page_address_in_vma(struct page *page, struct vm_area_struct *vma)
{
	struct folio *folio = page_folio(page);
	if (folio_test_anon(folio)) {
		struct anon_vma *page__anon_vma = folio_anon_vma(folio);
		/*
		 * Note: swapoff's unuse_vma() is more efficient with this
		 * check, and needs it to match anon_vma when KSM is active.
		 */
		if (!vma->anon_vma || !page__anon_vma ||
		    vma->anon_vma->root != page__anon_vma->root)
			return -EFAULT;
	} else if (!vma->vm_file) {
		return -EFAULT;
	} else if (vma->vm_file->f_mapping != folio->mapping) {
		return -EFAULT;
	}

	return vma_address(page, vma);
}

/*
 * Returns the actual pmd_t* where we expect 'address' to be mapped from, or
 * NULL if it doesn't exist.  No guarantees / checks on what the pmd_t*
 * represents.
 */
pmd_t *mm_find_pmd(struct mm_struct *mm, unsigned long address)
{
	pgd_t *pgd;
	p4d_t *p4d;
	pud_t *pud;
	pmd_t *pmd = NULL;

	pgd = pgd_offset(mm, address);
	if (!pgd_present(*pgd))
		goto out;

	p4d = p4d_offset(pgd, address);
	if (!p4d_present(*p4d))
		goto out;

	pud = pud_offset(p4d, address);
	if (!pud_present(*pud))
		goto out;

	pmd = pmd_offset(pud, address);
out:
	return pmd;
}

struct folio_referenced_arg {
	int mapcount;
	int referenced;
	unsigned long vm_flags;
	struct mem_cgroup *memcg;
};

/*
 * arg: folio_referenced_arg will be passed
 */
static bool folio_referenced_one(struct folio *folio,
		struct vm_area_struct *vma, unsigned long address, void *arg)
{
	struct folio_referenced_arg *pra = arg;
	DEFINE_FOLIO_VMA_WALK(pvmw, folio, vma, address, 0);
	int referenced = 0;
	unsigned long start = address, ptes = 0;

	while (page_vma_mapped_walk(&pvmw)) {
		address = pvmw.address;

		if (vma->vm_flags & VM_LOCKED) {
			if (!folio_test_large(folio) || !pvmw.pte) {
				/* Restore the mlock which got missed */
				mlock_vma_folio(folio, vma);
				page_vma_mapped_walk_done(&pvmw);
				pra->vm_flags |= VM_LOCKED;
				return false; /* To break the loop */
			}
			/*
			 * For large folio fully mapped to VMA, will
			 * be handled after the pvmw loop.
			 *
			 * For large folio cross VMA boundaries, it's
			 * expected to be picked  by page reclaim. But
			 * should skip reference of pages which are in
			 * the range of VM_LOCKED vma. As page reclaim
			 * should just count the reference of pages out
			 * the range of VM_LOCKED vma.
			 */
			ptes++;
			pra->mapcount--;
			continue;
<<<<<<< HEAD
=======
		}

		/*
		 * Skip the non-shared swapbacked folio mapped solely by
		 * the exiting or OOM-reaped process. This avoids redundant
		 * swap-out followed by an immediate unmap.
		 */
		if ((!atomic_read(&vma->vm_mm->mm_users) ||
			check_stable_address_space(vma->vm_mm)) &&
			folio_test_anon(folio) && folio_test_swapbacked(folio) &&
			!folio_likely_mapped_shared(folio)) {
			pra->referenced = -1;
			page_vma_mapped_walk_done(&pvmw);
			return false;
>>>>>>> 227f0fab
		}

		if (pvmw.pte) {
			trace_android_vh_look_around(&pvmw, folio, vma, &referenced);
			if (lru_gen_enabled() &&
			    pte_young(ptep_get(pvmw.pte))) {
				lru_gen_look_around(&pvmw);
				referenced++;
			}

			if (ptep_clear_flush_young_notify(vma, address,
						pvmw.pte))
				referenced++;
		} else if (IS_ENABLED(CONFIG_TRANSPARENT_HUGEPAGE)) {
			if (pmdp_clear_flush_young_notify(vma, address,
						pvmw.pmd))
				referenced++;
		} else {
			/* unexpected pmd-mapped folio? */
			WARN_ON_ONCE(1);
		}

		pra->mapcount--;
	}

	if ((vma->vm_flags & VM_LOCKED) &&
			folio_test_large(folio) &&
			folio_within_vma(folio, vma)) {
		unsigned long s_align, e_align;

		s_align = ALIGN_DOWN(start, PMD_SIZE);
		e_align = ALIGN_DOWN(start + folio_size(folio) - 1, PMD_SIZE);

		/* folio doesn't cross page table boundary and fully mapped */
		if ((s_align == e_align) && (ptes == folio_nr_pages(folio))) {
			/* Restore the mlock which got missed */
			mlock_vma_folio(folio, vma);
			pra->vm_flags |= VM_LOCKED;
			return false; /* To break the loop */
		}
	}

	if (referenced)
		folio_clear_idle(folio);
	if (folio_test_clear_young(folio))
		referenced++;

	if (referenced) {
		pra->referenced++;
		pra->vm_flags |= vma->vm_flags & ~VM_LOCKED;
	}

	if (!pra->mapcount)
		return false; /* To break the loop */

	return true;
}

static bool invalid_folio_referenced_vma(struct vm_area_struct *vma, void *arg)
{
	struct folio_referenced_arg *pra = arg;
	struct mem_cgroup *memcg = pra->memcg;

	/*
	 * Ignore references from this mapping if it has no recency. If the
	 * folio has been used in another mapping, we will catch it; if this
	 * other mapping is already gone, the unmap path will have set the
	 * referenced flag or activated the folio in zap_pte_range().
	 */
	if (!vma_has_recency(vma))
		return true;

	/*
	 * If we are reclaiming on behalf of a cgroup, skip counting on behalf
	 * of references from different cgroups.
	 */
	if (memcg && !mm_match_cgroup(vma->vm_mm, memcg))
		return true;

	return false;
}

/**
 * folio_referenced() - Test if the folio was referenced.
 * @folio: The folio to test.
 * @is_locked: Caller holds lock on the folio.
 * @memcg: target memory cgroup
 * @vm_flags: A combination of all the vma->vm_flags which referenced the folio.
 *
 * Quick test_and_clear_referenced for all mappings of a folio,
 *
 * Return: The number of mappings which referenced the folio. Return -1 if
 * the function bailed out due to rmap lock contention.
 */
int folio_referenced(struct folio *folio, int is_locked,
		     struct mem_cgroup *memcg, unsigned long *vm_flags)
{
	int we_locked = 0;
	struct folio_referenced_arg pra = {
		.mapcount = folio_mapcount(folio),
		.memcg = memcg,
	};
	struct rmap_walk_control rwc = {
		.rmap_one = folio_referenced_one,
		.arg = (void *)&pra,
		.anon_lock = folio_lock_anon_vma_read,
		.try_lock = true,
		.invalid_vma = invalid_folio_referenced_vma,
	};

	*vm_flags = 0;
	if (!pra.mapcount)
		return 0;

	if (!folio_raw_mapping(folio))
		return 0;

	if (!is_locked && (!folio_test_anon(folio) || folio_test_ksm(folio))) {
		we_locked = folio_trylock(folio);
		if (!we_locked)
			return 1;
	}

	rmap_walk(folio, &rwc);
	*vm_flags = pra.vm_flags;

	if (we_locked)
		folio_unlock(folio);

	return rwc.contended ? -1 : pra.referenced;
}
EXPORT_SYMBOL_GPL(folio_referenced);

static int page_vma_mkclean_one(struct page_vma_mapped_walk *pvmw)
{
	int cleaned = 0;
	struct vm_area_struct *vma = pvmw->vma;
	struct mmu_notifier_range range;
	unsigned long address = pvmw->address;

	/*
	 * We have to assume the worse case ie pmd for invalidation. Note that
	 * the folio can not be freed from this function.
	 */
	mmu_notifier_range_init(&range, MMU_NOTIFY_PROTECTION_PAGE, 0,
				vma->vm_mm, address, vma_address_end(pvmw));
	mmu_notifier_invalidate_range_start(&range);

	while (page_vma_mapped_walk(pvmw)) {
		int ret = 0;

		address = pvmw->address;
		if (pvmw->pte) {
			pte_t *pte = pvmw->pte;
			pte_t entry = ptep_get(pte);

			if (!pte_dirty(entry) && !pte_write(entry))
				continue;

			flush_cache_page(vma, address, pte_pfn(entry));
			entry = ptep_clear_flush(vma, address, pte);
			entry = pte_wrprotect(entry);
			entry = pte_mkclean(entry);
			set_pte_at(vma->vm_mm, address, pte, entry);
			ret = 1;
		} else {
#ifdef CONFIG_TRANSPARENT_HUGEPAGE
			pmd_t *pmd = pvmw->pmd;
			pmd_t entry;

			if (!pmd_dirty(*pmd) && !pmd_write(*pmd))
				continue;

			flush_cache_range(vma, address,
					  address + HPAGE_PMD_SIZE);
			entry = pmdp_invalidate(vma, address, pmd);
			entry = pmd_wrprotect(entry);
			entry = pmd_mkclean(entry);
			set_pmd_at(vma->vm_mm, address, pmd, entry);
			ret = 1;
#else
			/* unexpected pmd-mapped folio? */
			WARN_ON_ONCE(1);
#endif
		}

		if (ret)
			cleaned++;
	}

	mmu_notifier_invalidate_range_end(&range);

	return cleaned;
}

static bool page_mkclean_one(struct folio *folio, struct vm_area_struct *vma,
			     unsigned long address, void *arg)
{
	DEFINE_FOLIO_VMA_WALK(pvmw, folio, vma, address, PVMW_SYNC);
	int *cleaned = arg;

	*cleaned += page_vma_mkclean_one(&pvmw);

	return true;
}

static bool invalid_mkclean_vma(struct vm_area_struct *vma, void *arg)
{
	if (vma->vm_flags & VM_SHARED)
		return false;

	return true;
}

int folio_mkclean(struct folio *folio)
{
	int cleaned = 0;
	struct address_space *mapping;
	struct rmap_walk_control rwc = {
		.arg = (void *)&cleaned,
		.rmap_one = page_mkclean_one,
		.invalid_vma = invalid_mkclean_vma,
	};

	BUG_ON(!folio_test_locked(folio));

	if (!folio_mapped(folio))
		return 0;

	mapping = folio_mapping(folio);
	if (!mapping)
		return 0;

	rmap_walk(folio, &rwc);

	return cleaned;
}
EXPORT_SYMBOL_GPL(folio_mkclean);

/**
 * pfn_mkclean_range - Cleans the PTEs (including PMDs) mapped with range of
 *                     [@pfn, @pfn + @nr_pages) at the specific offset (@pgoff)
 *                     within the @vma of shared mappings. And since clean PTEs
 *                     should also be readonly, write protects them too.
 * @pfn: start pfn.
 * @nr_pages: number of physically contiguous pages srarting with @pfn.
 * @pgoff: page offset that the @pfn mapped with.
 * @vma: vma that @pfn mapped within.
 *
 * Returns the number of cleaned PTEs (including PMDs).
 */
int pfn_mkclean_range(unsigned long pfn, unsigned long nr_pages, pgoff_t pgoff,
		      struct vm_area_struct *vma)
{
	struct page_vma_mapped_walk pvmw = {
		.pfn		= pfn,
		.nr_pages	= nr_pages,
		.pgoff		= pgoff,
		.vma		= vma,
		.flags		= PVMW_SYNC,
	};

	if (invalid_mkclean_vma(vma, NULL))
		return 0;

	pvmw.address = vma_pgoff_address(pgoff, nr_pages, vma);
	VM_BUG_ON_VMA(pvmw.address == -EFAULT, vma);

	return page_vma_mkclean_one(&pvmw);
}

int folio_total_mapcount(struct folio *folio)
{
	int mapcount = folio_entire_mapcount(folio);
	int nr_pages;
	int i;

	/* In the common case, avoid the loop when no pages mapped by PTE */
	if (folio_nr_pages_mapped(folio) == 0)
		return mapcount;
	/*
	 * Add all the PTE mappings of those pages mapped by PTE.
	 * Limit the loop to folio_nr_pages_mapped()?
	 * Perhaps: given all the raciness, that may be a good or a bad idea.
	 */
	nr_pages = folio_nr_pages(folio);
	for (i = 0; i < nr_pages; i++)
		mapcount += atomic_read(&folio_page(folio, i)->_mapcount);

	/* But each of those _mapcounts was based on -1 */
	mapcount += nr_pages;
	return mapcount;
}
EXPORT_SYMBOL_GPL(folio_total_mapcount);

static __always_inline unsigned int __folio_add_rmap(struct folio *folio,
		struct page *page, int nr_pages, enum rmap_level level,
		int *nr_pmdmapped)
{
	atomic_t *mapped = &folio->_nr_pages_mapped;
	int first, nr = 0;
	bool success = false;
	__folio_rmap_sanity_checks(folio, page, nr_pages, level);

	switch (level) {
	case RMAP_LEVEL_PTE:
		do {
			trace_android_vh_update_page_mapcount(page, true,
				false, &first, &success);
			if (!success)
				first = atomic_inc_and_test(&page->_mapcount);
			if (first && folio_test_large(folio)) {
				first = atomic_inc_return_relaxed(mapped);
				first = (first < ENTIRELY_MAPPED);
			}

			if (first)
				nr++;
		} while (page++, --nr_pages > 0);
		break;
	case RMAP_LEVEL_PMD:
		first = atomic_inc_and_test(&folio->_entire_mapcount);
		if (first) {
			nr = atomic_add_return_relaxed(ENTIRELY_MAPPED, mapped);
			if (likely(nr < ENTIRELY_MAPPED + ENTIRELY_MAPPED)) {
				*nr_pmdmapped = folio_nr_pages(folio);
				nr = *nr_pmdmapped - (nr & FOLIO_PAGES_MAPPED);
				/* Raced ahead of a remove and another add? */
				if (unlikely(nr < 0))
					nr = 0;
			} else {
				/* Raced ahead of a remove of ENTIRELY_MAPPED */
				nr = 0;
			}
		}
		break;
	}
	return nr;
}

/**
 * folio_move_anon_rmap - move a folio to our anon_vma
 * @folio:	The folio to move to our anon_vma
 * @vma:	The vma the folio belongs to
 *
 * When a folio belongs exclusively to one process after a COW event,
 * that folio can be moved into the anon_vma that belongs to just that
 * process, so the rmap code will not search the parent or sibling processes.
 */
void folio_move_anon_rmap(struct folio *folio, struct vm_area_struct *vma)
{
	void *anon_vma = vma->anon_vma;

	VM_BUG_ON_FOLIO(!folio_test_locked(folio), folio);
	VM_BUG_ON_VMA(!anon_vma, vma);

	anon_vma += PAGE_MAPPING_ANON;
	/*
	 * Ensure that anon_vma and the PAGE_MAPPING_ANON bit are written
	 * simultaneously, so a concurrent reader (eg folio_referenced()'s
	 * folio_test_anon()) will not see one without the other.
	 */
	WRITE_ONCE(folio->mapping, anon_vma);
}

/**
 * __folio_set_anon - set up a new anonymous rmap for a folio
 * @folio:	The folio to set up the new anonymous rmap for.
 * @vma:	VM area to add the folio to.
 * @address:	User virtual address of the mapping
 * @exclusive:	Whether the folio is exclusive to the process.
 */
static void __folio_set_anon(struct folio *folio, struct vm_area_struct *vma,
			     unsigned long address, bool exclusive)
{
	struct anon_vma *anon_vma = vma->anon_vma;

	BUG_ON(!anon_vma);

	/*
	 * If the folio isn't exclusive to this vma, we must use the _oldest_
	 * possible anon_vma for the folio mapping!
	 */
	if (!exclusive)
		anon_vma = anon_vma->root;

	/*
	 * page_idle does a lockless/optimistic rmap scan on folio->mapping.
	 * Make sure the compiler doesn't split the stores of anon_vma and
	 * the PAGE_MAPPING_ANON type identifier, otherwise the rmap code
	 * could mistake the mapping for a struct address_space and crash.
	 */
	anon_vma = (void *) anon_vma + PAGE_MAPPING_ANON;
	WRITE_ONCE(folio->mapping, (struct address_space *) anon_vma);
	folio->index = linear_page_index(vma, address);
}

/**
 * __page_check_anon_rmap - sanity check anonymous rmap addition
 * @folio:	The folio containing @page.
 * @page:	the page to check the mapping of
 * @vma:	the vm area in which the mapping is added
 * @address:	the user virtual address mapped
 */
static void __page_check_anon_rmap(struct folio *folio, struct page *page,
	struct vm_area_struct *vma, unsigned long address)
{
	/*
	 * The page's anon-rmap details (mapping and index) are guaranteed to
	 * be set up correctly at this point.
	 *
	 * We have exclusion against folio_add_anon_rmap_*() because the caller
	 * always holds the page locked.
	 *
	 * We have exclusion against folio_add_new_anon_rmap because those pages
	 * are initially only visible via the pagetables, and the pte is locked
	 * over the call to folio_add_new_anon_rmap.
	 */
	VM_BUG_ON_FOLIO(folio_anon_vma(folio)->root != vma->anon_vma->root,
			folio);
	VM_BUG_ON_PAGE(page_to_pgoff(page) != linear_page_index(vma, address),
		       page);
}

static __always_inline void __folio_add_anon_rmap(struct folio *folio,
		struct page *page, int nr_pages, struct vm_area_struct *vma,
		unsigned long address, rmap_t flags, enum rmap_level level)
{
	int i, nr, nr_pmdmapped = 0;

	VM_WARN_ON_FOLIO(!folio_test_anon(folio), folio);

	nr = __folio_add_rmap(folio, page, nr_pages, level, &nr_pmdmapped);
	if (nr_pmdmapped)
		__lruvec_stat_mod_folio(folio, NR_ANON_THPS, nr_pmdmapped);
	if (nr)
		__lruvec_stat_mod_folio(folio, NR_ANON_MAPPED, nr);

	if (likely(!folio_test_ksm(folio)))
		__page_check_anon_rmap(folio, page, vma, address);

	if (flags & RMAP_EXCLUSIVE) {
		switch (level) {
		case RMAP_LEVEL_PTE:
			for (i = 0; i < nr_pages; i++)
				SetPageAnonExclusive(page + i);
			break;
		case RMAP_LEVEL_PMD:
			SetPageAnonExclusive(page);
			break;
		}
<<<<<<< HEAD
	}
	for (i = 0; i < nr_pages; i++) {
		struct page *cur_page = page + i;

		/* While PTE-mapping a THP we have a PMD and a PTE mapping. */
		VM_WARN_ON_FOLIO((atomic_read(&cur_page->_mapcount) > 0 ||
				  (folio_test_large(folio) &&
				   folio_entire_mapcount(folio) > 1)) &&
				 PageAnonExclusive(cur_page), folio);
=======
>>>>>>> 227f0fab
	}
	for (i = 0; i < nr_pages; i++) {
		struct page *cur_page = page + i;

		/* While PTE-mapping a THP we have a PMD and a PTE mapping. */
		VM_WARN_ON_FOLIO((atomic_read(&cur_page->_mapcount) > 0 ||
				  (folio_test_large(folio) &&
				   folio_entire_mapcount(folio) > 1)) &&
				 PageAnonExclusive(cur_page), folio);
	}

	/*
	 * For large folio, only mlock it if it's fully mapped to VMA. It's
	 * not easy to check whether the large folio is fully mapped to VMA
	 * here. Only mlock normal 4K folio and leave page reclaim to handle
	 * large folio.
	 */
	if (!folio_test_large(folio))
		mlock_vma_folio(folio, vma);
}

/**
 * folio_add_anon_rmap_ptes - add PTE mappings to a page range of an anon folio
 * @folio:	The folio to add the mappings to
 * @page:	The first page to add
 * @nr_pages:	The number of pages which will be mapped
 * @vma:	The vm area in which the mappings are added
 * @address:	The user virtual address of the first page to map
 * @flags:	The rmap flags
 *
 * The page range of folio is defined by [first_page, first_page + nr_pages)
 *
 * The caller needs to hold the page table lock, and the page must be locked in
 * the anon_vma case: to serialize mapping,index checking after setting,
 * and to ensure that an anon folio is not being upgraded racily to a KSM folio
 * (but KSM folios are never downgraded).
 */
void folio_add_anon_rmap_ptes(struct folio *folio, struct page *page,
		int nr_pages, struct vm_area_struct *vma, unsigned long address,
		rmap_t flags)
{
	__folio_add_anon_rmap(folio, page, nr_pages, vma, address, flags,
			      RMAP_LEVEL_PTE);
}

<<<<<<< HEAD
	/*
	 * For large folio, only mlock it if it's fully mapped to VMA. It's
	 * not easy to check whether the large folio is fully mapped to VMA
	 * here. Only mlock normal 4K folio and leave page reclaim to handle
	 * large folio.
	 */
	if (!folio_test_large(folio))
		mlock_vma_folio(folio, vma);
}

/**
 * folio_add_anon_rmap_ptes - add PTE mappings to a page range of an anon folio
 * @folio:	The folio to add the mappings to
 * @page:	The first page to add
 * @nr_pages:	The number of pages which will be mapped
 * @vma:	The vm area in which the mappings are added
 * @address:	The user virtual address of the first page to map
 * @flags:	The rmap flags
 *
 * The page range of folio is defined by [first_page, first_page + nr_pages)
 *
 * The caller needs to hold the page table lock, and the page must be locked in
 * the anon_vma case: to serialize mapping,index checking after setting,
 * and to ensure that an anon folio is not being upgraded racily to a KSM folio
 * (but KSM folios are never downgraded).
 */
void folio_add_anon_rmap_ptes(struct folio *folio, struct page *page,
		int nr_pages, struct vm_area_struct *vma, unsigned long address,
		rmap_t flags)
{
	__folio_add_anon_rmap(folio, page, nr_pages, vma, address, flags,
			      RMAP_LEVEL_PTE);
}

=======
>>>>>>> 227f0fab
/**
 * folio_add_anon_rmap_pmd - add a PMD mapping to a page range of an anon folio
 * @folio:	The folio to add the mapping to
 * @page:	The first page to add
 * @vma:	The vm area in which the mapping is added
 * @address:	The user virtual address of the first page to map
 * @flags:	The rmap flags
 *
 * The page range of folio is defined by [first_page, first_page + HPAGE_PMD_NR)
 *
 * The caller needs to hold the page table lock, and the page must be locked in
 * the anon_vma case: to serialize mapping,index checking after setting.
 */
void folio_add_anon_rmap_pmd(struct folio *folio, struct page *page,
		struct vm_area_struct *vma, unsigned long address, rmap_t flags)
{
#ifdef CONFIG_TRANSPARENT_HUGEPAGE
	__folio_add_anon_rmap(folio, page, HPAGE_PMD_NR, vma, address, flags,
			      RMAP_LEVEL_PMD);
#else
	WARN_ON_ONCE(true);
#endif
}

/**
 * folio_add_new_anon_rmap - Add mapping to a new anonymous folio.
 * @folio:	The folio to add the mapping to.
 * @vma:	the vm area in which the mapping is added
 * @address:	the user virtual address mapped
 * @flags:	The rmap flags
 *
 * Like folio_add_anon_rmap_*() but must only be called on *new* folios.
 * This means the inc-and-test can be bypassed.
 * The folio doesn't necessarily need to be locked while it's exclusive
 * unless two threads map it concurrently. However, the folio must be
 * locked if it's shared.
 *
 * is new, it's assumed to be mapped exclusively by a single process.
 * If the folio is pmd-mappable, it is accounted as a THP.
 */
void folio_add_new_anon_rmap(struct folio *folio, struct vm_area_struct *vma,
		unsigned long address, rmap_t flags)
{
	const int nr = folio_nr_pages(folio);
	const bool exclusive = flags & RMAP_EXCLUSIVE;

	VM_WARN_ON_FOLIO(folio_test_hugetlb(folio), folio);
	VM_WARN_ON_FOLIO(!exclusive && !folio_test_locked(folio), folio);
	VM_BUG_ON_VMA(address < vma->vm_start ||
			address + (nr << PAGE_SHIFT) > vma->vm_end, vma);

	if (!folio_test_swapbacked(folio))
		__folio_set_swapbacked(folio);
	__folio_set_anon(folio, vma, address, exclusive);

	if (likely(!folio_test_large(folio))) {
		/* increment count (starts at -1) */
		atomic_set(&folio->_mapcount, 0);
		if (exclusive)
			SetPageAnonExclusive(&folio->page);
	} else if (!folio_test_pmd_mappable(folio)) {
		int i;

		for (i = 0; i < nr; i++) {
			struct page *page = folio_page(folio, i);

			/* increment count (starts at -1) */
			atomic_set(&page->_mapcount, 0);
			if (exclusive)
				SetPageAnonExclusive(page);
		}

		atomic_set(&folio->_nr_pages_mapped, nr);
	} else {
		/* increment count (starts at -1) */
		atomic_set(&folio->_entire_mapcount, 0);
		atomic_set(&folio->_nr_pages_mapped, ENTIRELY_MAPPED);
		if (exclusive)
			SetPageAnonExclusive(&folio->page);
		__lruvec_stat_mod_folio(folio, NR_ANON_THPS, nr);
	}

	__lruvec_stat_mod_folio(folio, NR_ANON_MAPPED, nr);
	trace_android_vh_page_add_new_anon_rmap(&folio->page, vma, address);
}

static __always_inline void __folio_add_file_rmap(struct folio *folio,
		struct page *page, int nr_pages, struct vm_area_struct *vma,
		enum rmap_level level)
{
	int nr, nr_pmdmapped = 0;

	VM_WARN_ON_FOLIO(folio_test_anon(folio), folio);

	nr = __folio_add_rmap(folio, page, nr_pages, level, &nr_pmdmapped);
	if (nr_pmdmapped)
		__lruvec_stat_mod_folio(folio, folio_test_swapbacked(folio) ?
			NR_SHMEM_PMDMAPPED : NR_FILE_PMDMAPPED, nr_pmdmapped);
	if (nr)
		__lruvec_stat_mod_folio(folio, NR_FILE_MAPPED, nr);

	/* See comments in folio_add_anon_rmap_*() */
	if (!folio_test_large(folio))
		mlock_vma_folio(folio, vma);
}

/**
 * folio_add_file_rmap_ptes - add PTE mappings to a page range of a folio
 * @folio:	The folio to add the mappings to
 * @page:	The first page to add
 * @nr_pages:	The number of pages that will be mapped using PTEs
 * @vma:	The vm area in which the mappings are added
 *
 * The page range of the folio is defined by [page, page + nr_pages)
 *
 * The caller needs to hold the page table lock.
 */
void folio_add_file_rmap_ptes(struct folio *folio, struct page *page,
		int nr_pages, struct vm_area_struct *vma)
{
	__folio_add_file_rmap(folio, page, nr_pages, vma, RMAP_LEVEL_PTE);
}

/**
 * folio_add_file_rmap_pmd - add a PMD mapping to a page range of a folio
 * @folio:	The folio to add the mapping to
 * @page:	The first page to add
 * @vma:	The vm area in which the mapping is added
 *
 * The page range of the folio is defined by [page, page + HPAGE_PMD_NR)
 *
 * The caller needs to hold the page table lock.
 */
void folio_add_file_rmap_pmd(struct folio *folio, struct page *page,
		struct vm_area_struct *vma)
{
#ifdef CONFIG_TRANSPARENT_HUGEPAGE
	__folio_add_file_rmap(folio, page, HPAGE_PMD_NR, vma, RMAP_LEVEL_PMD);
#else
	WARN_ON_ONCE(true);
#endif
}

static __always_inline void __folio_remove_rmap(struct folio *folio,
		struct page *page, int nr_pages, struct vm_area_struct *vma,
		enum rmap_level level)
{
	atomic_t *mapped = &folio->_nr_pages_mapped;
	int last, nr = 0, nr_pmdmapped = 0;
	enum node_stat_item idx;
	bool success = false;

	__folio_rmap_sanity_checks(folio, page, nr_pages, level);

	switch (level) {
	case RMAP_LEVEL_PTE:
		do {
			trace_android_vh_update_page_mapcount(page, false,
				false, &last, &success);
			if (!success)
				last = atomic_add_negative(-1, &page->_mapcount);
			if (last && folio_test_large(folio)) {
				last = atomic_dec_return_relaxed(mapped);
				last = (last < ENTIRELY_MAPPED);
			}

			if (last)
				nr++;
		} while (page++, --nr_pages > 0);
		break;
	case RMAP_LEVEL_PMD:
		last = atomic_add_negative(-1, &folio->_entire_mapcount);
		if (last) {
			nr = atomic_sub_return_relaxed(ENTIRELY_MAPPED, mapped);
			if (likely(nr < ENTIRELY_MAPPED)) {
				nr_pmdmapped = folio_nr_pages(folio);
				nr = nr_pmdmapped - (nr & FOLIO_PAGES_MAPPED);
				/* Raced ahead of another remove and an add? */
				if (unlikely(nr < 0))
					nr = 0;
			} else {
				/* An add of ENTIRELY_MAPPED raced ahead */
				nr = 0;
			}
		}
		break;
	}

	if (nr_pmdmapped) {
		if (folio_test_anon(folio))
			idx = NR_ANON_THPS;
		else if (folio_test_swapbacked(folio))
			idx = NR_SHMEM_PMDMAPPED;
		else
			idx = NR_FILE_PMDMAPPED;
		__lruvec_stat_mod_folio(folio, idx, -nr_pmdmapped);
	}
	if (nr) {
		idx = folio_test_anon(folio) ? NR_ANON_MAPPED : NR_FILE_MAPPED;
		__lruvec_stat_mod_folio(folio, idx, -nr);

		/*
		 * Queue anon large folio for deferred split if at least one
		 * page of the folio is unmapped and at least one page
		 * is still mapped.
		 */
		if (folio_test_large(folio) && folio_test_anon(folio))
			if (level == RMAP_LEVEL_PTE || nr < nr_pmdmapped)
				deferred_split_folio(folio);
	}

	/*
	 * It would be tidy to reset folio_test_anon mapping when fully
	 * unmapped, but that might overwrite a racing folio_add_anon_rmap_*()
	 * which increments mapcount after us but sets mapping before us:
	 * so leave the reset to free_pages_prepare, and remember that
	 * it's only reliable while mapped.
	 */

	munlock_vma_folio(folio, vma);
}

/**
 * folio_remove_rmap_ptes - remove PTE mappings from a page range of a folio
 * @folio:	The folio to remove the mappings from
 * @page:	The first page to remove
 * @nr_pages:	The number of pages that will be removed from the mapping
 * @vma:	The vm area from which the mappings are removed
 *
 * The page range of the folio is defined by [page, page + nr_pages)
 *
 * The caller needs to hold the page table lock.
 */
void folio_remove_rmap_ptes(struct folio *folio, struct page *page,
		int nr_pages, struct vm_area_struct *vma)
{
	__folio_remove_rmap(folio, page, nr_pages, vma, RMAP_LEVEL_PTE);
}

/**
 * folio_remove_rmap_pmd - remove a PMD mapping from a page range of a folio
 * @folio:	The folio to remove the mapping from
 * @page:	The first page to remove
 * @vma:	The vm area from which the mapping is removed
 *
 * The page range of the folio is defined by [page, page + HPAGE_PMD_NR)
 *
 * The caller needs to hold the page table lock.
 */
void folio_remove_rmap_pmd(struct folio *folio, struct page *page,
		struct vm_area_struct *vma)
{
#ifdef CONFIG_TRANSPARENT_HUGEPAGE
	__folio_remove_rmap(folio, page, HPAGE_PMD_NR, vma, RMAP_LEVEL_PMD);
#else
	WARN_ON_ONCE(true);
#endif
}

/*
 * @arg: enum ttu_flags will be passed to this argument
 */
static bool try_to_unmap_one(struct folio *folio, struct vm_area_struct *vma,
		     unsigned long address, void *arg)
{
	struct mm_struct *mm = vma->vm_mm;
	DEFINE_FOLIO_VMA_WALK(pvmw, folio, vma, address, 0);
	pte_t pteval;
	struct page *subpage;
	bool anon_exclusive, ret = true;
	struct mmu_notifier_range range;
	enum ttu_flags flags = (enum ttu_flags)(long)arg;
	unsigned long pfn;
	unsigned long hsz = 0;

	/*
	 * When racing against e.g. zap_pte_range() on another cpu,
	 * in between its ptep_get_and_clear_full() and folio_remove_rmap_*(),
	 * try_to_unmap() may return before page_mapped() has become false,
	 * if page table locking is skipped: use TTU_SYNC to wait for that.
	 */
	if (flags & TTU_SYNC)
		pvmw.flags = PVMW_SYNC;

	if (flags & TTU_SPLIT_HUGE_PMD)
		split_huge_pmd_address(vma, address, false, folio);

	/*
	 * For THP, we have to assume the worse case ie pmd for invalidation.
	 * For hugetlb, it could be much worse if we need to do pud
	 * invalidation in the case of pmd sharing.
	 *
	 * Note that the folio can not be freed in this function as call of
	 * try_to_unmap() must hold a reference on the folio.
	 */
	range.end = vma_address_end(&pvmw);
	mmu_notifier_range_init(&range, MMU_NOTIFY_CLEAR, 0, vma->vm_mm,
				address, range.end);
	if (folio_test_hugetlb(folio)) {
		/*
		 * If sharing is possible, start and end will be adjusted
		 * accordingly.
		 */
		adjust_range_if_pmd_sharing_possible(vma, &range.start,
						     &range.end);

		/* We need the huge page size for set_huge_pte_at() */
		hsz = huge_page_size(hstate_vma(vma));
	}
	mmu_notifier_invalidate_range_start(&range);

	while (page_vma_mapped_walk(&pvmw)) {
		/* Unexpected PMD-mapped THP? */
		VM_BUG_ON_FOLIO(!pvmw.pte, folio);

		/*
		 * If the folio is in an mlock()d vma, we must not swap it out.
		 */
		if (!(flags & TTU_IGNORE_MLOCK) &&
		    (vma->vm_flags & VM_LOCKED)) {
			/* Restore the mlock which got missed */
			if (!folio_test_large(folio))
				mlock_vma_folio(folio, vma);
			page_vma_mapped_walk_done(&pvmw);
			ret = false;
			break;
		}

		pfn = pte_pfn(ptep_get(pvmw.pte));
		subpage = folio_page(folio, pfn - folio_pfn(folio));
		address = pvmw.address;
		anon_exclusive = folio_test_anon(folio) &&
				 PageAnonExclusive(subpage);

		if (folio_test_hugetlb(folio)) {
			bool anon = folio_test_anon(folio);

			/*
			 * The try_to_unmap() is only passed a hugetlb page
			 * in the case where the hugetlb page is poisoned.
			 */
			VM_BUG_ON_PAGE(!PageHWPoison(subpage), subpage);
			/*
			 * huge_pmd_unshare may unmap an entire PMD page.
			 * There is no way of knowing exactly which PMDs may
			 * be cached for this mm, so we must flush them all.
			 * start/end were already adjusted above to cover this
			 * range.
			 */
			flush_cache_range(vma, range.start, range.end);

			/*
			 * To call huge_pmd_unshare, i_mmap_rwsem must be
			 * held in write mode.  Caller needs to explicitly
			 * do this outside rmap routines.
			 *
			 * We also must hold hugetlb vma_lock in write mode.
			 * Lock order dictates acquiring vma_lock BEFORE
			 * i_mmap_rwsem.  We can only try lock here and fail
			 * if unsuccessful.
			 */
			if (!anon) {
				VM_BUG_ON(!(flags & TTU_RMAP_LOCKED));
				if (!hugetlb_vma_trylock_write(vma)) {
					page_vma_mapped_walk_done(&pvmw);
					ret = false;
					break;
				}
				if (huge_pmd_unshare(mm, vma, address, pvmw.pte)) {
					hugetlb_vma_unlock_write(vma);
					flush_tlb_range(vma,
						range.start, range.end);
					/*
					 * The ref count of the PMD page was
					 * dropped which is part of the way map
					 * counting is done for shared PMDs.
					 * Return 'true' here.  When there is
					 * no other sharing, huge_pmd_unshare
					 * returns false and we will unmap the
					 * actual page and drop map count
					 * to zero.
					 */
					page_vma_mapped_walk_done(&pvmw);
					break;
				}
				hugetlb_vma_unlock_write(vma);
			}
			pteval = huge_ptep_clear_flush(vma, address, pvmw.pte);
		} else {
			flush_cache_page(vma, address, pfn);
			/* Nuke the page table entry. */
			if (should_defer_flush(mm, flags)) {
				/*
				 * We clear the PTE but do not flush so potentially
				 * a remote CPU could still be writing to the folio.
				 * If the entry was previously clean then the
				 * architecture must guarantee that a clear->dirty
				 * transition on a cached TLB entry is written through
				 * and traps if the PTE is unmapped.
				 */
				pteval = ptep_get_and_clear(mm, address, pvmw.pte);

				set_tlb_ubc_flush_pending(mm, pteval, address);
			} else {
				pteval = ptep_clear_flush(vma, address, pvmw.pte);
			}
		}

		/*
		 * Now the pte is cleared. If this pte was uffd-wp armed,
		 * we may want to replace a none pte with a marker pte if
		 * it's file-backed, so we don't lose the tracking info.
		 */
		pte_install_uffd_wp_if_needed(vma, address, pvmw.pte, pteval);

		/* Set the dirty flag on the folio now the pte is gone. */
		if (pte_dirty(pteval))
			folio_mark_dirty(folio);

		/* Update high watermark before we lower rss */
		update_hiwater_rss(mm);

		if (PageHWPoison(subpage) && (flags & TTU_HWPOISON)) {
			pteval = swp_entry_to_pte(make_hwpoison_entry(subpage));
			if (folio_test_hugetlb(folio)) {
				hugetlb_count_sub(folio_nr_pages(folio), mm);
				set_huge_pte_at(mm, address, pvmw.pte, pteval,
						hsz);
			} else {
				dec_mm_counter(mm, mm_counter(folio));
				set_pte_at(mm, address, pvmw.pte, pteval);
			}

		} else if (pte_unused(pteval) && !userfaultfd_armed(vma)) {
			/*
			 * The guest indicated that the page content is of no
			 * interest anymore. Simply discard the pte, vmscan
			 * will take care of the rest.
			 * A future reference will then fault in a new zero
			 * page. When userfaultfd is active, we must not drop
			 * this page though, as its main user (postcopy
			 * migration) will not expect userfaults on already
			 * copied pages.
			 */
			dec_mm_counter(mm, mm_counter(folio));
		} else if (folio_test_anon(folio)) {
			swp_entry_t entry = page_swap_entry(subpage);
			pte_t swp_pte;
			/*
			 * Store the swap location in the pte.
			 * See handle_pte_fault() ...
			 */
			if (unlikely(folio_test_swapbacked(folio) !=
					folio_test_swapcache(folio))) {
				WARN_ON_ONCE(1);
				ret = false;
				page_vma_mapped_walk_done(&pvmw);
				break;
			}

			/* MADV_FREE page check */
			if (!folio_test_swapbacked(folio)) {
				int ref_count, map_count;

				/*
				 * Synchronize with gup_pte_range():
				 * - clear PTE; barrier; read refcount
				 * - inc refcount; barrier; read PTE
				 */
				smp_mb();

				ref_count = folio_ref_count(folio);
				map_count = folio_mapcount(folio);

				/*
				 * Order reads for page refcount and dirty flag
				 * (see comments in __remove_mapping()).
				 */
				smp_rmb();

				/*
				 * The only page refs must be one from isolation
				 * plus the rmap(s) (dropped by discard:).
				 */
				if (ref_count == 1 + map_count &&
				    !folio_test_dirty(folio)) {
					dec_mm_counter(mm, MM_ANONPAGES);
					goto discard;
				}

				/*
				 * If the folio was redirtied, it cannot be
				 * discarded. Remap the page to page table.
				 */
				set_pte_at(mm, address, pvmw.pte, pteval);
				folio_set_swapbacked(folio);
				ret = false;
				page_vma_mapped_walk_done(&pvmw);
				break;
			}

			if (swap_duplicate(entry) < 0) {
				set_pte_at(mm, address, pvmw.pte, pteval);
				ret = false;
				page_vma_mapped_walk_done(&pvmw);
				break;
			}
			if (arch_unmap_one(mm, vma, address, pteval) < 0) {
				swap_free(entry);
				set_pte_at(mm, address, pvmw.pte, pteval);
				ret = false;
				page_vma_mapped_walk_done(&pvmw);
				break;
			}

			/* See folio_try_share_anon_rmap(): clear PTE first. */
			if (anon_exclusive &&
			    folio_try_share_anon_rmap_pte(folio, subpage)) {
				swap_free(entry);
				set_pte_at(mm, address, pvmw.pte, pteval);
				ret = false;
				page_vma_mapped_walk_done(&pvmw);
				break;
			}
			if (list_empty(&mm->mmlist)) {
				spin_lock(&mmlist_lock);
				if (list_empty(&mm->mmlist))
					list_add(&mm->mmlist, &init_mm.mmlist);
				spin_unlock(&mmlist_lock);
			}
			dec_mm_counter(mm, MM_ANONPAGES);
			inc_mm_counter(mm, MM_SWAPENTS);
			swp_pte = swp_entry_to_pte(entry);
			if (anon_exclusive)
				swp_pte = pte_swp_mkexclusive(swp_pte);
			if (pte_soft_dirty(pteval))
				swp_pte = pte_swp_mksoft_dirty(swp_pte);
			if (pte_uffd_wp(pteval))
				swp_pte = pte_swp_mkuffd_wp(swp_pte);
			set_pte_at(mm, address, pvmw.pte, swp_pte);
		} else {
			/*
			 * This is a locked file-backed folio,
			 * so it cannot be removed from the page
			 * cache and replaced by a new folio before
			 * mmu_notifier_invalidate_range_end, so no
			 * concurrent thread might update its page table
			 * to point at a new folio while a device is
			 * still using this folio.
			 *
			 * See Documentation/mm/mmu_notifier.rst
			 */
			dec_mm_counter(mm, mm_counter_file(folio));
		}
discard:
		if (unlikely(folio_test_hugetlb(folio)))
			hugetlb_remove_rmap(folio);
		else
			folio_remove_rmap_pte(folio, subpage, vma);
		if (vma->vm_flags & VM_LOCKED)
			mlock_drain_local();
		folio_put(folio);
	}

	mmu_notifier_invalidate_range_end(&range);
	trace_android_vh_try_to_unmap_one(folio, vma, address, arg, ret);

	return ret;
}

static bool invalid_migration_vma(struct vm_area_struct *vma, void *arg)
{
	return vma_is_temporary_stack(vma);
}

static int folio_not_mapped(struct folio *folio)
{
	return !folio_mapped(folio);
}

/**
 * try_to_unmap - Try to remove all page table mappings to a folio.
 * @folio: The folio to unmap.
 * @flags: action and flags
 *
 * Tries to remove all the page table entries which are mapping this
 * folio.  It is the caller's responsibility to check if the folio is
 * still mapped if needed (use TTU_SYNC to prevent accounting races).
 *
 * Context: Caller must hold the folio lock.
 */
void try_to_unmap(struct folio *folio, enum ttu_flags flags)
{
	struct rmap_walk_control rwc = {
		.rmap_one = try_to_unmap_one,
		.arg = (void *)flags,
		.done = folio_not_mapped,
		.anon_lock = folio_lock_anon_vma_read,
	};

	if (flags & TTU_RMAP_LOCKED)
		rmap_walk_locked(folio, &rwc);
	else
		rmap_walk(folio, &rwc);
}

/*
 * @arg: enum ttu_flags will be passed to this argument.
 *
 * If TTU_SPLIT_HUGE_PMD is specified any PMD mappings will be split into PTEs
 * containing migration entries.
 */
static bool try_to_migrate_one(struct folio *folio, struct vm_area_struct *vma,
		     unsigned long address, void *arg)
{
	struct mm_struct *mm = vma->vm_mm;
	DEFINE_FOLIO_VMA_WALK(pvmw, folio, vma, address, 0);
	pte_t pteval;
	struct page *subpage;
	bool anon_exclusive, ret = true;
	struct mmu_notifier_range range;
	enum ttu_flags flags = (enum ttu_flags)(long)arg;
	unsigned long pfn;
	unsigned long hsz = 0;

	/*
	 * When racing against e.g. zap_pte_range() on another cpu,
	 * in between its ptep_get_and_clear_full() and folio_remove_rmap_*(),
	 * try_to_migrate() may return before page_mapped() has become false,
	 * if page table locking is skipped: use TTU_SYNC to wait for that.
	 */
	if (flags & TTU_SYNC)
		pvmw.flags = PVMW_SYNC;

	/*
	 * unmap_page() in mm/huge_memory.c is the only user of migration with
	 * TTU_SPLIT_HUGE_PMD and it wants to freeze.
	 */
	if (flags & TTU_SPLIT_HUGE_PMD)
		split_huge_pmd_address(vma, address, true, folio);

	/*
	 * For THP, we have to assume the worse case ie pmd for invalidation.
	 * For hugetlb, it could be much worse if we need to do pud
	 * invalidation in the case of pmd sharing.
	 *
	 * Note that the page can not be free in this function as call of
	 * try_to_unmap() must hold a reference on the page.
	 */
	range.end = vma_address_end(&pvmw);
	mmu_notifier_range_init(&range, MMU_NOTIFY_CLEAR, 0, vma->vm_mm,
				address, range.end);
	if (folio_test_hugetlb(folio)) {
		/*
		 * If sharing is possible, start and end will be adjusted
		 * accordingly.
		 */
		adjust_range_if_pmd_sharing_possible(vma, &range.start,
						     &range.end);

		/* We need the huge page size for set_huge_pte_at() */
		hsz = huge_page_size(hstate_vma(vma));
	}
	mmu_notifier_invalidate_range_start(&range);

	while (page_vma_mapped_walk(&pvmw)) {
#ifdef CONFIG_ARCH_ENABLE_THP_MIGRATION
		/* PMD-mapped THP migration entry */
		if (!pvmw.pte) {
			subpage = folio_page(folio,
				pmd_pfn(*pvmw.pmd) - folio_pfn(folio));
			VM_BUG_ON_FOLIO(folio_test_hugetlb(folio) ||
					!folio_test_pmd_mappable(folio), folio);

			if (set_pmd_migration_entry(&pvmw, subpage)) {
				ret = false;
				page_vma_mapped_walk_done(&pvmw);
				break;
			}
			continue;
		}
#endif

		/* Unexpected PMD-mapped THP? */
		VM_BUG_ON_FOLIO(!pvmw.pte, folio);

		pfn = pte_pfn(ptep_get(pvmw.pte));

		if (folio_is_zone_device(folio)) {
			/*
			 * Our PTE is a non-present device exclusive entry and
			 * calculating the subpage as for the common case would
			 * result in an invalid pointer.
			 *
			 * Since only PAGE_SIZE pages can currently be
			 * migrated, just set it to page. This will need to be
			 * changed when hugepage migrations to device private
			 * memory are supported.
			 */
			VM_BUG_ON_FOLIO(folio_nr_pages(folio) > 1, folio);
			subpage = &folio->page;
		} else {
			subpage = folio_page(folio, pfn - folio_pfn(folio));
		}
		address = pvmw.address;
		anon_exclusive = folio_test_anon(folio) &&
				 PageAnonExclusive(subpage);

		if (folio_test_hugetlb(folio)) {
			bool anon = folio_test_anon(folio);

			/*
			 * huge_pmd_unshare may unmap an entire PMD page.
			 * There is no way of knowing exactly which PMDs may
			 * be cached for this mm, so we must flush them all.
			 * start/end were already adjusted above to cover this
			 * range.
			 */
			flush_cache_range(vma, range.start, range.end);

			/*
			 * To call huge_pmd_unshare, i_mmap_rwsem must be
			 * held in write mode.  Caller needs to explicitly
			 * do this outside rmap routines.
			 *
			 * We also must hold hugetlb vma_lock in write mode.
			 * Lock order dictates acquiring vma_lock BEFORE
			 * i_mmap_rwsem.  We can only try lock here and
			 * fail if unsuccessful.
			 */
			if (!anon) {
				VM_BUG_ON(!(flags & TTU_RMAP_LOCKED));
				if (!hugetlb_vma_trylock_write(vma)) {
					page_vma_mapped_walk_done(&pvmw);
					ret = false;
					break;
				}
				if (huge_pmd_unshare(mm, vma, address, pvmw.pte)) {
					hugetlb_vma_unlock_write(vma);
					flush_tlb_range(vma,
						range.start, range.end);

					/*
					 * The ref count of the PMD page was
					 * dropped which is part of the way map
					 * counting is done for shared PMDs.
					 * Return 'true' here.  When there is
					 * no other sharing, huge_pmd_unshare
					 * returns false and we will unmap the
					 * actual page and drop map count
					 * to zero.
					 */
					page_vma_mapped_walk_done(&pvmw);
					break;
				}
				hugetlb_vma_unlock_write(vma);
			}
			/* Nuke the hugetlb page table entry */
			pteval = huge_ptep_clear_flush(vma, address, pvmw.pte);
		} else {
			flush_cache_page(vma, address, pfn);
			/* Nuke the page table entry. */
			if (should_defer_flush(mm, flags)) {
				/*
				 * We clear the PTE but do not flush so potentially
				 * a remote CPU could still be writing to the folio.
				 * If the entry was previously clean then the
				 * architecture must guarantee that a clear->dirty
				 * transition on a cached TLB entry is written through
				 * and traps if the PTE is unmapped.
				 */
				pteval = ptep_get_and_clear(mm, address, pvmw.pte);

				set_tlb_ubc_flush_pending(mm, pteval, address);
			} else {
				pteval = ptep_clear_flush(vma, address, pvmw.pte);
			}
		}

		/* Set the dirty flag on the folio now the pte is gone. */
		if (pte_dirty(pteval))
			folio_mark_dirty(folio);

		/* Update high watermark before we lower rss */
		update_hiwater_rss(mm);

		if (folio_is_device_private(folio)) {
			unsigned long pfn = folio_pfn(folio);
			swp_entry_t entry;
			pte_t swp_pte;

			if (anon_exclusive)
				WARN_ON_ONCE(folio_try_share_anon_rmap_pte(folio,
									   subpage));

			/*
			 * Store the pfn of the page in a special migration
			 * pte. do_swap_page() will wait until the migration
			 * pte is removed and then restart fault handling.
			 */
			entry = pte_to_swp_entry(pteval);
			if (is_writable_device_private_entry(entry))
				entry = make_writable_migration_entry(pfn);
			else if (anon_exclusive)
				entry = make_readable_exclusive_migration_entry(pfn);
			else
				entry = make_readable_migration_entry(pfn);
			swp_pte = swp_entry_to_pte(entry);

			/*
			 * pteval maps a zone device page and is therefore
			 * a swap pte.
			 */
			if (pte_swp_soft_dirty(pteval))
				swp_pte = pte_swp_mksoft_dirty(swp_pte);
			if (pte_swp_uffd_wp(pteval))
				swp_pte = pte_swp_mkuffd_wp(swp_pte);
			set_pte_at(mm, pvmw.address, pvmw.pte, swp_pte);
			trace_set_migration_pte(pvmw.address, pte_val(swp_pte),
						compound_order(&folio->page));
			/*
			 * No need to invalidate here it will synchronize on
			 * against the special swap migration pte.
			 */
		} else if (PageHWPoison(subpage)) {
			pteval = swp_entry_to_pte(make_hwpoison_entry(subpage));
			if (folio_test_hugetlb(folio)) {
				hugetlb_count_sub(folio_nr_pages(folio), mm);
				set_huge_pte_at(mm, address, pvmw.pte, pteval,
						hsz);
			} else {
				dec_mm_counter(mm, mm_counter(folio));
				set_pte_at(mm, address, pvmw.pte, pteval);
			}

		} else if (pte_unused(pteval) && !userfaultfd_armed(vma)) {
			/*
			 * The guest indicated that the page content is of no
			 * interest anymore. Simply discard the pte, vmscan
			 * will take care of the rest.
			 * A future reference will then fault in a new zero
			 * page. When userfaultfd is active, we must not drop
			 * this page though, as its main user (postcopy
			 * migration) will not expect userfaults on already
			 * copied pages.
			 */
			dec_mm_counter(mm, mm_counter(folio));
		} else {
			swp_entry_t entry;
			pte_t swp_pte;

			if (arch_unmap_one(mm, vma, address, pteval) < 0) {
				if (folio_test_hugetlb(folio))
					set_huge_pte_at(mm, address, pvmw.pte,
							pteval, hsz);
				else
					set_pte_at(mm, address, pvmw.pte, pteval);
				ret = false;
				page_vma_mapped_walk_done(&pvmw);
				break;
			}
			VM_BUG_ON_PAGE(pte_write(pteval) && folio_test_anon(folio) &&
				       !anon_exclusive, subpage);

			/* See folio_try_share_anon_rmap_pte(): clear PTE first. */
			if (folio_test_hugetlb(folio)) {
				if (anon_exclusive &&
				    hugetlb_try_share_anon_rmap(folio)) {
					set_huge_pte_at(mm, address, pvmw.pte,
							pteval, hsz);
					ret = false;
					page_vma_mapped_walk_done(&pvmw);
					break;
				}
			} else if (anon_exclusive &&
				   folio_try_share_anon_rmap_pte(folio, subpage)) {
				set_pte_at(mm, address, pvmw.pte, pteval);
				ret = false;
				page_vma_mapped_walk_done(&pvmw);
				break;
			}

			/*
			 * Store the pfn of the page in a special migration
			 * pte. do_swap_page() will wait until the migration
			 * pte is removed and then restart fault handling.
			 */
			if (pte_write(pteval))
				entry = make_writable_migration_entry(
							page_to_pfn(subpage));
			else if (anon_exclusive)
				entry = make_readable_exclusive_migration_entry(
							page_to_pfn(subpage));
			else
				entry = make_readable_migration_entry(
							page_to_pfn(subpage));
			if (pte_young(pteval))
				entry = make_migration_entry_young(entry);
			if (pte_dirty(pteval))
				entry = make_migration_entry_dirty(entry);
			swp_pte = swp_entry_to_pte(entry);
			if (pte_soft_dirty(pteval))
				swp_pte = pte_swp_mksoft_dirty(swp_pte);
			if (pte_uffd_wp(pteval))
				swp_pte = pte_swp_mkuffd_wp(swp_pte);
			if (folio_test_hugetlb(folio))
				set_huge_pte_at(mm, address, pvmw.pte, swp_pte,
						hsz);
			else
				set_pte_at(mm, address, pvmw.pte, swp_pte);
			if (vma->vm_flags & VM_LOCKED)
				set_src_usage(subpage, SRC_PAGE_MLOCKED);
			else
				set_src_usage(subpage, SRC_PAGE_MAPPED);
			trace_set_migration_pte(address, pte_val(swp_pte),
						compound_order(&folio->page));
			/*
			 * No need to invalidate here it will synchronize on
			 * against the special swap migration pte.
			 */
		}

		if (unlikely(folio_test_hugetlb(folio)))
			hugetlb_remove_rmap(folio);
		else
			folio_remove_rmap_pte(folio, subpage, vma);
		if (vma->vm_flags & VM_LOCKED)
			mlock_drain_local();
		folio_put(folio);
	}

	mmu_notifier_invalidate_range_end(&range);

	return ret;
}

/**
 * try_to_migrate - try to replace all page table mappings with swap entries
 * @folio: the folio to replace page table entries for
 * @flags: action and flags
 *
 * Tries to remove all the page table entries which are mapping this folio and
 * replace them with special swap entries. Caller must hold the folio lock.
 */
void try_to_migrate(struct folio *folio, enum ttu_flags flags)
{
	struct rmap_walk_control rwc = {
		.rmap_one = try_to_migrate_one,
		.arg = (void *)flags,
		.done = folio_not_mapped,
		.anon_lock = folio_lock_anon_vma_read,
	};

	/*
	 * Migration always ignores mlock and only supports TTU_RMAP_LOCKED and
	 * TTU_SPLIT_HUGE_PMD, TTU_SYNC, and TTU_BATCH_FLUSH flags.
	 */
	if (WARN_ON_ONCE(flags & ~(TTU_RMAP_LOCKED | TTU_SPLIT_HUGE_PMD |
					TTU_SYNC | TTU_BATCH_FLUSH)))
		return;

	if (folio_is_zone_device(folio) &&
	    (!folio_is_device_private(folio) && !folio_is_device_coherent(folio)))
		return;

	/*
	 * During exec, a temporary VMA is setup and later moved.
	 * The VMA is moved under the anon_vma lock but not the
	 * page tables leading to a race where migration cannot
	 * find the migration ptes. Rather than increasing the
	 * locking requirements of exec(), migration skips
	 * temporary VMAs until after exec() completes.
	 */
	if (!folio_test_ksm(folio) && folio_test_anon(folio))
		rwc.invalid_vma = invalid_migration_vma;

	if (flags & TTU_RMAP_LOCKED)
		rmap_walk_locked(folio, &rwc);
	else
		rmap_walk(folio, &rwc);
}

#ifdef CONFIG_DEVICE_PRIVATE
struct make_exclusive_args {
	struct mm_struct *mm;
	unsigned long address;
	void *owner;
	bool valid;
};

static bool page_make_device_exclusive_one(struct folio *folio,
		struct vm_area_struct *vma, unsigned long address, void *priv)
{
	struct mm_struct *mm = vma->vm_mm;
	DEFINE_FOLIO_VMA_WALK(pvmw, folio, vma, address, 0);
	struct make_exclusive_args *args = priv;
	pte_t pteval;
	struct page *subpage;
	bool ret = true;
	struct mmu_notifier_range range;
	swp_entry_t entry;
	pte_t swp_pte;
	pte_t ptent;

	mmu_notifier_range_init_owner(&range, MMU_NOTIFY_EXCLUSIVE, 0,
				      vma->vm_mm, address, min(vma->vm_end,
				      address + folio_size(folio)),
				      args->owner);
	mmu_notifier_invalidate_range_start(&range);

	while (page_vma_mapped_walk(&pvmw)) {
		/* Unexpected PMD-mapped THP? */
		VM_BUG_ON_FOLIO(!pvmw.pte, folio);

		ptent = ptep_get(pvmw.pte);
		if (!pte_present(ptent)) {
			ret = false;
			page_vma_mapped_walk_done(&pvmw);
			break;
		}

		subpage = folio_page(folio,
				pte_pfn(ptent) - folio_pfn(folio));
		address = pvmw.address;

		/* Nuke the page table entry. */
		flush_cache_page(vma, address, pte_pfn(ptent));
		pteval = ptep_clear_flush(vma, address, pvmw.pte);

		/* Set the dirty flag on the folio now the pte is gone. */
		if (pte_dirty(pteval))
			folio_mark_dirty(folio);

		/*
		 * Check that our target page is still mapped at the expected
		 * address.
		 */
		if (args->mm == mm && args->address == address &&
		    pte_write(pteval))
			args->valid = true;

		/*
		 * Store the pfn of the page in a special migration
		 * pte. do_swap_page() will wait until the migration
		 * pte is removed and then restart fault handling.
		 */
		if (pte_write(pteval))
			entry = make_writable_device_exclusive_entry(
							page_to_pfn(subpage));
		else
			entry = make_readable_device_exclusive_entry(
							page_to_pfn(subpage));
		swp_pte = swp_entry_to_pte(entry);
		if (pte_soft_dirty(pteval))
			swp_pte = pte_swp_mksoft_dirty(swp_pte);
		if (pte_uffd_wp(pteval))
			swp_pte = pte_swp_mkuffd_wp(swp_pte);

		set_pte_at(mm, address, pvmw.pte, swp_pte);

		/*
		 * There is a reference on the page for the swap entry which has
		 * been removed, so shouldn't take another.
		 */
		folio_remove_rmap_pte(folio, subpage, vma);
	}

	mmu_notifier_invalidate_range_end(&range);

	return ret;
}

/**
 * folio_make_device_exclusive - Mark the folio exclusively owned by a device.
 * @folio: The folio to replace page table entries for.
 * @mm: The mm_struct where the folio is expected to be mapped.
 * @address: Address where the folio is expected to be mapped.
 * @owner: passed to MMU_NOTIFY_EXCLUSIVE range notifier callbacks
 *
 * Tries to remove all the page table entries which are mapping this
 * folio and replace them with special device exclusive swap entries to
 * grant a device exclusive access to the folio.
 *
 * Context: Caller must hold the folio lock.
 * Return: false if the page is still mapped, or if it could not be unmapped
 * from the expected address. Otherwise returns true (success).
 */
static bool folio_make_device_exclusive(struct folio *folio,
		struct mm_struct *mm, unsigned long address, void *owner)
{
	struct make_exclusive_args args = {
		.mm = mm,
		.address = address,
		.owner = owner,
		.valid = false,
	};
	struct rmap_walk_control rwc = {
		.rmap_one = page_make_device_exclusive_one,
		.done = folio_not_mapped,
		.anon_lock = folio_lock_anon_vma_read,
		.arg = &args,
	};

	/*
	 * Restrict to anonymous folios for now to avoid potential writeback
	 * issues.
	 */
	if (!folio_test_anon(folio))
		return false;

	rmap_walk(folio, &rwc);

	return args.valid && !folio_mapcount(folio);
}

/**
 * make_device_exclusive_range() - Mark a range for exclusive use by a device
 * @mm: mm_struct of associated target process
 * @start: start of the region to mark for exclusive device access
 * @end: end address of region
 * @pages: returns the pages which were successfully marked for exclusive access
 * @owner: passed to MMU_NOTIFY_EXCLUSIVE range notifier to allow filtering
 *
 * Returns: number of pages found in the range by GUP. A page is marked for
 * exclusive access only if the page pointer is non-NULL.
 *
 * This function finds ptes mapping page(s) to the given address range, locks
 * them and replaces mappings with special swap entries preventing userspace CPU
 * access. On fault these entries are replaced with the original mapping after
 * calling MMU notifiers.
 *
 * A driver using this to program access from a device must use a mmu notifier
 * critical section to hold a device specific lock during programming. Once
 * programming is complete it should drop the page lock and reference after
 * which point CPU access to the page will revoke the exclusive access.
 */
int make_device_exclusive_range(struct mm_struct *mm, unsigned long start,
				unsigned long end, struct page **pages,
				void *owner)
{
	long npages = (end - start) >> PAGE_SHIFT;
	long i;

	npages = get_user_pages_remote(mm, start, npages,
				       FOLL_GET | FOLL_WRITE | FOLL_SPLIT_PMD,
				       pages, NULL);
	if (npages < 0)
		return npages;

	for (i = 0; i < npages; i++, start += PAGE_SIZE) {
		struct folio *folio = page_folio(pages[i]);
		if (PageTail(pages[i]) || !folio_trylock(folio)) {
			folio_put(folio);
			pages[i] = NULL;
			continue;
		}

		if (!folio_make_device_exclusive(folio, mm, start, owner)) {
			folio_unlock(folio);
			folio_put(folio);
			pages[i] = NULL;
		}
	}

	return npages;
}
EXPORT_SYMBOL_GPL(make_device_exclusive_range);
#endif

void __put_anon_vma(struct anon_vma *anon_vma)
{
	struct anon_vma *root = anon_vma->root;

	anon_vma_free(anon_vma);
	if (root != anon_vma && atomic_dec_and_test(&root->refcount))
		anon_vma_free(root);
}

static struct anon_vma *rmap_walk_anon_lock(struct folio *folio,
					    struct rmap_walk_control *rwc)
{
	struct anon_vma *anon_vma;

	if (rwc->anon_lock)
		return rwc->anon_lock(folio, rwc);

	/*
	 * Note: remove_migration_ptes() cannot use folio_lock_anon_vma_read()
	 * because that depends on page_mapped(); but not all its usages
	 * are holding mmap_lock. Users without mmap_lock are required to
	 * take a reference count to prevent the anon_vma disappearing
	 */
	anon_vma = folio_anon_vma(folio);
	if (!anon_vma)
		return NULL;

	if (anon_vma_trylock_read(anon_vma))
		goto out;

	if (rwc->try_lock) {
		anon_vma = NULL;
		rwc->contended = true;
		goto out;
	}

	anon_vma_lock_read(anon_vma);
out:
	return anon_vma;
}

/*
 * rmap_walk_anon - do something to anonymous page using the object-based
 * rmap method
 * @folio: the folio to be handled
 * @rwc: control variable according to each walk type
 * @locked: caller holds relevant rmap lock
 *
 * Find all the mappings of a folio using the mapping pointer and the vma
 * chains contained in the anon_vma struct it points to.
 */
static void rmap_walk_anon(struct folio *folio,
		struct rmap_walk_control *rwc, bool locked)
{
	struct anon_vma *anon_vma;
	pgoff_t pgoff_start, pgoff_end;
	struct anon_vma_chain *avc;

	if (locked) {
		anon_vma = folio_anon_vma(folio);
		/* anon_vma disappear under us? */
		VM_BUG_ON_FOLIO(!anon_vma, folio);
	} else {
		anon_vma = rmap_walk_anon_lock(folio, rwc);
	}
	if (!anon_vma)
		return;

	pgoff_start = folio_pgoff(folio);
	pgoff_end = pgoff_start + folio_nr_pages(folio) - 1;
	anon_vma_interval_tree_foreach(avc, &anon_vma->rb_root,
			pgoff_start, pgoff_end) {
		struct vm_area_struct *vma = avc->vma;
		unsigned long address = vma_address(&folio->page, vma);

		VM_BUG_ON_VMA(address == -EFAULT, vma);
		cond_resched();

		if (rwc->invalid_vma && rwc->invalid_vma(vma, rwc->arg))
			continue;

		if (!rwc->rmap_one(folio, vma, address, rwc->arg))
			break;
		if (rwc->done && rwc->done(folio))
			break;
	}

	if (!locked)
		anon_vma_unlock_read(anon_vma);
}

/*
 * rmap_walk_file - do something to file page using the object-based rmap method
 * @folio: the folio to be handled
 * @rwc: control variable according to each walk type
 * @locked: caller holds relevant rmap lock
 *
 * Find all the mappings of a folio using the mapping pointer and the vma chains
 * contained in the address_space struct it points to.
 */
static void rmap_walk_file(struct folio *folio,
		struct rmap_walk_control *rwc, bool locked)
{
	struct address_space *mapping = folio_mapping(folio);
	pgoff_t pgoff_start, pgoff_end;
	struct vm_area_struct *vma;

	/*
	 * The page lock not only makes sure that page->mapping cannot
	 * suddenly be NULLified by truncation, it makes sure that the
	 * structure at mapping cannot be freed and reused yet,
	 * so we can safely take mapping->i_mmap_rwsem.
	 */
	VM_BUG_ON_FOLIO(!folio_test_locked(folio), folio);

	if (!mapping)
		return;

	pgoff_start = folio_pgoff(folio);
	pgoff_end = pgoff_start + folio_nr_pages(folio) - 1;
	if (!locked) {
		bool got_lock = false;
		bool skip = false;

		trace_android_vh_do_folio_trylock(folio,
			&mapping->i_mmap_rwsem, &got_lock, &skip);
		if (skip) {
			if (!got_lock)
				return;
			else
				goto lookup;
		}

		if (i_mmap_trylock_read(mapping))
			goto lookup;

		if (rwc->try_lock) {
			rwc->contended = true;
			return;
		}

		i_mmap_lock_read(mapping);
	}
lookup:
	vma_interval_tree_foreach(vma, &mapping->i_mmap,
			pgoff_start, pgoff_end) {
		unsigned long address = vma_address(&folio->page, vma);

		VM_BUG_ON_VMA(address == -EFAULT, vma);
		cond_resched();

		if (rwc->invalid_vma && rwc->invalid_vma(vma, rwc->arg))
			continue;

		if (!rwc->rmap_one(folio, vma, address, rwc->arg))
			goto done;
		if (rwc->done && rwc->done(folio))
			goto done;
	}

done:
	if (!locked)
		i_mmap_unlock_read(mapping);
}

void rmap_walk(struct folio *folio, struct rmap_walk_control *rwc)
{
	if (unlikely(folio_test_ksm(folio)))
		rmap_walk_ksm(folio, rwc);
	else if (folio_test_anon(folio))
		rmap_walk_anon(folio, rwc, false);
	else
		rmap_walk_file(folio, rwc, false);
}

/* Like rmap_walk, but caller holds relevant rmap lock */
void rmap_walk_locked(struct folio *folio, struct rmap_walk_control *rwc)
{
	/* no ksm support for now */
	VM_BUG_ON_FOLIO(folio_test_ksm(folio), folio);
	if (folio_test_anon(folio))
		rmap_walk_anon(folio, rwc, true);
	else
		rmap_walk_file(folio, rwc, true);
}

#ifdef CONFIG_HUGETLB_PAGE
/*
 * The following two functions are for anonymous (private mapped) hugepages.
 * Unlike common anonymous pages, anonymous hugepages have no accounting code
 * and no lru code, because we handle hugepages differently from common pages.
 */
void hugetlb_add_anon_rmap(struct folio *folio, struct vm_area_struct *vma,
		unsigned long address, rmap_t flags)
{
	VM_WARN_ON_FOLIO(!folio_test_hugetlb(folio), folio);
	VM_WARN_ON_FOLIO(!folio_test_anon(folio), folio);

	atomic_inc(&folio->_entire_mapcount);
	if (flags & RMAP_EXCLUSIVE)
		SetPageAnonExclusive(&folio->page);
	VM_WARN_ON_FOLIO(folio_entire_mapcount(folio) > 1 &&
			 PageAnonExclusive(&folio->page), folio);
}

void hugetlb_add_new_anon_rmap(struct folio *folio,
		struct vm_area_struct *vma, unsigned long address)
{
	VM_WARN_ON_FOLIO(!folio_test_hugetlb(folio), folio);

	BUG_ON(address < vma->vm_start || address >= vma->vm_end);
	/* increment count (starts at -1) */
	atomic_set(&folio->_entire_mapcount, 0);
	folio_clear_hugetlb_restore_reserve(folio);
	__folio_set_anon(folio, vma, address, true);
	SetPageAnonExclusive(&folio->page);
}
#endif /* CONFIG_HUGETLB_PAGE */<|MERGE_RESOLUTION|>--- conflicted
+++ resolved
@@ -869,8 +869,6 @@
 			ptes++;
 			pra->mapcount--;
 			continue;
-<<<<<<< HEAD
-=======
 		}
 
 		/*
@@ -885,7 +883,6 @@
 			pra->referenced = -1;
 			page_vma_mapped_walk_done(&pvmw);
 			return false;
->>>>>>> 227f0fab
 		}
 
 		if (pvmw.pte) {
@@ -1337,18 +1334,6 @@
 			SetPageAnonExclusive(page);
 			break;
 		}
-<<<<<<< HEAD
-	}
-	for (i = 0; i < nr_pages; i++) {
-		struct page *cur_page = page + i;
-
-		/* While PTE-mapping a THP we have a PMD and a PTE mapping. */
-		VM_WARN_ON_FOLIO((atomic_read(&cur_page->_mapcount) > 0 ||
-				  (folio_test_large(folio) &&
-				   folio_entire_mapcount(folio) > 1)) &&
-				 PageAnonExclusive(cur_page), folio);
-=======
->>>>>>> 227f0fab
 	}
 	for (i = 0; i < nr_pages; i++) {
 		struct page *cur_page = page + i;
@@ -1394,43 +1379,6 @@
 			      RMAP_LEVEL_PTE);
 }
 
-<<<<<<< HEAD
-	/*
-	 * For large folio, only mlock it if it's fully mapped to VMA. It's
-	 * not easy to check whether the large folio is fully mapped to VMA
-	 * here. Only mlock normal 4K folio and leave page reclaim to handle
-	 * large folio.
-	 */
-	if (!folio_test_large(folio))
-		mlock_vma_folio(folio, vma);
-}
-
-/**
- * folio_add_anon_rmap_ptes - add PTE mappings to a page range of an anon folio
- * @folio:	The folio to add the mappings to
- * @page:	The first page to add
- * @nr_pages:	The number of pages which will be mapped
- * @vma:	The vm area in which the mappings are added
- * @address:	The user virtual address of the first page to map
- * @flags:	The rmap flags
- *
- * The page range of folio is defined by [first_page, first_page + nr_pages)
- *
- * The caller needs to hold the page table lock, and the page must be locked in
- * the anon_vma case: to serialize mapping,index checking after setting,
- * and to ensure that an anon folio is not being upgraded racily to a KSM folio
- * (but KSM folios are never downgraded).
- */
-void folio_add_anon_rmap_ptes(struct folio *folio, struct page *page,
-		int nr_pages, struct vm_area_struct *vma, unsigned long address,
-		rmap_t flags)
-{
-	__folio_add_anon_rmap(folio, page, nr_pages, vma, address, flags,
-			      RMAP_LEVEL_PTE);
-}
-
-=======
->>>>>>> 227f0fab
 /**
  * folio_add_anon_rmap_pmd - add a PMD mapping to a page range of an anon folio
  * @folio:	The folio to add the mapping to
