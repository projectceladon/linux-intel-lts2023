--- conflicted
+++ resolved
@@ -51,10 +51,7 @@
 #include <trace/events/compaction.h>
 #undef CREATE_TRACE_POINTS
 #include <trace/hooks/compaction.h>
-<<<<<<< HEAD
-=======
 #include <trace/hooks/mm.h>
->>>>>>> 4163e724
 
 #ifndef __GENKSYMS__
 #include <trace/hooks/mm.h>
@@ -1393,11 +1390,7 @@
 			return false;
 	}
 
-<<<<<<< HEAD
-	trace_android_vh_suitable_migration_target_bypass(page, &bypass);
-=======
 	trace_android_vh_migration_target_bypass(page, &bypass);
->>>>>>> 4163e724
 	if (bypass)
 		return false;
 
@@ -1486,11 +1479,7 @@
 	if (!page)
 		return;
 
-<<<<<<< HEAD
-	trace_android_vh_suitable_migration_target_bypass(page, &bypass);
-=======
 	trace_android_vh_migration_target_bypass(page, &bypass);
->>>>>>> 4163e724
 	if (bypass)
 		return;
 
