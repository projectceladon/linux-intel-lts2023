// SPDX-License-Identifier: GPL-2.0-only
/*
 *  linux/mm/memory.c
 *
 *  Copyright (C) 1991, 1992, 1993, 1994  Linus Torvalds
 */

/*
 * demand-loading started 01.12.91 - seems it is high on the list of
 * things wanted, and it should be easy to implement. - Linus
 */

/*
 * Ok, demand-loading was easy, shared pages a little bit tricker. Shared
 * pages started 02.12.91, seems to work. - Linus.
 *
 * Tested sharing by executing about 30 /bin/sh: under the old kernel it
 * would have taken more than the 6M I have free, but it worked well as
 * far as I could see.
 *
 * Also corrected some "invalidate()"s - I wasn't doing enough of them.
 */

/*
 * Real VM (paging to/from disk) started 18.12.91. Much more work and
 * thought has to go into this. Oh, well..
 * 19.12.91  -  works, somewhat. Sometimes I get faults, don't know why.
 *		Found it. Everything seems to work now.
 * 20.12.91  -  Ok, making the swap-device changeable like the root.
 */

/*
 * 05.04.94  -  Multi-page memory management added for v1.1.
 *              Idea by Alex Bligh (alex@cconcepts.co.uk)
 *
 * 16.07.99  -  Support of BIGMEM added by Gerhard Wichert, Siemens AG
 *		(Gerhard.Wichert@pdb.siemens.de)
 *
 * Aug/Sep 2004 Changed to four level page tables (Andi Kleen)
 */

#include <linux/kernel_stat.h>
#include <linux/mm.h>
#include <linux/mm_inline.h>
#include <linux/sched/mm.h>
#include <linux/sched/coredump.h>
#include <linux/sched/numa_balancing.h>
#include <linux/sched/task.h>
#include <linux/hugetlb.h>
#include <linux/mman.h>
#include <linux/swap.h>
#include <linux/highmem.h>
#include <linux/pagemap.h>
#include <linux/memremap.h>
#include <linux/kmsan.h>
#include <linux/ksm.h>
#include <linux/rmap.h>
#include <linux/export.h>
#include <linux/delayacct.h>
#include <linux/init.h>
#include <linux/pfn_t.h>
#include <linux/pgsize_migration.h>
#include <linux/writeback.h>
#include <linux/memcontrol.h>
#include <linux/mmu_notifier.h>
#include <linux/swapops.h>
#include <linux/elf.h>
#include <linux/gfp.h>
#include <linux/migrate.h>
#include <linux/string.h>
#include <linux/memory-tiers.h>
#include <linux/debugfs.h>
#include <linux/userfaultfd_k.h>
#include <linux/dax.h>
#include <linux/oom.h>
#include <linux/numa.h>
#include <linux/perf_event.h>
#include <linux/ptrace.h>
#include <linux/vmalloc.h>
#include <linux/sched/sysctl.h>
#include <linux/zswap.h>

#include <trace/events/kmem.h>
#include <trace/hooks/mm.h>

#undef CREATE_TRACE_POINTS
#include <trace/hooks/mm.h>

#include <asm/io.h>
#include <asm/mmu_context.h>
#include <asm/pgalloc.h>
#include <linux/uaccess.h>
#include <asm/tlb.h>
#include <asm/tlbflush.h>

#include "pgalloc-track.h"
#include "internal.h"
#include "swap.h"

#if defined(LAST_CPUPID_NOT_IN_PAGE_FLAGS) && !defined(CONFIG_COMPILE_TEST)
#warning Unfortunate NUMA and NUMA Balancing config, growing page-frame for last_cpupid.
#endif

#ifndef CONFIG_NUMA
unsigned long max_mapnr;
EXPORT_SYMBOL(max_mapnr);

struct page *mem_map;
EXPORT_SYMBOL(mem_map);
#endif

static vm_fault_t do_fault(struct vm_fault *vmf);
static vm_fault_t do_anonymous_page(struct vm_fault *vmf);
static bool vmf_pte_changed(struct vm_fault *vmf);

/*
 * Return true if the original pte was a uffd-wp pte marker (so the pte was
 * wr-protected).
 */
static bool vmf_orig_pte_uffd_wp(struct vm_fault *vmf)
{
	if (!(vmf->flags & FAULT_FLAG_ORIG_PTE_VALID))
		return false;

	return pte_marker_uffd_wp(vmf->orig_pte);
}

/*
 * A number of key systems in x86 including ioremap() rely on the assumption
 * that high_memory defines the upper bound on direct map memory, then end
 * of ZONE_NORMAL.  Under CONFIG_DISCONTIG this means that max_low_pfn and
 * highstart_pfn must be the same; there must be no gap between ZONE_NORMAL
 * and ZONE_HIGHMEM.
 */
void *high_memory;
EXPORT_SYMBOL(high_memory);

/*
 * Randomize the address space (stacks, mmaps, brk, etc.).
 *
 * ( When CONFIG_COMPAT_BRK=y we exclude brk from randomization,
 *   as ancient (libc5 based) binaries can segfault. )
 */
int randomize_va_space __read_mostly =
#ifdef CONFIG_COMPAT_BRK
					1;
#else
					2;
#endif

#ifndef arch_wants_old_prefaulted_pte
static inline bool arch_wants_old_prefaulted_pte(void)
{
	/*
	 * Transitioning a PTE from 'old' to 'young' can be expensive on
	 * some architectures, even if it's performed in hardware. By
	 * default, "false" means prefaulted entries will be 'young'.
	 */
	return false;
}
#endif

static int __init disable_randmaps(char *s)
{
	randomize_va_space = 0;
	return 1;
}
__setup("norandmaps", disable_randmaps);

unsigned long zero_pfn __read_mostly;
EXPORT_SYMBOL(zero_pfn);

unsigned long highest_memmap_pfn __read_mostly;

/*
 * CONFIG_MMU architectures set up ZERO_PAGE in their paging_init()
 */
static int __init init_zero_pfn(void)
{
	zero_pfn = page_to_pfn(ZERO_PAGE(0));
	return 0;
}
early_initcall(init_zero_pfn);

void mm_trace_rss_stat(struct mm_struct *mm, int member)
{
	trace_rss_stat(mm, member);
}
EXPORT_SYMBOL_GPL(mm_trace_rss_stat);

/*
 * Note: this doesn't free the actual pages themselves. That
 * has been handled earlier when unmapping all the memory regions.
 */
static void free_pte_range(struct mmu_gather *tlb, pmd_t *pmd,
			   unsigned long addr)
{
	pgtable_t token = pmd_pgtable(*pmd);
	pmd_clear(pmd);
	pte_free_tlb(tlb, token, addr);
	mm_dec_nr_ptes(tlb->mm);
}

static inline void free_pmd_range(struct mmu_gather *tlb, pud_t *pud,
				unsigned long addr, unsigned long end,
				unsigned long floor, unsigned long ceiling)
{
	pmd_t *pmd;
	unsigned long next;
	unsigned long start;

	start = addr;
	pmd = pmd_offset(pud, addr);
	do {
		next = pmd_addr_end(addr, end);
		if (pmd_none_or_clear_bad(pmd))
			continue;
		free_pte_range(tlb, pmd, addr);
	} while (pmd++, addr = next, addr != end);

	start &= PUD_MASK;
	if (start < floor)
		return;
	if (ceiling) {
		ceiling &= PUD_MASK;
		if (!ceiling)
			return;
	}
	if (end - 1 > ceiling - 1)
		return;

	pmd = pmd_offset(pud, start);
	pud_clear(pud);
	pmd_free_tlb(tlb, pmd, start);
	mm_dec_nr_pmds(tlb->mm);
}

static inline void free_pud_range(struct mmu_gather *tlb, p4d_t *p4d,
				unsigned long addr, unsigned long end,
				unsigned long floor, unsigned long ceiling)
{
	pud_t *pud;
	unsigned long next;
	unsigned long start;

	start = addr;
	pud = pud_offset(p4d, addr);
	do {
		next = pud_addr_end(addr, end);
		if (pud_none_or_clear_bad(pud))
			continue;
		free_pmd_range(tlb, pud, addr, next, floor, ceiling);
	} while (pud++, addr = next, addr != end);

	start &= P4D_MASK;
	if (start < floor)
		return;
	if (ceiling) {
		ceiling &= P4D_MASK;
		if (!ceiling)
			return;
	}
	if (end - 1 > ceiling - 1)
		return;

	pud = pud_offset(p4d, start);
	p4d_clear(p4d);
	pud_free_tlb(tlb, pud, start);
	mm_dec_nr_puds(tlb->mm);
}

static inline void free_p4d_range(struct mmu_gather *tlb, pgd_t *pgd,
				unsigned long addr, unsigned long end,
				unsigned long floor, unsigned long ceiling)
{
	p4d_t *p4d;
	unsigned long next;
	unsigned long start;

	start = addr;
	p4d = p4d_offset(pgd, addr);
	do {
		next = p4d_addr_end(addr, end);
		if (p4d_none_or_clear_bad(p4d))
			continue;
		free_pud_range(tlb, p4d, addr, next, floor, ceiling);
	} while (p4d++, addr = next, addr != end);

	start &= PGDIR_MASK;
	if (start < floor)
		return;
	if (ceiling) {
		ceiling &= PGDIR_MASK;
		if (!ceiling)
			return;
	}
	if (end - 1 > ceiling - 1)
		return;

	p4d = p4d_offset(pgd, start);
	pgd_clear(pgd);
	p4d_free_tlb(tlb, p4d, start);
}

/*
 * This function frees user-level page tables of a process.
 */
void free_pgd_range(struct mmu_gather *tlb,
			unsigned long addr, unsigned long end,
			unsigned long floor, unsigned long ceiling)
{
	pgd_t *pgd;
	unsigned long next;

	/*
	 * The next few lines have given us lots of grief...
	 *
	 * Why are we testing PMD* at this top level?  Because often
	 * there will be no work to do at all, and we'd prefer not to
	 * go all the way down to the bottom just to discover that.
	 *
	 * Why all these "- 1"s?  Because 0 represents both the bottom
	 * of the address space and the top of it (using -1 for the
	 * top wouldn't help much: the masks would do the wrong thing).
	 * The rule is that addr 0 and floor 0 refer to the bottom of
	 * the address space, but end 0 and ceiling 0 refer to the top
	 * Comparisons need to use "end - 1" and "ceiling - 1" (though
	 * that end 0 case should be mythical).
	 *
	 * Wherever addr is brought up or ceiling brought down, we must
	 * be careful to reject "the opposite 0" before it confuses the
	 * subsequent tests.  But what about where end is brought down
	 * by PMD_SIZE below? no, end can't go down to 0 there.
	 *
	 * Whereas we round start (addr) and ceiling down, by different
	 * masks at different levels, in order to test whether a table
	 * now has no other vmas using it, so can be freed, we don't
	 * bother to round floor or end up - the tests don't need that.
	 */

	addr &= PMD_MASK;
	if (addr < floor) {
		addr += PMD_SIZE;
		if (!addr)
			return;
	}
	if (ceiling) {
		ceiling &= PMD_MASK;
		if (!ceiling)
			return;
	}
	if (end - 1 > ceiling - 1)
		end -= PMD_SIZE;
	if (addr > end - 1)
		return;
	/*
	 * We add page table cache pages with PAGE_SIZE,
	 * (see pte_free_tlb()), flush the tlb if we need
	 */
	tlb_change_page_size(tlb, PAGE_SIZE);
	pgd = pgd_offset(tlb->mm, addr);
	do {
		next = pgd_addr_end(addr, end);
		if (pgd_none_or_clear_bad(pgd))
			continue;
		free_p4d_range(tlb, pgd, addr, next, floor, ceiling);
	} while (pgd++, addr = next, addr != end);
}

void free_pgtables(struct mmu_gather *tlb, struct ma_state *mas,
		   struct vm_area_struct *vma, unsigned long floor,
		   unsigned long ceiling, bool mm_wr_locked)
{
	do {
		unsigned long addr = vma->vm_start;
		struct vm_area_struct *next;

		/*
		 * Note: USER_PGTABLES_CEILING may be passed as ceiling and may
		 * be 0.  This will underflow and is okay.
		 */
		next = mas_find(mas, ceiling - 1);
		if (unlikely(xa_is_zero(next)))
			next = NULL;

		/*
		 * Hide vma from rmap and truncate_pagecache before freeing
		 * pgtables
		 */
		if (mm_wr_locked)
			vma_start_write(vma);
		unlink_anon_vmas(vma);
		unlink_file_vma(vma);

		if (is_vm_hugetlb_page(vma)) {
			hugetlb_free_pgd_range(tlb, addr, vma->vm_end,
				floor, next ? next->vm_start : ceiling);
		} else {
			/*
			 * Optimization: gather nearby vmas into one call down
			 */
			while (next && next->vm_start <= vma->vm_end + PMD_SIZE
			       && !is_vm_hugetlb_page(next)) {
				vma = next;
				next = mas_find(mas, ceiling - 1);
				if (unlikely(xa_is_zero(next)))
					next = NULL;
				if (mm_wr_locked)
					vma_start_write(vma);
				unlink_anon_vmas(vma);
				unlink_file_vma(vma);
			}
			free_pgd_range(tlb, addr, vma->vm_end,
				floor, next ? next->vm_start : ceiling);
		}
		vma = next;
	} while (vma);
}

void pmd_install(struct mm_struct *mm, pmd_t *pmd, pgtable_t *pte)
{
	spinlock_t *ptl = pmd_lock(mm, pmd);

	if (likely(pmd_none(*pmd))) {	/* Has another populated it ? */
		mm_inc_nr_ptes(mm);
		/*
		 * Ensure all pte setup (eg. pte page lock and page clearing) are
		 * visible before the pte is made visible to other CPUs by being
		 * put into page tables.
		 *
		 * The other side of the story is the pointer chasing in the page
		 * table walking code (when walking the page table without locking;
		 * ie. most of the time). Fortunately, these data accesses consist
		 * of a chain of data-dependent loads, meaning most CPUs (alpha
		 * being the notable exception) will already guarantee loads are
		 * seen in-order. See the alpha page table accessors for the
		 * smp_rmb() barriers in page table walking code.
		 */
		smp_wmb(); /* Could be smp_wmb__xxx(before|after)_spin_lock */
		pmd_populate(mm, pmd, *pte);
		*pte = NULL;
	}
	spin_unlock(ptl);
}

int __pte_alloc(struct mm_struct *mm, pmd_t *pmd)
{
	pgtable_t new = pte_alloc_one(mm);
	if (!new)
		return -ENOMEM;

	pmd_install(mm, pmd, &new);
	if (new)
		pte_free(mm, new);
	return 0;
}

int __pte_alloc_kernel(pmd_t *pmd)
{
	pte_t *new = pte_alloc_one_kernel(&init_mm);
	if (!new)
		return -ENOMEM;

	spin_lock(&init_mm.page_table_lock);
	if (likely(pmd_none(*pmd))) {	/* Has another populated it ? */
		smp_wmb(); /* See comment in pmd_install() */
		pmd_populate_kernel(&init_mm, pmd, new);
		new = NULL;
	}
	spin_unlock(&init_mm.page_table_lock);
	if (new)
		pte_free_kernel(&init_mm, new);
	return 0;
}

static inline void init_rss_vec(int *rss)
{
	memset(rss, 0, sizeof(int) * NR_MM_COUNTERS);
}

static inline void add_mm_rss_vec(struct mm_struct *mm, int *rss)
{
	int i;

	if (current->mm == mm)
		sync_mm_rss(mm);
	for (i = 0; i < NR_MM_COUNTERS; i++)
		if (rss[i])
			add_mm_counter(mm, i, rss[i]);
}

/*
 * This function is called to print an error when a bad pte
 * is found. For example, we might have a PFN-mapped pte in
 * a region that doesn't allow it.
 *
 * The calling function must still handle the error.
 */
static void print_bad_pte(struct vm_area_struct *vma, unsigned long addr,
			  pte_t pte, struct page *page)
{
	pgd_t *pgd = pgd_offset(vma->vm_mm, addr);
	p4d_t *p4d = p4d_offset(pgd, addr);
	pud_t *pud = pud_offset(p4d, addr);
	pmd_t *pmd = pmd_offset(pud, addr);
	struct address_space *mapping;
	pgoff_t index;
	static unsigned long resume;
	static unsigned long nr_shown;
	static unsigned long nr_unshown;

	/*
	 * Allow a burst of 60 reports, then keep quiet for that minute;
	 * or allow a steady drip of one report per second.
	 */
	if (nr_shown == 60) {
		if (time_before(jiffies, resume)) {
			nr_unshown++;
			return;
		}
		if (nr_unshown) {
			pr_alert("BUG: Bad page map: %lu messages suppressed\n",
				 nr_unshown);
			nr_unshown = 0;
		}
		nr_shown = 0;
	}
	if (nr_shown++ == 0)
		resume = jiffies + 60 * HZ;

	mapping = vma->vm_file ? vma->vm_file->f_mapping : NULL;
	index = linear_page_index(vma, addr);

	pr_alert("BUG: Bad page map in process %s  pte:%08llx pmd:%08llx\n",
		 current->comm,
		 (long long)pte_val(pte), (long long)pmd_val(*pmd));
	if (page)
		dump_page(page, "bad pte");
	pr_alert("addr:%px vm_flags:%08lx anon_vma:%px mapping:%px index:%lx\n",
		 (void *)addr, vma->vm_flags, vma->anon_vma, mapping, index);
	pr_alert("file:%pD fault:%ps mmap:%ps read_folio:%ps\n",
		 vma->vm_file,
		 vma->vm_ops ? vma->vm_ops->fault : NULL,
		 vma->vm_file ? vma->vm_file->f_op->mmap : NULL,
		 mapping ? mapping->a_ops->read_folio : NULL);
	dump_stack();
	add_taint(TAINT_BAD_PAGE, LOCKDEP_NOW_UNRELIABLE);
}

/*
 * vm_normal_page -- This function gets the "struct page" associated with a pte.
 *
 * "Special" mappings do not wish to be associated with a "struct page" (either
 * it doesn't exist, or it exists but they don't want to touch it). In this
 * case, NULL is returned here. "Normal" mappings do have a struct page.
 *
 * There are 2 broad cases. Firstly, an architecture may define a pte_special()
 * pte bit, in which case this function is trivial. Secondly, an architecture
 * may not have a spare pte bit, which requires a more complicated scheme,
 * described below.
 *
 * A raw VM_PFNMAP mapping (ie. one that is not COWed) is always considered a
 * special mapping (even if there are underlying and valid "struct pages").
 * COWed pages of a VM_PFNMAP are always normal.
 *
 * The way we recognize COWed pages within VM_PFNMAP mappings is through the
 * rules set up by "remap_pfn_range()": the vma will have the VM_PFNMAP bit
 * set, and the vm_pgoff will point to the first PFN mapped: thus every special
 * mapping will always honor the rule
 *
 *	pfn_of_page == vma->vm_pgoff + ((addr - vma->vm_start) >> PAGE_SHIFT)
 *
 * And for normal mappings this is false.
 *
 * This restricts such mappings to be a linear translation from virtual address
 * to pfn. To get around this restriction, we allow arbitrary mappings so long
 * as the vma is not a COW mapping; in that case, we know that all ptes are
 * special (because none can have been COWed).
 *
 *
 * In order to support COW of arbitrary special mappings, we have VM_MIXEDMAP.
 *
 * VM_MIXEDMAP mappings can likewise contain memory with or without "struct
 * page" backing, however the difference is that _all_ pages with a struct
 * page (that is, those where pfn_valid is true) are refcounted and considered
 * normal pages by the VM. The disadvantage is that pages are refcounted
 * (which can be slower and simply not an option for some PFNMAP users). The
 * advantage is that we don't have to follow the strict linearity rule of
 * PFNMAP mappings in order to support COWable mappings.
 *
 */
struct page *vm_normal_page(struct vm_area_struct *vma, unsigned long addr,
			    pte_t pte)
{
	unsigned long pfn = pte_pfn(pte);

	if (IS_ENABLED(CONFIG_ARCH_HAS_PTE_SPECIAL)) {
		if (likely(!pte_special(pte)))
			goto check_pfn;
		if (vma->vm_ops && vma->vm_ops->find_special_page)
			return vma->vm_ops->find_special_page(vma, addr);
		if (vma->vm_flags & (VM_PFNMAP | VM_MIXEDMAP))
			return NULL;
		if (is_zero_pfn(pfn))
			return NULL;
		if (pte_devmap(pte))
		/*
		 * NOTE: New users of ZONE_DEVICE will not set pte_devmap()
		 * and will have refcounts incremented on their struct pages
		 * when they are inserted into PTEs, thus they are safe to
		 * return here. Legacy ZONE_DEVICE pages that set pte_devmap()
		 * do not have refcounts. Example of legacy ZONE_DEVICE is
		 * MEMORY_DEVICE_FS_DAX type in pmem or virtio_fs drivers.
		 */
			return NULL;

		print_bad_pte(vma, addr, pte, NULL);
		return NULL;
	}

	/* !CONFIG_ARCH_HAS_PTE_SPECIAL case follows: */

	if (unlikely(vma->vm_flags & (VM_PFNMAP|VM_MIXEDMAP))) {
		if (vma->vm_flags & VM_MIXEDMAP) {
			if (!pfn_valid(pfn))
				return NULL;
			goto out;
		} else {
			unsigned long off;
			off = (addr - vma->vm_start) >> PAGE_SHIFT;
			if (pfn == vma->vm_pgoff + off)
				return NULL;
			if (!is_cow_mapping(vma->vm_flags))
				return NULL;
		}
	}

	if (is_zero_pfn(pfn))
		return NULL;

check_pfn:
	if (unlikely(pfn > highest_memmap_pfn)) {
		print_bad_pte(vma, addr, pte, NULL);
		return NULL;
	}

	/*
	 * NOTE! We still have PageReserved() pages in the page tables.
	 * eg. VDSO mappings can cause them to exist.
	 */
out:
	return pfn_to_page(pfn);
}
EXPORT_SYMBOL_GPL(vm_normal_page);

struct folio *vm_normal_folio(struct vm_area_struct *vma, unsigned long addr,
			    pte_t pte)
{
	struct page *page = vm_normal_page(vma, addr, pte);

	if (page)
		return page_folio(page);
	return NULL;
}

#ifdef CONFIG_TRANSPARENT_HUGEPAGE
struct page *vm_normal_page_pmd(struct vm_area_struct *vma, unsigned long addr,
				pmd_t pmd)
{
	unsigned long pfn = pmd_pfn(pmd);

	/*
	 * There is no pmd_special() but there may be special pmds, e.g.
	 * in a direct-access (dax) mapping, so let's just replicate the
	 * !CONFIG_ARCH_HAS_PTE_SPECIAL case from vm_normal_page() here.
	 */
	if (unlikely(vma->vm_flags & (VM_PFNMAP|VM_MIXEDMAP))) {
		if (vma->vm_flags & VM_MIXEDMAP) {
			if (!pfn_valid(pfn))
				return NULL;
			goto out;
		} else {
			unsigned long off;
			off = (addr - vma->vm_start) >> PAGE_SHIFT;
			if (pfn == vma->vm_pgoff + off)
				return NULL;
			if (!is_cow_mapping(vma->vm_flags))
				return NULL;
		}
	}

	if (pmd_devmap(pmd))
		return NULL;
	if (is_huge_zero_pmd(pmd))
		return NULL;
	if (unlikely(pfn > highest_memmap_pfn))
		return NULL;

	/*
	 * NOTE! We still have PageReserved() pages in the page tables.
	 * eg. VDSO mappings can cause them to exist.
	 */
out:
	return pfn_to_page(pfn);
}

struct folio *vm_normal_folio_pmd(struct vm_area_struct *vma,
				  unsigned long addr, pmd_t pmd)
{
	struct page *page = vm_normal_page_pmd(vma, addr, pmd);

	if (page)
		return page_folio(page);
	return NULL;
}
#endif

static void restore_exclusive_pte(struct vm_area_struct *vma,
				  struct page *page, unsigned long address,
				  pte_t *ptep)
{
	struct folio *folio = page_folio(page);
	pte_t orig_pte;
	pte_t pte;
	swp_entry_t entry;

	orig_pte = ptep_get(ptep);
	pte = pte_mkold(mk_pte(page, READ_ONCE(vma->vm_page_prot)));
	if (pte_swp_soft_dirty(orig_pte))
		pte = pte_mksoft_dirty(pte);

	entry = pte_to_swp_entry(orig_pte);
	if (pte_swp_uffd_wp(orig_pte))
		pte = pte_mkuffd_wp(pte);
	else if (is_writable_device_exclusive_entry(entry))
		pte = maybe_mkwrite(pte_mkdirty(pte), vma);

	VM_BUG_ON_FOLIO(pte_write(pte) && (!folio_test_anon(folio) &&
					   PageAnonExclusive(page)), folio);

	/*
	 * No need to take a page reference as one was already
	 * created when the swap entry was made.
	 */
	if (folio_test_anon(folio))
		folio_add_anon_rmap_pte(folio, page, vma, address, RMAP_NONE);
	else
		/*
		 * Currently device exclusive access only supports anonymous
		 * memory so the entry shouldn't point to a filebacked page.
		 */
		WARN_ON_ONCE(1);

	set_pte_at(vma->vm_mm, address, ptep, pte);

	/*
	 * No need to invalidate - it was non-present before. However
	 * secondary CPUs may have mappings that need invalidating.
	 */
	update_mmu_cache(vma, address, ptep);
}

/*
 * Tries to restore an exclusive pte if the page lock can be acquired without
 * sleeping.
 */
static int
try_restore_exclusive_pte(pte_t *src_pte, struct vm_area_struct *vma,
			unsigned long addr)
{
	swp_entry_t entry = pte_to_swp_entry(ptep_get(src_pte));
	struct page *page = pfn_swap_entry_to_page(entry);

	if (trylock_page(page)) {
		restore_exclusive_pte(vma, page, addr, src_pte);
		unlock_page(page);
		return 0;
	}

	return -EBUSY;
}

/*
 * copy one vm_area from one task to the other. Assumes the page tables
 * already present in the new task to be cleared in the whole range
 * covered by this vma.
 */

static unsigned long
copy_nonpresent_pte(struct mm_struct *dst_mm, struct mm_struct *src_mm,
		pte_t *dst_pte, pte_t *src_pte, struct vm_area_struct *dst_vma,
		struct vm_area_struct *src_vma, unsigned long addr, int *rss)
{
	unsigned long vm_flags = dst_vma->vm_flags;
	pte_t orig_pte = ptep_get(src_pte);
	pte_t pte = orig_pte;
	struct folio *folio;
	struct page *page;
	swp_entry_t entry = pte_to_swp_entry(orig_pte);

	if (likely(!non_swap_entry(entry))) {
		if (swap_duplicate(entry) < 0)
			return -EIO;

		/* make sure dst_mm is on swapoff's mmlist. */
		if (unlikely(list_empty(&dst_mm->mmlist))) {
			spin_lock(&mmlist_lock);
			if (list_empty(&dst_mm->mmlist))
				list_add(&dst_mm->mmlist,
						&src_mm->mmlist);
			spin_unlock(&mmlist_lock);
		}
		/* Mark the swap entry as shared. */
		if (pte_swp_exclusive(orig_pte)) {
			pte = pte_swp_clear_exclusive(orig_pte);
			set_pte_at(src_mm, addr, src_pte, pte);
		}
		rss[MM_SWAPENTS]++;
	} else if (is_migration_entry(entry)) {
		folio = pfn_swap_entry_folio(entry);

		rss[mm_counter(folio)]++;

		if (!is_readable_migration_entry(entry) &&
				is_cow_mapping(vm_flags)) {
			/*
			 * COW mappings require pages in both parent and child
			 * to be set to read. A previously exclusive entry is
			 * now shared.
			 */
			entry = make_readable_migration_entry(
							swp_offset(entry));
			pte = swp_entry_to_pte(entry);
			if (pte_swp_soft_dirty(orig_pte))
				pte = pte_swp_mksoft_dirty(pte);
			if (pte_swp_uffd_wp(orig_pte))
				pte = pte_swp_mkuffd_wp(pte);
			set_pte_at(src_mm, addr, src_pte, pte);
		}
	} else if (is_device_private_entry(entry)) {
		page = pfn_swap_entry_to_page(entry);
		folio = page_folio(page);

		/*
		 * Update rss count even for unaddressable pages, as
		 * they should treated just like normal pages in this
		 * respect.
		 *
		 * We will likely want to have some new rss counters
		 * for unaddressable pages, at some point. But for now
		 * keep things as they are.
		 */
		folio_get(folio);
		rss[mm_counter(folio)]++;
		/* Cannot fail as these pages cannot get pinned. */
		folio_try_dup_anon_rmap_pte(folio, page, src_vma);

		/*
		 * We do not preserve soft-dirty information, because so
		 * far, checkpoint/restore is the only feature that
		 * requires that. And checkpoint/restore does not work
		 * when a device driver is involved (you cannot easily
		 * save and restore device driver state).
		 */
		if (is_writable_device_private_entry(entry) &&
		    is_cow_mapping(vm_flags)) {
			entry = make_readable_device_private_entry(
							swp_offset(entry));
			pte = swp_entry_to_pte(entry);
			if (pte_swp_uffd_wp(orig_pte))
				pte = pte_swp_mkuffd_wp(pte);
			set_pte_at(src_mm, addr, src_pte, pte);
		}
	} else if (is_device_exclusive_entry(entry)) {
		/*
		 * Make device exclusive entries present by restoring the
		 * original entry then copying as for a present pte. Device
		 * exclusive entries currently only support private writable
		 * (ie. COW) mappings.
		 */
		VM_BUG_ON(!is_cow_mapping(src_vma->vm_flags));
		if (try_restore_exclusive_pte(src_pte, src_vma, addr))
			return -EBUSY;
		return -ENOENT;
	} else if (is_pte_marker_entry(entry)) {
		pte_marker marker = copy_pte_marker(entry, dst_vma);

		if (marker)
			set_pte_at(dst_mm, addr, dst_pte,
				   make_pte_marker(marker));
		return 0;
	}
	if (!userfaultfd_wp(dst_vma))
		pte = pte_swp_clear_uffd_wp(pte);
	set_pte_at(dst_mm, addr, dst_pte, pte);
	return 0;
}

/*
 * Copy a present and normal page.
 *
 * NOTE! The usual case is that this isn't required;
 * instead, the caller can just increase the page refcount
 * and re-use the pte the traditional way.
 *
 * And if we need a pre-allocated page but don't yet have
 * one, return a negative error to let the preallocation
 * code know so that it can do so outside the page table
 * lock.
 */
static inline int
copy_present_page(struct vm_area_struct *dst_vma, struct vm_area_struct *src_vma,
		  pte_t *dst_pte, pte_t *src_pte, unsigned long addr, int *rss,
		  struct folio **prealloc, struct page *page)
{
	struct folio *new_folio;
	pte_t pte;

	new_folio = *prealloc;
	if (!new_folio)
		return -EAGAIN;

	/*
	 * We have a prealloc page, all good!  Take it
	 * over and copy the page & arm it.
	 */
	*prealloc = NULL;
	copy_user_highpage(&new_folio->page, page, addr, src_vma);
	__folio_mark_uptodate(new_folio);
	folio_add_new_anon_rmap(new_folio, dst_vma, addr, RMAP_EXCLUSIVE);
	folio_add_lru_vma(new_folio, dst_vma);
	rss[MM_ANONPAGES]++;

	/* All done, just insert the new page copy in the child */
	pte = mk_pte(&new_folio->page, dst_vma->vm_page_prot);
	pte = maybe_mkwrite(pte_mkdirty(pte), dst_vma);
	if (userfaultfd_pte_wp(dst_vma, ptep_get(src_pte)))
		/* Uffd-wp needs to be delivered to dest pte as well */
		pte = pte_mkuffd_wp(pte);
	set_pte_at(dst_vma->vm_mm, addr, dst_pte, pte);
	return 0;
}

static __always_inline void __copy_present_ptes(struct vm_area_struct *dst_vma,
		struct vm_area_struct *src_vma, pte_t *dst_pte, pte_t *src_pte,
		pte_t pte, unsigned long addr, int nr)
{
	struct mm_struct *src_mm = src_vma->vm_mm;

	/* If it's a COW mapping, write protect it both processes. */
	if (is_cow_mapping(src_vma->vm_flags) && pte_write(pte)) {
		wrprotect_ptes(src_mm, addr, src_pte, nr);
		pte = pte_wrprotect(pte);
	}

	/* If it's a shared mapping, mark it clean in the child. */
	if (src_vma->vm_flags & VM_SHARED)
		pte = pte_mkclean(pte);
	pte = pte_mkold(pte);

	if (!userfaultfd_wp(dst_vma))
		pte = pte_clear_uffd_wp(pte);

	set_ptes(dst_vma->vm_mm, addr, dst_pte, pte, nr);
}

/*
 * Copy one present PTE, trying to batch-process subsequent PTEs that map
 * consecutive pages of the same folio by copying them as well.
 *
 * Returns -EAGAIN if one preallocated page is required to copy the next PTE.
 * Otherwise, returns the number of copied PTEs (at least 1).
 */
static inline int
copy_present_ptes(struct vm_area_struct *dst_vma, struct vm_area_struct *src_vma,
		 pte_t *dst_pte, pte_t *src_pte, pte_t pte, unsigned long addr,
		 int max_nr, int *rss, struct folio **prealloc)
{
	struct page *page;
	struct folio *folio;
	bool any_writable;
	fpb_t flags = 0;
	int err, nr;

	page = vm_normal_page(src_vma, addr, pte);
	if (unlikely(!page))
		goto copy_pte;

	folio = page_folio(page);

	/*
	 * If we likely have to copy, just don't bother with batching. Make
	 * sure that the common "small folio" case is as fast as possible
	 * by keeping the batching logic separate.
	 */
	if (unlikely(!*prealloc && folio_test_large(folio) && max_nr != 1)) {
		if (src_vma->vm_flags & VM_SHARED)
			flags |= FPB_IGNORE_DIRTY;
		if (!vma_soft_dirty_enabled(src_vma))
			flags |= FPB_IGNORE_SOFT_DIRTY;

		nr = folio_pte_batch(folio, addr, src_pte, pte, max_nr, flags,
				     &any_writable, NULL, NULL);
		folio_ref_add(folio, nr);
		if (folio_test_anon(folio)) {
			if (unlikely(folio_try_dup_anon_rmap_ptes(folio, page,
								  nr, src_vma))) {
				folio_ref_sub(folio, nr);
				return -EAGAIN;
			}
			rss[MM_ANONPAGES] += nr;
			VM_WARN_ON_FOLIO(PageAnonExclusive(page), folio);
		} else {
			folio_dup_file_rmap_ptes(folio, page, nr);
			rss[mm_counter_file(folio)] += nr;
		}
		if (any_writable)
			pte = pte_mkwrite(pte, src_vma);
		__copy_present_ptes(dst_vma, src_vma, dst_pte, src_pte, pte,
				    addr, nr);
		return nr;
	}

	folio_get(folio);
	if (folio_test_anon(folio)) {
		/*
		 * If this page may have been pinned by the parent process,
		 * copy the page immediately for the child so that we'll always
		 * guarantee the pinned page won't be randomly replaced in the
		 * future.
		 */
		if (unlikely(folio_try_dup_anon_rmap_pte(folio, page, src_vma))) {
			/* Page may be pinned, we have to copy. */
			folio_put(folio);
			err = copy_present_page(dst_vma, src_vma, dst_pte, src_pte,
						addr, rss, prealloc, page);
			return err ? err : 1;
		}
		rss[MM_ANONPAGES]++;
		VM_WARN_ON_FOLIO(PageAnonExclusive(page), folio);
	} else {
		folio_dup_file_rmap_pte(folio, page);
		rss[mm_counter_file(folio)]++;
	}

copy_pte:
	__copy_present_ptes(dst_vma, src_vma, dst_pte, src_pte, pte, addr, 1);
	return 1;
}

static inline struct folio *folio_prealloc(struct mm_struct *src_mm,
		struct vm_area_struct *vma, unsigned long addr, bool need_zero)
{
	struct folio *new_folio;

	if (need_zero)
		new_folio = vma_alloc_zeroed_movable_folio(vma, addr);
	else
		new_folio = vma_alloc_folio(GFP_HIGHUSER_MOVABLE, 0, vma,
					    addr, false);

	if (!new_folio)
		return NULL;

	if (mem_cgroup_charge(new_folio, src_mm, GFP_KERNEL)) {
		folio_put(new_folio);
		return NULL;
	}
	folio_throttle_swaprate(new_folio, GFP_KERNEL);

	return new_folio;
}

static int
copy_pte_range(struct vm_area_struct *dst_vma, struct vm_area_struct *src_vma,
	       pmd_t *dst_pmd, pmd_t *src_pmd, unsigned long addr,
	       unsigned long end)
{
	struct mm_struct *dst_mm = dst_vma->vm_mm;
	struct mm_struct *src_mm = src_vma->vm_mm;
	pte_t *orig_src_pte, *orig_dst_pte;
	pte_t *src_pte, *dst_pte;
	pte_t ptent;
	spinlock_t *src_ptl, *dst_ptl;
	int progress, max_nr, ret = 0;
	int rss[NR_MM_COUNTERS];
	swp_entry_t entry = (swp_entry_t){0};
	struct folio *prealloc = NULL;
	int nr;

again:
	progress = 0;
	init_rss_vec(rss);

	/*
	 * copy_pmd_range()'s prior pmd_none_or_clear_bad(src_pmd), and the
	 * error handling here, assume that exclusive mmap_lock on dst and src
	 * protects anon from unexpected THP transitions; with shmem and file
	 * protected by mmap_lock-less collapse skipping areas with anon_vma
	 * (whereas vma_needs_copy() skips areas without anon_vma).  A rework
	 * can remove such assumptions later, but this is good enough for now.
	 */
	dst_pte = pte_alloc_map_lock(dst_mm, dst_pmd, addr, &dst_ptl);
	if (!dst_pte) {
		ret = -ENOMEM;
		goto out;
	}
	src_pte = pte_offset_map_nolock(src_mm, src_pmd, addr, &src_ptl);
	if (!src_pte) {
		pte_unmap_unlock(dst_pte, dst_ptl);
		/* ret == 0 */
		goto out;
	}
	spin_lock_nested(src_ptl, SINGLE_DEPTH_NESTING);
	orig_src_pte = src_pte;
	orig_dst_pte = dst_pte;
	arch_enter_lazy_mmu_mode();

	do {
		nr = 1;

		/*
		 * We are holding two locks at this point - either of them
		 * could generate latencies in another task on another CPU.
		 */
		if (progress >= 32) {
			progress = 0;
			if (need_resched() ||
			    spin_needbreak(src_ptl) || spin_needbreak(dst_ptl))
				break;
		}
		ptent = ptep_get(src_pte);
		if (pte_none(ptent)) {
			progress++;
			continue;
		}
		if (unlikely(!pte_present(ptent))) {
			ret = copy_nonpresent_pte(dst_mm, src_mm,
						  dst_pte, src_pte,
						  dst_vma, src_vma,
						  addr, rss);
			if (ret == -EIO) {
				entry = pte_to_swp_entry(ptep_get(src_pte));
				break;
			} else if (ret == -EBUSY) {
				break;
			} else if (!ret) {
				progress += 8;
				continue;
			}
			ptent = ptep_get(src_pte);
			VM_WARN_ON_ONCE(!pte_present(ptent));

			/*
			 * Device exclusive entry restored, continue by copying
			 * the now present pte.
			 */
			WARN_ON_ONCE(ret != -ENOENT);
		}
		/* copy_present_ptes() will clear `*prealloc' if consumed */
		max_nr = (end - addr) / PAGE_SIZE;
		ret = copy_present_ptes(dst_vma, src_vma, dst_pte, src_pte,
					ptent, addr, max_nr, rss, &prealloc);
		/*
		 * If we need a pre-allocated page for this pte, drop the
		 * locks, allocate, and try again.
		 */
		if (unlikely(ret == -EAGAIN))
			break;
		if (unlikely(prealloc)) {
			/*
			 * pre-alloc page cannot be reused by next time so as
			 * to strictly follow mempolicy (e.g., alloc_page_vma()
			 * will allocate page according to address).  This
			 * could only happen if one pinned pte changed.
			 */
			folio_put(prealloc);
			prealloc = NULL;
		}
		nr = ret;
		progress += 8 * nr;
	} while (dst_pte += nr, src_pte += nr, addr += PAGE_SIZE * nr,
		 addr != end);

	arch_leave_lazy_mmu_mode();
	pte_unmap_unlock(orig_src_pte, src_ptl);
	add_mm_rss_vec(dst_mm, rss);
	pte_unmap_unlock(orig_dst_pte, dst_ptl);
	cond_resched();

	if (ret == -EIO) {
		VM_WARN_ON_ONCE(!entry.val);
		if (add_swap_count_continuation(entry, GFP_KERNEL) < 0) {
			ret = -ENOMEM;
			goto out;
		}
		entry.val = 0;
	} else if (ret == -EBUSY) {
		goto out;
	} else if (ret ==  -EAGAIN) {
		prealloc = folio_prealloc(src_mm, src_vma, addr, false);
		if (!prealloc)
			return -ENOMEM;
	} else if (ret < 0) {
		VM_WARN_ON_ONCE(1);
	}

	/* We've captured and resolved the error. Reset, try again. */
	ret = 0;

	if (addr != end)
		goto again;
out:
	if (unlikely(prealloc))
		folio_put(prealloc);
	return ret;
}

static inline int
copy_pmd_range(struct vm_area_struct *dst_vma, struct vm_area_struct *src_vma,
	       pud_t *dst_pud, pud_t *src_pud, unsigned long addr,
	       unsigned long end)
{
	struct mm_struct *dst_mm = dst_vma->vm_mm;
	struct mm_struct *src_mm = src_vma->vm_mm;
	pmd_t *src_pmd, *dst_pmd;
	unsigned long next;

	dst_pmd = pmd_alloc(dst_mm, dst_pud, addr);
	if (!dst_pmd)
		return -ENOMEM;
	src_pmd = pmd_offset(src_pud, addr);
	do {
		next = pmd_addr_end(addr, end);
		if (is_swap_pmd(*src_pmd) || pmd_trans_huge(*src_pmd)
			|| pmd_devmap(*src_pmd)) {
			int err;
			VM_BUG_ON_VMA(next-addr != HPAGE_PMD_SIZE, src_vma);
			err = copy_huge_pmd(dst_mm, src_mm, dst_pmd, src_pmd,
					    addr, dst_vma, src_vma);
			if (err == -ENOMEM)
				return -ENOMEM;
			if (!err)
				continue;
			/* fall through */
		}
		if (pmd_none_or_clear_bad(src_pmd))
			continue;
		if (copy_pte_range(dst_vma, src_vma, dst_pmd, src_pmd,
				   addr, next))
			return -ENOMEM;
	} while (dst_pmd++, src_pmd++, addr = next, addr != end);
	return 0;
}

static inline int
copy_pud_range(struct vm_area_struct *dst_vma, struct vm_area_struct *src_vma,
	       p4d_t *dst_p4d, p4d_t *src_p4d, unsigned long addr,
	       unsigned long end)
{
	struct mm_struct *dst_mm = dst_vma->vm_mm;
	struct mm_struct *src_mm = src_vma->vm_mm;
	pud_t *src_pud, *dst_pud;
	unsigned long next;

	dst_pud = pud_alloc(dst_mm, dst_p4d, addr);
	if (!dst_pud)
		return -ENOMEM;
	src_pud = pud_offset(src_p4d, addr);
	do {
		next = pud_addr_end(addr, end);
		if (pud_trans_huge(*src_pud) || pud_devmap(*src_pud)) {
			int err;

			VM_BUG_ON_VMA(next-addr != HPAGE_PUD_SIZE, src_vma);
			err = copy_huge_pud(dst_mm, src_mm,
					    dst_pud, src_pud, addr, src_vma);
			if (err == -ENOMEM)
				return -ENOMEM;
			if (!err)
				continue;
			/* fall through */
		}
		if (pud_none_or_clear_bad(src_pud))
			continue;
		if (copy_pmd_range(dst_vma, src_vma, dst_pud, src_pud,
				   addr, next))
			return -ENOMEM;
	} while (dst_pud++, src_pud++, addr = next, addr != end);
	return 0;
}

static inline int
copy_p4d_range(struct vm_area_struct *dst_vma, struct vm_area_struct *src_vma,
	       pgd_t *dst_pgd, pgd_t *src_pgd, unsigned long addr,
	       unsigned long end)
{
	struct mm_struct *dst_mm = dst_vma->vm_mm;
	p4d_t *src_p4d, *dst_p4d;
	unsigned long next;

	dst_p4d = p4d_alloc(dst_mm, dst_pgd, addr);
	if (!dst_p4d)
		return -ENOMEM;
	src_p4d = p4d_offset(src_pgd, addr);
	do {
		next = p4d_addr_end(addr, end);
		if (p4d_none_or_clear_bad(src_p4d))
			continue;
		if (copy_pud_range(dst_vma, src_vma, dst_p4d, src_p4d,
				   addr, next))
			return -ENOMEM;
	} while (dst_p4d++, src_p4d++, addr = next, addr != end);
	return 0;
}

/*
 * Return true if the vma needs to copy the pgtable during this fork().  Return
 * false when we can speed up fork() by allowing lazy page faults later until
 * when the child accesses the memory range.
 */
static bool
vma_needs_copy(struct vm_area_struct *dst_vma, struct vm_area_struct *src_vma)
{
	/*
	 * Always copy pgtables when dst_vma has uffd-wp enabled even if it's
	 * file-backed (e.g. shmem). Because when uffd-wp is enabled, pgtable
	 * contains uffd-wp protection information, that's something we can't
	 * retrieve from page cache, and skip copying will lose those info.
	 */
	if (userfaultfd_wp(dst_vma))
		return true;

	if (src_vma->vm_flags & (VM_PFNMAP | VM_MIXEDMAP))
		return true;

	if (src_vma->anon_vma)
		return true;

	/*
	 * Don't copy ptes where a page fault will fill them correctly.  Fork
	 * becomes much lighter when there are big shared or private readonly
	 * mappings. The tradeoff is that copy_page_range is more efficient
	 * than faulting.
	 */
	return false;
}

int
copy_page_range(struct vm_area_struct *dst_vma, struct vm_area_struct *src_vma)
{
	pgd_t *src_pgd, *dst_pgd;
	unsigned long next;
	unsigned long addr = src_vma->vm_start;
	unsigned long end = src_vma->vm_end;
	struct mm_struct *dst_mm = dst_vma->vm_mm;
	struct mm_struct *src_mm = src_vma->vm_mm;
	struct mmu_notifier_range range;
	bool is_cow;
	int ret;

	if (!vma_needs_copy(dst_vma, src_vma))
		return 0;

	if (is_vm_hugetlb_page(src_vma))
		return copy_hugetlb_page_range(dst_mm, src_mm, dst_vma, src_vma);

	if (unlikely(src_vma->vm_flags & VM_PFNMAP)) {
		/*
		 * We do not free on error cases below as remove_vma
		 * gets called on error from higher level routine
		 */
		ret = track_pfn_copy(src_vma);
		if (ret)
			return ret;
	}

	/*
	 * We need to invalidate the secondary MMU mappings only when
	 * there could be a permission downgrade on the ptes of the
	 * parent mm. And a permission downgrade will only happen if
	 * is_cow_mapping() returns true.
	 */
	is_cow = is_cow_mapping(src_vma->vm_flags);

	if (is_cow) {
		mmu_notifier_range_init(&range, MMU_NOTIFY_PROTECTION_PAGE,
					0, src_mm, addr, end);
		mmu_notifier_invalidate_range_start(&range);
		/*
		 * Disabling preemption is not needed for the write side, as
		 * the read side doesn't spin, but goes to the mmap_lock.
		 *
		 * Use the raw variant of the seqcount_t write API to avoid
		 * lockdep complaining about preemptibility.
		 */
		vma_assert_write_locked(src_vma);
		raw_write_seqcount_begin(&src_mm->write_protect_seq);
	}

	ret = 0;
	dst_pgd = pgd_offset(dst_mm, addr);
	src_pgd = pgd_offset(src_mm, addr);
	do {
		next = pgd_addr_end(addr, end);
		if (pgd_none_or_clear_bad(src_pgd))
			continue;
		if (unlikely(copy_p4d_range(dst_vma, src_vma, dst_pgd, src_pgd,
					    addr, next))) {
			untrack_pfn_clear(dst_vma);
			ret = -ENOMEM;
			break;
		}
	} while (dst_pgd++, src_pgd++, addr = next, addr != end);

	if (is_cow) {
		raw_write_seqcount_end(&src_mm->write_protect_seq);
		mmu_notifier_invalidate_range_end(&range);
	}
	return ret;
}

/* Whether we should zap all COWed (private) pages too */
static inline bool should_zap_cows(struct zap_details *details)
{
	/* By default, zap all pages */
	if (!details)
		return true;

	/* Or, we zap COWed pages only if the caller wants to */
	return details->even_cows;
}

/* Decides whether we should zap this folio with the folio pointer specified */
static inline bool should_zap_folio(struct zap_details *details,
				    struct folio *folio)
{
	/* If we can make a decision without *folio.. */
	if (should_zap_cows(details))
		return true;

	/* Otherwise we should only zap non-anon folios */
	return !folio_test_anon(folio);
}

static inline bool zap_drop_file_uffd_wp(struct zap_details *details)
{
	if (!details)
		return false;

	return details->zap_flags & ZAP_FLAG_DROP_MARKER;
}

/*
 * This function makes sure that we'll replace the none pte with an uffd-wp
 * swap special pte marker when necessary. Must be with the pgtable lock held.
 */
static inline void
zap_install_uffd_wp_if_needed(struct vm_area_struct *vma,
			      unsigned long addr, pte_t *pte, int nr,
			      struct zap_details *details, pte_t pteval)
{
	/* Zap on anonymous always means dropping everything */
	if (vma_is_anonymous(vma))
		return;

	if (zap_drop_file_uffd_wp(details))
		return;

	for (;;) {
		/* the PFN in the PTE is irrelevant. */
		pte_install_uffd_wp_if_needed(vma, addr, pte, pteval);
		if (--nr == 0)
			break;
		pte++;
		addr += PAGE_SIZE;
	}
}

static __always_inline void zap_present_folio_ptes(struct mmu_gather *tlb,
		struct vm_area_struct *vma, struct folio *folio,
		struct page *page, pte_t *pte, pte_t ptent, unsigned int nr,
		unsigned long addr, struct zap_details *details, int *rss,
		bool *force_flush, bool *force_break)
{
	struct mm_struct *mm = tlb->mm;
	bool delay_rmap = false;

	if (!folio_test_anon(folio)) {
		ptent = get_and_clear_full_ptes(mm, addr, pte, nr, tlb->fullmm);
		if (pte_dirty(ptent)) {
			folio_mark_dirty(folio);
			if (tlb_delay_rmap(tlb)) {
				delay_rmap = true;
				*force_flush = true;
			}
		}
		if (pte_young(ptent) && likely(vma_has_recency(vma)))
			folio_mark_accessed(folio);
		rss[mm_counter(folio)] -= nr;
	} else {
		/* We don't need up-to-date accessed/dirty bits. */
		clear_full_ptes(mm, addr, pte, nr, tlb->fullmm);
		rss[MM_ANONPAGES] -= nr;
	}
	/* Checking a single PTE in a batch is sufficient. */
	arch_check_zapped_pte(vma, ptent);
	tlb_remove_tlb_entries(tlb, pte, nr, addr);
	if (unlikely(userfaultfd_pte_wp(vma, ptent)))
		zap_install_uffd_wp_if_needed(vma, addr, pte, nr, details,
					      ptent);

	if (!delay_rmap) {
		folio_remove_rmap_ptes(folio, page, nr, vma);

		/* Only sanity-check the first page in a batch. */
		if (unlikely(page_mapcount(page) < 0))
			print_bad_pte(vma, addr, ptent, page);
	}
	if (unlikely(__tlb_remove_folio_pages(tlb, page, nr, delay_rmap))) {
		*force_flush = true;
		*force_break = true;
	}
}

/*
 * Zap or skip at least one present PTE, trying to batch-process subsequent
 * PTEs that map consecutive pages of the same folio.
 *
 * Returns the number of processed (skipped or zapped) PTEs (at least 1).
 */
static inline int zap_present_ptes(struct mmu_gather *tlb,
		struct vm_area_struct *vma, pte_t *pte, pte_t ptent,
		unsigned int max_nr, unsigned long addr,
		struct zap_details *details, int *rss, bool *force_flush,
		bool *force_break)
{
	const fpb_t fpb_flags = FPB_IGNORE_DIRTY | FPB_IGNORE_SOFT_DIRTY;
	struct mm_struct *mm = tlb->mm;
	struct folio *folio;
	struct page *page;
	int nr;

	page = vm_normal_page(vma, addr, ptent);
	if (!page) {
		/* We don't need up-to-date accessed/dirty bits. */
		ptep_get_and_clear_full(mm, addr, pte, tlb->fullmm);
		arch_check_zapped_pte(vma, ptent);
		tlb_remove_tlb_entry(tlb, pte, addr);
		if (userfaultfd_pte_wp(vma, ptent))
			zap_install_uffd_wp_if_needed(vma, addr, pte, 1,
						      details, ptent);
		ksm_might_unmap_zero_page(mm, ptent);
		return 1;
	}

	folio = page_folio(page);
	if (unlikely(!should_zap_folio(details, folio)))
		return 1;

	/*
	 * Make sure that the common "small folio" case is as fast as possible
	 * by keeping the batching logic separate.
	 */
	if (unlikely(folio_test_large(folio) && max_nr != 1)) {
		nr = folio_pte_batch(folio, addr, pte, ptent, max_nr, fpb_flags,
				     NULL, NULL, NULL);

		zap_present_folio_ptes(tlb, vma, folio, page, pte, ptent, nr,
				       addr, details, rss, force_flush,
				       force_break);
		return nr;
	}
	zap_present_folio_ptes(tlb, vma, folio, page, pte, ptent, 1, addr,
			       details, rss, force_flush, force_break);
	return 1;
}

static unsigned long zap_pte_range(struct mmu_gather *tlb,
				struct vm_area_struct *vma, pmd_t *pmd,
				unsigned long addr, unsigned long end,
				struct zap_details *details)
{
	bool force_flush = false, force_break = false;
	struct mm_struct *mm = tlb->mm;
	int rss[NR_MM_COUNTERS];
	spinlock_t *ptl;
	pte_t *start_pte;
	pte_t *pte;
	swp_entry_t entry;
	int nr;
	bool bypass = false;

	tlb_change_page_size(tlb, PAGE_SIZE);
	init_rss_vec(rss);
	start_pte = pte = pte_offset_map_lock(mm, pmd, addr, &ptl);
	if (!pte)
		return addr;

	flush_tlb_batched_pending(mm);
	arch_enter_lazy_mmu_mode();
	do {
		pte_t ptent = ptep_get(pte);
		struct folio *folio;
		struct page *page;
		int max_nr;

		nr = 1;
		if (pte_none(ptent))
			continue;

		if (need_resched())
			break;

		if (pte_present(ptent)) {
			max_nr = (end - addr) / PAGE_SIZE;
			nr = zap_present_ptes(tlb, vma, pte, ptent, max_nr,
					      addr, details, rss, &force_flush,
					      &force_break);
			if (unlikely(force_break)) {
				addr += nr * PAGE_SIZE;
				break;
			}
			continue;
		}

		entry = pte_to_swp_entry(ptent);
		if (is_device_private_entry(entry) ||
		    is_device_exclusive_entry(entry)) {
			page = pfn_swap_entry_to_page(entry);
			folio = page_folio(page);
			if (unlikely(!should_zap_folio(details, folio)))
				continue;
			/*
			 * Both device private/exclusive mappings should only
			 * work with anonymous page so far, so we don't need to
			 * consider uffd-wp bit when zap. For more information,
			 * see zap_install_uffd_wp_if_needed().
			 */
			WARN_ON_ONCE(!vma_is_anonymous(vma));
			rss[mm_counter(folio)]--;
			if (is_device_private_entry(entry))
				folio_remove_rmap_pte(folio, page, vma);
			folio_put(folio);
		} else if (!non_swap_entry(entry)) {
			max_nr = (end - addr) / PAGE_SIZE;
			nr = swap_pte_batch(pte, max_nr, ptent);
			/* Genuine swap entries, hence a private anon pages */
			if (!should_zap_cows(details))
				continue;
			rss[MM_SWAPENTS] -= nr;
			trace_android_vh_swapmem_gather_add_bypass(mm, entry, nr, &bypass);
			if (bypass)
				goto skip;
			free_swap_and_cache_nr(entry, nr);
		} else if (is_migration_entry(entry)) {
			folio = pfn_swap_entry_folio(entry);
			if (!should_zap_folio(details, folio))
				continue;
			rss[mm_counter(folio)]--;
		} else if (pte_marker_entry_uffd_wp(entry)) {
			/*
			 * For anon: always drop the marker; for file: only
			 * drop the marker if explicitly requested.
			 */
			if (!vma_is_anonymous(vma) &&
			    !zap_drop_file_uffd_wp(details))
				continue;
		} else if (is_hwpoison_entry(entry) ||
			   is_poisoned_swp_entry(entry)) {
			if (!should_zap_cows(details))
				continue;
		} else {
			/* We should have covered all the swap entry types */
			WARN_ON_ONCE(1);
		}
skip:
		clear_not_present_full_ptes(mm, addr, pte, nr, tlb->fullmm);
		zap_install_uffd_wp_if_needed(vma, addr, pte, nr, details, ptent);
	} while (pte += nr, addr += PAGE_SIZE * nr, addr != end);

	add_mm_rss_vec(mm, rss);
	arch_leave_lazy_mmu_mode();

	/* Do the actual TLB flush before dropping ptl */
	if (force_flush) {
		tlb_flush_mmu_tlbonly(tlb);
		tlb_flush_rmaps(tlb, vma);
	}
	pte_unmap_unlock(start_pte, ptl);

	/*
	 * If we forced a TLB flush (either due to running out of
	 * batch buffers or because we needed to flush dirty TLB
	 * entries before releasing the ptl), free the batched
	 * memory too. Come back again if we didn't do everything.
	 */
	if (force_flush)
		tlb_flush_mmu(tlb);

	return addr;
}

static inline unsigned long zap_pmd_range(struct mmu_gather *tlb,
				struct vm_area_struct *vma, pud_t *pud,
				unsigned long addr, unsigned long end,
				struct zap_details *details)
{
	pmd_t *pmd;
	unsigned long next;

	pmd = pmd_offset(pud, addr);
	do {
		next = pmd_addr_end(addr, end);
		if (is_swap_pmd(*pmd) || pmd_trans_huge(*pmd) || pmd_devmap(*pmd)) {
			if (next - addr != HPAGE_PMD_SIZE)
				__split_huge_pmd(vma, pmd, addr, false, NULL);
			else if (zap_huge_pmd(tlb, vma, pmd, addr)) {
				addr = next;
				continue;
			}
			/* fall through */
		} else if (details && details->single_folio &&
			   folio_test_pmd_mappable(details->single_folio) &&
			   next - addr == HPAGE_PMD_SIZE && pmd_none(*pmd)) {
			spinlock_t *ptl = pmd_lock(tlb->mm, pmd);
			/*
			 * Take and drop THP pmd lock so that we cannot return
			 * prematurely, while zap_huge_pmd() has cleared *pmd,
			 * but not yet decremented compound_mapcount().
			 */
			spin_unlock(ptl);
		}
		if (pmd_none(*pmd)) {
			addr = next;
			continue;
		}
		addr = zap_pte_range(tlb, vma, pmd, addr, next, details);
		if (addr != next)
			pmd--;
	} while (pmd++, cond_resched(), addr != end);

	return addr;
}

static inline unsigned long zap_pud_range(struct mmu_gather *tlb,
				struct vm_area_struct *vma, p4d_t *p4d,
				unsigned long addr, unsigned long end,
				struct zap_details *details)
{
	pud_t *pud;
	unsigned long next;

	pud = pud_offset(p4d, addr);
	do {
		next = pud_addr_end(addr, end);
		if (pud_trans_huge(*pud) || pud_devmap(*pud)) {
			if (next - addr != HPAGE_PUD_SIZE) {
				mmap_assert_locked(tlb->mm);
				split_huge_pud(vma, pud, addr);
			} else if (zap_huge_pud(tlb, vma, pud, addr))
				goto next;
			/* fall through */
		}
		if (pud_none_or_clear_bad(pud))
			continue;
		next = zap_pmd_range(tlb, vma, pud, addr, next, details);
next:
		cond_resched();
	} while (pud++, addr = next, addr != end);

	return addr;
}

static inline unsigned long zap_p4d_range(struct mmu_gather *tlb,
				struct vm_area_struct *vma, pgd_t *pgd,
				unsigned long addr, unsigned long end,
				struct zap_details *details)
{
	p4d_t *p4d;
	unsigned long next;

	p4d = p4d_offset(pgd, addr);
	do {
		next = p4d_addr_end(addr, end);
		if (p4d_none_or_clear_bad(p4d))
			continue;
		next = zap_pud_range(tlb, vma, p4d, addr, next, details);
	} while (p4d++, addr = next, addr != end);

	return addr;
}

void unmap_page_range(struct mmu_gather *tlb,
			     struct vm_area_struct *vma,
			     unsigned long addr, unsigned long end,
			     struct zap_details *details)
{
	pgd_t *pgd;
	unsigned long next;

	BUG_ON(addr >= end);
	tlb_start_vma(tlb, vma);
	pgd = pgd_offset(vma->vm_mm, addr);
	do {
		next = pgd_addr_end(addr, end);
		if (pgd_none_or_clear_bad(pgd))
			continue;
		next = zap_p4d_range(tlb, vma, pgd, addr, next, details);
	} while (pgd++, addr = next, addr != end);
	tlb_end_vma(tlb, vma);
}


static void unmap_single_vma(struct mmu_gather *tlb,
		struct vm_area_struct *vma, unsigned long start_addr,
		unsigned long end_addr,
		struct zap_details *details, bool mm_wr_locked)
{
	unsigned long start = max(vma->vm_start, start_addr);
	unsigned long end;

	if (start >= vma->vm_end)
		return;
	end = min(vma->vm_end, end_addr);
	if (end <= vma->vm_start)
		return;

	if (vma->vm_file)
		uprobe_munmap(vma, start, end);

	if (unlikely(vma->vm_flags & VM_PFNMAP))
		untrack_pfn(vma, 0, 0, mm_wr_locked);

	if (start != end) {
		if (unlikely(is_vm_hugetlb_page(vma))) {
			/*
			 * It is undesirable to test vma->vm_file as it
			 * should be non-null for valid hugetlb area.
			 * However, vm_file will be NULL in the error
			 * cleanup path of mmap_region. When
			 * hugetlbfs ->mmap method fails,
			 * mmap_region() nullifies vma->vm_file
			 * before calling this function to clean up.
			 * Since no pte has actually been setup, it is
			 * safe to do nothing in this case.
			 */
			if (vma->vm_file) {
				zap_flags_t zap_flags = details ?
				    details->zap_flags : 0;
				__unmap_hugepage_range(tlb, vma, start, end,
							     NULL, zap_flags);
			}
		} else
			unmap_page_range(tlb, vma, start, end, details);
	}
}

/**
 * unmap_vmas - unmap a range of memory covered by a list of vma's
 * @tlb: address of the caller's struct mmu_gather
 * @mas: the maple state
 * @vma: the starting vma
 * @start_addr: virtual address at which to start unmapping
 * @end_addr: virtual address at which to end unmapping
 * @tree_end: The maximum index to check
 * @mm_wr_locked: lock flag
 *
 * Unmap all pages in the vma list.
 *
 * Only addresses between `start' and `end' will be unmapped.
 *
 * The VMA list must be sorted in ascending virtual address order.
 *
 * unmap_vmas() assumes that the caller will flush the whole unmapped address
 * range after unmap_vmas() returns.  So the only responsibility here is to
 * ensure that any thus-far unmapped pages are flushed before unmap_vmas()
 * drops the lock and schedules.
 */
void unmap_vmas(struct mmu_gather *tlb, struct ma_state *mas,
		struct vm_area_struct *vma, unsigned long start_addr,
		unsigned long end_addr, unsigned long tree_end,
		bool mm_wr_locked)
{
	struct mmu_notifier_range range;
	struct zap_details details = {
		.zap_flags = ZAP_FLAG_DROP_MARKER | ZAP_FLAG_UNMAP,
		/* Careful - we need to zap private pages too! */
		.even_cows = true,
	};

	mmu_notifier_range_init(&range, MMU_NOTIFY_UNMAP, 0, vma->vm_mm,
				start_addr, end_addr);
	mmu_notifier_invalidate_range_start(&range);
	do {
		unsigned long start = start_addr;
		unsigned long end = end_addr;
		hugetlb_zap_begin(vma, &start, &end);
		unmap_single_vma(tlb, vma, start, end, &details,
				 mm_wr_locked);
		hugetlb_zap_end(vma, &details);
		vma = mas_find(mas, tree_end - 1);
	} while (vma && likely(!xa_is_zero(vma)));
	mmu_notifier_invalidate_range_end(&range);
}

/**
 * zap_page_range_single - remove user pages in a given range
 * @vma: vm_area_struct holding the applicable pages
 * @address: starting address of pages to zap
 * @size: number of bytes to zap
 * @details: details of shared cache invalidation
 *
 * The range must fit into one VMA.
 */
void zap_page_range_single(struct vm_area_struct *vma, unsigned long address,
		unsigned long size, struct zap_details *details)
{
	const unsigned long end = address + size;
	struct mmu_notifier_range range;
	struct mmu_gather tlb;

	lru_add_drain();
	mmu_notifier_range_init(&range, MMU_NOTIFY_CLEAR, 0, vma->vm_mm,
				address, end);
	hugetlb_zap_begin(vma, &range.start, &range.end);
	tlb_gather_mmu(&tlb, vma->vm_mm);
	update_hiwater_rss(vma->vm_mm);
	mmu_notifier_invalidate_range_start(&range);
	/*
	 * unmap 'address-end' not 'range.start-range.end' as range
	 * could have been expanded for hugetlb pmd sharing.
	 */
	unmap_single_vma(&tlb, vma, address, end, details, false);
	mmu_notifier_invalidate_range_end(&range);
	tlb_finish_mmu(&tlb);
	hugetlb_zap_end(vma, details);
}

/**
 * zap_vma_ptes - remove ptes mapping the vma
 * @vma: vm_area_struct holding ptes to be zapped
 * @address: starting address of pages to zap
 * @size: number of bytes to zap
 *
 * This function only unmaps ptes assigned to VM_PFNMAP vmas.
 *
 * The entire address range must be fully contained within the vma.
 *
 */
void zap_vma_ptes(struct vm_area_struct *vma, unsigned long address,
		unsigned long size)
{
	if (!range_in_vma(vma, address, address + size) ||
	    		!(vma->vm_flags & VM_PFNMAP))
		return;

	zap_page_range_single(vma, address, size, NULL);
}
EXPORT_SYMBOL_GPL(zap_vma_ptes);

static pmd_t *walk_to_pmd(struct mm_struct *mm, unsigned long addr)
{
	pgd_t *pgd;
	p4d_t *p4d;
	pud_t *pud;
	pmd_t *pmd;

	pgd = pgd_offset(mm, addr);
	p4d = p4d_alloc(mm, pgd, addr);
	if (!p4d)
		return NULL;
	pud = pud_alloc(mm, p4d, addr);
	if (!pud)
		return NULL;
	pmd = pmd_alloc(mm, pud, addr);
	if (!pmd)
		return NULL;

	VM_BUG_ON(pmd_trans_huge(*pmd));
	return pmd;
}

pte_t *__get_locked_pte(struct mm_struct *mm, unsigned long addr,
			spinlock_t **ptl)
{
	pmd_t *pmd = walk_to_pmd(mm, addr);

	if (!pmd)
		return NULL;
	return pte_alloc_map_lock(mm, pmd, addr, ptl);
}

static int validate_page_before_insert(struct page *page)
{
	struct folio *folio = page_folio(page);

	if (folio_test_anon(folio) || folio_test_slab(folio) ||
	    page_has_type(page))
		return -EINVAL;
	flush_dcache_folio(folio);
	return 0;
}

static int insert_page_into_pte_locked(struct vm_area_struct *vma, pte_t *pte,
			unsigned long addr, struct page *page, pgprot_t prot)
{
	struct folio *folio = page_folio(page);

	if (!pte_none(ptep_get(pte)))
		return -EBUSY;
	/* Ok, finally just insert the thing.. */
	folio_get(folio);
	inc_mm_counter(vma->vm_mm, mm_counter_file(folio));
	folio_add_file_rmap_pte(folio, page, vma);
	set_pte_at(vma->vm_mm, addr, pte, mk_pte(page, prot));
	return 0;
}

/*
 * This is the old fallback for page remapping.
 *
 * For historical reasons, it only allows reserved pages. Only
 * old drivers should use this, and they needed to mark their
 * pages reserved for the old functions anyway.
 */
static int insert_page(struct vm_area_struct *vma, unsigned long addr,
			struct page *page, pgprot_t prot)
{
	int retval;
	pte_t *pte;
	spinlock_t *ptl;

	retval = validate_page_before_insert(page);
	if (retval)
		goto out;
	retval = -ENOMEM;
	pte = get_locked_pte(vma->vm_mm, addr, &ptl);
	if (!pte)
		goto out;
	retval = insert_page_into_pte_locked(vma, pte, addr, page, prot);
	pte_unmap_unlock(pte, ptl);
out:
	return retval;
}

static int insert_page_in_batch_locked(struct vm_area_struct *vma, pte_t *pte,
			unsigned long addr, struct page *page, pgprot_t prot)
{
	int err;

	if (!page_count(page))
		return -EINVAL;
	err = validate_page_before_insert(page);
	if (err)
		return err;
	return insert_page_into_pte_locked(vma, pte, addr, page, prot);
}

/* insert_pages() amortizes the cost of spinlock operations
 * when inserting pages in a loop.
 */
static int insert_pages(struct vm_area_struct *vma, unsigned long addr,
			struct page **pages, unsigned long *num, pgprot_t prot)
{
	pmd_t *pmd = NULL;
	pte_t *start_pte, *pte;
	spinlock_t *pte_lock;
	struct mm_struct *const mm = vma->vm_mm;
	unsigned long curr_page_idx = 0;
	unsigned long remaining_pages_total = *num;
	unsigned long pages_to_write_in_pmd;
	int ret;
more:
	ret = -EFAULT;
	pmd = walk_to_pmd(mm, addr);
	if (!pmd)
		goto out;

	pages_to_write_in_pmd = min_t(unsigned long,
		remaining_pages_total, PTRS_PER_PTE - pte_index(addr));

	/* Allocate the PTE if necessary; takes PMD lock once only. */
	ret = -ENOMEM;
	if (pte_alloc(mm, pmd))
		goto out;

	while (pages_to_write_in_pmd) {
		int pte_idx = 0;
		const int batch_size = min_t(int, pages_to_write_in_pmd, 8);

		start_pte = pte_offset_map_lock(mm, pmd, addr, &pte_lock);
		if (!start_pte) {
			ret = -EFAULT;
			goto out;
		}
		for (pte = start_pte; pte_idx < batch_size; ++pte, ++pte_idx) {
			int err = insert_page_in_batch_locked(vma, pte,
				addr, pages[curr_page_idx], prot);
			if (unlikely(err)) {
				pte_unmap_unlock(start_pte, pte_lock);
				ret = err;
				remaining_pages_total -= pte_idx;
				goto out;
			}
			addr += PAGE_SIZE;
			++curr_page_idx;
		}
		pte_unmap_unlock(start_pte, pte_lock);
		pages_to_write_in_pmd -= batch_size;
		remaining_pages_total -= batch_size;
	}
	if (remaining_pages_total)
		goto more;
	ret = 0;
out:
	*num = remaining_pages_total;
	return ret;
}

/**
 * vm_insert_pages - insert multiple pages into user vma, batching the pmd lock.
 * @vma: user vma to map to
 * @addr: target start user address of these pages
 * @pages: source kernel pages
 * @num: in: number of pages to map. out: number of pages that were *not*
 * mapped. (0 means all pages were successfully mapped).
 *
 * Preferred over vm_insert_page() when inserting multiple pages.
 *
 * In case of error, we may have mapped a subset of the provided
 * pages. It is the caller's responsibility to account for this case.
 *
 * The same restrictions apply as in vm_insert_page().
 */
int vm_insert_pages(struct vm_area_struct *vma, unsigned long addr,
			struct page **pages, unsigned long *num)
{
	const unsigned long end_addr = addr + (*num * PAGE_SIZE) - 1;

	if (addr < vma->vm_start || end_addr >= vma->vm_end)
		return -EFAULT;
	if (!(vma->vm_flags & VM_MIXEDMAP)) {
		BUG_ON(mmap_read_trylock(vma->vm_mm));
		BUG_ON(vma->vm_flags & VM_PFNMAP);
		vm_flags_set(vma, VM_MIXEDMAP);
	}
	/* Defer page refcount checking till we're about to map that page. */
	return insert_pages(vma, addr, pages, num, vma->vm_page_prot);
}
EXPORT_SYMBOL(vm_insert_pages);

/**
 * vm_insert_page - insert single page into user vma
 * @vma: user vma to map to
 * @addr: target user address of this page
 * @page: source kernel page
 *
 * This allows drivers to insert individual pages they've allocated
 * into a user vma.
 *
 * The page has to be a nice clean _individual_ kernel allocation.
 * If you allocate a compound page, you need to have marked it as
 * such (__GFP_COMP), or manually just split the page up yourself
 * (see split_page()).
 *
 * NOTE! Traditionally this was done with "remap_pfn_range()" which
 * took an arbitrary page protection parameter. This doesn't allow
 * that. Your vma protection will have to be set up correctly, which
 * means that if you want a shared writable mapping, you'd better
 * ask for a shared writable mapping!
 *
 * The page does not need to be reserved.
 *
 * Usually this function is called from f_op->mmap() handler
 * under mm->mmap_lock write-lock, so it can change vma->vm_flags.
 * Caller must set VM_MIXEDMAP on vma if it wants to call this
 * function from other places, for example from page-fault handler.
 *
 * Return: %0 on success, negative error code otherwise.
 */
int vm_insert_page(struct vm_area_struct *vma, unsigned long addr,
			struct page *page)
{
	if (addr < vma->vm_start || addr >= vma->vm_end)
		return -EFAULT;
	if (!page_count(page))
		return -EINVAL;
	if (!(vma->vm_flags & VM_MIXEDMAP)) {
		BUG_ON(mmap_read_trylock(vma->vm_mm));
		BUG_ON(vma->vm_flags & VM_PFNMAP);
		vm_flags_set(vma, VM_MIXEDMAP);
	}
	return insert_page(vma, addr, page, vma->vm_page_prot);
}
EXPORT_SYMBOL(vm_insert_page);

/*
 * __vm_map_pages - maps range of kernel pages into user vma
 * @vma: user vma to map to
 * @pages: pointer to array of source kernel pages
 * @num: number of pages in page array
 * @offset: user's requested vm_pgoff
 *
 * This allows drivers to map range of kernel pages into a user vma.
 *
 * Return: 0 on success and error code otherwise.
 */
static int __vm_map_pages(struct vm_area_struct *vma, struct page **pages,
				unsigned long num, unsigned long offset)
{
	unsigned long count = vma_pages(vma);
	unsigned long uaddr = vma->vm_start;
	int ret, i;

	/* Fail if the user requested offset is beyond the end of the object */
	if (offset >= num)
		return -ENXIO;

	/* Fail if the user requested size exceeds available object size */
	if (count > num - offset)
		return -ENXIO;

	for (i = 0; i < count; i++) {
		ret = vm_insert_page(vma, uaddr, pages[offset + i]);
		if (ret < 0)
			return ret;
		uaddr += PAGE_SIZE;
	}

	return 0;
}

/**
 * vm_map_pages - maps range of kernel pages starts with non zero offset
 * @vma: user vma to map to
 * @pages: pointer to array of source kernel pages
 * @num: number of pages in page array
 *
 * Maps an object consisting of @num pages, catering for the user's
 * requested vm_pgoff
 *
 * If we fail to insert any page into the vma, the function will return
 * immediately leaving any previously inserted pages present.  Callers
 * from the mmap handler may immediately return the error as their caller
 * will destroy the vma, removing any successfully inserted pages. Other
 * callers should make their own arrangements for calling unmap_region().
 *
 * Context: Process context. Called by mmap handlers.
 * Return: 0 on success and error code otherwise.
 */
int vm_map_pages(struct vm_area_struct *vma, struct page **pages,
				unsigned long num)
{
	return __vm_map_pages(vma, pages, num, vma->vm_pgoff);
}
EXPORT_SYMBOL(vm_map_pages);

/**
 * vm_map_pages_zero - map range of kernel pages starts with zero offset
 * @vma: user vma to map to
 * @pages: pointer to array of source kernel pages
 * @num: number of pages in page array
 *
 * Similar to vm_map_pages(), except that it explicitly sets the offset
 * to 0. This function is intended for the drivers that did not consider
 * vm_pgoff.
 *
 * Context: Process context. Called by mmap handlers.
 * Return: 0 on success and error code otherwise.
 */
int vm_map_pages_zero(struct vm_area_struct *vma, struct page **pages,
				unsigned long num)
{
	return __vm_map_pages(vma, pages, num, 0);
}
EXPORT_SYMBOL(vm_map_pages_zero);

static vm_fault_t insert_pfn(struct vm_area_struct *vma, unsigned long addr,
			pfn_t pfn, pgprot_t prot, bool mkwrite)
{
	struct mm_struct *mm = vma->vm_mm;
	pte_t *pte, entry;
	spinlock_t *ptl;

	pte = get_locked_pte(mm, addr, &ptl);
	if (!pte)
		return VM_FAULT_OOM;
	entry = ptep_get(pte);
	if (!pte_none(entry)) {
		if (mkwrite) {
			/*
			 * For read faults on private mappings the PFN passed
			 * in may not match the PFN we have mapped if the
			 * mapped PFN is a writeable COW page.  In the mkwrite
			 * case we are creating a writable PTE for a shared
			 * mapping and we expect the PFNs to match. If they
			 * don't match, we are likely racing with block
			 * allocation and mapping invalidation so just skip the
			 * update.
			 */
			if (pte_pfn(entry) != pfn_t_to_pfn(pfn)) {
				WARN_ON_ONCE(!is_zero_pfn(pte_pfn(entry)));
				goto out_unlock;
			}
			entry = pte_mkyoung(entry);
			entry = maybe_mkwrite(pte_mkdirty(entry), vma);
			if (ptep_set_access_flags(vma, addr, pte, entry, 1))
				update_mmu_cache(vma, addr, pte);
		}
		goto out_unlock;
	}

	/* Ok, finally just insert the thing.. */
	if (pfn_t_devmap(pfn))
		entry = pte_mkdevmap(pfn_t_pte(pfn, prot));
	else
		entry = pte_mkspecial(pfn_t_pte(pfn, prot));

	if (mkwrite) {
		entry = pte_mkyoung(entry);
		entry = maybe_mkwrite(pte_mkdirty(entry), vma);
	}

	set_pte_at(mm, addr, pte, entry);
	update_mmu_cache(vma, addr, pte); /* XXX: why not for insert_page? */

out_unlock:
	pte_unmap_unlock(pte, ptl);
	return VM_FAULT_NOPAGE;
}

/**
 * vmf_insert_pfn_prot - insert single pfn into user vma with specified pgprot
 * @vma: user vma to map to
 * @addr: target user address of this page
 * @pfn: source kernel pfn
 * @pgprot: pgprot flags for the inserted page
 *
 * This is exactly like vmf_insert_pfn(), except that it allows drivers
 * to override pgprot on a per-page basis.
 *
 * This only makes sense for IO mappings, and it makes no sense for
 * COW mappings.  In general, using multiple vmas is preferable;
 * vmf_insert_pfn_prot should only be used if using multiple VMAs is
 * impractical.
 *
 * pgprot typically only differs from @vma->vm_page_prot when drivers set
 * caching- and encryption bits different than those of @vma->vm_page_prot,
 * because the caching- or encryption mode may not be known at mmap() time.
 *
 * This is ok as long as @vma->vm_page_prot is not used by the core vm
 * to set caching and encryption bits for those vmas (except for COW pages).
 * This is ensured by core vm only modifying these page table entries using
 * functions that don't touch caching- or encryption bits, using pte_modify()
 * if needed. (See for example mprotect()).
 *
 * Also when new page-table entries are created, this is only done using the
 * fault() callback, and never using the value of vma->vm_page_prot,
 * except for page-table entries that point to anonymous pages as the result
 * of COW.
 *
 * Context: Process context.  May allocate using %GFP_KERNEL.
 * Return: vm_fault_t value.
 */
vm_fault_t vmf_insert_pfn_prot(struct vm_area_struct *vma, unsigned long addr,
			unsigned long pfn, pgprot_t pgprot)
{
	/*
	 * Technically, architectures with pte_special can avoid all these
	 * restrictions (same for remap_pfn_range).  However we would like
	 * consistency in testing and feature parity among all, so we should
	 * try to keep these invariants in place for everybody.
	 */
	BUG_ON(!(vma->vm_flags & (VM_PFNMAP|VM_MIXEDMAP)));
	BUG_ON((vma->vm_flags & (VM_PFNMAP|VM_MIXEDMAP)) ==
						(VM_PFNMAP|VM_MIXEDMAP));
	BUG_ON((vma->vm_flags & VM_PFNMAP) && is_cow_mapping(vma->vm_flags));
	BUG_ON((vma->vm_flags & VM_MIXEDMAP) && pfn_valid(pfn));

	if (addr < vma->vm_start || addr >= vma->vm_end)
		return VM_FAULT_SIGBUS;

	if (!pfn_modify_allowed(pfn, pgprot))
		return VM_FAULT_SIGBUS;

	track_pfn_insert(vma, &pgprot, __pfn_to_pfn_t(pfn, PFN_DEV));

	return insert_pfn(vma, addr, __pfn_to_pfn_t(pfn, PFN_DEV), pgprot,
			false);
}
EXPORT_SYMBOL(vmf_insert_pfn_prot);

/**
 * vmf_insert_pfn - insert single pfn into user vma
 * @vma: user vma to map to
 * @addr: target user address of this page
 * @pfn: source kernel pfn
 *
 * Similar to vm_insert_page, this allows drivers to insert individual pages
 * they've allocated into a user vma. Same comments apply.
 *
 * This function should only be called from a vm_ops->fault handler, and
 * in that case the handler should return the result of this function.
 *
 * vma cannot be a COW mapping.
 *
 * As this is called only for pages that do not currently exist, we
 * do not need to flush old virtual caches or the TLB.
 *
 * Context: Process context.  May allocate using %GFP_KERNEL.
 * Return: vm_fault_t value.
 */
vm_fault_t vmf_insert_pfn(struct vm_area_struct *vma, unsigned long addr,
			unsigned long pfn)
{
	return vmf_insert_pfn_prot(vma, addr, pfn, vma->vm_page_prot);
}
EXPORT_SYMBOL(vmf_insert_pfn);

static bool vm_mixed_ok(struct vm_area_struct *vma, pfn_t pfn)
{
	/* these checks mirror the abort conditions in vm_normal_page */
	if (vma->vm_flags & VM_MIXEDMAP)
		return true;
	if (pfn_t_devmap(pfn))
		return true;
	if (pfn_t_special(pfn))
		return true;
	if (is_zero_pfn(pfn_t_to_pfn(pfn)))
		return true;
	return false;
}

static vm_fault_t __vm_insert_mixed(struct vm_area_struct *vma,
		unsigned long addr, pfn_t pfn, bool mkwrite)
{
	pgprot_t pgprot = vma->vm_page_prot;
	int err;

	BUG_ON(!vm_mixed_ok(vma, pfn));

	if (addr < vma->vm_start || addr >= vma->vm_end)
		return VM_FAULT_SIGBUS;

	track_pfn_insert(vma, &pgprot, pfn);

	if (!pfn_modify_allowed(pfn_t_to_pfn(pfn), pgprot))
		return VM_FAULT_SIGBUS;

	/*
	 * If we don't have pte special, then we have to use the pfn_valid()
	 * based VM_MIXEDMAP scheme (see vm_normal_page), and thus we *must*
	 * refcount the page if pfn_valid is true (hence insert_page rather
	 * than insert_pfn).  If a zero_pfn were inserted into a VM_MIXEDMAP
	 * without pte special, it would there be refcounted as a normal page.
	 */
	if (!IS_ENABLED(CONFIG_ARCH_HAS_PTE_SPECIAL) &&
	    !pfn_t_devmap(pfn) && pfn_t_valid(pfn)) {
		struct page *page;

		/*
		 * At this point we are committed to insert_page()
		 * regardless of whether the caller specified flags that
		 * result in pfn_t_has_page() == false.
		 */
		page = pfn_to_page(pfn_t_to_pfn(pfn));
		err = insert_page(vma, addr, page, pgprot);
	} else {
		return insert_pfn(vma, addr, pfn, pgprot, mkwrite);
	}

	if (err == -ENOMEM)
		return VM_FAULT_OOM;
	if (err < 0 && err != -EBUSY)
		return VM_FAULT_SIGBUS;

	return VM_FAULT_NOPAGE;
}

vm_fault_t vmf_insert_mixed(struct vm_area_struct *vma, unsigned long addr,
		pfn_t pfn)
{
	return __vm_insert_mixed(vma, addr, pfn, false);
}
EXPORT_SYMBOL(vmf_insert_mixed);

/*
 *  If the insertion of PTE failed because someone else already added a
 *  different entry in the mean time, we treat that as success as we assume
 *  the same entry was actually inserted.
 */
vm_fault_t vmf_insert_mixed_mkwrite(struct vm_area_struct *vma,
		unsigned long addr, pfn_t pfn)
{
	return __vm_insert_mixed(vma, addr, pfn, true);
}
EXPORT_SYMBOL(vmf_insert_mixed_mkwrite);

/*
 * maps a range of physical memory into the requested pages. the old
 * mappings are removed. any references to nonexistent pages results
 * in null mappings (currently treated as "copy-on-access")
 */
static int remap_pte_range(struct mm_struct *mm, pmd_t *pmd,
			unsigned long addr, unsigned long end,
			unsigned long pfn, pgprot_t prot)
{
	pte_t *pte, *mapped_pte;
	spinlock_t *ptl;
	int err = 0;

	mapped_pte = pte = pte_alloc_map_lock(mm, pmd, addr, &ptl);
	if (!pte)
		return -ENOMEM;
	arch_enter_lazy_mmu_mode();
	do {
		BUG_ON(!pte_none(ptep_get(pte)));
		if (!pfn_modify_allowed(pfn, prot)) {
			err = -EACCES;
			break;
		}
		set_pte_at(mm, addr, pte, pte_mkspecial(pfn_pte(pfn, prot)));
		pfn++;
	} while (pte++, addr += PAGE_SIZE, addr != end);
	arch_leave_lazy_mmu_mode();
	pte_unmap_unlock(mapped_pte, ptl);
	return err;
}

static inline int remap_pmd_range(struct mm_struct *mm, pud_t *pud,
			unsigned long addr, unsigned long end,
			unsigned long pfn, pgprot_t prot)
{
	pmd_t *pmd;
	unsigned long next;
	int err;

	pfn -= addr >> PAGE_SHIFT;
	pmd = pmd_alloc(mm, pud, addr);
	if (!pmd)
		return -ENOMEM;
	VM_BUG_ON(pmd_trans_huge(*pmd));
	do {
		next = pmd_addr_end(addr, end);
		err = remap_pte_range(mm, pmd, addr, next,
				pfn + (addr >> PAGE_SHIFT), prot);
		if (err)
			return err;
	} while (pmd++, addr = next, addr != end);
	return 0;
}

static inline int remap_pud_range(struct mm_struct *mm, p4d_t *p4d,
			unsigned long addr, unsigned long end,
			unsigned long pfn, pgprot_t prot)
{
	pud_t *pud;
	unsigned long next;
	int err;

	pfn -= addr >> PAGE_SHIFT;
	pud = pud_alloc(mm, p4d, addr);
	if (!pud)
		return -ENOMEM;
	do {
		next = pud_addr_end(addr, end);
		err = remap_pmd_range(mm, pud, addr, next,
				pfn + (addr >> PAGE_SHIFT), prot);
		if (err)
			return err;
	} while (pud++, addr = next, addr != end);
	return 0;
}

static inline int remap_p4d_range(struct mm_struct *mm, pgd_t *pgd,
			unsigned long addr, unsigned long end,
			unsigned long pfn, pgprot_t prot)
{
	p4d_t *p4d;
	unsigned long next;
	int err;

	pfn -= addr >> PAGE_SHIFT;
	p4d = p4d_alloc(mm, pgd, addr);
	if (!p4d)
		return -ENOMEM;
	do {
		next = p4d_addr_end(addr, end);
		err = remap_pud_range(mm, p4d, addr, next,
				pfn + (addr >> PAGE_SHIFT), prot);
		if (err)
			return err;
	} while (p4d++, addr = next, addr != end);
	return 0;
}

static int remap_pfn_range_internal(struct vm_area_struct *vma, unsigned long addr,
		unsigned long pfn, unsigned long size, pgprot_t prot)
{
	pgd_t *pgd;
	unsigned long next;
	unsigned long end = addr + PAGE_ALIGN(size);
	struct mm_struct *mm = vma->vm_mm;
	int err;

	if (WARN_ON_ONCE(!PAGE_ALIGNED(addr)))
		return -EINVAL;

	/*
	 * Physically remapped pages are special. Tell the
	 * rest of the world about it:
	 *   VM_IO tells people not to look at these pages
	 *	(accesses can have side effects).
	 *   VM_PFNMAP tells the core MM that the base pages are just
	 *	raw PFN mappings, and do not have a "struct page" associated
	 *	with them.
	 *   VM_DONTEXPAND
	 *      Disable vma merging and expanding with mremap().
	 *   VM_DONTDUMP
	 *      Omit vma from core dump, even when VM_IO turned off.
	 *
	 * There's a horrible special case to handle copy-on-write
	 * behaviour that some programs depend on. We mark the "original"
	 * un-COW'ed pages by matching them up with "vma->vm_pgoff".
	 * See vm_normal_page() for details.
	 */
	if (is_cow_mapping(vma->vm_flags)) {
		if (addr != vma->vm_start || end != vma->vm_end)
			return -EINVAL;
		vma->vm_pgoff = pfn;
	}

	ACCESS_PRIVATE(vma, __vm_flags) |= VM_IO | VM_PFNMAP | VM_DONTEXPAND | VM_DONTDUMP;

	BUG_ON(addr >= end);
	pfn -= addr >> PAGE_SHIFT;
	pgd = pgd_offset(mm, addr);
	flush_cache_range(vma, addr, end);
	do {
		next = pgd_addr_end(addr, end);
		err = remap_p4d_range(mm, pgd, addr, next,
				pfn + (addr >> PAGE_SHIFT), prot);
		if (err)
			return err;
	} while (pgd++, addr = next, addr != end);

	return 0;
}

/*
 * Variant of remap_pfn_range that does not call track_pfn_remap.  The caller
 * must have pre-validated the caching bits of the pgprot_t.
 */
int remap_pfn_range_notrack(struct vm_area_struct *vma, unsigned long addr,
		unsigned long pfn, unsigned long size, pgprot_t prot)
{
	int error = remap_pfn_range_internal(vma, addr, pfn, size, prot);

	if (!error)
		return 0;

	/*
	 * A partial pfn range mapping is dangerous: it does not
	 * maintain page reference counts, and callers may free
	 * pages due to the error. So zap it early.
	 */
	zap_page_range_single(vma, addr, size, NULL);
	return error;
}

/**
 * remap_pfn_range - remap kernel memory to userspace
 * @vma: user vma to map to
 * @addr: target page aligned user address to start at
 * @pfn: page frame number of kernel physical memory address
 * @size: size of mapping area
 * @prot: page protection flags for this mapping
 *
 * Note: this is only safe if the mm semaphore is held when called.
 *
 * Return: %0 on success, negative error code otherwise.
 */
int remap_pfn_range(struct vm_area_struct *vma, unsigned long addr,
		    unsigned long pfn, unsigned long size, pgprot_t prot)
{
	int err;

	err = track_pfn_remap(vma, &prot, pfn, addr, PAGE_ALIGN(size));
	if (err)
		return -EINVAL;

	err = remap_pfn_range_notrack(vma, addr, pfn, size, prot);
	if (err)
		untrack_pfn(vma, pfn, PAGE_ALIGN(size), true);
	return err;
}
EXPORT_SYMBOL(remap_pfn_range);

/**
 * vm_iomap_memory - remap memory to userspace
 * @vma: user vma to map to
 * @start: start of the physical memory to be mapped
 * @len: size of area
 *
 * This is a simplified io_remap_pfn_range() for common driver use. The
 * driver just needs to give us the physical memory range to be mapped,
 * we'll figure out the rest from the vma information.
 *
 * NOTE! Some drivers might want to tweak vma->vm_page_prot first to get
 * whatever write-combining details or similar.
 *
 * Return: %0 on success, negative error code otherwise.
 */
int vm_iomap_memory(struct vm_area_struct *vma, phys_addr_t start, unsigned long len)
{
	unsigned long vm_len, pfn, pages;

	/* Check that the physical memory area passed in looks valid */
	if (start + len < start)
		return -EINVAL;
	/*
	 * You *really* shouldn't map things that aren't page-aligned,
	 * but we've historically allowed it because IO memory might
	 * just have smaller alignment.
	 */
	len += start & ~PAGE_MASK;
	pfn = start >> PAGE_SHIFT;
	pages = (len + ~PAGE_MASK) >> PAGE_SHIFT;
	if (pfn + pages < pfn)
		return -EINVAL;

	/* We start the mapping 'vm_pgoff' pages into the area */
	if (vma->vm_pgoff > pages)
		return -EINVAL;
	pfn += vma->vm_pgoff;
	pages -= vma->vm_pgoff;

	/* Can we fit all of the mapping? */
	vm_len = vma->vm_end - vma->vm_start;
	if (vm_len >> PAGE_SHIFT > pages)
		return -EINVAL;

	/* Ok, let it rip */
	return io_remap_pfn_range(vma, vma->vm_start, pfn, vm_len, vma->vm_page_prot);
}
EXPORT_SYMBOL(vm_iomap_memory);

static int apply_to_pte_range(struct mm_struct *mm, pmd_t *pmd,
				     unsigned long addr, unsigned long end,
				     pte_fn_t fn, void *data, bool create,
				     pgtbl_mod_mask *mask)
{
	pte_t *pte, *mapped_pte;
	int err = 0;
	spinlock_t *ptl;

	if (create) {
		mapped_pte = pte = (mm == &init_mm) ?
			pte_alloc_kernel_track(pmd, addr, mask) :
			pte_alloc_map_lock(mm, pmd, addr, &ptl);
		if (!pte)
			return -ENOMEM;
	} else {
		mapped_pte = pte = (mm == &init_mm) ?
			pte_offset_kernel(pmd, addr) :
			pte_offset_map_lock(mm, pmd, addr, &ptl);
		if (!pte)
			return -EINVAL;
	}

	arch_enter_lazy_mmu_mode();

	if (fn) {
		do {
			if (create || !pte_none(ptep_get(pte))) {
				err = fn(pte++, addr, data);
				if (err)
					break;
			}
		} while (addr += PAGE_SIZE, addr != end);
	}
	*mask |= PGTBL_PTE_MODIFIED;

	arch_leave_lazy_mmu_mode();

	if (mm != &init_mm)
		pte_unmap_unlock(mapped_pte, ptl);
	return err;
}

static int apply_to_pmd_range(struct mm_struct *mm, pud_t *pud,
				     unsigned long addr, unsigned long end,
				     pte_fn_t fn, void *data, bool create,
				     pgtbl_mod_mask *mask)
{
	pmd_t *pmd;
	unsigned long next;
	int err = 0;

	BUG_ON(pud_huge(*pud));

	if (create) {
		pmd = pmd_alloc_track(mm, pud, addr, mask);
		if (!pmd)
			return -ENOMEM;
	} else {
		pmd = pmd_offset(pud, addr);
	}
	do {
		next = pmd_addr_end(addr, end);
		if (pmd_none(*pmd) && !create)
			continue;
		if (WARN_ON_ONCE(pmd_leaf(*pmd)))
			return -EINVAL;
		if (!pmd_none(*pmd) && WARN_ON_ONCE(pmd_bad(*pmd))) {
			if (!create)
				continue;
			pmd_clear_bad(pmd);
		}
		err = apply_to_pte_range(mm, pmd, addr, next,
					 fn, data, create, mask);
		if (err)
			break;
	} while (pmd++, addr = next, addr != end);

	return err;
}

static int apply_to_pud_range(struct mm_struct *mm, p4d_t *p4d,
				     unsigned long addr, unsigned long end,
				     pte_fn_t fn, void *data, bool create,
				     pgtbl_mod_mask *mask)
{
	pud_t *pud;
	unsigned long next;
	int err = 0;

	if (create) {
		pud = pud_alloc_track(mm, p4d, addr, mask);
		if (!pud)
			return -ENOMEM;
	} else {
		pud = pud_offset(p4d, addr);
	}
	do {
		next = pud_addr_end(addr, end);
		if (pud_none(*pud) && !create)
			continue;
		if (WARN_ON_ONCE(pud_leaf(*pud)))
			return -EINVAL;
		if (!pud_none(*pud) && WARN_ON_ONCE(pud_bad(*pud))) {
			if (!create)
				continue;
			pud_clear_bad(pud);
		}
		err = apply_to_pmd_range(mm, pud, addr, next,
					 fn, data, create, mask);
		if (err)
			break;
	} while (pud++, addr = next, addr != end);

	return err;
}

static int apply_to_p4d_range(struct mm_struct *mm, pgd_t *pgd,
				     unsigned long addr, unsigned long end,
				     pte_fn_t fn, void *data, bool create,
				     pgtbl_mod_mask *mask)
{
	p4d_t *p4d;
	unsigned long next;
	int err = 0;

	if (create) {
		p4d = p4d_alloc_track(mm, pgd, addr, mask);
		if (!p4d)
			return -ENOMEM;
	} else {
		p4d = p4d_offset(pgd, addr);
	}
	do {
		next = p4d_addr_end(addr, end);
		if (p4d_none(*p4d) && !create)
			continue;
		if (WARN_ON_ONCE(p4d_leaf(*p4d)))
			return -EINVAL;
		if (!p4d_none(*p4d) && WARN_ON_ONCE(p4d_bad(*p4d))) {
			if (!create)
				continue;
			p4d_clear_bad(p4d);
		}
		err = apply_to_pud_range(mm, p4d, addr, next,
					 fn, data, create, mask);
		if (err)
			break;
	} while (p4d++, addr = next, addr != end);

	return err;
}

static int __apply_to_page_range(struct mm_struct *mm, unsigned long addr,
				 unsigned long size, pte_fn_t fn,
				 void *data, bool create)
{
	pgd_t *pgd;
	unsigned long start = addr, next;
	unsigned long end = addr + size;
	pgtbl_mod_mask mask = 0;
	int err = 0;

	if (WARN_ON(addr >= end))
		return -EINVAL;

	pgd = pgd_offset(mm, addr);
	do {
		next = pgd_addr_end(addr, end);
		if (pgd_none(*pgd) && !create)
			continue;
		if (WARN_ON_ONCE(pgd_leaf(*pgd)))
			return -EINVAL;
		if (!pgd_none(*pgd) && WARN_ON_ONCE(pgd_bad(*pgd))) {
			if (!create)
				continue;
			pgd_clear_bad(pgd);
		}
		err = apply_to_p4d_range(mm, pgd, addr, next,
					 fn, data, create, &mask);
		if (err)
			break;
	} while (pgd++, addr = next, addr != end);

	if (mask & ARCH_PAGE_TABLE_SYNC_MASK)
		arch_sync_kernel_mappings(start, start + size);

	return err;
}

/*
 * Scan a region of virtual memory, filling in page tables as necessary
 * and calling a provided function on each leaf page table.
 */
int apply_to_page_range(struct mm_struct *mm, unsigned long addr,
			unsigned long size, pte_fn_t fn, void *data)
{
	return __apply_to_page_range(mm, addr, size, fn, data, true);
}
EXPORT_SYMBOL_GPL(apply_to_page_range);

/*
 * Scan a region of virtual memory, calling a provided function on
 * each leaf page table where it exists.
 *
 * Unlike apply_to_page_range, this does _not_ fill in page tables
 * where they are absent.
 */
int apply_to_existing_page_range(struct mm_struct *mm, unsigned long addr,
				 unsigned long size, pte_fn_t fn, void *data)
{
	return __apply_to_page_range(mm, addr, size, fn, data, false);
}
EXPORT_SYMBOL_GPL(apply_to_existing_page_range);

/*
 * handle_pte_fault chooses page fault handler according to an entry which was
 * read non-atomically.  Before making any commitment, on those architectures
 * or configurations (e.g. i386 with PAE) which might give a mix of unmatched
 * parts, do_swap_page must check under lock before unmapping the pte and
 * proceeding (but do_wp_page is only called after already making such a check;
 * and do_anonymous_page can safely check later on).
 */
static inline int pte_unmap_same(struct vm_fault *vmf)
{
	int same = 1;
#if defined(CONFIG_SMP) || defined(CONFIG_PREEMPTION)
	if (sizeof(pte_t) > sizeof(unsigned long)) {
		spin_lock(vmf->ptl);
		same = pte_same(ptep_get(vmf->pte), vmf->orig_pte);
		spin_unlock(vmf->ptl);
	}
#endif
	pte_unmap(vmf->pte);
	vmf->pte = NULL;
	return same;
}

/*
 * Return:
 *	0:		copied succeeded
 *	-EHWPOISON:	copy failed due to hwpoison in source page
 *	-EAGAIN:	copied failed (some other reason)
 */
static inline int __wp_page_copy_user(struct page *dst, struct page *src,
				      struct vm_fault *vmf)
{
	int ret;
	void *kaddr;
	void __user *uaddr;
	struct vm_area_struct *vma = vmf->vma;
	struct mm_struct *mm = vma->vm_mm;
	unsigned long addr = vmf->address;

	if (likely(src)) {
		if (copy_mc_user_highpage(dst, src, addr, vma)) {
			memory_failure_queue(page_to_pfn(src), 0);
			return -EHWPOISON;
		}
		return 0;
	}

	/*
	 * If the source page was a PFN mapping, we don't have
	 * a "struct page" for it. We do a best-effort copy by
	 * just copying from the original user address. If that
	 * fails, we just zero-fill it. Live with it.
	 */
	kaddr = kmap_atomic(dst);
	uaddr = (void __user *)(addr & PAGE_MASK);

	/*
	 * On architectures with software "accessed" bits, we would
	 * take a double page fault, so mark it accessed here.
	 */
	vmf->pte = NULL;
	if (!arch_has_hw_pte_young() && !pte_young(vmf->orig_pte)) {
		pte_t entry;

		vmf->pte = pte_offset_map_lock(mm, vmf->pmd, addr, &vmf->ptl);
		if (unlikely(!vmf->pte || !pte_same(ptep_get(vmf->pte), vmf->orig_pte))) {
			/*
			 * Other thread has already handled the fault
			 * and update local tlb only
			 */
			if (vmf->pte)
				update_mmu_tlb(vma, addr, vmf->pte);
			ret = -EAGAIN;
			goto pte_unlock;
		}

		entry = pte_mkyoung(vmf->orig_pte);
		if (ptep_set_access_flags(vma, addr, vmf->pte, entry, 0))
			update_mmu_cache_range(vmf, vma, addr, vmf->pte, 1);
	}

	/*
	 * This really shouldn't fail, because the page is there
	 * in the page tables. But it might just be unreadable,
	 * in which case we just give up and fill the result with
	 * zeroes.
	 */
	if (__copy_from_user_inatomic(kaddr, uaddr, PAGE_SIZE)) {
		if (vmf->pte)
			goto warn;

		/* Re-validate under PTL if the page is still mapped */
		vmf->pte = pte_offset_map_lock(mm, vmf->pmd, addr, &vmf->ptl);
		if (unlikely(!vmf->pte || !pte_same(ptep_get(vmf->pte), vmf->orig_pte))) {
			/* The PTE changed under us, update local tlb */
			if (vmf->pte)
				update_mmu_tlb(vma, addr, vmf->pte);
			ret = -EAGAIN;
			goto pte_unlock;
		}

		/*
		 * The same page can be mapped back since last copy attempt.
		 * Try to copy again under PTL.
		 */
		if (__copy_from_user_inatomic(kaddr, uaddr, PAGE_SIZE)) {
			/*
			 * Give a warn in case there can be some obscure
			 * use-case
			 */
warn:
			WARN_ON_ONCE(1);
			clear_page(kaddr);
		}
	}

	ret = 0;

pte_unlock:
	if (vmf->pte)
		pte_unmap_unlock(vmf->pte, vmf->ptl);
	kunmap_atomic(kaddr);
	flush_dcache_page(dst);

	return ret;
}

static gfp_t __get_fault_gfp_mask(struct vm_area_struct *vma)
{
	struct file *vm_file = vma->vm_file;

	if (vm_file)
		return mapping_gfp_mask(vm_file->f_mapping) | __GFP_FS | __GFP_IO;

	/*
	 * Special mappings (e.g. VDSO) do not have any file so fake
	 * a default GFP_KERNEL for them.
	 */
	return GFP_KERNEL;
}

/*
 * Notify the address space that the page is about to become writable so that
 * it can prohibit this or wait for the page to get into an appropriate state.
 *
 * We do this without the lock held, so that it can sleep if it needs to.
 */
static vm_fault_t do_page_mkwrite(struct vm_fault *vmf, struct folio *folio)
{
	vm_fault_t ret;
	unsigned int old_flags = vmf->flags;

	vmf->flags = FAULT_FLAG_WRITE|FAULT_FLAG_MKWRITE;

	if (vmf->vma->vm_file &&
	    IS_SWAPFILE(vmf->vma->vm_file->f_mapping->host))
		return VM_FAULT_SIGBUS;

	ret = vmf->vma->vm_ops->page_mkwrite(vmf);
	/* Restore original flags so that caller is not surprised */
	vmf->flags = old_flags;
	if (unlikely(ret & (VM_FAULT_ERROR | VM_FAULT_NOPAGE)))
		return ret;
	if (unlikely(!(ret & VM_FAULT_LOCKED))) {
		folio_lock(folio);
		if (!folio->mapping) {
			folio_unlock(folio);
			return 0; /* retry */
		}
		ret |= VM_FAULT_LOCKED;
	} else
		VM_BUG_ON_FOLIO(!folio_test_locked(folio), folio);
	return ret;
}

/*
 * Handle dirtying of a page in shared file mapping on a write fault.
 *
 * The function expects the page to be locked and unlocks it.
 */
static vm_fault_t fault_dirty_shared_page(struct vm_fault *vmf)
{
	struct vm_area_struct *vma = vmf->vma;
	struct address_space *mapping;
	struct folio *folio = page_folio(vmf->page);
	bool dirtied;
	bool page_mkwrite = vma->vm_ops && vma->vm_ops->page_mkwrite;

	dirtied = folio_mark_dirty(folio);
	VM_BUG_ON_FOLIO(folio_test_anon(folio), folio);
	/*
	 * Take a local copy of the address_space - folio.mapping may be zeroed
	 * by truncate after folio_unlock().   The address_space itself remains
	 * pinned by vma->vm_file's reference.  We rely on folio_unlock()'s
	 * release semantics to prevent the compiler from undoing this copying.
	 */
	mapping = folio_raw_mapping(folio);
	folio_unlock(folio);

	if (!page_mkwrite)
		file_update_time(vma->vm_file);

	/*
	 * Throttle page dirtying rate down to writeback speed.
	 *
	 * mapping may be NULL here because some device drivers do not
	 * set page.mapping but still dirty their pages
	 *
	 * Drop the mmap_lock before waiting on IO, if we can. The file
	 * is pinning the mapping, as per above.
	 */
	if ((dirtied || page_mkwrite) && mapping) {
		struct file *fpin;

		fpin = maybe_unlock_mmap_for_io(vmf, NULL);
		balance_dirty_pages_ratelimited(mapping);
		if (fpin) {
			fput(fpin);
			return VM_FAULT_COMPLETED;
		}
	}

	return 0;
}

/*
 * Handle write page faults for pages that can be reused in the current vma
 *
 * This can happen either due to the mapping being with the VM_SHARED flag,
 * or due to us being the last reference standing to the page. In either
 * case, all we need to do here is to mark the page as writable and update
 * any related book-keeping.
 */
static inline void wp_page_reuse(struct vm_fault *vmf)
	__releases(vmf->ptl)
{
	struct vm_area_struct *vma = vmf->vma;
	struct page *page = vmf->page;
	pte_t entry;

	VM_BUG_ON(!(vmf->flags & FAULT_FLAG_WRITE));
	VM_BUG_ON(page && PageAnon(page) && !PageAnonExclusive(page));

	/*
	 * Clear the pages cpupid information as the existing
	 * information potentially belongs to a now completely
	 * unrelated process.
	 */
	if (page)
		page_cpupid_xchg_last(page, (1 << LAST_CPUPID_SHIFT) - 1);

	flush_cache_page(vma, vmf->address, pte_pfn(vmf->orig_pte));
	entry = pte_mkyoung(vmf->orig_pte);
	entry = maybe_mkwrite(pte_mkdirty(entry), vma);
	if (ptep_set_access_flags(vma, vmf->address, vmf->pte, entry, 1))
		update_mmu_cache_range(vmf, vma, vmf->address, vmf->pte, 1);
	pte_unmap_unlock(vmf->pte, vmf->ptl);
	count_vm_event(PGREUSE);
}

/*
 * We could add a bitflag somewhere, but for now, we know that all
 * vm_ops that have a ->map_pages have been audited and don't need
 * the mmap_lock to be held.
 */
static inline vm_fault_t vmf_can_call_fault(const struct vm_fault *vmf)
{
	struct vm_area_struct *vma = vmf->vma;

	if (vma->vm_ops->map_pages || !(vmf->flags & FAULT_FLAG_VMA_LOCK))
		return 0;
	vma_end_read(vma);
	return VM_FAULT_RETRY;
}

/**
 * vmf_anon_prepare - Prepare to handle an anonymous fault.
 * @vmf: The vm_fault descriptor passed from the fault handler.
 *
 * When preparing to insert an anonymous page into a VMA from a
 * fault handler, call this function rather than anon_vma_prepare().
 * If this vma does not already have an associated anon_vma and we are
 * only protected by the per-VMA lock, the caller must retry with the
 * mmap_lock held.  __anon_vma_prepare() will look at adjacent VMAs to
 * determine if this VMA can share its anon_vma, and that's not safe to
 * do with only the per-VMA lock held for this VMA.
 *
 * Return: 0 if fault handling can proceed.  Any other value should be
 * returned to the caller.
 */
vm_fault_t vmf_anon_prepare(struct vm_fault *vmf)
{
	struct vm_area_struct *vma = vmf->vma;
	vm_fault_t ret = 0;

	if (likely(vma->anon_vma))
		return 0;
	if (vmf->flags & FAULT_FLAG_VMA_LOCK) {
		if (!mmap_read_trylock(vma->vm_mm)) {
			vma_end_read(vma);
			return VM_FAULT_RETRY;
		}
	}
	if (__anon_vma_prepare(vma))
		ret = VM_FAULT_OOM;
	if (vmf->flags & FAULT_FLAG_VMA_LOCK)
		mmap_read_unlock(vma->vm_mm);
	return ret;
}

/*
 * Handle the case of a page which we actually need to copy to a new page,
 * either due to COW or unsharing.
 *
 * Called with mmap_lock locked and the old page referenced, but
 * without the ptl held.
 *
 * High level logic flow:
 *
 * - Allocate a page, copy the content of the old page to the new one.
 * - Handle book keeping and accounting - cgroups, mmu-notifiers, etc.
 * - Take the PTL. If the pte changed, bail out and release the allocated page
 * - If the pte is still the way we remember it, update the page table and all
 *   relevant references. This includes dropping the reference the page-table
 *   held to the old page, as well as updating the rmap.
 * - In any case, unlock the PTL and drop the reference we took to the old page.
 */
static vm_fault_t wp_page_copy(struct vm_fault *vmf)
{
	const bool unshare = vmf->flags & FAULT_FLAG_UNSHARE;
	struct vm_area_struct *vma = vmf->vma;
	struct mm_struct *mm = vma->vm_mm;
	struct folio *old_folio = NULL;
	struct folio *new_folio = NULL;
	pte_t entry;
	int page_copied = 0;
	struct mmu_notifier_range range;
	vm_fault_t ret;
	bool pfn_is_zero;

	delayacct_wpcopy_start();

	if (vmf->page)
		old_folio = page_folio(vmf->page);
	ret = vmf_anon_prepare(vmf);
	if (unlikely(ret))
		goto out;

	pfn_is_zero = is_zero_pfn(pte_pfn(vmf->orig_pte));
	new_folio = folio_prealloc(mm, vma, vmf->address, pfn_is_zero);
	if (!new_folio)
		goto oom;

	if (!pfn_is_zero) {

		int err = __wp_page_copy_user(&new_folio->page, vmf->page, vmf);
		if (err) {
			/*
			 * COW failed, if the fault was solved by other,
			 * it's fine. If not, userspace would re-fault on
			 * the same address and we will handle the fault
			 * from the second attempt.
			 * The -EHWPOISON case will not be retried.
			 */
			folio_put(new_folio);
			if (old_folio)
				folio_put(old_folio);

			delayacct_wpcopy_end();
			return err == -EHWPOISON ? VM_FAULT_HWPOISON : 0;
		}
		kmsan_copy_page_meta(&new_folio->page, vmf->page);
	}

	__folio_mark_uptodate(new_folio);

	mmu_notifier_range_init(&range, MMU_NOTIFY_CLEAR, 0, mm,
				vmf->address & PAGE_MASK,
				(vmf->address & PAGE_MASK) + PAGE_SIZE);
	mmu_notifier_invalidate_range_start(&range);

	/*
	 * Re-check the pte - we dropped the lock
	 */
	vmf->pte = pte_offset_map_lock(mm, vmf->pmd, vmf->address, &vmf->ptl);
	if (likely(vmf->pte && pte_same(ptep_get(vmf->pte), vmf->orig_pte))) {
		if (old_folio) {
			if (!folio_test_anon(old_folio)) {
				dec_mm_counter(mm, mm_counter_file(old_folio));
				inc_mm_counter(mm, MM_ANONPAGES);
			}
		} else {
			ksm_might_unmap_zero_page(mm, vmf->orig_pte);
			inc_mm_counter(mm, MM_ANONPAGES);
		}
		flush_cache_page(vma, vmf->address, pte_pfn(vmf->orig_pte));
		entry = mk_pte(&new_folio->page, vma->vm_page_prot);
		entry = pte_sw_mkyoung(entry);
		if (unlikely(unshare)) {
			if (pte_soft_dirty(vmf->orig_pte))
				entry = pte_mksoft_dirty(entry);
			if (pte_uffd_wp(vmf->orig_pte))
				entry = pte_mkuffd_wp(entry);
		} else {
			entry = maybe_mkwrite(pte_mkdirty(entry), vma);
		}

		/*
		 * Clear the pte entry and flush it first, before updating the
		 * pte with the new entry, to keep TLBs on different CPUs in
		 * sync. This code used to set the new PTE then flush TLBs, but
		 * that left a window where the new PTE could be loaded into
		 * some TLBs while the old PTE remains in others.
		 */
		ptep_clear_flush(vma, vmf->address, vmf->pte);
		folio_add_new_anon_rmap(new_folio, vma, vmf->address, RMAP_EXCLUSIVE);
		folio_add_lru_vma(new_folio, vma);
		/*
		 * We call the notify macro here because, when using secondary
		 * mmu page tables (such as kvm shadow page tables), we want the
		 * new page to be mapped directly into the secondary page table.
		 */
		BUG_ON(unshare && pte_write(entry));
		set_pte_at_notify(mm, vmf->address, vmf->pte, entry);
		update_mmu_cache_range(vmf, vma, vmf->address, vmf->pte, 1);
		if (old_folio) {
			/*
			 * Only after switching the pte to the new page may
			 * we remove the mapcount here. Otherwise another
			 * process may come and find the rmap count decremented
			 * before the pte is switched to the new page, and
			 * "reuse" the old page writing into it while our pte
			 * here still points into it and can be read by other
			 * threads.
			 *
			 * The critical issue is to order this
			 * folio_remove_rmap_pte() with the ptp_clear_flush
			 * above. Those stores are ordered by (if nothing else,)
			 * the barrier present in the atomic_add_negative
			 * in folio_remove_rmap_pte();
			 *
			 * Then the TLB flush in ptep_clear_flush ensures that
			 * no process can access the old page before the
			 * decremented mapcount is visible. And the old page
			 * cannot be reused until after the decremented
			 * mapcount is visible. So transitively, TLBs to
			 * old page will be flushed before it can be reused.
			 */
			folio_remove_rmap_pte(old_folio, vmf->page, vma);
		}

		/* Free the old page.. */
		new_folio = old_folio;
		page_copied = 1;
		pte_unmap_unlock(vmf->pte, vmf->ptl);
	} else if (vmf->pte) {
		update_mmu_tlb(vma, vmf->address, vmf->pte);
		pte_unmap_unlock(vmf->pte, vmf->ptl);
	}

	mmu_notifier_invalidate_range_end(&range);

	if (new_folio)
		folio_put(new_folio);
	if (old_folio) {
		if (page_copied)
			free_swap_cache(&old_folio->page);
		folio_put(old_folio);
	}

	delayacct_wpcopy_end();
	return 0;
oom:
	ret = VM_FAULT_OOM;
out:
	if (old_folio)
		folio_put(old_folio);

	delayacct_wpcopy_end();
	return ret;
}

/**
 * finish_mkwrite_fault - finish page fault for a shared mapping, making PTE
 *			  writeable once the page is prepared
 *
 * @vmf: structure describing the fault
 *
 * This function handles all that is needed to finish a write page fault in a
 * shared mapping due to PTE being read-only once the mapped page is prepared.
 * It handles locking of PTE and modifying it.
 *
 * The function expects the page to be locked or other protection against
 * concurrent faults / writeback (such as DAX radix tree locks).
 *
 * Return: %0 on success, %VM_FAULT_NOPAGE when PTE got changed before
 * we acquired PTE lock.
 */
vm_fault_t finish_mkwrite_fault(struct vm_fault *vmf)
{
	WARN_ON_ONCE(!(vmf->vma->vm_flags & VM_SHARED));
	vmf->pte = pte_offset_map_lock(vmf->vma->vm_mm, vmf->pmd, vmf->address,
				       &vmf->ptl);
	if (!vmf->pte)
		return VM_FAULT_NOPAGE;
	/*
	 * We might have raced with another page fault while we released the
	 * pte_offset_map_lock.
	 */
	if (!pte_same(ptep_get(vmf->pte), vmf->orig_pte)) {
		update_mmu_tlb(vmf->vma, vmf->address, vmf->pte);
		pte_unmap_unlock(vmf->pte, vmf->ptl);
		return VM_FAULT_NOPAGE;
	}
	wp_page_reuse(vmf);
	return 0;
}

/*
 * Handle write page faults for VM_MIXEDMAP or VM_PFNMAP for a VM_SHARED
 * mapping
 */
static vm_fault_t wp_pfn_shared(struct vm_fault *vmf)
{
	struct vm_area_struct *vma = vmf->vma;

	if (vma->vm_ops && vma->vm_ops->pfn_mkwrite) {
		vm_fault_t ret;

		pte_unmap_unlock(vmf->pte, vmf->ptl);
		ret = vmf_can_call_fault(vmf);
		if (ret)
			return ret;

		vmf->flags |= FAULT_FLAG_MKWRITE;
		ret = vma->vm_ops->pfn_mkwrite(vmf);
		if (ret & (VM_FAULT_ERROR | VM_FAULT_NOPAGE))
			return ret;
		return finish_mkwrite_fault(vmf);
	}
	wp_page_reuse(vmf);
	return 0;
}

static vm_fault_t wp_page_shared(struct vm_fault *vmf, struct folio *folio)
	__releases(vmf->ptl)
{
	struct vm_area_struct *vma = vmf->vma;
	vm_fault_t ret = 0;

	folio_get(folio);

	if (vma->vm_ops && vma->vm_ops->page_mkwrite) {
		vm_fault_t tmp;

		pte_unmap_unlock(vmf->pte, vmf->ptl);
		tmp = vmf_can_call_fault(vmf);
		if (tmp) {
			folio_put(folio);
			return tmp;
		}

		tmp = do_page_mkwrite(vmf, folio);
		if (unlikely(!tmp || (tmp &
				      (VM_FAULT_ERROR | VM_FAULT_NOPAGE)))) {
			folio_put(folio);
			return tmp;
		}
		tmp = finish_mkwrite_fault(vmf);
		if (unlikely(tmp & (VM_FAULT_ERROR | VM_FAULT_NOPAGE))) {
			folio_unlock(folio);
			folio_put(folio);
			return tmp;
		}
	} else {
		wp_page_reuse(vmf);
		folio_lock(folio);
	}
	ret |= fault_dirty_shared_page(vmf);
	folio_put(folio);

	return ret;
}

static bool wp_can_reuse_anon_folio(struct folio *folio,
				    struct vm_area_struct *vma)
{
	/*
	 * We could currently only reuse a subpage of a large folio if no
	 * other subpages of the large folios are still mapped. However,
	 * let's just consistently not reuse subpages even if we could
	 * reuse in that scenario, and give back a large folio a bit
	 * sooner.
	 */
	if (folio_test_large(folio))
		return false;

	/*
	 * We have to verify under folio lock: these early checks are
	 * just an optimization to avoid locking the folio and freeing
	 * the swapcache if there is little hope that we can reuse.
	 *
	 * KSM doesn't necessarily raise the folio refcount.
	 */
	if (folio_test_ksm(folio) || folio_ref_count(folio) > 3)
		return false;
	if (!folio_test_lru(folio))
		/*
		 * We cannot easily detect+handle references from
		 * remote LRU caches or references to LRU folios.
		 */
		lru_add_drain();
	if (folio_ref_count(folio) > 1 + folio_test_swapcache(folio))
		return false;
	if (!folio_trylock(folio))
		return false;
	if (folio_test_swapcache(folio))
		folio_free_swap(folio);
	if (folio_test_ksm(folio) || folio_ref_count(folio) != 1) {
		folio_unlock(folio);
		return false;
	}
	/*
	 * Ok, we've got the only folio reference from our mapping
	 * and the folio is locked, it's dark out, and we're wearing
	 * sunglasses. Hit it.
	 */
	folio_move_anon_rmap(folio, vma);
	folio_unlock(folio);
	return true;
}

/*
 * This routine handles present pages, when
 * * users try to write to a shared page (FAULT_FLAG_WRITE)
 * * GUP wants to take a R/O pin on a possibly shared anonymous page
 *   (FAULT_FLAG_UNSHARE)
 *
 * It is done by copying the page to a new address and decrementing the
 * shared-page counter for the old page.
 *
 * Note that this routine assumes that the protection checks have been
 * done by the caller (the low-level page fault routine in most cases).
 * Thus, with FAULT_FLAG_WRITE, we can safely just mark it writable once we've
 * done any necessary COW.
 *
 * In case of FAULT_FLAG_WRITE, we also mark the page dirty at this point even
 * though the page will change only once the write actually happens. This
 * avoids a few races, and potentially makes it more efficient.
 *
 * We enter with non-exclusive mmap_lock (to exclude vma changes,
 * but allow concurrent faults), with pte both mapped and locked.
 * We return with mmap_lock still held, but pte unmapped and unlocked.
 */
static vm_fault_t do_wp_page(struct vm_fault *vmf)
	__releases(vmf->ptl)
{
	const bool unshare = vmf->flags & FAULT_FLAG_UNSHARE;
	struct vm_area_struct *vma = vmf->vma;
	struct folio *folio = NULL;

	if (likely(!unshare)) {
		if (userfaultfd_pte_wp(vma, ptep_get(vmf->pte))) {
			pte_unmap_unlock(vmf->pte, vmf->ptl);
			return handle_userfault(vmf, VM_UFFD_WP);
		}

		/*
		 * Userfaultfd write-protect can defer flushes. Ensure the TLB
		 * is flushed in this case before copying.
		 */
		if (unlikely(userfaultfd_wp(vmf->vma) &&
			     mm_tlb_flush_pending(vmf->vma->vm_mm)))
			flush_tlb_page(vmf->vma, vmf->address);
	}

	vmf->page = vm_normal_page(vma, vmf->address, vmf->orig_pte);

	if (vmf->page)
		folio = page_folio(vmf->page);

	/*
	 * Shared mapping: we are guaranteed to have VM_WRITE and
	 * FAULT_FLAG_WRITE set at this point.
	 */
	if (vma->vm_flags & (VM_SHARED | VM_MAYSHARE)) {
		/*
		 * VM_MIXEDMAP !pfn_valid() case, or VM_SOFTDIRTY clear on a
		 * VM_PFNMAP VMA.
		 *
		 * We should not cow pages in a shared writeable mapping.
		 * Just mark the pages writable and/or call ops->pfn_mkwrite.
		 */
		if (!vmf->page)
			return wp_pfn_shared(vmf);
		return wp_page_shared(vmf, folio);
	}

	trace_android_vh_do_wp_page(folio);

	/*
	 * Private mapping: create an exclusive anonymous page copy if reuse
	 * is impossible. We might miss VM_WRITE for FOLL_FORCE handling.
	 *
	 * If we encounter a page that is marked exclusive, we must reuse
	 * the page without further checks.
	 */
	if (folio && folio_test_anon(folio) &&
	    (PageAnonExclusive(vmf->page) || wp_can_reuse_anon_folio(folio, vma))) {
		if (!PageAnonExclusive(vmf->page))
			SetPageAnonExclusive(vmf->page);
		if (unlikely(unshare)) {
			pte_unmap_unlock(vmf->pte, vmf->ptl);
			return 0;
		}
		wp_page_reuse(vmf);
		return 0;
	}
	/*
	 * Ok, we need to copy. Oh, well..
	 */
	if (folio)
		folio_get(folio);

	pte_unmap_unlock(vmf->pte, vmf->ptl);
#ifdef CONFIG_KSM
	if (folio && folio_test_ksm(folio))
		count_vm_event(COW_KSM);
#endif
	return wp_page_copy(vmf);
}

static void unmap_mapping_range_vma(struct vm_area_struct *vma,
		unsigned long start_addr, unsigned long end_addr,
		struct zap_details *details)
{
	zap_page_range_single(vma, start_addr, end_addr - start_addr, details);
}

static inline void unmap_mapping_range_tree(struct rb_root_cached *root,
					    pgoff_t first_index,
					    pgoff_t last_index,
					    struct zap_details *details)
{
	struct vm_area_struct *vma;
	pgoff_t vba, vea, zba, zea;

	vma_interval_tree_foreach(vma, root, first_index, last_index) {
		vba = vma->vm_pgoff;
		vea = vba + vma_pages(vma) - 1;
		zba = max(first_index, vba);
		zea = min(last_index, vea);

		unmap_mapping_range_vma(vma,
			((zba - vba) << PAGE_SHIFT) + vma->vm_start,
			((zea - vba + 1) << PAGE_SHIFT) + vma->vm_start,
				details);
	}
}

/**
 * unmap_mapping_folio() - Unmap single folio from processes.
 * @folio: The locked folio to be unmapped.
 *
 * Unmap this folio from any userspace process which still has it mmaped.
 * Typically, for efficiency, the range of nearby pages has already been
 * unmapped by unmap_mapping_pages() or unmap_mapping_range().  But once
 * truncation or invalidation holds the lock on a folio, it may find that
 * the page has been remapped again: and then uses unmap_mapping_folio()
 * to unmap it finally.
 */
void unmap_mapping_folio(struct folio *folio)
{
	struct address_space *mapping = folio->mapping;
	struct zap_details details = { };
	pgoff_t	first_index;
	pgoff_t	last_index;

	VM_BUG_ON(!folio_test_locked(folio));

	first_index = folio->index;
	last_index = folio_next_index(folio) - 1;

	details.even_cows = false;
	details.single_folio = folio;
	details.zap_flags = ZAP_FLAG_DROP_MARKER;

	i_mmap_lock_read(mapping);
	if (unlikely(!RB_EMPTY_ROOT(&mapping->i_mmap.rb_root)))
		unmap_mapping_range_tree(&mapping->i_mmap, first_index,
					 last_index, &details);
	i_mmap_unlock_read(mapping);
}

/**
 * unmap_mapping_pages() - Unmap pages from processes.
 * @mapping: The address space containing pages to be unmapped.
 * @start: Index of first page to be unmapped.
 * @nr: Number of pages to be unmapped.  0 to unmap to end of file.
 * @even_cows: Whether to unmap even private COWed pages.
 *
 * Unmap the pages in this address space from any userspace process which
 * has them mmaped.  Generally, you want to remove COWed pages as well when
 * a file is being truncated, but not when invalidating pages from the page
 * cache.
 */
void unmap_mapping_pages(struct address_space *mapping, pgoff_t start,
		pgoff_t nr, bool even_cows)
{
	struct zap_details details = { };
	pgoff_t	first_index = start;
	pgoff_t	last_index = start + nr - 1;

	details.even_cows = even_cows;
	if (last_index < first_index)
		last_index = ULONG_MAX;

	i_mmap_lock_read(mapping);
	if (unlikely(!RB_EMPTY_ROOT(&mapping->i_mmap.rb_root)))
		unmap_mapping_range_tree(&mapping->i_mmap, first_index,
					 last_index, &details);
	i_mmap_unlock_read(mapping);
}
EXPORT_SYMBOL_GPL(unmap_mapping_pages);

/**
 * unmap_mapping_range - unmap the portion of all mmaps in the specified
 * address_space corresponding to the specified byte range in the underlying
 * file.
 *
 * @mapping: the address space containing mmaps to be unmapped.
 * @holebegin: byte in first page to unmap, relative to the start of
 * the underlying file.  This will be rounded down to a PAGE_SIZE
 * boundary.  Note that this is different from truncate_pagecache(), which
 * must keep the partial page.  In contrast, we must get rid of
 * partial pages.
 * @holelen: size of prospective hole in bytes.  This will be rounded
 * up to a PAGE_SIZE boundary.  A holelen of zero truncates to the
 * end of the file.
 * @even_cows: 1 when truncating a file, unmap even private COWed pages;
 * but 0 when invalidating pagecache, don't throw away private data.
 */
void unmap_mapping_range(struct address_space *mapping,
		loff_t const holebegin, loff_t const holelen, int even_cows)
{
	pgoff_t hba = (pgoff_t)(holebegin) >> PAGE_SHIFT;
	pgoff_t hlen = ((pgoff_t)(holelen) + PAGE_SIZE - 1) >> PAGE_SHIFT;

	/* Check for overflow. */
	if (sizeof(holelen) > sizeof(hlen)) {
		long long holeend =
			(holebegin + holelen + PAGE_SIZE - 1) >> PAGE_SHIFT;
		if (holeend & ~(long long)ULONG_MAX)
			hlen = ULONG_MAX - hba + 1;
	}

	unmap_mapping_pages(mapping, hba, hlen, even_cows);
}
EXPORT_SYMBOL(unmap_mapping_range);

/*
 * Restore a potential device exclusive pte to a working pte entry
 */
static vm_fault_t remove_device_exclusive_entry(struct vm_fault *vmf)
{
	struct folio *folio = page_folio(vmf->page);
	struct vm_area_struct *vma = vmf->vma;
	struct mmu_notifier_range range;
	vm_fault_t ret;

	/*
	 * We need a reference to lock the folio because we don't hold
	 * the PTL so a racing thread can remove the device-exclusive
	 * entry and unmap it. If the folio is free the entry must
	 * have been removed already. If it happens to have already
	 * been re-allocated after being freed all we do is lock and
	 * unlock it.
	 */
	if (!folio_try_get(folio))
		return 0;

	ret = folio_lock_or_retry(folio, vmf);
	if (ret) {
		folio_put(folio);
		return ret;
	}
	mmu_notifier_range_init_owner(&range, MMU_NOTIFY_EXCLUSIVE, 0,
				vma->vm_mm, vmf->address & PAGE_MASK,
				(vmf->address & PAGE_MASK) + PAGE_SIZE, NULL);
	mmu_notifier_invalidate_range_start(&range);

	vmf->pte = pte_offset_map_lock(vma->vm_mm, vmf->pmd, vmf->address,
				&vmf->ptl);
	if (likely(vmf->pte && pte_same(ptep_get(vmf->pte), vmf->orig_pte)))
		restore_exclusive_pte(vma, vmf->page, vmf->address, vmf->pte);

	if (vmf->pte)
		pte_unmap_unlock(vmf->pte, vmf->ptl);
	folio_unlock(folio);
	folio_put(folio);

	mmu_notifier_invalidate_range_end(&range);
	return 0;
}

static inline bool should_try_to_free_swap(struct folio *folio,
					   struct vm_area_struct *vma,
					   unsigned int fault_flags)
{
	if (!folio_test_swapcache(folio))
		return false;
	if (mem_cgroup_swap_full(folio) || (vma->vm_flags & VM_LOCKED) ||
	    folio_test_mlocked(folio))
		return true;
	/*
	 * If we want to map a page that's in the swapcache writable, we
	 * have to detect via the refcount if we're really the exclusive
	 * user. Try freeing the swapcache to get rid of the swapcache
	 * reference only in case it's likely that we'll be the exlusive user.
	 */
	return (fault_flags & FAULT_FLAG_WRITE) && !folio_test_ksm(folio) &&
		folio_ref_count(folio) == (1 + folio_nr_pages(folio));
}

static vm_fault_t pte_marker_clear(struct vm_fault *vmf)
{
	vmf->pte = pte_offset_map_lock(vmf->vma->vm_mm, vmf->pmd,
				       vmf->address, &vmf->ptl);
	if (!vmf->pte)
		return 0;
	/*
	 * Be careful so that we will only recover a special uffd-wp pte into a
	 * none pte.  Otherwise it means the pte could have changed, so retry.
	 *
	 * This should also cover the case where e.g. the pte changed
	 * quickly from a PTE_MARKER_UFFD_WP into PTE_MARKER_POISONED.
	 * So is_pte_marker() check is not enough to safely drop the pte.
	 */
	if (pte_same(vmf->orig_pte, ptep_get(vmf->pte)))
		pte_clear(vmf->vma->vm_mm, vmf->address, vmf->pte);
	pte_unmap_unlock(vmf->pte, vmf->ptl);
	return 0;
}

static vm_fault_t do_pte_missing(struct vm_fault *vmf)
{
	if (vma_is_anonymous(vmf->vma))
		return do_anonymous_page(vmf);
	else
		return do_fault(vmf);
}

/*
 * This is actually a page-missing access, but with uffd-wp special pte
 * installed.  It means this pte was wr-protected before being unmapped.
 */
static vm_fault_t pte_marker_handle_uffd_wp(struct vm_fault *vmf)
{
	/*
	 * Just in case there're leftover special ptes even after the region
	 * got unregistered - we can simply clear them.
	 */
	if (unlikely(!userfaultfd_wp(vmf->vma)))
		return pte_marker_clear(vmf);

	return do_pte_missing(vmf);
}

static vm_fault_t handle_pte_marker(struct vm_fault *vmf)
{
	swp_entry_t entry = pte_to_swp_entry(vmf->orig_pte);
	unsigned long marker = pte_marker_get(entry);

	/*
	 * PTE markers should never be empty.  If anything weird happened,
	 * the best thing to do is to kill the process along with its mm.
	 */
	if (WARN_ON_ONCE(!marker))
		return VM_FAULT_SIGBUS;

	/* Higher priority than uffd-wp when data corrupted */
	if (marker & PTE_MARKER_POISONED)
		return VM_FAULT_HWPOISON;

	if (pte_marker_entry_uffd_wp(entry))
		return pte_marker_handle_uffd_wp(vmf);

	/* This is an unknown pte marker */
	return VM_FAULT_SIGBUS;
}

static struct folio *__alloc_swap_folio(struct vm_fault *vmf)
{
	struct vm_area_struct *vma = vmf->vma;
	struct folio *folio;
	swp_entry_t entry;

	folio = vma_alloc_folio(GFP_HIGHUSER_MOVABLE, 0, vma,
				vmf->address, false);
	if (!folio)
		return NULL;

	entry = pte_to_swp_entry(vmf->orig_pte);
	if (mem_cgroup_swapin_charge_folio(folio, vma->vm_mm,
					   GFP_KERNEL, entry)) {
		folio_put(folio);
		return NULL;
	}

	return folio;
}

#ifdef CONFIG_TRANSPARENT_HUGEPAGE
/*
 * Check if the PTEs within a range are contiguous swap entries
 * and have no cache when check_no_cache is true.
 */
static bool can_swapin_thp(struct vm_fault *vmf, pte_t *ptep,
			   int nr_pages, bool check_no_cache)
{
	struct swap_info_struct *si;
	unsigned long addr;
	swp_entry_t entry;
	pgoff_t offset;
	int idx, i;
	pte_t pte;

	addr = ALIGN_DOWN(vmf->address, nr_pages * PAGE_SIZE);
	idx = (vmf->address - addr) / PAGE_SIZE;
	pte = ptep_get(ptep);

	if (!pte_same(pte, pte_move_swp_offset(vmf->orig_pte, -idx)))
		return false;
	entry = pte_to_swp_entry(pte);
	offset = swp_offset(entry);
	if (swap_pte_batch(ptep, nr_pages, pte) != nr_pages)
		return false;

	if (!check_no_cache)
		return true;

	si = swp_swap_info(entry);
	/*
	 * While allocating a large folio and doing swap_read_folio, which is
	 * the case the being faulted pte doesn't have swapcache. We need to
	 * ensure all PTEs have no cache as well, otherwise, we might go to
	 * swap devices while the content is in swapcache.
	 */
	for (i = 0; i < nr_pages; i++) {
		if ((si->swap_map[offset + i] & SWAP_HAS_CACHE))
			return false;
	}

	return true;
}

static inline unsigned long thp_swap_suitable_orders(pgoff_t swp_offset,
						     unsigned long addr,
						     unsigned long orders)
{
	int order, nr;

	order = highest_order(orders);

	/*
	 * To swap in a THP with nr pages, we require that its first swap_offset
	 * is aligned with that number, as it was when the THP was swapped out.
	 * This helps filter out most invalid entries.
	 */
	while (orders) {
		nr = 1 << order;
		if ((addr >> PAGE_SHIFT) % nr == swp_offset % nr)
			break;
		order = next_order(&orders, order);
	}

	return orders;
}

static struct folio *alloc_swap_folio(struct vm_fault *vmf)
{
	struct vm_area_struct *vma = vmf->vma;
	unsigned long orders;
	struct folio *folio;
	unsigned long addr;
	swp_entry_t entry;
	spinlock_t *ptl;
	pte_t *pte;
	gfp_t gfp;
	int order;

	/*
	 * If uffd is active for the vma we need per-page fault fidelity to
	 * maintain the uffd semantics.
	 */
	if (unlikely(userfaultfd_armed(vma)))
		goto fallback;

	/*
	 * A large swapped out folio could be partially or fully in zswap. We
	 * lack handling for such cases, so fallback to swapping in order-0
	 * folio.
	 */
	if (!zswap_never_enabled())
		goto fallback;

	entry = pte_to_swp_entry(vmf->orig_pte);
	/*
	 * Get a list of all the (large) orders below PMD_ORDER that are enabled
	 * and suitable for swapping THP.
	 */
	orders = thp_vma_allowable_orders(vma, vma->vm_flags,
			TVA_IN_PF | TVA_ENFORCE_SYSFS, BIT(PMD_ORDER) - 1);
	orders = thp_vma_suitable_orders(vma, vmf->address, orders);
	orders = thp_swap_suitable_orders(swp_offset(entry),
					  vmf->address, orders);

	if (!orders)
		goto fallback;

	pte = pte_offset_map_lock(vmf->vma->vm_mm, vmf->pmd,
				  vmf->address & PMD_MASK, &ptl);
	if (unlikely(!pte))
		goto fallback;

	/*
	 * For do_swap_page, find the highest order where the aligned range is
	 * completely swap entries with contiguous swap offsets.
	 */
	order = highest_order(orders);
	while (orders) {
		addr = ALIGN_DOWN(vmf->address, PAGE_SIZE << order);
		if (can_swapin_thp(vmf, pte + pte_index(addr), 1 << order, true))
			break;
		order = next_order(&orders, order);
	}

	pte_unmap_unlock(pte, ptl);

	/* Try allocating the highest of the remaining orders. */
	gfp = vma_thp_gfp_mask(vma);
	while (orders) {
		addr = ALIGN_DOWN(vmf->address, PAGE_SIZE << order);
		folio = vma_alloc_folio(gfp, order, vma, addr, true);
		if (folio) {
			if (!mem_cgroup_swapin_charge_folio(folio, vma->vm_mm,
							    gfp, entry))
				return folio;
			folio_put(folio);
		}
		order = next_order(&orders, order);
	}

fallback:
	return __alloc_swap_folio(vmf);
}
#else /* !CONFIG_TRANSPARENT_HUGEPAGE */
static inline bool can_swapin_thp(struct vm_fault *vmf, pte_t *ptep,
				  int nr_pages, bool check_no_cache)
{
	return false;
}

static struct folio *alloc_swap_folio(struct vm_fault *vmf)
{
	return __alloc_swap_folio(vmf);
}
#endif /* CONFIG_TRANSPARENT_HUGEPAGE */

static DECLARE_WAIT_QUEUE_HEAD(swapcache_wq);

/*
 * We enter with non-exclusive mmap_lock (to exclude vma changes,
 * but allow concurrent faults), and pte mapped but not yet locked.
 * We return with pte unmapped and unlocked.
 *
 * We return with the mmap_lock locked or unlocked in the same cases
 * as does filemap_fault().
 */
vm_fault_t do_swap_page(struct vm_fault *vmf)
{
	struct vm_area_struct *vma = vmf->vma;
	struct folio *swapcache, *folio = NULL;
	DECLARE_WAITQUEUE(wait, current);
	struct page *page;
	struct swap_info_struct *si = NULL;
	rmap_t rmap_flags = RMAP_NONE;
	bool need_clear_cache = false;
	bool exclusive = false;
	swp_entry_t entry;
	pte_t pte;
	vm_fault_t ret = 0;
	void *shadow = NULL;
	int nr_pages;
	unsigned long page_idx;
	unsigned long address;
	pte_t *ptep;

	if (!pte_unmap_same(vmf))
		goto out;

	entry = pte_to_swp_entry(vmf->orig_pte);
	if (unlikely(non_swap_entry(entry))) {
		if (is_migration_entry(entry)) {
			migration_entry_wait(vma->vm_mm, vmf->pmd,
					     vmf->address);
		} else if (is_device_exclusive_entry(entry)) {
			vmf->page = pfn_swap_entry_to_page(entry);
			ret = remove_device_exclusive_entry(vmf);
		} else if (is_device_private_entry(entry)) {
			if (vmf->flags & FAULT_FLAG_VMA_LOCK) {
				/*
				 * migrate_to_ram is not yet ready to operate
				 * under VMA lock.
				 */
				vma_end_read(vma);
				ret = VM_FAULT_RETRY;
				goto out;
			}

			vmf->page = pfn_swap_entry_to_page(entry);
			vmf->pte = pte_offset_map_lock(vma->vm_mm, vmf->pmd,
					vmf->address, &vmf->ptl);
			if (unlikely(!vmf->pte ||
				     !pte_same(ptep_get(vmf->pte),
							vmf->orig_pte)))
				goto unlock;

			/*
			 * Get a page reference while we know the page can't be
			 * freed.
			 */
			get_page(vmf->page);
			pte_unmap_unlock(vmf->pte, vmf->ptl);
			ret = vmf->page->pgmap->ops->migrate_to_ram(vmf);
			put_page(vmf->page);
		} else if (is_hwpoison_entry(entry)) {
			ret = VM_FAULT_HWPOISON;
		} else if (is_pte_marker_entry(entry)) {
			ret = handle_pte_marker(vmf);
		} else {
			print_bad_pte(vma, vmf->address, vmf->orig_pte, NULL);
			ret = VM_FAULT_SIGBUS;
		}
		goto out;
	}

	/* Prevent swapoff from happening to us. */
	si = get_swap_device(entry);
	if (unlikely(!si))
		goto out;

	folio = swap_cache_get_folio(entry, vma, vmf->address);
	if (folio)
		page = folio_file_page(folio, swp_offset(entry));
	swapcache = folio;

	if (!folio) {
		if (data_race(si->flags & SWP_SYNCHRONOUS_IO) &&
		    __swap_count(entry) == 1) {
			/* skip swapcache */
<<<<<<< HEAD
			folio = vma_alloc_folio(GFP_HIGHUSER_MOVABLE|__GFP_CMA,
						0, vma, vmf->address, false);
=======
			folio = alloc_swap_folio(vmf);
>>>>>>> 4163e724
			page = &folio->page;
			if (folio) {
				__folio_set_locked(folio);
				__folio_set_swapbacked(folio);

				nr_pages = folio_nr_pages(folio);
				if (folio_test_large(folio))
					entry.val = ALIGN_DOWN(entry.val, nr_pages);
				/*
				 * Prevent parallel swapin from proceeding with
				 * the cache flag. Otherwise, another thread
				 * may finish swapin first, free the entry, and
				 * swapout reusing the same entry. It's
				 * undetectable as pte_same() returns true due
				 * to entry reuse.
				 */
				if (swapcache_prepare(entry, nr_pages)) {
					/*
					 * Relax a bit to prevent rapid
					 * repeated page faults.
					 */
					add_wait_queue(&swapcache_wq, &wait);
					schedule_timeout_uninterruptible(1);
					remove_wait_queue(&swapcache_wq, &wait);
					goto out_page;
				}
				need_clear_cache = true;

				mem_cgroup_swapin_uncharge_swap(entry, nr_pages);

				shadow = get_shadow_from_swap_cache(entry);
				if (shadow)
					workingset_refault(folio, shadow);

				folio_add_lru(folio);

				/* To provide entry to swap_readpage() */
				folio->swap = entry;
				swap_readpage(page, true, NULL);
				folio->private = NULL;
			}
		} else {
			page = swapin_readahead(entry,
						GFP_HIGHUSER_MOVABLE|__GFP_CMA,
						vmf);
			if (page)
				folio = page_folio(page);
			swapcache = folio;
		}

		if (!folio) {
			/*
			 * Back out if somebody else faulted in this pte
			 * while we released the pte lock.
			 */
			vmf->pte = pte_offset_map_lock(vma->vm_mm, vmf->pmd,
					vmf->address, &vmf->ptl);
			if (likely(vmf->pte &&
				   pte_same(ptep_get(vmf->pte), vmf->orig_pte)))
				ret = VM_FAULT_OOM;
			goto unlock;
		}

		/* Had to read the page from swap area: Major fault */
		ret = VM_FAULT_MAJOR;
		count_vm_event(PGMAJFAULT);
		count_memcg_event_mm(vma->vm_mm, PGMAJFAULT);
	} else if (PageHWPoison(page)) {
		/*
		 * hwpoisoned dirty swapcache pages are kept for killing
		 * owner processes (which may be unknown at hwpoison time)
		 */
		ret = VM_FAULT_HWPOISON;
		goto out_release;
	}

	ret |= folio_lock_or_retry(folio, vmf);
	if (ret & VM_FAULT_RETRY)
		goto out_release;

	if (swapcache) {
		/*
		 * Make sure folio_free_swap() or swapoff did not release the
		 * swapcache from under us.  The page pin, and pte_same test
		 * below, are not enough to exclude that.  Even if it is still
		 * swapcache, we need to check that the page's swap has not
		 * changed.
		 */
		if (unlikely(!folio_test_swapcache(folio) ||
			     page_swap_entry(page).val != entry.val))
			goto out_page;

		/*
		 * KSM sometimes has to copy on read faults, for example, if
		 * page->index of !PageKSM() pages would be nonlinear inside the
		 * anon VMA -- PageKSM() is lost on actual swapout.
		 */
		folio = ksm_might_need_to_copy(folio, vma, vmf->address);
		if (unlikely(!folio)) {
			ret = VM_FAULT_OOM;
			folio = swapcache;
			goto out_page;
		} else if (unlikely(folio == ERR_PTR(-EHWPOISON))) {
			ret = VM_FAULT_HWPOISON;
			folio = swapcache;
			goto out_page;
		}
		if (folio != swapcache)
			page = folio_page(folio, 0);

		/*
		 * If we want to map a page that's in the swapcache writable, we
		 * have to detect via the refcount if we're really the exclusive
		 * owner. Try removing the extra reference from the local LRU
		 * caches if required.
		 */
		if ((vmf->flags & FAULT_FLAG_WRITE) && folio == swapcache &&
		    !folio_test_ksm(folio) && !folio_test_lru(folio))
			lru_add_drain();
	}

	folio_throttle_swaprate(folio, GFP_KERNEL);

	/*
	 * Back out if somebody else already faulted in this pte.
	 */
	vmf->pte = pte_offset_map_lock(vma->vm_mm, vmf->pmd, vmf->address,
			&vmf->ptl);
	if (unlikely(!vmf->pte || !pte_same(ptep_get(vmf->pte), vmf->orig_pte)))
		goto out_nomap;

	if (unlikely(!folio_test_uptodate(folio))) {
		ret = VM_FAULT_SIGBUS;
		goto out_nomap;
	}

<<<<<<< HEAD
=======
	/* allocated large folios for SWP_SYNCHRONOUS_IO */
	if (folio_test_large(folio) && !folio_test_swapcache(folio)) {
		unsigned long nr = folio_nr_pages(folio);
		unsigned long folio_start = ALIGN_DOWN(vmf->address,
						       nr * PAGE_SIZE);
		unsigned long idx = (vmf->address - folio_start) / PAGE_SIZE;
		pte_t *folio_ptep = vmf->pte - idx;

		if (!can_swapin_thp(vmf, folio_ptep, nr, false))
			goto out_nomap;

		page_idx = idx;
		address = folio_start;
		ptep = folio_ptep;
		goto check_folio;
	}

>>>>>>> 4163e724
	nr_pages = 1;
	page_idx = 0;
	address = vmf->address;
	ptep = vmf->pte;
	if (folio_test_large(folio) && folio_test_swapcache(folio)) {
		int nr = folio_nr_pages(folio);
		unsigned long idx = folio_page_idx(folio, page);
		unsigned long folio_start = address - idx * PAGE_SIZE;
		unsigned long folio_end = folio_start + nr * PAGE_SIZE;
		pte_t *folio_ptep;
		pte_t folio_pte;

		if (unlikely(folio_start < max(address & PMD_MASK, vma->vm_start)))
			goto check_folio;
		if (unlikely(folio_end > pmd_addr_end(address, vma->vm_end)))
			goto check_folio;

		folio_ptep = vmf->pte - idx;
		folio_pte = ptep_get(folio_ptep);
		if (!pte_same(folio_pte, pte_move_swp_offset(vmf->orig_pte, -idx)) ||
		    swap_pte_batch(folio_ptep, nr, folio_pte) != nr)
			goto check_folio;

		page_idx = idx;
		address = folio_start;
		ptep = folio_ptep;
		nr_pages = nr;
		entry = folio->swap;
		page = &folio->page;
	}

check_folio:
	/*
	 * PG_anon_exclusive reuses PG_mappedtodisk for anon pages. A swap pte
	 * must never point at an anonymous page in the swapcache that is
	 * PG_anon_exclusive. Sanity check that this holds and especially, that
	 * no filesystem set PG_mappedtodisk on a page in the swapcache. Sanity
	 * check after taking the PT lock and making sure that nobody
	 * concurrently faulted in this page and set PG_anon_exclusive.
	 */
	BUG_ON(!folio_test_anon(folio) && folio_test_mappedtodisk(folio));
	BUG_ON(folio_test_anon(folio) && PageAnonExclusive(page));

	/*
	 * Check under PT lock (to protect against concurrent fork() sharing
	 * the swap entry concurrently) for certainly exclusive pages.
	 */
	if (!folio_test_ksm(folio)) {
		exclusive = pte_swp_exclusive(vmf->orig_pte);
		if (folio != swapcache) {
			/*
			 * We have a fresh page that is not exposed to the
			 * swapcache -> certainly exclusive.
			 */
			exclusive = true;
		} else if (exclusive && folio_test_writeback(folio) &&
			  data_race(si->flags & SWP_STABLE_WRITES)) {
			/*
			 * This is tricky: not all swap backends support
			 * concurrent page modifications while under writeback.
			 *
			 * So if we stumble over such a page in the swapcache
			 * we must not set the page exclusive, otherwise we can
			 * map it writable without further checks and modify it
			 * while still under writeback.
			 *
			 * For these problematic swap backends, simply drop the
			 * exclusive marker: this is perfectly fine as we start
			 * writeback only if we fully unmapped the page and
			 * there are no unexpected references on the page after
			 * unmapping succeeded. After fully unmapped, no
			 * further GUP references (FOLL_GET and FOLL_PIN) can
			 * appear, so dropping the exclusive marker and mapping
			 * it only R/O is fine.
			 */
			exclusive = false;
		}
	}

	/*
	 * Some architectures may have to restore extra metadata to the page
	 * when reading from swap. This metadata may be indexed by swap entry
	 * so this must be called before swap_free().
	 */
	arch_swap_restore(folio_swap(entry, folio), folio);

	/*
	 * Remove the swap entry and conditionally try to free up the swapcache.
	 * We're already holding a reference on the page but haven't mapped it
	 * yet.
	 */
	swap_free_nr(entry, nr_pages);
	if (should_try_to_free_swap(folio, vma, vmf->flags))
		folio_free_swap(folio);

	add_mm_counter(vma->vm_mm, MM_ANONPAGES, nr_pages);
	add_mm_counter(vma->vm_mm, MM_SWAPENTS, -nr_pages);
	pte = mk_pte(page, vma->vm_page_prot);
	if (pte_swp_soft_dirty(vmf->orig_pte))
		pte = pte_mksoft_dirty(pte);
	if (pte_swp_uffd_wp(vmf->orig_pte))
		pte = pte_mkuffd_wp(pte);
	trace_android_vh_do_swap_page(folio, &pte, vmf, entry);

	/*
	 * Same logic as in do_wp_page(); however, optimize for pages that are
	 * certainly not shared either because we just allocated them without
	 * exposing them to the swapcache or because the swap entry indicates
	 * exclusivity.
	 */
	if (!folio_test_ksm(folio) &&
	    (exclusive || folio_ref_count(folio) == 1)) {
		if ((vma->vm_flags & VM_WRITE) && !userfaultfd_pte_wp(vma, pte) &&
		    !pte_needs_soft_dirty_wp(vma, pte)) {
			pte = pte_mkwrite(pte, vma);
			if (vmf->flags & FAULT_FLAG_WRITE) {
				pte = pte_mkdirty(pte);
				vmf->flags &= ~FAULT_FLAG_WRITE;
			}
		}
		rmap_flags |= RMAP_EXCLUSIVE;
	}
	folio_ref_add(folio, nr_pages - 1);
	flush_icache_pages(vma, page, nr_pages);
	vmf->orig_pte = pte_advance_pfn(pte, page_idx);

	/* ksm created a completely new copy */
	if (unlikely(folio != swapcache && swapcache)) {
		folio_add_new_anon_rmap(folio, vma, address, RMAP_EXCLUSIVE);
		folio_add_lru_vma(folio, vma);
	} else if (!folio_test_anon(folio)) {
		/*
<<<<<<< HEAD
		 * We currently only expect small !anon folios, which are either
		 * fully exclusive or fully shared. If we ever get large folios
		 * here, we have to be careful.
		 */
		VM_WARN_ON_ONCE(folio_test_large(folio));
=======
		 * We currently only expect small !anon folios which are either
		 * fully exclusive or fully shared, or new allocated large
		 * folios which are fully exclusive. If we ever get large
		 * folios within swapcache here, we have to be careful.
		 */
		VM_WARN_ON_ONCE(folio_test_large(folio) && folio_test_swapcache(folio));
>>>>>>> 4163e724
		VM_WARN_ON_FOLIO(!folio_test_locked(folio), folio);
		folio_add_new_anon_rmap(folio, vma, address, rmap_flags);
	} else {
		folio_add_anon_rmap_ptes(folio, page, nr_pages, vma, address,
					rmap_flags);
	}

	VM_BUG_ON(!folio_test_anon(folio) ||
			(pte_write(pte) && !PageAnonExclusive(page)));
	set_ptes(vma->vm_mm, address, ptep, pte, nr_pages);
	arch_do_swap_page_nr(vma->vm_mm, vma, address,
			pte, pte, nr_pages);

	folio_unlock(folio);
	if (folio != swapcache && swapcache) {
		/*
		 * Hold the lock to avoid the swap entry to be reused
		 * until we take the PT lock for the pte_same() check
		 * (to avoid false positives from pte_same). For
		 * further safety release the lock after the swap_free
		 * so that the swap count won't change under a
		 * parallel locked swapcache.
		 */
		folio_unlock(swapcache);
		folio_put(swapcache);
	}

	if (vmf->flags & FAULT_FLAG_WRITE) {
		ret |= do_wp_page(vmf);
		if (ret & VM_FAULT_ERROR)
			ret &= VM_FAULT_ERROR;
		goto out;
	}

	/* No need to invalidate - it was non-present before */
	update_mmu_cache_range(vmf, vma, address, ptep, nr_pages);
unlock:
	if (vmf->pte)
		pte_unmap_unlock(vmf->pte, vmf->ptl);
out:
	/* Clear the swap cache pin for direct swapin after PTL unlock */
	if (need_clear_cache) {
		swapcache_clear(si, entry, nr_pages);
		if (waitqueue_active(&swapcache_wq))
			wake_up(&swapcache_wq);
	}
	if (si)
		put_swap_device(si);
	return ret;
out_nomap:
	if (vmf->pte)
		pte_unmap_unlock(vmf->pte, vmf->ptl);
out_page:
	folio_unlock(folio);
out_release:
	folio_put(folio);
	if (folio != swapcache && swapcache) {
		folio_unlock(swapcache);
		folio_put(swapcache);
	}
	if (need_clear_cache) {
		swapcache_clear(si, entry, nr_pages);
		if (waitqueue_active(&swapcache_wq))
			wake_up(&swapcache_wq);
	}
	if (si)
		put_swap_device(si);
	return ret;
}

static bool pte_range_none(pte_t *pte, int nr_pages)
{
	int i;

	for (i = 0; i < nr_pages; i++) {
		if (!pte_none(ptep_get_lockless(pte + i)))
			return false;
	}

	return true;
}

static struct folio *alloc_anon_folio(struct vm_fault *vmf)
{
	struct vm_area_struct *vma = vmf->vma;
#ifdef CONFIG_TRANSPARENT_HUGEPAGE
	unsigned long orders;
	struct folio *folio;
	unsigned long addr;
	pte_t *pte;
	gfp_t gfp;
	int order;

	/*
	 * If uffd is active for the vma we need per-page fault fidelity to
	 * maintain the uffd semantics.
	 */
	if (unlikely(userfaultfd_armed(vma)))
		goto fallback;

	/*
	 * Get a list of all the (large) orders below PMD_ORDER that are enabled
	 * for this vma. Then filter out the orders that can't be allocated over
	 * the faulting address and still be fully contained in the vma.
	 */
	orders = thp_vma_allowable_orders(vma, vma->vm_flags,
			TVA_IN_PF | TVA_ENFORCE_SYSFS, BIT(PMD_ORDER) - 1);
	orders = thp_vma_suitable_orders(vma, vmf->address, orders);

	if (!orders)
		goto fallback;

	pte = pte_offset_map(vmf->pmd, vmf->address & PMD_MASK);
	if (!pte)
		return ERR_PTR(-EAGAIN);

	/*
	 * Find the highest order where the aligned range is completely
	 * pte_none(). Note that all remaining orders will be completely
	 * pte_none().
	 */
	order = highest_order(orders);
	while (orders) {
		addr = ALIGN_DOWN(vmf->address, PAGE_SIZE << order);
		if (pte_range_none(pte + pte_index(addr), 1 << order))
			break;
		order = next_order(&orders, order);
	}

	pte_unmap(pte);

	if (!orders)
		goto fallback;

	/* Try allocating the highest of the remaining orders. */
	gfp = vma_thp_gfp_mask(vma);
	trace_android_vh_customize_thp_gfp_orders(&gfp, &orders, &order);
	while (orders) {
		addr = ALIGN_DOWN(vmf->address, PAGE_SIZE << order);
		folio = vma_alloc_folio(gfp, order, vma, addr, true);
		if (folio) {
			if (mem_cgroup_charge(folio, vma->vm_mm, gfp)) {
				count_mthp_stat(order, MTHP_STAT_ANON_FAULT_FALLBACK_CHARGE);
				folio_put(folio);
				goto next;
			}
			folio_throttle_swaprate(folio, gfp);
			clear_huge_page(&folio->page, vmf->address, 1 << order);
			return folio;
		}
next:
		count_mthp_stat(order, MTHP_STAT_ANON_FAULT_FALLBACK);
		order = next_order(&orders, order);
	}

fallback:
#endif
	return folio_prealloc(vma->vm_mm, vma, vmf->address, true);
}

/*
 * We enter with non-exclusive mmap_lock (to exclude vma changes,
 * but allow concurrent faults), and pte mapped but not yet locked.
 * We return with mmap_lock still held, but pte unmapped and unlocked.
 */
static vm_fault_t do_anonymous_page(struct vm_fault *vmf)
{
	bool uffd_wp = vmf_orig_pte_uffd_wp(vmf);
	struct vm_area_struct *vma = vmf->vma;
	unsigned long addr = vmf->address;
	struct folio *folio;
	vm_fault_t ret = 0;
	int nr_pages = 1;
	pte_t entry;
	int i;

	/* File mapping without ->vm_ops ? */
	if (vma->vm_flags & VM_SHARED)
		return VM_FAULT_SIGBUS;

	/*
	 * Use pte_alloc() instead of pte_alloc_map(), so that OOM can
	 * be distinguished from a transient failure of pte_offset_map().
	 */
	if (pte_alloc(vma->vm_mm, vmf->pmd))
		return VM_FAULT_OOM;

	/* Use the zero-page for reads */
	if (!(vmf->flags & FAULT_FLAG_WRITE) &&
			!mm_forbids_zeropage(vma->vm_mm)) {
		entry = pte_mkspecial(pfn_pte(my_zero_pfn(vmf->address),
						vma->vm_page_prot));
		vmf->pte = pte_offset_map_lock(vma->vm_mm, vmf->pmd,
				vmf->address, &vmf->ptl);
		if (!vmf->pte)
			goto unlock;
		if (vmf_pte_changed(vmf)) {
			update_mmu_tlb(vma, vmf->address, vmf->pte);
			goto unlock;
		}
		ret = check_stable_address_space(vma->vm_mm);
		if (ret)
			goto unlock;
		/* Deliver the page fault to userland, check inside PT lock */
		if (userfaultfd_missing(vma)) {
			pte_unmap_unlock(vmf->pte, vmf->ptl);
			return handle_userfault(vmf, VM_UFFD_MISSING);
		}
		goto setpte;
	}

	/* Allocate our own private page. */
	ret = vmf_anon_prepare(vmf);
	if (ret)
		return ret;
	/* Returns NULL on OOM or ERR_PTR(-EAGAIN) if we must retry the fault */
	folio = alloc_anon_folio(vmf);
	if (IS_ERR(folio))
		return 0;
	if (!folio)
		goto oom;

	nr_pages = folio_nr_pages(folio);
	addr = ALIGN_DOWN(vmf->address, nr_pages * PAGE_SIZE);

	/*
	 * The memory barrier inside __folio_mark_uptodate makes sure that
	 * preceding stores to the page contents become visible before
	 * the set_pte_at() write.
	 */
	__folio_mark_uptodate(folio);

	trace_android_vh_do_anonymous_page(vma, folio);
	entry = mk_pte(&folio->page, vma->vm_page_prot);
	entry = pte_sw_mkyoung(entry);
	if (vma->vm_flags & VM_WRITE)
		entry = pte_mkwrite(pte_mkdirty(entry), vma);

	vmf->pte = pte_offset_map_lock(vma->vm_mm, vmf->pmd, addr, &vmf->ptl);
	if (!vmf->pte)
		goto release;
	if (nr_pages == 1 && vmf_pte_changed(vmf)) {
		update_mmu_tlb(vma, addr, vmf->pte);
		goto release;
	} else if (nr_pages > 1 && !pte_range_none(vmf->pte, nr_pages)) {
		for (i = 0; i < nr_pages; i++)
			update_mmu_tlb(vma, addr + PAGE_SIZE * i, vmf->pte + i);
		goto release;
	}

	ret = check_stable_address_space(vma->vm_mm);
	if (ret)
		goto release;

	/* Deliver the page fault to userland, check inside PT lock */
	if (userfaultfd_missing(vma)) {
		pte_unmap_unlock(vmf->pte, vmf->ptl);
		folio_put(folio);
		return handle_userfault(vmf, VM_UFFD_MISSING);
	}

	folio_ref_add(folio, nr_pages - 1);
	add_mm_counter(vma->vm_mm, MM_ANONPAGES, nr_pages);
#ifdef CONFIG_TRANSPARENT_HUGEPAGE
	count_mthp_stat(folio_order(folio), MTHP_STAT_ANON_FAULT_ALLOC);
#endif
	folio_add_new_anon_rmap(folio, vma, addr, RMAP_EXCLUSIVE);
	folio_add_lru_vma(folio, vma);
setpte:
	if (uffd_wp)
		entry = pte_mkuffd_wp(entry);
	set_ptes(vma->vm_mm, addr, vmf->pte, entry, nr_pages);

	/* No need to invalidate - it was non-present before */
	update_mmu_cache_range(vmf, vma, addr, vmf->pte, nr_pages);
unlock:
	if (vmf->pte)
		pte_unmap_unlock(vmf->pte, vmf->ptl);
	return ret;
release:
	folio_put(folio);
	goto unlock;
oom:
	return VM_FAULT_OOM;
}

/*
 * The mmap_lock must have been held on entry, and may have been
 * released depending on flags and vma->vm_ops->fault() return value.
 * See filemap_fault() and __lock_page_retry().
 */
static vm_fault_t __do_fault(struct vm_fault *vmf)
{
	struct vm_area_struct *vma = vmf->vma;
	vm_fault_t ret;

	/*
	 * Preallocate pte before we take page_lock because this might lead to
	 * deadlocks for memcg reclaim which waits for pages under writeback:
	 *				lock_page(A)
	 *				SetPageWriteback(A)
	 *				unlock_page(A)
	 * lock_page(B)
	 *				lock_page(B)
	 * pte_alloc_one
	 *   shrink_page_list
	 *     wait_on_page_writeback(A)
	 *				SetPageWriteback(B)
	 *				unlock_page(B)
	 *				# flush A, B to clear the writeback
	 */
	if (pmd_none(*vmf->pmd) && !vmf->prealloc_pte) {
		vmf->prealloc_pte = pte_alloc_one(vma->vm_mm);
		if (!vmf->prealloc_pte)
			return VM_FAULT_OOM;
	}

	ret = vma->vm_ops->fault(vmf);
	if (unlikely(ret & (VM_FAULT_ERROR | VM_FAULT_NOPAGE | VM_FAULT_RETRY |
			    VM_FAULT_DONE_COW)))
		return ret;

	if (unlikely(PageHWPoison(vmf->page))) {
		struct page *page = vmf->page;
		vm_fault_t poisonret = VM_FAULT_HWPOISON;
		if (ret & VM_FAULT_LOCKED) {
			if (page_mapped(page))
				unmap_mapping_pages(page_mapping(page),
						    page->index, 1, false);
			/* Retry if a clean page was removed from the cache. */
			if (invalidate_inode_page(page))
				poisonret = VM_FAULT_NOPAGE;
			unlock_page(page);
		}
		put_page(page);
		vmf->page = NULL;
		return poisonret;
	}

	if (unlikely(!(ret & VM_FAULT_LOCKED)))
		lock_page(vmf->page);
	else
		VM_BUG_ON_PAGE(!PageLocked(vmf->page), vmf->page);

	return ret;
}

#ifdef CONFIG_TRANSPARENT_HUGEPAGE
static void deposit_prealloc_pte(struct vm_fault *vmf)
{
	struct vm_area_struct *vma = vmf->vma;

	pgtable_trans_huge_deposit(vma->vm_mm, vmf->pmd, vmf->prealloc_pte);
	/*
	 * We are going to consume the prealloc table,
	 * count that as nr_ptes.
	 */
	mm_inc_nr_ptes(vma->vm_mm);
	vmf->prealloc_pte = NULL;
}

vm_fault_t do_set_pmd(struct vm_fault *vmf, struct page *page)
{
	struct folio *folio = page_folio(page);
	struct vm_area_struct *vma = vmf->vma;
	bool write = vmf->flags & FAULT_FLAG_WRITE;
	unsigned long haddr = vmf->address & HPAGE_PMD_MASK;
	pmd_t entry;
	vm_fault_t ret = VM_FAULT_FALLBACK;

	if (!thp_vma_suitable_order(vma, haddr, PMD_ORDER))
		return ret;

<<<<<<< HEAD
=======
	if (!thp_vma_suitable_order(vma, haddr, PMD_ORDER))
		return ret;

>>>>>>> 4163e724
	if (folio_order(folio) != HPAGE_PMD_ORDER)
		return ret;
	page = &folio->page;

	/*
	 * Just backoff if any subpage of a THP is corrupted otherwise
	 * the corrupted page may mapped by PMD silently to escape the
	 * check.  This kind of THP just can be PTE mapped.  Access to
	 * the corrupted subpage should trigger SIGBUS as expected.
	 */
	if (unlikely(folio_test_has_hwpoisoned(folio)))
		return ret;

	/*
	 * Archs like ppc64 need additional space to store information
	 * related to pte entry. Use the preallocated table for that.
	 */
	if (arch_needs_pgtable_deposit() && !vmf->prealloc_pte) {
		vmf->prealloc_pte = pte_alloc_one(vma->vm_mm);
		if (!vmf->prealloc_pte)
			return VM_FAULT_OOM;
	}

	vmf->ptl = pmd_lock(vma->vm_mm, vmf->pmd);
	if (unlikely(!pmd_none(*vmf->pmd)))
		goto out;

	flush_icache_pages(vma, page, HPAGE_PMD_NR);

	entry = mk_huge_pmd(page, vma->vm_page_prot);
	if (write)
		entry = maybe_pmd_mkwrite(pmd_mkdirty(entry), vma);

	add_mm_counter(vma->vm_mm, mm_counter_file(folio), HPAGE_PMD_NR);
	folio_add_file_rmap_pmd(folio, page, vma);

	/*
	 * deposit and withdraw with pmd lock held
	 */
	if (arch_needs_pgtable_deposit())
		deposit_prealloc_pte(vmf);

	set_pmd_at(vma->vm_mm, haddr, vmf->pmd, entry);

	update_mmu_cache_pmd(vma, haddr, vmf->pmd);

	/* fault is handled */
	ret = 0;
	count_vm_event(THP_FILE_MAPPED);
out:
	spin_unlock(vmf->ptl);
	return ret;
}
#else
vm_fault_t do_set_pmd(struct vm_fault *vmf, struct page *page)
{
	return VM_FAULT_FALLBACK;
}
#endif

/**
 * set_pte_range - Set a range of PTEs to point to pages in a folio.
 * @vmf: Fault decription.
 * @folio: The folio that contains @page.
 * @page: The first page to create a PTE for.
 * @nr: The number of PTEs to create.
 * @addr: The first address to create a PTE for.
 */
void set_pte_range(struct vm_fault *vmf, struct folio *folio,
		struct page *page, unsigned int nr, unsigned long addr)
{
	struct vm_area_struct *vma = vmf->vma;
	bool uffd_wp = vmf_orig_pte_uffd_wp(vmf);
	bool write = vmf->flags & FAULT_FLAG_WRITE;
	bool prefault = !in_range(vmf->address, addr, nr * PAGE_SIZE);
	pte_t entry;

	flush_icache_pages(vma, page, nr);
	entry = mk_pte(page, vma->vm_page_prot);

	if (prefault && arch_wants_old_prefaulted_pte())
		entry = pte_mkold(entry);
	else
		entry = pte_sw_mkyoung(entry);

	if (write)
		entry = maybe_mkwrite(pte_mkdirty(entry), vma);
	if (unlikely(uffd_wp))
		entry = pte_mkuffd_wp(entry);
	/* copy-on-write page */
	if (write && !(vma->vm_flags & VM_SHARED)) {
		add_mm_counter(vma->vm_mm, MM_ANONPAGES, nr);
		VM_BUG_ON_FOLIO(nr != 1, folio);
		folio_add_new_anon_rmap(folio, vma, addr, RMAP_EXCLUSIVE);
		folio_add_lru_vma(folio, vma);
	} else {
		add_mm_counter(vma->vm_mm, mm_counter_file(folio), nr);
		folio_add_file_rmap_ptes(folio, page, nr, vma);
	}
	set_ptes(vma->vm_mm, addr, vmf->pte, entry, nr);

	/* no need to invalidate: a not-present page won't be cached */
	update_mmu_cache_range(vmf, vma, addr, vmf->pte, nr);
}

static bool vmf_pte_changed(struct vm_fault *vmf)
{
	if (vmf->flags & FAULT_FLAG_ORIG_PTE_VALID)
		return !pte_same(ptep_get(vmf->pte), vmf->orig_pte);

	return !pte_none(ptep_get(vmf->pte));
}

/**
 * finish_fault - finish page fault once we have prepared the page to fault
 *
 * @vmf: structure describing the fault
 *
 * This function handles all that is needed to finish a page fault once the
 * page to fault in is prepared. It handles locking of PTEs, inserts PTE for
 * given page, adds reverse page mapping, handles memcg charges and LRU
 * addition.
 *
 * The function expects the page to be locked and on success it consumes a
 * reference of a page being mapped (for the PTE which maps it).
 *
 * Return: %0 on success, %VM_FAULT_ code in case of error.
 */
vm_fault_t finish_fault(struct vm_fault *vmf)
{
	struct vm_area_struct *vma = vmf->vma;
	struct page *page;
	vm_fault_t ret;

	/* Did we COW the page? */
	if ((vmf->flags & FAULT_FLAG_WRITE) && !(vma->vm_flags & VM_SHARED))
		page = vmf->cow_page;
	else
		page = vmf->page;

	/*
	 * check even for read faults because we might have lost our CoWed
	 * page
	 */
	if (!(vma->vm_flags & VM_SHARED)) {
		ret = check_stable_address_space(vma->vm_mm);
		if (ret)
			return ret;
	}

	if (pmd_none(*vmf->pmd)) {
		if (PageTransCompound(page)) {
			ret = do_set_pmd(vmf, page);
			if (ret != VM_FAULT_FALLBACK)
				return ret;
		}

		if (vmf->prealloc_pte)
			pmd_install(vma->vm_mm, vmf->pmd, &vmf->prealloc_pte);
		else if (unlikely(pte_alloc(vma->vm_mm, vmf->pmd)))
			return VM_FAULT_OOM;
	}

	vmf->pte = pte_offset_map_lock(vma->vm_mm, vmf->pmd,
				      vmf->address, &vmf->ptl);
	if (!vmf->pte)
		return VM_FAULT_NOPAGE;

	/* Re-check under ptl */
	if (likely(!vmf_pte_changed(vmf))) {
		struct folio *folio = page_folio(page);

		set_pte_range(vmf, folio, page, 1, vmf->address);
		ret = 0;
	} else {
		update_mmu_tlb(vma, vmf->address, vmf->pte);
		ret = VM_FAULT_NOPAGE;
	}

	pte_unmap_unlock(vmf->pte, vmf->ptl);
	return ret;
}

static unsigned long fault_around_pages __read_mostly =
	65536 >> PAGE_SHIFT;

#ifdef CONFIG_DEBUG_FS
static int fault_around_bytes_get(void *data, u64 *val)
{
	*val = fault_around_pages << PAGE_SHIFT;
	return 0;
}

/*
 * fault_around_bytes must be rounded down to the nearest page order as it's
 * what do_fault_around() expects to see.
 */
static int fault_around_bytes_set(void *data, u64 val)
{
	if (val / PAGE_SIZE > PTRS_PER_PTE)
		return -EINVAL;

	/*
	 * The minimum value is 1 page, however this results in no fault-around
	 * at all. See should_fault_around().
	 */
	fault_around_pages = max(rounddown_pow_of_two(val) >> PAGE_SHIFT, 1UL);

	return 0;
}
DEFINE_DEBUGFS_ATTRIBUTE(fault_around_bytes_fops,
		fault_around_bytes_get, fault_around_bytes_set, "%llu\n");

static int __init fault_around_debugfs(void)
{
	debugfs_create_file_unsafe("fault_around_bytes", 0644, NULL, NULL,
				   &fault_around_bytes_fops);
	return 0;
}
late_initcall(fault_around_debugfs);
#endif

/*
 * do_fault_around() tries to map few pages around the fault address. The hope
 * is that the pages will be needed soon and this will lower the number of
 * faults to handle.
 *
 * It uses vm_ops->map_pages() to map the pages, which skips the page if it's
 * not ready to be mapped: not up-to-date, locked, etc.
 *
 * This function doesn't cross VMA or page table boundaries, in order to call
 * map_pages() and acquire a PTE lock only once.
 *
 * fault_around_pages defines how many pages we'll try to map.
 * do_fault_around() expects it to be set to a power of two less than or equal
 * to PTRS_PER_PTE.
 *
 * The virtual address of the area that we map is naturally aligned to
 * fault_around_pages * PAGE_SIZE rounded down to the machine page size
 * (and therefore to page order).  This way it's easier to guarantee
 * that we don't cross page table boundaries.
 */
static vm_fault_t do_fault_around(struct vm_fault *vmf)
{
	pgoff_t nr_pages = READ_ONCE(fault_around_pages);
	pgoff_t pte_off = pte_index(vmf->address);
	/* The page offset of vmf->address within the VMA. */
	pgoff_t vma_off = vmf->pgoff - vmf->vma->vm_pgoff;
	pgoff_t from_pte, to_pte;
	vm_fault_t ret;

	/* The PTE offset of the start address, clamped to the VMA. */
	from_pte = max(ALIGN_DOWN(pte_off, nr_pages),
		       pte_off - min(pte_off, vma_off));

	/* The PTE offset of the end address, clamped to the VMA and PTE. */
	to_pte = min3(from_pte + nr_pages, (pgoff_t)PTRS_PER_PTE,
		      pte_off + vma_data_pages(vmf->vma) - vma_off) - 1;

	if (pmd_none(*vmf->pmd)) {
		vmf->prealloc_pte = pte_alloc_one(vmf->vma->vm_mm);
		if (!vmf->prealloc_pte)
			return VM_FAULT_OOM;
	}

	rcu_read_lock();
	ret = vmf->vma->vm_ops->map_pages(vmf,
			vmf->pgoff + from_pte - pte_off,
			vmf->pgoff + to_pte - pte_off);
	rcu_read_unlock();

	return ret;
}

/* Return true if we should do read fault-around, false otherwise */
static inline bool should_fault_around(struct vm_fault *vmf)
{
	bool should_around = true;
	/* No ->map_pages?  No way to fault around... */
	if (!vmf->vma->vm_ops->map_pages)
		return false;

	if (uffd_disable_fault_around(vmf->vma))
		return false;

	trace_android_vh_should_fault_around(vmf, &should_around);
	if (!should_around)
		return false;

	/* A single page implies no faulting 'around' at all. */
	return fault_around_pages > 1;
}

static vm_fault_t do_read_fault(struct vm_fault *vmf)
{
	vm_fault_t ret = 0;
	struct folio *folio;

	/*
	 * Let's call ->map_pages() first and use ->fault() as fallback
	 * if page by the offset is not ready to be mapped (cold cache or
	 * something).
	 */
	if (should_fault_around(vmf)) {
		ret = do_fault_around(vmf);
		if (ret)
			return ret;
	} else {
		trace_android_vh_do_read_fault(vmf, fault_around_pages);
	}

	ret = vmf_can_call_fault(vmf);
	if (ret)
		return ret;

	ret = __do_fault(vmf);
	if (unlikely(ret & (VM_FAULT_ERROR | VM_FAULT_NOPAGE | VM_FAULT_RETRY)))
		return ret;

	ret |= finish_fault(vmf);
	folio = page_folio(vmf->page);
	folio_unlock(folio);
	if (unlikely(ret & (VM_FAULT_ERROR | VM_FAULT_NOPAGE | VM_FAULT_RETRY)))
		folio_put(folio);
	return ret;
}

static vm_fault_t do_cow_fault(struct vm_fault *vmf)
{
	struct vm_area_struct *vma = vmf->vma;
	struct folio *folio;
	vm_fault_t ret;

	ret = vmf_can_call_fault(vmf);
	if (!ret)
		ret = vmf_anon_prepare(vmf);
	if (ret)
		return ret;

	folio = folio_prealloc(vma->vm_mm, vma, vmf->address, false);
	if (!folio)
		return VM_FAULT_OOM;

	vmf->cow_page = &folio->page;

	ret = __do_fault(vmf);
	if (unlikely(ret & (VM_FAULT_ERROR | VM_FAULT_NOPAGE | VM_FAULT_RETRY)))
		goto uncharge_out;
	if (ret & VM_FAULT_DONE_COW)
		return ret;

	copy_user_highpage(vmf->cow_page, vmf->page, vmf->address, vma);
	__folio_mark_uptodate(folio);

	ret |= finish_fault(vmf);
	unlock_page(vmf->page);
	put_page(vmf->page);
	if (unlikely(ret & (VM_FAULT_ERROR | VM_FAULT_NOPAGE | VM_FAULT_RETRY)))
		goto uncharge_out;
	return ret;
uncharge_out:
	folio_put(folio);
	return ret;
}

static vm_fault_t do_shared_fault(struct vm_fault *vmf)
{
	struct vm_area_struct *vma = vmf->vma;
	vm_fault_t ret, tmp;
	struct folio *folio;

	ret = vmf_can_call_fault(vmf);
	if (ret)
		return ret;

	ret = __do_fault(vmf);
	if (unlikely(ret & (VM_FAULT_ERROR | VM_FAULT_NOPAGE | VM_FAULT_RETRY)))
		return ret;

	folio = page_folio(vmf->page);

	/*
	 * Check if the backing address space wants to know that the page is
	 * about to become writable
	 */
	if (vma->vm_ops->page_mkwrite) {
		folio_unlock(folio);
		tmp = do_page_mkwrite(vmf, folio);
		if (unlikely(!tmp ||
				(tmp & (VM_FAULT_ERROR | VM_FAULT_NOPAGE)))) {
			folio_put(folio);
			return tmp;
		}
	}

	ret |= finish_fault(vmf);
	if (unlikely(ret & (VM_FAULT_ERROR | VM_FAULT_NOPAGE |
					VM_FAULT_RETRY))) {
		folio_unlock(folio);
		folio_put(folio);
		return ret;
	}

	ret |= fault_dirty_shared_page(vmf);
	return ret;
}

/*
 * We enter with non-exclusive mmap_lock (to exclude vma changes,
 * but allow concurrent faults).
 * The mmap_lock may have been released depending on flags and our
 * return value.  See filemap_fault() and __folio_lock_or_retry().
 * If mmap_lock is released, vma may become invalid (for example
 * by other thread calling munmap()).
 */
static vm_fault_t do_fault(struct vm_fault *vmf)
{
	struct vm_area_struct *vma = vmf->vma;
	struct mm_struct *vm_mm = vma->vm_mm;
	vm_fault_t ret;

	/*
	 * The VMA was not fully populated on mmap() or missing VM_DONTEXPAND
	 */
	if (!vma->vm_ops->fault) {
		vmf->pte = pte_offset_map_lock(vmf->vma->vm_mm, vmf->pmd,
					       vmf->address, &vmf->ptl);
		if (unlikely(!vmf->pte))
			ret = VM_FAULT_SIGBUS;
		else {
			/*
			 * Make sure this is not a temporary clearing of pte
			 * by holding ptl and checking again. A R/M/W update
			 * of pte involves: take ptl, clearing the pte so that
			 * we don't have concurrent modification by hardware
			 * followed by an update.
			 */
			if (unlikely(pte_none(ptep_get(vmf->pte))))
				ret = VM_FAULT_SIGBUS;
			else
				ret = VM_FAULT_NOPAGE;

			pte_unmap_unlock(vmf->pte, vmf->ptl);
		}
	} else if (!(vmf->flags & FAULT_FLAG_WRITE))
		ret = do_read_fault(vmf);
	else if (!(vma->vm_flags & VM_SHARED))
		ret = do_cow_fault(vmf);
	else
		ret = do_shared_fault(vmf);

	/* preallocated pagetable is unused: free it */
	if (vmf->prealloc_pte) {
		pte_free(vm_mm, vmf->prealloc_pte);
		vmf->prealloc_pte = NULL;
	}
	return ret;
}

int numa_migrate_prep(struct folio *folio, struct vm_area_struct *vma,
		      unsigned long addr, int page_nid, int *flags)
{
	folio_get(folio);

	/* Record the current PID acceesing VMA */
	vma_set_access_pid_bit(vma);

	count_vm_numa_event(NUMA_HINT_FAULTS);
	if (page_nid == numa_node_id()) {
		count_vm_numa_event(NUMA_HINT_FAULTS_LOCAL);
		*flags |= TNF_FAULT_LOCAL;
	}

	return mpol_misplaced(folio, vma, addr);
}

static vm_fault_t do_numa_page(struct vm_fault *vmf)
{
	struct vm_area_struct *vma = vmf->vma;
	struct folio *folio = NULL;
	int nid = NUMA_NO_NODE;
	bool writable = false;
	int last_cpupid;
	int target_nid;
	pte_t pte, old_pte;
	int flags = 0;

	/*
	 * The "pte" at this point cannot be used safely without
	 * validation through pte_unmap_same(). It's of NUMA type but
	 * the pfn may be screwed if the read is non atomic.
	 */
	spin_lock(vmf->ptl);
	if (unlikely(!pte_same(ptep_get(vmf->pte), vmf->orig_pte))) {
		pte_unmap_unlock(vmf->pte, vmf->ptl);
		return 0;
	}

	/* Get the normal PTE  */
	old_pte = ptep_get(vmf->pte);
	pte = pte_modify(old_pte, vma->vm_page_prot);

	/*
	 * Detect now whether the PTE could be writable; this information
	 * is only valid while holding the PT lock.
	 */
	writable = pte_write(pte);
	if (!writable && vma_wants_manual_pte_write_upgrade(vma) &&
	    can_change_pte_writable(vma, vmf->address, pte))
		writable = true;

	folio = vm_normal_folio(vma, vmf->address, pte);
	if (!folio || folio_is_zone_device(folio))
		goto out_map;

	/* TODO: handle PTE-mapped THP */
	if (folio_test_large(folio))
		goto out_map;

	/*
	 * Avoid grouping on RO pages in general. RO pages shouldn't hurt as
	 * much anyway since they can be in shared cache state. This misses
	 * the case where a mapping is writable but the process never writes
	 * to it but pte_write gets cleared during protection updates and
	 * pte_dirty has unpredictable behaviour between PTE scan updates,
	 * background writeback, dirty balancing and application behaviour.
	 */
	if (!writable)
		flags |= TNF_NO_GROUP;

	/*
	 * Flag if the folio is shared between multiple address spaces. This
	 * is later used when determining whether to group tasks together
	 */
	if (folio_likely_mapped_shared(folio) && (vma->vm_flags & VM_SHARED))
		flags |= TNF_SHARED;

	nid = folio_nid(folio);
	/*
	 * For memory tiering mode, cpupid of slow memory page is used
	 * to record page access time.  So use default value.
	 */
	if ((sysctl_numa_balancing_mode & NUMA_BALANCING_MEMORY_TIERING) &&
	    !node_is_toptier(nid))
		last_cpupid = (-1 & LAST_CPUPID_MASK);
	else
		last_cpupid = page_cpupid_last(&folio->page);
	target_nid = numa_migrate_prep(folio, vma, vmf->address, nid, &flags);
	if (target_nid == NUMA_NO_NODE) {
		folio_put(folio);
		goto out_map;
	}
	pte_unmap_unlock(vmf->pte, vmf->ptl);
	writable = false;

	/* Migrate to the requested node */
	if (migrate_misplaced_folio(folio, vma, target_nid)) {
		nid = target_nid;
		flags |= TNF_MIGRATED;
		task_numa_fault(last_cpupid, nid, 1, flags);
		return 0;
	}

	flags |= TNF_MIGRATE_FAIL;
	vmf->pte = pte_offset_map_lock(vma->vm_mm, vmf->pmd,
				       vmf->address, &vmf->ptl);
	if (unlikely(!vmf->pte))
		return 0;
	if (unlikely(!pte_same(ptep_get(vmf->pte), vmf->orig_pte))) {
		pte_unmap_unlock(vmf->pte, vmf->ptl);
		return 0;
	}
out_map:
	/*
	 * Make it present again, depending on how arch implements
	 * non-accessible ptes, some can allow access by kernel mode.
	 */
	old_pte = ptep_modify_prot_start(vma, vmf->address, vmf->pte);
	pte = pte_modify(old_pte, vma->vm_page_prot);
	pte = pte_mkyoung(pte);
	if (writable)
		pte = pte_mkwrite(pte, vma);
	ptep_modify_prot_commit(vma, vmf->address, vmf->pte, old_pte, pte);
	update_mmu_cache_range(vmf, vma, vmf->address, vmf->pte, 1);
	pte_unmap_unlock(vmf->pte, vmf->ptl);

	if (nid != NUMA_NO_NODE)
		task_numa_fault(last_cpupid, nid, 1, flags);
	return 0;
}

static inline vm_fault_t create_huge_pmd(struct vm_fault *vmf)
{
	struct vm_area_struct *vma = vmf->vma;
	if (vma_is_anonymous(vma))
		return do_huge_pmd_anonymous_page(vmf);
	if (vma->vm_ops->huge_fault)
		return vma->vm_ops->huge_fault(vmf, PMD_ORDER);
	return VM_FAULT_FALLBACK;
}

/* `inline' is required to avoid gcc 4.1.2 build error */
static inline vm_fault_t wp_huge_pmd(struct vm_fault *vmf)
{
	struct vm_area_struct *vma = vmf->vma;
	const bool unshare = vmf->flags & FAULT_FLAG_UNSHARE;
	vm_fault_t ret;

	if (vma_is_anonymous(vma)) {
		if (likely(!unshare) &&
		    userfaultfd_huge_pmd_wp(vma, vmf->orig_pmd))
			return handle_userfault(vmf, VM_UFFD_WP);
		return do_huge_pmd_wp_page(vmf);
	}

	if (vma->vm_flags & (VM_SHARED | VM_MAYSHARE)) {
		if (vma->vm_ops->huge_fault) {
			ret = vma->vm_ops->huge_fault(vmf, PMD_ORDER);
			if (!(ret & VM_FAULT_FALLBACK))
				return ret;
		}
	}

	/* COW or write-notify handled on pte level: split pmd. */
	__split_huge_pmd(vma, vmf->pmd, vmf->address, false, NULL);

	return VM_FAULT_FALLBACK;
}

static vm_fault_t create_huge_pud(struct vm_fault *vmf)
{
#if defined(CONFIG_TRANSPARENT_HUGEPAGE) &&			\
	defined(CONFIG_HAVE_ARCH_TRANSPARENT_HUGEPAGE_PUD)
	struct vm_area_struct *vma = vmf->vma;
	/* No support for anonymous transparent PUD pages yet */
	if (vma_is_anonymous(vma))
		return VM_FAULT_FALLBACK;
	if (vma->vm_ops->huge_fault)
		return vma->vm_ops->huge_fault(vmf, PUD_ORDER);
#endif /* CONFIG_TRANSPARENT_HUGEPAGE */
	return VM_FAULT_FALLBACK;
}

static vm_fault_t wp_huge_pud(struct vm_fault *vmf, pud_t orig_pud)
{
#if defined(CONFIG_TRANSPARENT_HUGEPAGE) &&			\
	defined(CONFIG_HAVE_ARCH_TRANSPARENT_HUGEPAGE_PUD)
	struct vm_area_struct *vma = vmf->vma;
	vm_fault_t ret;

	/* No support for anonymous transparent PUD pages yet */
	if (vma_is_anonymous(vma))
		goto split;
	if (vma->vm_flags & (VM_SHARED | VM_MAYSHARE)) {
		if (vma->vm_ops->huge_fault) {
			ret = vma->vm_ops->huge_fault(vmf, PUD_ORDER);
			if (!(ret & VM_FAULT_FALLBACK))
				return ret;
		}
	}
split:
	/* COW or write-notify not handled on PUD level: split pud.*/
	__split_huge_pud(vma, vmf->pud, vmf->address);
#endif /* CONFIG_TRANSPARENT_HUGEPAGE && CONFIG_HAVE_ARCH_TRANSPARENT_HUGEPAGE_PUD */
	return VM_FAULT_FALLBACK;
}

/*
 * These routines also need to handle stuff like marking pages dirty
 * and/or accessed for architectures that don't do it in hardware (most
 * RISC architectures).  The early dirtying is also good on the i386.
 *
 * There is also a hook called "update_mmu_cache()" that architectures
 * with external mmu caches can use to update those (ie the Sparc or
 * PowerPC hashed page tables that act as extended TLBs).
 *
 * We enter with non-exclusive mmap_lock (to exclude vma changes, but allow
 * concurrent faults).
 *
 * The mmap_lock may have been released depending on flags and our return value.
 * See filemap_fault() and __folio_lock_or_retry().
 */
static vm_fault_t handle_pte_fault(struct vm_fault *vmf)
{
	pte_t entry;

	if (unlikely(pmd_none(*vmf->pmd))) {
		/*
		 * Leave __pte_alloc() until later: because vm_ops->fault may
		 * want to allocate huge page, and if we expose page table
		 * for an instant, it will be difficult to retract from
		 * concurrent faults and from rmap lookups.
		 */
		vmf->pte = NULL;
		vmf->flags &= ~FAULT_FLAG_ORIG_PTE_VALID;
	} else {
		/*
		 * A regular pmd is established and it can't morph into a huge
		 * pmd by anon khugepaged, since that takes mmap_lock in write
		 * mode; but shmem or file collapse to THP could still morph
		 * it into a huge pmd: just retry later if so.
		 */
		vmf->pte = pte_offset_map_nolock(vmf->vma->vm_mm, vmf->pmd,
						 vmf->address, &vmf->ptl);
		if (unlikely(!vmf->pte))
			return 0;
		vmf->orig_pte = ptep_get_lockless(vmf->pte);
		vmf->flags |= FAULT_FLAG_ORIG_PTE_VALID;

		if (pte_none(vmf->orig_pte)) {
			pte_unmap(vmf->pte);
			vmf->pte = NULL;
		}
	}

	if (!vmf->pte)
		return do_pte_missing(vmf);

	if (!pte_present(vmf->orig_pte))
		return do_swap_page(vmf);

	if (pte_protnone(vmf->orig_pte) && vma_is_accessible(vmf->vma))
		return do_numa_page(vmf);

	spin_lock(vmf->ptl);
	entry = vmf->orig_pte;
	if (unlikely(!pte_same(ptep_get(vmf->pte), entry))) {
		update_mmu_tlb(vmf->vma, vmf->address, vmf->pte);
		goto unlock;
	}
	if (vmf->flags & (FAULT_FLAG_WRITE|FAULT_FLAG_UNSHARE)) {
		if (!pte_write(entry))
			return do_wp_page(vmf);
		else if (likely(vmf->flags & FAULT_FLAG_WRITE))
			entry = pte_mkdirty(entry);
	}
	entry = pte_mkyoung(entry);
	if (ptep_set_access_flags(vmf->vma, vmf->address, vmf->pte, entry,
				vmf->flags & FAULT_FLAG_WRITE)) {
		update_mmu_cache_range(vmf, vmf->vma, vmf->address,
				vmf->pte, 1);
	} else {
		/* Skip spurious TLB flush for retried page fault */
		if (vmf->flags & FAULT_FLAG_TRIED)
			goto unlock;
		/*
		 * This is needed only for protection faults but the arch code
		 * is not yet telling us if this is a protection fault or not.
		 * This still avoids useless tlb flushes for .text page faults
		 * with threads.
		 */
		if (vmf->flags & FAULT_FLAG_WRITE)
			flush_tlb_fix_spurious_fault(vmf->vma, vmf->address,
						     vmf->pte);
	}
unlock:
	pte_unmap_unlock(vmf->pte, vmf->ptl);
	return 0;
}

/*
 * On entry, we hold either the VMA lock or the mmap_lock
 * (FAULT_FLAG_VMA_LOCK tells you which).  If VM_FAULT_RETRY is set in
 * the result, the mmap_lock is not held on exit.  See filemap_fault()
 * and __folio_lock_or_retry().
 */
static vm_fault_t __handle_mm_fault(struct vm_area_struct *vma,
		unsigned long address, unsigned int flags)
{
	struct vm_fault vmf = {
		.vma = vma,
		.address = address & PAGE_MASK,
		.real_address = address,
		.flags = flags,
		.pgoff = linear_page_index(vma, address),
		.gfp_mask = __get_fault_gfp_mask(vma),
	};
	struct mm_struct *mm = vma->vm_mm;
	unsigned long vm_flags = vma->vm_flags;
	pgd_t *pgd;
	p4d_t *p4d;
	vm_fault_t ret;

	pgd = pgd_offset(mm, address);
	p4d = p4d_alloc(mm, pgd, address);
	if (!p4d)
		return VM_FAULT_OOM;

	vmf.pud = pud_alloc(mm, p4d, address);
	if (!vmf.pud)
		return VM_FAULT_OOM;
retry_pud:
	if (pud_none(*vmf.pud) &&
	    thp_vma_allowable_order(vma, vm_flags,
				TVA_IN_PF | TVA_ENFORCE_SYSFS, PUD_ORDER)) {
		ret = create_huge_pud(&vmf);
		if (!(ret & VM_FAULT_FALLBACK))
			return ret;
	} else {
		pud_t orig_pud = *vmf.pud;

		barrier();
		if (pud_trans_huge(orig_pud) || pud_devmap(orig_pud)) {

			/*
			 * TODO once we support anonymous PUDs: NUMA case and
			 * FAULT_FLAG_UNSHARE handling.
			 */
			if ((flags & FAULT_FLAG_WRITE) && !pud_write(orig_pud)) {
				ret = wp_huge_pud(&vmf, orig_pud);
				if (!(ret & VM_FAULT_FALLBACK))
					return ret;
			} else {
				huge_pud_set_accessed(&vmf, orig_pud);
				return 0;
			}
		}
	}

	vmf.pmd = pmd_alloc(mm, vmf.pud, address);
	if (!vmf.pmd)
		return VM_FAULT_OOM;

	/* Huge pud page fault raced with pmd_alloc? */
	if (pud_trans_unstable(vmf.pud))
		goto retry_pud;

	if (pmd_none(*vmf.pmd) &&
	    thp_vma_allowable_order(vma, vm_flags,
				TVA_IN_PF | TVA_ENFORCE_SYSFS, PMD_ORDER)) {
		ret = create_huge_pmd(&vmf);
		if (!(ret & VM_FAULT_FALLBACK))
			return ret;
	} else {
		vmf.orig_pmd = pmdp_get_lockless(vmf.pmd);

		if (unlikely(is_swap_pmd(vmf.orig_pmd))) {
			VM_BUG_ON(thp_migration_supported() &&
					  !is_pmd_migration_entry(vmf.orig_pmd));
			if (is_pmd_migration_entry(vmf.orig_pmd))
				pmd_migration_entry_wait(mm, vmf.pmd);
			return 0;
		}
		if (pmd_trans_huge(vmf.orig_pmd) || pmd_devmap(vmf.orig_pmd)) {
			if (pmd_protnone(vmf.orig_pmd) && vma_is_accessible(vma))
				return do_huge_pmd_numa_page(&vmf);

			if ((flags & (FAULT_FLAG_WRITE|FAULT_FLAG_UNSHARE)) &&
			    !pmd_write(vmf.orig_pmd)) {
				ret = wp_huge_pmd(&vmf);
				if (!(ret & VM_FAULT_FALLBACK))
					return ret;
			} else {
				huge_pmd_set_accessed(&vmf);
				return 0;
			}
		}
	}

	return handle_pte_fault(&vmf);
}

/**
 * mm_account_fault - Do page fault accounting
 * @mm: mm from which memcg should be extracted. It can be NULL.
 * @regs: the pt_regs struct pointer.  When set to NULL, will skip accounting
 *        of perf event counters, but we'll still do the per-task accounting to
 *        the task who triggered this page fault.
 * @address: the faulted address.
 * @flags: the fault flags.
 * @ret: the fault retcode.
 *
 * This will take care of most of the page fault accounting.  Meanwhile, it
 * will also include the PERF_COUNT_SW_PAGE_FAULTS_[MAJ|MIN] perf counter
 * updates.  However, note that the handling of PERF_COUNT_SW_PAGE_FAULTS should
 * still be in per-arch page fault handlers at the entry of page fault.
 */
static inline void mm_account_fault(struct mm_struct *mm, struct pt_regs *regs,
				    unsigned long address, unsigned int flags,
				    vm_fault_t ret)
{
	bool major;

	/* Incomplete faults will be accounted upon completion. */
	if (ret & VM_FAULT_RETRY)
		return;

	/*
	 * To preserve the behavior of older kernels, PGFAULT counters record
	 * both successful and failed faults, as opposed to perf counters,
	 * which ignore failed cases.
	 */
	count_vm_event(PGFAULT);
	count_memcg_event_mm(mm, PGFAULT);

	/*
	 * Do not account for unsuccessful faults (e.g. when the address wasn't
	 * valid).  That includes arch_vma_access_permitted() failing before
	 * reaching here. So this is not a "this many hardware page faults"
	 * counter.  We should use the hw profiling for that.
	 */
	if (ret & VM_FAULT_ERROR)
		return;

	/*
	 * We define the fault as a major fault when the final successful fault
	 * is VM_FAULT_MAJOR, or if it retried (which implies that we couldn't
	 * handle it immediately previously).
	 */
	major = (ret & VM_FAULT_MAJOR) || (flags & FAULT_FLAG_TRIED);

	if (major)
		current->maj_flt++;
	else
		current->min_flt++;

	/*
	 * If the fault is done for GUP, regs will be NULL.  We only do the
	 * accounting for the per thread fault counters who triggered the
	 * fault, and we skip the perf event updates.
	 */
	if (!regs)
		return;

	if (major)
		perf_sw_event(PERF_COUNT_SW_PAGE_FAULTS_MAJ, 1, regs, address);
	else
		perf_sw_event(PERF_COUNT_SW_PAGE_FAULTS_MIN, 1, regs, address);
}

#ifdef CONFIG_LRU_GEN
static void lru_gen_enter_fault(struct vm_area_struct *vma)
{
	/* the LRU algorithm only applies to accesses with recency */
	current->in_lru_fault = vma_has_recency(vma);
}

static void lru_gen_exit_fault(void)
{
	current->in_lru_fault = false;
}
#else
static void lru_gen_enter_fault(struct vm_area_struct *vma)
{
}

static void lru_gen_exit_fault(void)
{
}
#endif /* CONFIG_LRU_GEN */

static vm_fault_t sanitize_fault_flags(struct vm_area_struct *vma,
				       unsigned int *flags)
{
	if (unlikely(*flags & FAULT_FLAG_UNSHARE)) {
		if (WARN_ON_ONCE(*flags & FAULT_FLAG_WRITE))
			return VM_FAULT_SIGSEGV;
		/*
		 * FAULT_FLAG_UNSHARE only applies to COW mappings. Let's
		 * just treat it like an ordinary read-fault otherwise.
		 */
		if (!is_cow_mapping(vma->vm_flags))
			*flags &= ~FAULT_FLAG_UNSHARE;
	} else if (*flags & FAULT_FLAG_WRITE) {
		/* Write faults on read-only mappings are impossible ... */
		if (WARN_ON_ONCE(!(vma->vm_flags & VM_MAYWRITE)))
			return VM_FAULT_SIGSEGV;
		/* ... and FOLL_FORCE only applies to COW mappings. */
		if (WARN_ON_ONCE(!(vma->vm_flags & VM_WRITE) &&
				 !is_cow_mapping(vma->vm_flags)))
			return VM_FAULT_SIGSEGV;
	}
#ifdef CONFIG_PER_VMA_LOCK
	/*
	 * Per-VMA locks can't be used with FAULT_FLAG_RETRY_NOWAIT because of
	 * the assumption that lock is dropped on VM_FAULT_RETRY.
	 */
	if (WARN_ON_ONCE((*flags &
			(FAULT_FLAG_VMA_LOCK | FAULT_FLAG_RETRY_NOWAIT)) ==
			(FAULT_FLAG_VMA_LOCK | FAULT_FLAG_RETRY_NOWAIT)))
		return VM_FAULT_SIGSEGV;
#endif

	return 0;
}

/*
 * By the time we get here, we already hold the mm semaphore
 *
 * The mmap_lock may have been released depending on flags and our
 * return value.  See filemap_fault() and __folio_lock_or_retry().
 */
vm_fault_t handle_mm_fault(struct vm_area_struct *vma, unsigned long address,
			   unsigned int flags, struct pt_regs *regs)
{
	/* If the fault handler drops the mmap_lock, vma may be freed */
	struct mm_struct *mm = vma->vm_mm;
	vm_fault_t ret;

	__set_current_state(TASK_RUNNING);

	ret = sanitize_fault_flags(vma, &flags);
	if (ret)
		goto out;

	if (!arch_vma_access_permitted(vma, flags & FAULT_FLAG_WRITE,
					    flags & FAULT_FLAG_INSTRUCTION,
					    flags & FAULT_FLAG_REMOTE)) {
		ret = VM_FAULT_SIGSEGV;
		goto out;
	}

	/*
	 * Enable the memcg OOM handling for faults triggered in user
	 * space.  Kernel faults are handled more gracefully.
	 */
	if (flags & FAULT_FLAG_USER)
		mem_cgroup_enter_user_fault();

	lru_gen_enter_fault(vma);

	if (unlikely(is_vm_hugetlb_page(vma)))
		ret = hugetlb_fault(vma->vm_mm, vma, address, flags);
	else
		ret = __handle_mm_fault(vma, address, flags);

	lru_gen_exit_fault();

	if (flags & FAULT_FLAG_USER) {
		mem_cgroup_exit_user_fault();
		/*
		 * The task may have entered a memcg OOM situation but
		 * if the allocation error was handled gracefully (no
		 * VM_FAULT_OOM), there is no need to kill anything.
		 * Just clean up the OOM state peacefully.
		 */
		if (task_in_memcg_oom(current) && !(ret & VM_FAULT_OOM))
			mem_cgroup_oom_synchronize(false);
	}
out:
	mm_account_fault(mm, regs, address, flags, ret);

	return ret;
}
EXPORT_SYMBOL_GPL(handle_mm_fault);

#ifdef CONFIG_LOCK_MM_AND_FIND_VMA
#include <linux/extable.h>

static inline bool get_mmap_lock_carefully(struct mm_struct *mm, struct pt_regs *regs)
{
	if (likely(mmap_read_trylock(mm)))
		return true;

	if (regs && !user_mode(regs)) {
		unsigned long ip = exception_ip(regs);
		if (!search_exception_tables(ip))
			return false;
	}

	return !mmap_read_lock_killable(mm);
}

static inline bool mmap_upgrade_trylock(struct mm_struct *mm)
{
	/*
	 * We don't have this operation yet.
	 *
	 * It should be easy enough to do: it's basically a
	 *    atomic_long_try_cmpxchg_acquire()
	 * from RWSEM_READER_BIAS -> RWSEM_WRITER_LOCKED, but
	 * it also needs the proper lockdep magic etc.
	 */
	return false;
}

static inline bool upgrade_mmap_lock_carefully(struct mm_struct *mm, struct pt_regs *regs)
{
	mmap_read_unlock(mm);
	if (regs && !user_mode(regs)) {
		unsigned long ip = exception_ip(regs);
		if (!search_exception_tables(ip))
			return false;
	}
	return !mmap_write_lock_killable(mm);
}

/*
 * Helper for page fault handling.
 *
 * This is kind of equivalend to "mmap_read_lock()" followed
 * by "find_extend_vma()", except it's a lot more careful about
 * the locking (and will drop the lock on failure).
 *
 * For example, if we have a kernel bug that causes a page
 * fault, we don't want to just use mmap_read_lock() to get
 * the mm lock, because that would deadlock if the bug were
 * to happen while we're holding the mm lock for writing.
 *
 * So this checks the exception tables on kernel faults in
 * order to only do this all for instructions that are actually
 * expected to fault.
 *
 * We can also actually take the mm lock for writing if we
 * need to extend the vma, which helps the VM layer a lot.
 */
struct vm_area_struct *lock_mm_and_find_vma(struct mm_struct *mm,
			unsigned long addr, struct pt_regs *regs)
{
	struct vm_area_struct *vma;

	if (!get_mmap_lock_carefully(mm, regs))
		return NULL;

	vma = find_vma(mm, addr);
	if (likely(vma && (vma->vm_start <= addr)))
		return vma;

	/*
	 * Well, dang. We might still be successful, but only
	 * if we can extend a vma to do so.
	 */
	if (!vma || !(vma->vm_flags & VM_GROWSDOWN)) {
		mmap_read_unlock(mm);
		return NULL;
	}

	/*
	 * We can try to upgrade the mmap lock atomically,
	 * in which case we can continue to use the vma
	 * we already looked up.
	 *
	 * Otherwise we'll have to drop the mmap lock and
	 * re-take it, and also look up the vma again,
	 * re-checking it.
	 */
	if (!mmap_upgrade_trylock(mm)) {
		if (!upgrade_mmap_lock_carefully(mm, regs))
			return NULL;

		vma = find_vma(mm, addr);
		if (!vma)
			goto fail;
		if (vma->vm_start <= addr)
			goto success;
		if (!(vma->vm_flags & VM_GROWSDOWN))
			goto fail;
	}

	if (expand_stack_locked(vma, addr))
		goto fail;

success:
	mmap_write_downgrade(mm);
	return vma;

fail:
	mmap_write_unlock(mm);
	return NULL;
}
#endif

#ifdef CONFIG_PER_VMA_LOCK
/*
 * Lookup and lock a VMA under RCU protection. Returned VMA is guaranteed to be
 * stable and not isolated. If the VMA is not found or is being modified the
 * function returns NULL.
 */
struct vm_area_struct *lock_vma_under_rcu(struct mm_struct *mm,
					  unsigned long address)
{
	MA_STATE(mas, &mm->mm_mt, address, address);
	struct vm_area_struct *vma;

	rcu_read_lock();
retry:
	vma = mas_walk(&mas);
	if (!vma)
		goto inval;

	if (!vma_start_read(vma))
		goto inval;

	/* Check since vm_start/vm_end might change before we lock the VMA */
	if (unlikely(address < vma->vm_start || address >= vma->vm_end))
		goto inval_end_read;

	/* Check if the VMA got isolated after we found it */
	if (vma->detached) {
		vma_end_read(vma);
		count_vm_vma_lock_event(VMA_LOCK_MISS);
		/* The area was replaced with another one */
		goto retry;
	}

	rcu_read_unlock();
	return vma;

inval_end_read:
	vma_end_read(vma);
inval:
	rcu_read_unlock();
	count_vm_vma_lock_event(VMA_LOCK_ABORT);
	return NULL;
}
#endif /* CONFIG_PER_VMA_LOCK */

#ifndef __PAGETABLE_P4D_FOLDED
/*
 * Allocate p4d page table.
 * We've already handled the fast-path in-line.
 */
int __p4d_alloc(struct mm_struct *mm, pgd_t *pgd, unsigned long address)
{
	p4d_t *new = p4d_alloc_one(mm, address);
	if (!new)
		return -ENOMEM;

	spin_lock(&mm->page_table_lock);
	if (pgd_present(*pgd)) {	/* Another has populated it */
		p4d_free(mm, new);
	} else {
		smp_wmb(); /* See comment in pmd_install() */
		pgd_populate(mm, pgd, new);
	}
	spin_unlock(&mm->page_table_lock);
	return 0;
}
#endif /* __PAGETABLE_P4D_FOLDED */

#ifndef __PAGETABLE_PUD_FOLDED
/*
 * Allocate page upper directory.
 * We've already handled the fast-path in-line.
 */
int __pud_alloc(struct mm_struct *mm, p4d_t *p4d, unsigned long address)
{
	pud_t *new = pud_alloc_one(mm, address);
	if (!new)
		return -ENOMEM;

	spin_lock(&mm->page_table_lock);
	if (!p4d_present(*p4d)) {
		mm_inc_nr_puds(mm);
		smp_wmb(); /* See comment in pmd_install() */
		p4d_populate(mm, p4d, new);
	} else	/* Another has populated it */
		pud_free(mm, new);
	spin_unlock(&mm->page_table_lock);
	return 0;
}
#endif /* __PAGETABLE_PUD_FOLDED */

#ifndef __PAGETABLE_PMD_FOLDED
/*
 * Allocate page middle directory.
 * We've already handled the fast-path in-line.
 */
int __pmd_alloc(struct mm_struct *mm, pud_t *pud, unsigned long address)
{
	spinlock_t *ptl;
	pmd_t *new = pmd_alloc_one(mm, address);
	if (!new)
		return -ENOMEM;

	ptl = pud_lock(mm, pud);
	if (!pud_present(*pud)) {
		mm_inc_nr_pmds(mm);
		smp_wmb(); /* See comment in pmd_install() */
		pud_populate(mm, pud, new);
	} else {	/* Another has populated it */
		pmd_free(mm, new);
	}
	spin_unlock(ptl);
	return 0;
}
#endif /* __PAGETABLE_PMD_FOLDED */

/**
 * follow_pte - look up PTE at a user virtual address
 * @mm: the mm_struct of the target address space
 * @address: user virtual address
 * @ptepp: location to store found PTE
 * @ptlp: location to store the lock for the PTE
 *
 * On a successful return, the pointer to the PTE is stored in @ptepp;
 * the corresponding lock is taken and its location is stored in @ptlp.
 * The contents of the PTE are only stable until @ptlp is released;
 * any further use, if any, must be protected against invalidation
 * with MMU notifiers.
 *
 * Only IO mappings and raw PFN mappings are allowed.  The mmap semaphore
 * should be taken for read.
 *
 * KVM uses this function.  While it is arguably less bad than ``follow_pfn``,
 * it is not a good general-purpose API.
 *
 * Return: zero on success, -ve otherwise.
 */
int follow_pte(struct mm_struct *mm, unsigned long address,
	       pte_t **ptepp, spinlock_t **ptlp)
{
	pgd_t *pgd;
	p4d_t *p4d;
	pud_t *pud;
	pmd_t *pmd;
	pte_t *ptep;

	pgd = pgd_offset(mm, address);
	if (pgd_none(*pgd) || unlikely(pgd_bad(*pgd)))
		goto out;

	p4d = p4d_offset(pgd, address);
	if (p4d_none(*p4d) || unlikely(p4d_bad(*p4d)))
		goto out;

	pud = pud_offset(p4d, address);
	if (pud_none(*pud) || unlikely(pud_bad(*pud)))
		goto out;

	pmd = pmd_offset(pud, address);
	VM_BUG_ON(pmd_trans_huge(*pmd));

	ptep = pte_offset_map_lock(mm, pmd, address, ptlp);
	if (!ptep)
		goto out;
	if (!pte_present(ptep_get(ptep)))
		goto unlock;
	*ptepp = ptep;
	return 0;
unlock:
	pte_unmap_unlock(ptep, *ptlp);
out:
	return -EINVAL;
}
EXPORT_SYMBOL_GPL(follow_pte);

/**
 * follow_pfn - look up PFN at a user virtual address
 * @vma: memory mapping
 * @address: user virtual address
 * @pfn: location to store found PFN
 *
 * Only IO mappings and raw PFN mappings are allowed.
 *
 * This function does not allow the caller to read the permissions
 * of the PTE.  Do not use it.
 *
 * Return: zero and the pfn at @pfn on success, -ve otherwise.
 */
int follow_pfn(struct vm_area_struct *vma, unsigned long address,
	unsigned long *pfn)
{
	int ret = -EINVAL;
	spinlock_t *ptl;
	pte_t *ptep;

	if (!(vma->vm_flags & (VM_IO | VM_PFNMAP)))
		return ret;

	ret = follow_pte(vma->vm_mm, address, &ptep, &ptl);
	if (ret)
		return ret;
	*pfn = pte_pfn(ptep_get(ptep));
	pte_unmap_unlock(ptep, ptl);
	return 0;
}
EXPORT_SYMBOL(follow_pfn);

#ifdef CONFIG_HAVE_IOREMAP_PROT
int follow_phys(struct vm_area_struct *vma,
		unsigned long address, unsigned int flags,
		unsigned long *prot, resource_size_t *phys)
{
	int ret = -EINVAL;
	pte_t *ptep, pte;
	spinlock_t *ptl;

	if (!(vma->vm_flags & (VM_IO | VM_PFNMAP)))
		goto out;

	if (follow_pte(vma->vm_mm, address, &ptep, &ptl))
		goto out;
	pte = ptep_get(ptep);

	/* Never return PFNs of anon folios in COW mappings. */
	if (vm_normal_folio(vma, address, pte))
		goto unlock;

	if ((flags & FOLL_WRITE) && !pte_write(pte))
		goto unlock;

	*prot = pgprot_val(pte_pgprot(pte));
	*phys = (resource_size_t)pte_pfn(pte) << PAGE_SHIFT;

	ret = 0;
unlock:
	pte_unmap_unlock(ptep, ptl);
out:
	return ret;
}

/**
 * generic_access_phys - generic implementation for iomem mmap access
 * @vma: the vma to access
 * @addr: userspace address, not relative offset within @vma
 * @buf: buffer to read/write
 * @len: length of transfer
 * @write: set to FOLL_WRITE when writing, otherwise reading
 *
 * This is a generic implementation for &vm_operations_struct.access for an
 * iomem mapping. This callback is used by access_process_vm() when the @vma is
 * not page based.
 */
int generic_access_phys(struct vm_area_struct *vma, unsigned long addr,
			void *buf, int len, int write)
{
	resource_size_t phys_addr;
	unsigned long prot = 0;
	void __iomem *maddr;
	pte_t *ptep, pte;
	spinlock_t *ptl;
	int offset = offset_in_page(addr);
	int ret = -EINVAL;

	if (!(vma->vm_flags & (VM_IO | VM_PFNMAP)))
		return -EINVAL;

retry:
	if (follow_pte(vma->vm_mm, addr, &ptep, &ptl))
		return -EINVAL;
	pte = ptep_get(ptep);
	pte_unmap_unlock(ptep, ptl);

	prot = pgprot_val(pte_pgprot(pte));
	phys_addr = (resource_size_t)pte_pfn(pte) << PAGE_SHIFT;

	if ((write & FOLL_WRITE) && !pte_write(pte))
		return -EINVAL;

	maddr = ioremap_prot(phys_addr, PAGE_ALIGN(len + offset), prot);
	if (!maddr)
		return -ENOMEM;

	if (follow_pte(vma->vm_mm, addr, &ptep, &ptl))
		goto out_unmap;

	if (!pte_same(pte, ptep_get(ptep))) {
		pte_unmap_unlock(ptep, ptl);
		iounmap(maddr);

		goto retry;
	}

	if (write)
		memcpy_toio(maddr + offset, buf, len);
	else
		memcpy_fromio(buf, maddr + offset, len);
	ret = len;
	pte_unmap_unlock(ptep, ptl);
out_unmap:
	iounmap(maddr);

	return ret;
}
EXPORT_SYMBOL_GPL(generic_access_phys);
#endif

/*
 * Access another process' address space as given in mm.
 */
int __access_remote_vm(struct mm_struct *mm, unsigned long addr, void *buf,
		       int len, unsigned int gup_flags)
{
	void *old_buf = buf;
	int write = gup_flags & FOLL_WRITE;

	if (mmap_read_lock_killable(mm))
		return 0;

	/* Untag the address before looking up the VMA */
	addr = untagged_addr_remote(mm, addr);

	/* Avoid triggering the temporary warning in __get_user_pages */
	if (!vma_lookup(mm, addr) && !expand_stack(mm, addr))
		return 0;

	/* ignore errors, just check how much was successfully transferred */
	while (len) {
		int bytes, offset;
		void *maddr;
		struct vm_area_struct *vma = NULL;
		struct page *page = get_user_page_vma_remote(mm, addr,
							     gup_flags, &vma);

		if (IS_ERR_OR_NULL(page)) {
			/* We might need to expand the stack to access it */
			vma = vma_lookup(mm, addr);
			if (!vma) {
				vma = expand_stack(mm, addr);

				/* mmap_lock was dropped on failure */
				if (!vma)
					return buf - old_buf;

				/* Try again if stack expansion worked */
				continue;
			}


			/*
			 * Check if this is a VM_IO | VM_PFNMAP VMA, which
			 * we can access using slightly different code.
			 */
			bytes = 0;
#ifdef CONFIG_HAVE_IOREMAP_PROT
			if (vma->vm_ops && vma->vm_ops->access)
				bytes = vma->vm_ops->access(vma, addr, buf,
							    len, write);
#endif
			if (bytes <= 0)
				break;
		} else {
			bytes = len;
			offset = addr & (PAGE_SIZE-1);
			if (bytes > PAGE_SIZE-offset)
				bytes = PAGE_SIZE-offset;

			maddr = kmap(page);
			if (write) {
				copy_to_user_page(vma, page, addr,
						  maddr + offset, buf, bytes);
				set_page_dirty_lock(page);
			} else {
				copy_from_user_page(vma, page, addr,
						    buf, maddr + offset, bytes);
			}
			kunmap(page);
			put_page(page);
		}
		len -= bytes;
		buf += bytes;
		addr += bytes;
	}
	mmap_read_unlock(mm);

	return buf - old_buf;
}

/**
 * access_remote_vm - access another process' address space
 * @mm:		the mm_struct of the target address space
 * @addr:	start address to access
 * @buf:	source or destination buffer
 * @len:	number of bytes to transfer
 * @gup_flags:	flags modifying lookup behaviour
 *
 * The caller must hold a reference on @mm.
 *
 * Return: number of bytes copied from source to destination.
 */
int access_remote_vm(struct mm_struct *mm, unsigned long addr,
		void *buf, int len, unsigned int gup_flags)
{
	return __access_remote_vm(mm, addr, buf, len, gup_flags);
}

/*
 * Access another process' address space.
 * Source/target buffer must be kernel space,
 * Do not walk the page table directly, use get_user_pages
 */
int access_process_vm(struct task_struct *tsk, unsigned long addr,
		void *buf, int len, unsigned int gup_flags)
{
	struct mm_struct *mm;
	int ret;

	mm = get_task_mm(tsk);
	if (!mm)
		return 0;

	ret = __access_remote_vm(mm, addr, buf, len, gup_flags);

	mmput(mm);

	return ret;
}
EXPORT_SYMBOL_GPL(access_process_vm);

/*
 * Print the name of a VMA.
 */
void print_vma_addr(char *prefix, unsigned long ip)
{
	struct mm_struct *mm = current->mm;
	struct vm_area_struct *vma;

	/*
	 * we might be running from an atomic context so we cannot sleep
	 */
	if (!mmap_read_trylock(mm))
		return;

	vma = find_vma(mm, ip);
	if (vma && vma->vm_file) {
		struct file *f = vma->vm_file;
		char *buf = (char *)__get_free_page(GFP_NOWAIT);
		if (buf) {
			char *p;

			p = file_path(f, buf, PAGE_SIZE);
			if (IS_ERR(p))
				p = "?";
			printk("%s%s[%lx+%lx]", prefix, kbasename(p),
					vma->vm_start,
					vma->vm_end - vma->vm_start);
			free_page((unsigned long)buf);
		}
	}
	mmap_read_unlock(mm);
}

#if defined(CONFIG_PROVE_LOCKING) || defined(CONFIG_DEBUG_ATOMIC_SLEEP)
void __might_fault(const char *file, int line)
{
	if (pagefault_disabled())
		return;
	__might_sleep(file, line);
#if defined(CONFIG_DEBUG_ATOMIC_SLEEP)
	if (current->mm)
		might_lock_read(&current->mm->mmap_lock);
#endif
}
EXPORT_SYMBOL(__might_fault);
#endif

#if defined(CONFIG_TRANSPARENT_HUGEPAGE) || defined(CONFIG_HUGETLBFS)
/*
 * Process all subpages of the specified huge page with the specified
 * operation.  The target subpage will be processed last to keep its
 * cache lines hot.
 */
static inline int process_huge_page(
	unsigned long addr_hint, unsigned int pages_per_huge_page,
	int (*process_subpage)(unsigned long addr, int idx, void *arg),
	void *arg)
{
	int i, n, base, l, ret;
	unsigned long addr = addr_hint &
		~(((unsigned long)pages_per_huge_page << PAGE_SHIFT) - 1);

	/* Process target subpage last to keep its cache lines hot */
	might_sleep();
	n = (addr_hint - addr) / PAGE_SIZE;
	if (2 * n <= pages_per_huge_page) {
		/* If target subpage in first half of huge page */
		base = 0;
		l = n;
		/* Process subpages at the end of huge page */
		for (i = pages_per_huge_page - 1; i >= 2 * n; i--) {
			cond_resched();
			ret = process_subpage(addr + i * PAGE_SIZE, i, arg);
			if (ret)
				return ret;
		}
	} else {
		/* If target subpage in second half of huge page */
		base = pages_per_huge_page - 2 * (pages_per_huge_page - n);
		l = pages_per_huge_page - n;
		/* Process subpages at the begin of huge page */
		for (i = 0; i < base; i++) {
			cond_resched();
			ret = process_subpage(addr + i * PAGE_SIZE, i, arg);
			if (ret)
				return ret;
		}
	}
	/*
	 * Process remaining subpages in left-right-left-right pattern
	 * towards the target subpage
	 */
	for (i = 0; i < l; i++) {
		int left_idx = base + i;
		int right_idx = base + 2 * l - 1 - i;

		cond_resched();
		ret = process_subpage(addr + left_idx * PAGE_SIZE, left_idx, arg);
		if (ret)
			return ret;
		cond_resched();
		ret = process_subpage(addr + right_idx * PAGE_SIZE, right_idx, arg);
		if (ret)
			return ret;
	}
	return 0;
}

static void clear_gigantic_page(struct page *page,
				unsigned long addr,
				unsigned int pages_per_huge_page)
{
	int i;
	struct page *p;

	might_sleep();
	for (i = 0; i < pages_per_huge_page; i++) {
		p = nth_page(page, i);
		cond_resched();
		clear_user_highpage(p, addr + i * PAGE_SIZE);
	}
}

static int clear_subpage(unsigned long addr, int idx, void *arg)
{
	struct page *page = arg;

	clear_user_highpage(page + idx, addr);
	return 0;
}

void clear_huge_page(struct page *page,
		     unsigned long addr_hint, unsigned int pages_per_huge_page)
{
	unsigned long addr = addr_hint &
		~(((unsigned long)pages_per_huge_page << PAGE_SHIFT) - 1);

	if (unlikely(pages_per_huge_page > MAX_ORDER_NR_PAGES)) {
		clear_gigantic_page(page, addr, pages_per_huge_page);
		return;
	}

	process_huge_page(addr_hint, pages_per_huge_page, clear_subpage, page);
}

static int copy_user_gigantic_page(struct folio *dst, struct folio *src,
				     unsigned long addr,
				     struct vm_area_struct *vma,
				     unsigned int pages_per_huge_page)
{
	int i;
	struct page *dst_page;
	struct page *src_page;

	for (i = 0; i < pages_per_huge_page; i++) {
		dst_page = folio_page(dst, i);
		src_page = folio_page(src, i);

		cond_resched();
		if (copy_mc_user_highpage(dst_page, src_page,
					  addr + i*PAGE_SIZE, vma)) {
			memory_failure_queue(page_to_pfn(src_page), 0);
			return -EHWPOISON;
		}
	}
	return 0;
}

struct copy_subpage_arg {
	struct page *dst;
	struct page *src;
	struct vm_area_struct *vma;
};

static int copy_subpage(unsigned long addr, int idx, void *arg)
{
	struct copy_subpage_arg *copy_arg = arg;

	if (copy_mc_user_highpage(copy_arg->dst + idx, copy_arg->src + idx,
				  addr, copy_arg->vma)) {
		memory_failure_queue(page_to_pfn(copy_arg->src + idx), 0);
		return -EHWPOISON;
	}
	return 0;
}

int copy_user_large_folio(struct folio *dst, struct folio *src,
			  unsigned long addr_hint, struct vm_area_struct *vma)
{
	unsigned int pages_per_huge_page = folio_nr_pages(dst);
	unsigned long addr = addr_hint &
		~(((unsigned long)pages_per_huge_page << PAGE_SHIFT) - 1);
	struct copy_subpage_arg arg = {
		.dst = &dst->page,
		.src = &src->page,
		.vma = vma,
	};

	if (unlikely(pages_per_huge_page > MAX_ORDER_NR_PAGES))
		return copy_user_gigantic_page(dst, src, addr, vma,
					       pages_per_huge_page);

	return process_huge_page(addr_hint, pages_per_huge_page, copy_subpage, &arg);
}

long copy_folio_from_user(struct folio *dst_folio,
			   const void __user *usr_src,
			   bool allow_pagefault)
{
	void *kaddr;
	unsigned long i, rc = 0;
	unsigned int nr_pages = folio_nr_pages(dst_folio);
	unsigned long ret_val = nr_pages * PAGE_SIZE;
	struct page *subpage;

	for (i = 0; i < nr_pages; i++) {
		subpage = folio_page(dst_folio, i);
		kaddr = kmap_local_page(subpage);
		if (!allow_pagefault)
			pagefault_disable();
		rc = copy_from_user(kaddr, usr_src + i * PAGE_SIZE, PAGE_SIZE);
		if (!allow_pagefault)
			pagefault_enable();
		kunmap_local(kaddr);

		ret_val -= (PAGE_SIZE - rc);
		if (rc)
			break;

		flush_dcache_page(subpage);

		cond_resched();
	}
	return ret_val;
}
#endif /* CONFIG_TRANSPARENT_HUGEPAGE || CONFIG_HUGETLBFS */

#if USE_SPLIT_PTE_PTLOCKS && ALLOC_SPLIT_PTLOCKS

static struct kmem_cache *page_ptl_cachep;

void __init ptlock_cache_init(void)
{
	page_ptl_cachep = kmem_cache_create("page->ptl", sizeof(spinlock_t), 0,
			SLAB_PANIC, NULL);
}

bool ptlock_alloc(struct ptdesc *ptdesc)
{
	spinlock_t *ptl;

	ptl = kmem_cache_alloc(page_ptl_cachep, GFP_KERNEL);
	if (!ptl)
		return false;
	ptdesc->ptl = ptl;
	return true;
}

void ptlock_free(struct ptdesc *ptdesc)
{
	kmem_cache_free(page_ptl_cachep, ptdesc->ptl);
}
#endif<|MERGE_RESOLUTION|>--- conflicted
+++ resolved
@@ -4222,12 +4222,7 @@
 		if (data_race(si->flags & SWP_SYNCHRONOUS_IO) &&
 		    __swap_count(entry) == 1) {
 			/* skip swapcache */
-<<<<<<< HEAD
-			folio = vma_alloc_folio(GFP_HIGHUSER_MOVABLE|__GFP_CMA,
-						0, vma, vmf->address, false);
-=======
 			folio = alloc_swap_folio(vmf);
->>>>>>> 4163e724
 			page = &folio->page;
 			if (folio) {
 				__folio_set_locked(folio);
@@ -4364,8 +4359,6 @@
 		goto out_nomap;
 	}
 
-<<<<<<< HEAD
-=======
 	/* allocated large folios for SWP_SYNCHRONOUS_IO */
 	if (folio_test_large(folio) && !folio_test_swapcache(folio)) {
 		unsigned long nr = folio_nr_pages(folio);
@@ -4383,7 +4376,6 @@
 		goto check_folio;
 	}
 
->>>>>>> 4163e724
 	nr_pages = 1;
 	page_idx = 0;
 	address = vmf->address;
@@ -4516,20 +4508,12 @@
 		folio_add_lru_vma(folio, vma);
 	} else if (!folio_test_anon(folio)) {
 		/*
-<<<<<<< HEAD
-		 * We currently only expect small !anon folios, which are either
-		 * fully exclusive or fully shared. If we ever get large folios
-		 * here, we have to be careful.
-		 */
-		VM_WARN_ON_ONCE(folio_test_large(folio));
-=======
 		 * We currently only expect small !anon folios which are either
 		 * fully exclusive or fully shared, or new allocated large
 		 * folios which are fully exclusive. If we ever get large
 		 * folios within swapcache here, we have to be careful.
 		 */
 		VM_WARN_ON_ONCE(folio_test_large(folio) && folio_test_swapcache(folio));
->>>>>>> 4163e724
 		VM_WARN_ON_FOLIO(!folio_test_locked(folio), folio);
 		folio_add_new_anon_rmap(folio, vma, address, rmap_flags);
 	} else {
@@ -4900,15 +4884,18 @@
 	pmd_t entry;
 	vm_fault_t ret = VM_FAULT_FALLBACK;
 
+	/*
+	 * It is too late to allocate a small folio, we already have a large
+	 * folio in the pagecache: especially s390 KVM cannot tolerate any
+	 * PMD mappings, but PTE-mapped THP are fine. So let's simply refuse any
+	 * PMD mappings if THPs are disabled.
+	 */
+	if (thp_disabled_by_hw() || vma_thp_disabled(vma, vma->vm_flags))
+		return ret;
+
 	if (!thp_vma_suitable_order(vma, haddr, PMD_ORDER))
 		return ret;
 
-<<<<<<< HEAD
-=======
-	if (!thp_vma_suitable_order(vma, haddr, PMD_ORDER))
-		return ret;
-
->>>>>>> 4163e724
 	if (folio_order(folio) != HPAGE_PMD_ORDER)
 		return ret;
 	page = &folio->page;
