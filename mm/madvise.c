--- conflicted
+++ resolved
@@ -456,11 +456,7 @@
 huge_unlock:
 		spin_unlock(ptl);
 		if (pageout)
-<<<<<<< HEAD
-			reclaim_pages(&folio_list, true);
-=======
 			__reclaim_pages(&folio_list, true, private->private);
->>>>>>> 4163e724
 		return 0;
 	}
 
@@ -590,11 +586,7 @@
 		pte_unmap_unlock(start_pte, ptl);
 	}
 	if (pageout)
-<<<<<<< HEAD
-		reclaim_pages(&folio_list, true);
-=======
 		__reclaim_pages(&folio_list, true, private->private);
->>>>>>> 4163e724
 	cond_resched();
 
 	return 0;
@@ -652,24 +644,18 @@
 		.tlb = tlb,
 	};
 	int ret;
-<<<<<<< HEAD
-=======
 	LIST_HEAD(folio_list);
 
 	trace_android_rvh_madvise_pageout_begin(&walk_private.private);
->>>>>>> 4163e724
 
 	tlb_start_vma(tlb, vma);
 	ret = walk_page_range(vma->vm_mm, addr, end, &cold_walk_ops, &walk_private);
 	tlb_end_vma(tlb, vma);
 
-<<<<<<< HEAD
-=======
 	trace_android_rvh_madvise_pageout_end(walk_private.private, &folio_list);
 	if (!list_empty(&folio_list))
 		reclaim_pages(&folio_list, true);
 
->>>>>>> 4163e724
 	return ret;
 }
 
