// SPDX-License-Identifier: GPL-2.0-only
/*
 *  Copyright (C) 2009  Red Hat, Inc.
 */

#define pr_fmt(fmt) KBUILD_MODNAME ": " fmt

#include <linux/mm.h>
#include <linux/sched.h>
#include <linux/sched/mm.h>
#include <linux/sched/coredump.h>
#include <linux/sched/numa_balancing.h>
#include <linux/highmem.h>
#include <linux/hugetlb.h>
#include <linux/mmu_notifier.h>
#include <linux/rmap.h>
#include <linux/swap.h>
#include <linux/shrinker.h>
#include <linux/mm_inline.h>
#include <linux/swapops.h>
#include <linux/backing-dev.h>
#include <linux/dax.h>
#include <linux/khugepaged.h>
#include <linux/freezer.h>
#include <linux/pfn_t.h>
#include <linux/mman.h>
#include <linux/memremap.h>
#include <linux/pagemap.h>
#include <linux/debugfs.h>
#include <linux/migrate.h>
#include <linux/hashtable.h>
#include <linux/userfaultfd_k.h>
#include <linux/page_idle.h>
#include <linux/shmem_fs.h>
#include <linux/oom.h>
#include <linux/numa.h>
#include <linux/page_owner.h>
#include <linux/sched/sysctl.h>
#include <linux/memory-tiers.h>
#include <linux/compat.h>

#include <asm/tlb.h>
#include <asm/pgalloc.h>
#include "internal.h"
#include "swap.h"

#define CREATE_TRACE_POINTS
#include <trace/events/thp.h>

#undef CREATE_TRACE_POINTS
#include <trace/hooks/huge_memory.h>

/*
 * By default, transparent hugepage support is disabled in order to avoid
 * risking an increased memory footprint for applications that are not
 * guaranteed to benefit from it. When transparent hugepage support is
 * enabled, it is for all mappings, and khugepaged scans all mappings.
 * Defrag is invoked by khugepaged hugepage allocations and by page faults
 * for all hugepage allocations.
 */
unsigned long transparent_hugepage_flags __read_mostly =
#ifdef CONFIG_TRANSPARENT_HUGEPAGE_ALWAYS
	(1<<TRANSPARENT_HUGEPAGE_FLAG)|
#endif
#ifdef CONFIG_TRANSPARENT_HUGEPAGE_MADVISE
	(1<<TRANSPARENT_HUGEPAGE_REQ_MADV_FLAG)|
#endif
	(1<<TRANSPARENT_HUGEPAGE_DEFRAG_REQ_MADV_FLAG)|
	(1<<TRANSPARENT_HUGEPAGE_DEFRAG_KHUGEPAGED_FLAG)|
	(1<<TRANSPARENT_HUGEPAGE_USE_ZERO_PAGE_FLAG);

static struct shrinker deferred_split_shrinker;

static atomic_t huge_zero_refcount;
struct page *huge_zero_page __read_mostly;
unsigned long huge_zero_pfn __read_mostly = ~0UL;
unsigned long huge_anon_orders_always __read_mostly;
unsigned long huge_anon_orders_madvise __read_mostly;
unsigned long huge_anon_orders_inherit __read_mostly;

unsigned long __thp_vma_allowable_orders(struct vm_area_struct *vma,
					 unsigned long vm_flags,
					 unsigned long tva_flags,
					 unsigned long orders)
{
	bool smaps = tva_flags & TVA_SMAPS;
	bool in_pf = tva_flags & TVA_IN_PF;
	bool enforce_sysfs = tva_flags & TVA_ENFORCE_SYSFS;
	/* Check the intersection of requested and supported orders. */
	orders &= vma_is_anonymous(vma) ?
			THP_ORDERS_ALL_ANON : THP_ORDERS_ALL_FILE;

	trace_android_vh_thp_vma_allowable_orders(vma, &orders);
	if (!orders)
		return 0;

	if (!vma->vm_mm)		/* vdso */
		return 0;

<<<<<<< HEAD
	/*
	 * Explicitly disabled through madvise or prctl, or some
	 * architectures may disable THP for some mappings, for
	 * example, s390 kvm.
	 * */
	if ((vm_flags & VM_NOHUGEPAGE) ||
	    test_bit(MMF_DISABLE_THP, &vma->vm_mm->flags))
		return 0;
	/*
	 * If the hardware/firmware marked hugepage support disabled.
	 */
	if (transparent_hugepage_flags & (1 << TRANSPARENT_HUGEPAGE_UNSUPPORTED))
		return 0;
=======
	if (thp_disabled_by_hw() || vma_thp_disabled(vma, vm_flags))
		return false;
>>>>>>> a4ec5f44

	/* khugepaged doesn't collapse DAX vma, but page fault is fine. */
	if (vma_is_dax(vma))
		return in_pf ? orders : 0;

	/*
	 * khugepaged special VMA and hugetlb VMA.
	 * Must be checked after dax since some dax mappings may have
	 * VM_MIXEDMAP set.
	 */
	if (!in_pf && !smaps && (vm_flags & VM_NO_KHUGEPAGED))
		return 0;

	/*
	 * Check alignment for file vma and size for both file and anon vma by
	 * filtering out the unsuitable orders.
	 *
	 * Skip the check for page fault. Huge fault does the check in fault
	 * handlers.
	 */
	if (!in_pf) {
		int order = highest_order(orders);
		unsigned long addr;

		while (orders) {
			addr = vma->vm_end - (PAGE_SIZE << order);
			if (thp_vma_suitable_order(vma, addr, order))
				break;
			order = next_order(&orders, order);
		}

		if (!orders)
			return 0;
	}

	/*
	 * Enabled via shmem mount options or sysfs settings.
	 * Must be done before hugepage flags check since shmem has its
	 * own flags.
	 */
	if (!in_pf && shmem_file(vma->vm_file))
		return shmem_is_huge(file_inode(vma->vm_file), vma->vm_pgoff,
				     !enforce_sysfs, vma->vm_mm, vm_flags)
			? orders : 0;

	if (!vma_is_anonymous(vma)) {
		/*
		 * Enforce sysfs THP requirements as necessary. Anonymous vmas
		 * were already handled in thp_vma_allowable_orders().
		 */
		if (enforce_sysfs &&
		    (!hugepage_global_enabled() || (!(vm_flags & VM_HUGEPAGE) &&
						    !hugepage_global_always())))
			return 0;

		/*
		 * Trust that ->huge_fault() handlers know what they are doing
		 * in fault path.
		 */
		if (((in_pf || smaps)) && vma->vm_ops->huge_fault)
			return orders;
		/* Only regular file is valid in collapse path */
		if (((!in_pf || smaps)) && file_thp_enabled(vma))
			return orders;
		return 0;
	}

	if (vma_is_temporary_stack(vma))
		return 0;

	/*
	 * THPeligible bit of smaps should show 1 for proper VMAs even
	 * though anon_vma is not initialized yet.
	 *
	 * Allow page fault since anon_vma may be not initialized until
	 * the first page fault.
	 */
	if (!vma->anon_vma)
		return (smaps || in_pf) ? orders : 0;

	return orders;
}

static bool get_huge_zero_page(void)
{
	struct page *zero_page;
retry:
	if (likely(atomic_inc_not_zero(&huge_zero_refcount)))
		return true;

	zero_page = alloc_pages((GFP_TRANSHUGE | __GFP_ZERO) & ~__GFP_MOVABLE,
			HPAGE_PMD_ORDER);
	if (!zero_page) {
		count_vm_event(THP_ZERO_PAGE_ALLOC_FAILED);
		return false;
	}
	preempt_disable();
	if (cmpxchg(&huge_zero_page, NULL, zero_page)) {
		preempt_enable();
		__free_pages(zero_page, compound_order(zero_page));
		goto retry;
	}
	WRITE_ONCE(huge_zero_pfn, page_to_pfn(zero_page));

	/* We take additional reference here. It will be put back by shrinker */
	atomic_set(&huge_zero_refcount, 2);
	preempt_enable();
	count_vm_event(THP_ZERO_PAGE_ALLOC);
	return true;
}

static void put_huge_zero_page(void)
{
	/*
	 * Counter should never go to zero here. Only shrinker can put
	 * last reference.
	 */
	BUG_ON(atomic_dec_and_test(&huge_zero_refcount));
}

struct page *mm_get_huge_zero_page(struct mm_struct *mm)
{
	if (test_bit(MMF_HUGE_ZERO_PAGE, &mm->flags))
		return READ_ONCE(huge_zero_page);

	if (!get_huge_zero_page())
		return NULL;

	if (test_and_set_bit(MMF_HUGE_ZERO_PAGE, &mm->flags))
		put_huge_zero_page();

	return READ_ONCE(huge_zero_page);
}

void mm_put_huge_zero_page(struct mm_struct *mm)
{
	if (test_bit(MMF_HUGE_ZERO_PAGE, &mm->flags))
		put_huge_zero_page();
}

static unsigned long shrink_huge_zero_page_count(struct shrinker *shrink,
					struct shrink_control *sc)
{
	/* we can free zero page only if last reference remains */
	return atomic_read(&huge_zero_refcount) == 1 ? HPAGE_PMD_NR : 0;
}

static unsigned long shrink_huge_zero_page_scan(struct shrinker *shrink,
				       struct shrink_control *sc)
{
	if (atomic_cmpxchg(&huge_zero_refcount, 1, 0) == 1) {
		struct page *zero_page = xchg(&huge_zero_page, NULL);
		BUG_ON(zero_page == NULL);
		WRITE_ONCE(huge_zero_pfn, ~0UL);
		__free_pages(zero_page, compound_order(zero_page));
		return HPAGE_PMD_NR;
	}

	return 0;
}

static struct shrinker huge_zero_page_shrinker = {
	.count_objects = shrink_huge_zero_page_count,
	.scan_objects = shrink_huge_zero_page_scan,
	.seeks = DEFAULT_SEEKS,
};

#ifdef CONFIG_SYSFS
static ssize_t enabled_show(struct kobject *kobj,
			    struct kobj_attribute *attr, char *buf)
{
	const char *output;

	if (test_bit(TRANSPARENT_HUGEPAGE_FLAG, &transparent_hugepage_flags))
		output = "[always] madvise never";
	else if (test_bit(TRANSPARENT_HUGEPAGE_REQ_MADV_FLAG,
			  &transparent_hugepage_flags))
		output = "always [madvise] never";
	else
		output = "always madvise [never]";

	return sysfs_emit(buf, "%s\n", output);
}

static ssize_t enabled_store(struct kobject *kobj,
			     struct kobj_attribute *attr,
			     const char *buf, size_t count)
{
	ssize_t ret = count;

	if (sysfs_streq(buf, "always")) {
		clear_bit(TRANSPARENT_HUGEPAGE_REQ_MADV_FLAG, &transparent_hugepage_flags);
		set_bit(TRANSPARENT_HUGEPAGE_FLAG, &transparent_hugepage_flags);
	} else if (sysfs_streq(buf, "madvise")) {
		clear_bit(TRANSPARENT_HUGEPAGE_FLAG, &transparent_hugepage_flags);
		set_bit(TRANSPARENT_HUGEPAGE_REQ_MADV_FLAG, &transparent_hugepage_flags);
	} else if (sysfs_streq(buf, "never")) {
		clear_bit(TRANSPARENT_HUGEPAGE_FLAG, &transparent_hugepage_flags);
		clear_bit(TRANSPARENT_HUGEPAGE_REQ_MADV_FLAG, &transparent_hugepage_flags);
	} else
		ret = -EINVAL;

	if (ret > 0) {
		int err = start_stop_khugepaged();
		if (err)
			ret = err;
	}
	return ret;
}

static struct kobj_attribute enabled_attr = __ATTR_RW(enabled);

ssize_t single_hugepage_flag_show(struct kobject *kobj,
				  struct kobj_attribute *attr, char *buf,
				  enum transparent_hugepage_flag flag)
{
	return sysfs_emit(buf, "%d\n",
			  !!test_bit(flag, &transparent_hugepage_flags));
}

ssize_t single_hugepage_flag_store(struct kobject *kobj,
				 struct kobj_attribute *attr,
				 const char *buf, size_t count,
				 enum transparent_hugepage_flag flag)
{
	unsigned long value;
	int ret;

	ret = kstrtoul(buf, 10, &value);
	if (ret < 0)
		return ret;
	if (value > 1)
		return -EINVAL;

	if (value)
		set_bit(flag, &transparent_hugepage_flags);
	else
		clear_bit(flag, &transparent_hugepage_flags);

	return count;
}

static ssize_t defrag_show(struct kobject *kobj,
			   struct kobj_attribute *attr, char *buf)
{
	const char *output;

	if (test_bit(TRANSPARENT_HUGEPAGE_DEFRAG_DIRECT_FLAG,
		     &transparent_hugepage_flags))
		output = "[always] defer defer+madvise madvise never";
	else if (test_bit(TRANSPARENT_HUGEPAGE_DEFRAG_KSWAPD_FLAG,
			  &transparent_hugepage_flags))
		output = "always [defer] defer+madvise madvise never";
	else if (test_bit(TRANSPARENT_HUGEPAGE_DEFRAG_KSWAPD_OR_MADV_FLAG,
			  &transparent_hugepage_flags))
		output = "always defer [defer+madvise] madvise never";
	else if (test_bit(TRANSPARENT_HUGEPAGE_DEFRAG_REQ_MADV_FLAG,
			  &transparent_hugepage_flags))
		output = "always defer defer+madvise [madvise] never";
	else
		output = "always defer defer+madvise madvise [never]";

	return sysfs_emit(buf, "%s\n", output);
}

static ssize_t defrag_store(struct kobject *kobj,
			    struct kobj_attribute *attr,
			    const char *buf, size_t count)
{
	if (sysfs_streq(buf, "always")) {
		clear_bit(TRANSPARENT_HUGEPAGE_DEFRAG_KSWAPD_FLAG, &transparent_hugepage_flags);
		clear_bit(TRANSPARENT_HUGEPAGE_DEFRAG_KSWAPD_OR_MADV_FLAG, &transparent_hugepage_flags);
		clear_bit(TRANSPARENT_HUGEPAGE_DEFRAG_REQ_MADV_FLAG, &transparent_hugepage_flags);
		set_bit(TRANSPARENT_HUGEPAGE_DEFRAG_DIRECT_FLAG, &transparent_hugepage_flags);
	} else if (sysfs_streq(buf, "defer+madvise")) {
		clear_bit(TRANSPARENT_HUGEPAGE_DEFRAG_DIRECT_FLAG, &transparent_hugepage_flags);
		clear_bit(TRANSPARENT_HUGEPAGE_DEFRAG_KSWAPD_FLAG, &transparent_hugepage_flags);
		clear_bit(TRANSPARENT_HUGEPAGE_DEFRAG_REQ_MADV_FLAG, &transparent_hugepage_flags);
		set_bit(TRANSPARENT_HUGEPAGE_DEFRAG_KSWAPD_OR_MADV_FLAG, &transparent_hugepage_flags);
	} else if (sysfs_streq(buf, "defer")) {
		clear_bit(TRANSPARENT_HUGEPAGE_DEFRAG_DIRECT_FLAG, &transparent_hugepage_flags);
		clear_bit(TRANSPARENT_HUGEPAGE_DEFRAG_KSWAPD_OR_MADV_FLAG, &transparent_hugepage_flags);
		clear_bit(TRANSPARENT_HUGEPAGE_DEFRAG_REQ_MADV_FLAG, &transparent_hugepage_flags);
		set_bit(TRANSPARENT_HUGEPAGE_DEFRAG_KSWAPD_FLAG, &transparent_hugepage_flags);
	} else if (sysfs_streq(buf, "madvise")) {
		clear_bit(TRANSPARENT_HUGEPAGE_DEFRAG_DIRECT_FLAG, &transparent_hugepage_flags);
		clear_bit(TRANSPARENT_HUGEPAGE_DEFRAG_KSWAPD_FLAG, &transparent_hugepage_flags);
		clear_bit(TRANSPARENT_HUGEPAGE_DEFRAG_KSWAPD_OR_MADV_FLAG, &transparent_hugepage_flags);
		set_bit(TRANSPARENT_HUGEPAGE_DEFRAG_REQ_MADV_FLAG, &transparent_hugepage_flags);
	} else if (sysfs_streq(buf, "never")) {
		clear_bit(TRANSPARENT_HUGEPAGE_DEFRAG_DIRECT_FLAG, &transparent_hugepage_flags);
		clear_bit(TRANSPARENT_HUGEPAGE_DEFRAG_KSWAPD_FLAG, &transparent_hugepage_flags);
		clear_bit(TRANSPARENT_HUGEPAGE_DEFRAG_KSWAPD_OR_MADV_FLAG, &transparent_hugepage_flags);
		clear_bit(TRANSPARENT_HUGEPAGE_DEFRAG_REQ_MADV_FLAG, &transparent_hugepage_flags);
	} else
		return -EINVAL;

	return count;
}
static struct kobj_attribute defrag_attr = __ATTR_RW(defrag);

static ssize_t use_zero_page_show(struct kobject *kobj,
				  struct kobj_attribute *attr, char *buf)
{
	return single_hugepage_flag_show(kobj, attr, buf,
					 TRANSPARENT_HUGEPAGE_USE_ZERO_PAGE_FLAG);
}
static ssize_t use_zero_page_store(struct kobject *kobj,
		struct kobj_attribute *attr, const char *buf, size_t count)
{
	return single_hugepage_flag_store(kobj, attr, buf, count,
				 TRANSPARENT_HUGEPAGE_USE_ZERO_PAGE_FLAG);
}
static struct kobj_attribute use_zero_page_attr = __ATTR_RW(use_zero_page);

static ssize_t hpage_pmd_size_show(struct kobject *kobj,
				   struct kobj_attribute *attr, char *buf)
{
	return sysfs_emit(buf, "%lu\n", HPAGE_PMD_SIZE);
}
static struct kobj_attribute hpage_pmd_size_attr =
	__ATTR_RO(hpage_pmd_size);

static struct attribute *hugepage_attr[] = {
	&enabled_attr.attr,
	&defrag_attr.attr,
	&use_zero_page_attr.attr,
	&hpage_pmd_size_attr.attr,
#ifdef CONFIG_SHMEM
	&shmem_enabled_attr.attr,
#endif
	NULL,
};

static const struct attribute_group hugepage_attr_group = {
	.attrs = hugepage_attr,
};

static void hugepage_exit_sysfs(struct kobject *hugepage_kobj);
static void thpsize_release(struct kobject *kobj);
static DEFINE_SPINLOCK(huge_anon_orders_lock);
static LIST_HEAD(thpsize_list);

struct thpsize {
	struct kobject kobj;
	struct list_head node;
	int order;
};

#define to_thpsize(kobj) container_of(kobj, struct thpsize, kobj)

static ssize_t thpsize_enabled_show(struct kobject *kobj,
				    struct kobj_attribute *attr, char *buf)
{
	int order = to_thpsize(kobj)->order;
	const char *output;

	if (test_bit(order, &huge_anon_orders_always))
		output = "[always] inherit madvise never";
	else if (test_bit(order, &huge_anon_orders_inherit))
		output = "always [inherit] madvise never";
	else if (test_bit(order, &huge_anon_orders_madvise))
		output = "always inherit [madvise] never";
	else
		output = "always inherit madvise [never]";

	return sysfs_emit(buf, "%s\n", output);
}

static ssize_t thpsize_enabled_store(struct kobject *kobj,
				     struct kobj_attribute *attr,
				     const char *buf, size_t count)
{
	int order = to_thpsize(kobj)->order;
	ssize_t ret = count;

	if (sysfs_streq(buf, "always")) {
		spin_lock(&huge_anon_orders_lock);
		clear_bit(order, &huge_anon_orders_inherit);
		clear_bit(order, &huge_anon_orders_madvise);
		set_bit(order, &huge_anon_orders_always);
		spin_unlock(&huge_anon_orders_lock);
	} else if (sysfs_streq(buf, "inherit")) {
		spin_lock(&huge_anon_orders_lock);
		clear_bit(order, &huge_anon_orders_always);
		clear_bit(order, &huge_anon_orders_madvise);
		set_bit(order, &huge_anon_orders_inherit);
		spin_unlock(&huge_anon_orders_lock);
	} else if (sysfs_streq(buf, "madvise")) {
		spin_lock(&huge_anon_orders_lock);
		clear_bit(order, &huge_anon_orders_always);
		clear_bit(order, &huge_anon_orders_inherit);
		set_bit(order, &huge_anon_orders_madvise);
		spin_unlock(&huge_anon_orders_lock);
	} else if (sysfs_streq(buf, "never")) {
		spin_lock(&huge_anon_orders_lock);
		clear_bit(order, &huge_anon_orders_always);
		clear_bit(order, &huge_anon_orders_inherit);
		clear_bit(order, &huge_anon_orders_madvise);
		spin_unlock(&huge_anon_orders_lock);
	} else
		ret = -EINVAL;

	return ret;
}

static struct kobj_attribute thpsize_enabled_attr =
	__ATTR(enabled, 0644, thpsize_enabled_show, thpsize_enabled_store);

static struct attribute *thpsize_attrs[] = {
	&thpsize_enabled_attr.attr,
	NULL,
};

static const struct attribute_group thpsize_attr_group = {
	.attrs = thpsize_attrs,
};

static const struct kobj_type thpsize_ktype = {
	.release = &thpsize_release,
	.sysfs_ops = &kobj_sysfs_ops,
};

DEFINE_PER_CPU(struct mthp_stat, mthp_stats) = {{{0}}};

unsigned long sum_mthp_stat(int order, enum mthp_stat_item item)
{
	unsigned long sum = 0;
	int cpu;

	for_each_possible_cpu(cpu) {
		struct mthp_stat *this = &per_cpu(mthp_stats, cpu);

		sum += this->stats[order][item];
	}

	return sum;
}
EXPORT_SYMBOL_GPL(sum_mthp_stat);

#define DEFINE_MTHP_STAT_ATTR(_name, _index)				\
static ssize_t _name##_show(struct kobject *kobj,			\
			struct kobj_attribute *attr, char *buf)		\
{									\
	int order = to_thpsize(kobj)->order;				\
									\
	return sysfs_emit(buf, "%lu\n", sum_mthp_stat(order, _index));	\
}									\
static struct kobj_attribute _name##_attr = __ATTR_RO(_name)

DEFINE_MTHP_STAT_ATTR(anon_fault_alloc, MTHP_STAT_ANON_FAULT_ALLOC);
DEFINE_MTHP_STAT_ATTR(anon_fault_fallback, MTHP_STAT_ANON_FAULT_FALLBACK);
DEFINE_MTHP_STAT_ATTR(anon_fault_fallback_charge, MTHP_STAT_ANON_FAULT_FALLBACK_CHARGE);
DEFINE_MTHP_STAT_ATTR(swpout, MTHP_STAT_SWPOUT);
DEFINE_MTHP_STAT_ATTR(swpout_fallback, MTHP_STAT_SWPOUT_FALLBACK);
DEFINE_MTHP_STAT_ATTR(split, MTHP_STAT_SPLIT);
DEFINE_MTHP_STAT_ATTR(split_failed, MTHP_STAT_SPLIT_FAILED);
DEFINE_MTHP_STAT_ATTR(split_deferred, MTHP_STAT_SPLIT_DEFERRED);

static struct attribute *stats_attrs[] = {
	&anon_fault_alloc_attr.attr,
	&anon_fault_fallback_attr.attr,
	&anon_fault_fallback_charge_attr.attr,
	&swpout_attr.attr,
	&swpout_fallback_attr.attr,
	&split_attr.attr,
	&split_failed_attr.attr,
	&split_deferred_attr.attr,
	NULL,
};

static struct attribute_group stats_attr_group = {
	.name = "stats",
	.attrs = stats_attrs,
};

static struct thpsize *thpsize_create(int order, struct kobject *parent)
{
	unsigned long size = (PAGE_SIZE << order) / SZ_1K;
	struct thpsize *thpsize;
	int ret;

	thpsize = kzalloc(sizeof(*thpsize), GFP_KERNEL);
	if (!thpsize)
		return ERR_PTR(-ENOMEM);

	ret = kobject_init_and_add(&thpsize->kobj, &thpsize_ktype, parent,
				   "hugepages-%lukB", size);
	if (ret) {
		kfree(thpsize);
		return ERR_PTR(ret);
	}

	ret = sysfs_create_group(&thpsize->kobj, &thpsize_attr_group);
	if (ret) {
		kobject_put(&thpsize->kobj);
		return ERR_PTR(ret);
	}

	ret = sysfs_create_group(&thpsize->kobj, &stats_attr_group);
	if (ret) {
		kobject_put(&thpsize->kobj);
		return ERR_PTR(ret);
	}

	thpsize->order = order;
	return thpsize;
}

static void thpsize_release(struct kobject *kobj)
{
	kfree(to_thpsize(kobj));
}

static int __init hugepage_init_sysfs(struct kobject **hugepage_kobj)
{
	int err;
	struct thpsize *thpsize;
	unsigned long orders;
	int order;

	/*
	 * Default to setting PMD-sized THP to inherit the global setting and
	 * disable all other sizes. powerpc's PMD_ORDER isn't a compile-time
	 * constant so we have to do this here.
	 */
	huge_anon_orders_inherit = BIT(PMD_ORDER);

	*hugepage_kobj = kobject_create_and_add("transparent_hugepage", mm_kobj);
	if (unlikely(!*hugepage_kobj)) {
		pr_err("failed to create transparent hugepage kobject\n");
		return -ENOMEM;
	}

	err = sysfs_create_group(*hugepage_kobj, &hugepage_attr_group);
	if (err) {
		pr_err("failed to register transparent hugepage group\n");
		goto delete_obj;
	}

	err = sysfs_create_group(*hugepage_kobj, &khugepaged_attr_group);
	if (err) {
		pr_err("failed to register transparent hugepage group\n");
		goto remove_hp_group;
	}

	orders = THP_ORDERS_ALL_ANON;
	order = highest_order(orders);
	while (orders) {
		thpsize = thpsize_create(order, *hugepage_kobj);
		if (IS_ERR(thpsize)) {
			pr_err("failed to create thpsize for order %d\n", order);
			err = PTR_ERR(thpsize);
			goto remove_all;
		}
		list_add(&thpsize->node, &thpsize_list);
		order = next_order(&orders, order);
	}

	return 0;

remove_all:
	hugepage_exit_sysfs(*hugepage_kobj);
	return err;
remove_hp_group:
	sysfs_remove_group(*hugepage_kobj, &hugepage_attr_group);
delete_obj:
	kobject_put(*hugepage_kobj);
	return err;
}

static void __init hugepage_exit_sysfs(struct kobject *hugepage_kobj)
{
	struct thpsize *thpsize, *tmp;

	list_for_each_entry_safe(thpsize, tmp, &thpsize_list, node) {
		list_del(&thpsize->node);
		kobject_put(&thpsize->kobj);
	}

	sysfs_remove_group(hugepage_kobj, &khugepaged_attr_group);
	sysfs_remove_group(hugepage_kobj, &hugepage_attr_group);
	kobject_put(hugepage_kobj);
}
#else
static inline int hugepage_init_sysfs(struct kobject **hugepage_kobj)
{
	return 0;
}

static inline void hugepage_exit_sysfs(struct kobject *hugepage_kobj)
{
}
#endif /* CONFIG_SYSFS */

static int __init hugepage_init(void)
{
	int err;
	struct kobject *hugepage_kobj;

	if (!has_transparent_hugepage()) {
		transparent_hugepage_flags = 1 << TRANSPARENT_HUGEPAGE_UNSUPPORTED;
		return -EINVAL;
	}

	/*
	 * hugepages can't be allocated by the buddy allocator
	 */
	MAYBE_BUILD_BUG_ON(HPAGE_PMD_ORDER > MAX_ORDER);
	/*
	 * we use page->mapping and page->index in second tail page
	 * as list_head: assuming THP order >= 2
	 */
	MAYBE_BUILD_BUG_ON(HPAGE_PMD_ORDER < 2);

	err = hugepage_init_sysfs(&hugepage_kobj);
	if (err)
		goto err_sysfs;

	err = khugepaged_init();
	if (err)
		goto err_slab;

	err = register_shrinker(&huge_zero_page_shrinker, "thp-zero");
	if (err)
		goto err_hzp_shrinker;
	err = register_shrinker(&deferred_split_shrinker, "thp-deferred_split");
	if (err)
		goto err_split_shrinker;

	/*
	 * By default disable transparent hugepages on smaller systems,
	 * where the extra memory used could hurt more than TLB overhead
	 * is likely to save.  The admin can still enable it through /sys.
	 */
	if (totalram_pages() < (512 << (20 - PAGE_SHIFT))) {
		transparent_hugepage_flags = 0;
		return 0;
	}

	err = start_stop_khugepaged();
	if (err)
		goto err_khugepaged;

	return 0;
err_khugepaged:
	unregister_shrinker(&deferred_split_shrinker);
err_split_shrinker:
	unregister_shrinker(&huge_zero_page_shrinker);
err_hzp_shrinker:
	khugepaged_destroy();
err_slab:
	hugepage_exit_sysfs(hugepage_kobj);
err_sysfs:
	return err;
}
subsys_initcall(hugepage_init);

static int __init setup_transparent_hugepage(char *str)
{
	int ret = 0;
	if (!str)
		goto out;
	if (!strcmp(str, "always")) {
		set_bit(TRANSPARENT_HUGEPAGE_FLAG,
			&transparent_hugepage_flags);
		clear_bit(TRANSPARENT_HUGEPAGE_REQ_MADV_FLAG,
			  &transparent_hugepage_flags);
		ret = 1;
	} else if (!strcmp(str, "madvise")) {
		clear_bit(TRANSPARENT_HUGEPAGE_FLAG,
			  &transparent_hugepage_flags);
		set_bit(TRANSPARENT_HUGEPAGE_REQ_MADV_FLAG,
			&transparent_hugepage_flags);
		ret = 1;
	} else if (!strcmp(str, "never")) {
		clear_bit(TRANSPARENT_HUGEPAGE_FLAG,
			  &transparent_hugepage_flags);
		clear_bit(TRANSPARENT_HUGEPAGE_REQ_MADV_FLAG,
			  &transparent_hugepage_flags);
		ret = 1;
	}
out:
	if (!ret)
		pr_warn("transparent_hugepage= cannot parse, ignored\n");
	return ret;
}
__setup("transparent_hugepage=", setup_transparent_hugepage);

pmd_t maybe_pmd_mkwrite(pmd_t pmd, struct vm_area_struct *vma)
{
	if (likely(vma->vm_flags & VM_WRITE))
		pmd = pmd_mkwrite(pmd, vma);
	return pmd;
}

#ifdef CONFIG_MEMCG
static inline
struct deferred_split *get_deferred_split_queue(struct folio *folio)
{
	struct mem_cgroup *memcg = folio_memcg(folio);
	struct pglist_data *pgdat = NODE_DATA(folio_nid(folio));

	if (memcg)
		return &memcg->deferred_split_queue;
	else
		return &pgdat->deferred_split_queue;
}
#else
static inline
struct deferred_split *get_deferred_split_queue(struct folio *folio)
{
	struct pglist_data *pgdat = NODE_DATA(folio_nid(folio));

	return &pgdat->deferred_split_queue;
}
#endif

void folio_prep_large_rmappable(struct folio *folio)
{
	if (!folio || !folio_test_large(folio))
		return;
	folio_set_large_rmappable(folio);
}

static inline bool is_transparent_hugepage(struct folio *folio)
{
	if (!folio_test_large(folio))
		return false;

	return is_huge_zero_page(&folio->page) ||
		folio_test_large_rmappable(folio);
}

static unsigned long __thp_get_unmapped_area(struct file *filp,
		unsigned long addr, unsigned long len,
		loff_t off, unsigned long flags, unsigned long size)
{
	loff_t off_end = off + len;
	loff_t off_align = round_up(off, size);
	unsigned long len_pad, ret;

	if (!IS_ENABLED(CONFIG_64BIT) || in_compat_syscall())
		return 0;

	if (off_end <= off_align || (off_end - off_align) < size)
		return 0;

	len_pad = len + size;
	if (len_pad < len || (off + len_pad) < off)
		return 0;

	ret = current->mm->get_unmapped_area(filp, addr, len_pad,
					      off >> PAGE_SHIFT, flags);

	/*
	 * The failure might be due to length padding. The caller will retry
	 * without the padding.
	 */
	if (IS_ERR_VALUE(ret))
		return 0;

	/*
	 * Do not try to align to THP boundary if allocation at the address
	 * hint succeeds.
	 */
	if (ret == addr)
		return addr;

	ret += (off - ret) & (size - 1);
	return ret;
}

unsigned long thp_get_unmapped_area(struct file *filp, unsigned long addr,
		unsigned long len, unsigned long pgoff, unsigned long flags)
{
	unsigned long ret;
	loff_t off = (loff_t)pgoff << PAGE_SHIFT;

	ret = __thp_get_unmapped_area(filp, addr, len, off, flags, PMD_SIZE);
	if (ret)
		return ret;

	return current->mm->get_unmapped_area(filp, addr, len, pgoff, flags);
}
EXPORT_SYMBOL_GPL(thp_get_unmapped_area);

static vm_fault_t __do_huge_pmd_anonymous_page(struct vm_fault *vmf,
			struct page *page, gfp_t gfp)
{
	struct vm_area_struct *vma = vmf->vma;
	struct folio *folio = page_folio(page);
	pgtable_t pgtable;
	unsigned long haddr = vmf->address & HPAGE_PMD_MASK;
	vm_fault_t ret = 0;

	VM_BUG_ON_FOLIO(!folio_test_large(folio), folio);

	if (mem_cgroup_charge(folio, vma->vm_mm, gfp)) {
		folio_put(folio);
		count_vm_event(THP_FAULT_FALLBACK);
		count_vm_event(THP_FAULT_FALLBACK_CHARGE);
		count_mthp_stat(HPAGE_PMD_ORDER, MTHP_STAT_ANON_FAULT_FALLBACK);
		count_mthp_stat(HPAGE_PMD_ORDER, MTHP_STAT_ANON_FAULT_FALLBACK_CHARGE);
		return VM_FAULT_FALLBACK;
	}
	folio_throttle_swaprate(folio, gfp);

	pgtable = pte_alloc_one(vma->vm_mm);
	if (unlikely(!pgtable)) {
		ret = VM_FAULT_OOM;
		goto release;
	}

	clear_huge_page(page, vmf->address, HPAGE_PMD_NR);
	/*
	 * The memory barrier inside __folio_mark_uptodate makes sure that
	 * clear_huge_page writes become visible before the set_pmd_at()
	 * write.
	 */
	__folio_mark_uptodate(folio);

	vmf->ptl = pmd_lock(vma->vm_mm, vmf->pmd);
	if (unlikely(!pmd_none(*vmf->pmd))) {
		goto unlock_release;
	} else {
		pmd_t entry;

		ret = check_stable_address_space(vma->vm_mm);
		if (ret)
			goto unlock_release;

		/* Deliver the page fault to userland */
		if (userfaultfd_missing(vma)) {
			spin_unlock(vmf->ptl);
			folio_put(folio);
			pte_free(vma->vm_mm, pgtable);
			ret = handle_userfault(vmf, VM_UFFD_MISSING);
			VM_BUG_ON(ret & VM_FAULT_FALLBACK);
			return ret;
		}

		entry = mk_huge_pmd(page, vma->vm_page_prot);
		entry = maybe_pmd_mkwrite(pmd_mkdirty(entry), vma);
		folio_add_new_anon_rmap(folio, vma, haddr, RMAP_EXCLUSIVE);
		folio_add_lru_vma(folio, vma);
		pgtable_trans_huge_deposit(vma->vm_mm, vmf->pmd, pgtable);
		set_pmd_at(vma->vm_mm, haddr, vmf->pmd, entry);
		update_mmu_cache_pmd(vma, vmf->address, vmf->pmd);
		add_mm_counter(vma->vm_mm, MM_ANONPAGES, HPAGE_PMD_NR);
		mm_inc_nr_ptes(vma->vm_mm);
		spin_unlock(vmf->ptl);
		count_vm_event(THP_FAULT_ALLOC);
		count_mthp_stat(HPAGE_PMD_ORDER, MTHP_STAT_ANON_FAULT_ALLOC);
		count_memcg_event_mm(vma->vm_mm, THP_FAULT_ALLOC);
	}

	return 0;
unlock_release:
	spin_unlock(vmf->ptl);
release:
	if (pgtable)
		pte_free(vma->vm_mm, pgtable);
	folio_put(folio);
	return ret;

}

/*
 * always: directly stall for all thp allocations
 * defer: wake kswapd and fail if not immediately available
 * defer+madvise: wake kswapd and directly stall for MADV_HUGEPAGE, otherwise
 *		  fail if not immediately available
 * madvise: directly stall for MADV_HUGEPAGE, otherwise fail if not immediately
 *	    available
 * never: never stall for any thp allocation
 */
gfp_t vma_thp_gfp_mask(struct vm_area_struct *vma)
{
	const bool vma_madvised = vma && (vma->vm_flags & VM_HUGEPAGE);

	/* Always do synchronous compaction */
	if (test_bit(TRANSPARENT_HUGEPAGE_DEFRAG_DIRECT_FLAG, &transparent_hugepage_flags))
		return GFP_TRANSHUGE | (vma_madvised ? 0 : __GFP_NORETRY);

	/* Kick kcompactd and fail quickly */
	if (test_bit(TRANSPARENT_HUGEPAGE_DEFRAG_KSWAPD_FLAG, &transparent_hugepage_flags))
		return GFP_TRANSHUGE_LIGHT | __GFP_KSWAPD_RECLAIM;

	/* Synchronous compaction if madvised, otherwise kick kcompactd */
	if (test_bit(TRANSPARENT_HUGEPAGE_DEFRAG_KSWAPD_OR_MADV_FLAG, &transparent_hugepage_flags))
		return GFP_TRANSHUGE_LIGHT |
			(vma_madvised ? __GFP_DIRECT_RECLAIM :
					__GFP_KSWAPD_RECLAIM);

	/* Only do synchronous compaction if madvised */
	if (test_bit(TRANSPARENT_HUGEPAGE_DEFRAG_REQ_MADV_FLAG, &transparent_hugepage_flags))
		return GFP_TRANSHUGE_LIGHT |
		       (vma_madvised ? __GFP_DIRECT_RECLAIM : 0);

	return GFP_TRANSHUGE_LIGHT;
}

/* Caller must hold page table lock. */
static void set_huge_zero_page(pgtable_t pgtable, struct mm_struct *mm,
		struct vm_area_struct *vma, unsigned long haddr, pmd_t *pmd,
		struct page *zero_page)
{
	pmd_t entry;
	if (!pmd_none(*pmd))
		return;
	entry = mk_pmd(zero_page, vma->vm_page_prot);
	entry = pmd_mkhuge(entry);
	pgtable_trans_huge_deposit(mm, pmd, pgtable);
	set_pmd_at(mm, haddr, pmd, entry);
	mm_inc_nr_ptes(mm);
}

vm_fault_t do_huge_pmd_anonymous_page(struct vm_fault *vmf)
{
	struct vm_area_struct *vma = vmf->vma;
	gfp_t gfp;
	struct folio *folio;
	unsigned long haddr = vmf->address & HPAGE_PMD_MASK;
	vm_fault_t ret;

	if (!thp_vma_suitable_order(vma, haddr, PMD_ORDER))
		return VM_FAULT_FALLBACK;
	ret = vmf_anon_prepare(vmf);
	if (ret)
		return ret;
	khugepaged_enter_vma(vma, vma->vm_flags);

	if (!(vmf->flags & FAULT_FLAG_WRITE) &&
			!mm_forbids_zeropage(vma->vm_mm) &&
			transparent_hugepage_use_zero_page()) {
		pgtable_t pgtable;
		struct page *zero_page;
		vm_fault_t ret;
		pgtable = pte_alloc_one(vma->vm_mm);
		if (unlikely(!pgtable))
			return VM_FAULT_OOM;
		zero_page = mm_get_huge_zero_page(vma->vm_mm);
		if (unlikely(!zero_page)) {
			pte_free(vma->vm_mm, pgtable);
			count_vm_event(THP_FAULT_FALLBACK);
			return VM_FAULT_FALLBACK;
		}
		vmf->ptl = pmd_lock(vma->vm_mm, vmf->pmd);
		ret = 0;
		if (pmd_none(*vmf->pmd)) {
			ret = check_stable_address_space(vma->vm_mm);
			if (ret) {
				spin_unlock(vmf->ptl);
				pte_free(vma->vm_mm, pgtable);
			} else if (userfaultfd_missing(vma)) {
				spin_unlock(vmf->ptl);
				pte_free(vma->vm_mm, pgtable);
				ret = handle_userfault(vmf, VM_UFFD_MISSING);
				VM_BUG_ON(ret & VM_FAULT_FALLBACK);
			} else {
				set_huge_zero_page(pgtable, vma->vm_mm, vma,
						   haddr, vmf->pmd, zero_page);
				update_mmu_cache_pmd(vma, vmf->address, vmf->pmd);
				spin_unlock(vmf->ptl);
			}
		} else {
			spin_unlock(vmf->ptl);
			pte_free(vma->vm_mm, pgtable);
		}
		return ret;
	}
	gfp = vma_thp_gfp_mask(vma);
	folio = vma_alloc_folio(gfp, HPAGE_PMD_ORDER, vma, haddr, true);
	if (unlikely(!folio)) {
		count_vm_event(THP_FAULT_FALLBACK);
		count_mthp_stat(HPAGE_PMD_ORDER, MTHP_STAT_ANON_FAULT_FALLBACK);
		return VM_FAULT_FALLBACK;
	}
	return __do_huge_pmd_anonymous_page(vmf, &folio->page, gfp);
}

static void insert_pfn_pmd(struct vm_area_struct *vma, unsigned long addr,
		pmd_t *pmd, pfn_t pfn, pgprot_t prot, bool write,
		pgtable_t pgtable)
{
	struct mm_struct *mm = vma->vm_mm;
	pmd_t entry;
	spinlock_t *ptl;

	ptl = pmd_lock(mm, pmd);
	if (!pmd_none(*pmd)) {
		if (write) {
			if (pmd_pfn(*pmd) != pfn_t_to_pfn(pfn)) {
				WARN_ON_ONCE(!is_huge_zero_pmd(*pmd));
				goto out_unlock;
			}
			entry = pmd_mkyoung(*pmd);
			entry = maybe_pmd_mkwrite(pmd_mkdirty(entry), vma);
			if (pmdp_set_access_flags(vma, addr, pmd, entry, 1))
				update_mmu_cache_pmd(vma, addr, pmd);
		}

		goto out_unlock;
	}

	entry = pmd_mkhuge(pfn_t_pmd(pfn, prot));
	if (pfn_t_devmap(pfn))
		entry = pmd_mkdevmap(entry);
	if (write) {
		entry = pmd_mkyoung(pmd_mkdirty(entry));
		entry = maybe_pmd_mkwrite(entry, vma);
	}

	if (pgtable) {
		pgtable_trans_huge_deposit(mm, pmd, pgtable);
		mm_inc_nr_ptes(mm);
		pgtable = NULL;
	}

	set_pmd_at(mm, addr, pmd, entry);
	update_mmu_cache_pmd(vma, addr, pmd);

out_unlock:
	spin_unlock(ptl);
	if (pgtable)
		pte_free(mm, pgtable);
}

/**
 * vmf_insert_pfn_pmd - insert a pmd size pfn
 * @vmf: Structure describing the fault
 * @pfn: pfn to insert
 * @write: whether it's a write fault
 *
 * Insert a pmd size pfn. See vmf_insert_pfn() for additional info.
 *
 * Return: vm_fault_t value.
 */
vm_fault_t vmf_insert_pfn_pmd(struct vm_fault *vmf, pfn_t pfn, bool write)
{
	unsigned long addr = vmf->address & PMD_MASK;
	struct vm_area_struct *vma = vmf->vma;
	pgprot_t pgprot = vma->vm_page_prot;
	pgtable_t pgtable = NULL;

	/*
	 * If we had pmd_special, we could avoid all these restrictions,
	 * but we need to be consistent with PTEs and architectures that
	 * can't support a 'special' bit.
	 */
	BUG_ON(!(vma->vm_flags & (VM_PFNMAP|VM_MIXEDMAP)) &&
			!pfn_t_devmap(pfn));
	BUG_ON((vma->vm_flags & (VM_PFNMAP|VM_MIXEDMAP)) ==
						(VM_PFNMAP|VM_MIXEDMAP));
	BUG_ON((vma->vm_flags & VM_PFNMAP) && is_cow_mapping(vma->vm_flags));

	if (addr < vma->vm_start || addr >= vma->vm_end)
		return VM_FAULT_SIGBUS;

	if (arch_needs_pgtable_deposit()) {
		pgtable = pte_alloc_one(vma->vm_mm);
		if (!pgtable)
			return VM_FAULT_OOM;
	}

	track_pfn_insert(vma, &pgprot, pfn);

	insert_pfn_pmd(vma, addr, vmf->pmd, pfn, pgprot, write, pgtable);
	return VM_FAULT_NOPAGE;
}
EXPORT_SYMBOL_GPL(vmf_insert_pfn_pmd);

#ifdef CONFIG_HAVE_ARCH_TRANSPARENT_HUGEPAGE_PUD
static pud_t maybe_pud_mkwrite(pud_t pud, struct vm_area_struct *vma)
{
	if (likely(vma->vm_flags & VM_WRITE))
		pud = pud_mkwrite(pud);
	return pud;
}

static void insert_pfn_pud(struct vm_area_struct *vma, unsigned long addr,
		pud_t *pud, pfn_t pfn, bool write)
{
	struct mm_struct *mm = vma->vm_mm;
	pgprot_t prot = vma->vm_page_prot;
	pud_t entry;
	spinlock_t *ptl;

	ptl = pud_lock(mm, pud);
	if (!pud_none(*pud)) {
		if (write) {
			if (pud_pfn(*pud) != pfn_t_to_pfn(pfn)) {
				WARN_ON_ONCE(!is_huge_zero_pud(*pud));
				goto out_unlock;
			}
			entry = pud_mkyoung(*pud);
			entry = maybe_pud_mkwrite(pud_mkdirty(entry), vma);
			if (pudp_set_access_flags(vma, addr, pud, entry, 1))
				update_mmu_cache_pud(vma, addr, pud);
		}
		goto out_unlock;
	}

	entry = pud_mkhuge(pfn_t_pud(pfn, prot));
	if (pfn_t_devmap(pfn))
		entry = pud_mkdevmap(entry);
	if (write) {
		entry = pud_mkyoung(pud_mkdirty(entry));
		entry = maybe_pud_mkwrite(entry, vma);
	}
	set_pud_at(mm, addr, pud, entry);
	update_mmu_cache_pud(vma, addr, pud);

out_unlock:
	spin_unlock(ptl);
}

/**
 * vmf_insert_pfn_pud - insert a pud size pfn
 * @vmf: Structure describing the fault
 * @pfn: pfn to insert
 * @write: whether it's a write fault
 *
 * Insert a pud size pfn. See vmf_insert_pfn() for additional info.
 *
 * Return: vm_fault_t value.
 */
vm_fault_t vmf_insert_pfn_pud(struct vm_fault *vmf, pfn_t pfn, bool write)
{
	unsigned long addr = vmf->address & PUD_MASK;
	struct vm_area_struct *vma = vmf->vma;
	pgprot_t pgprot = vma->vm_page_prot;

	/*
	 * If we had pud_special, we could avoid all these restrictions,
	 * but we need to be consistent with PTEs and architectures that
	 * can't support a 'special' bit.
	 */
	BUG_ON(!(vma->vm_flags & (VM_PFNMAP|VM_MIXEDMAP)) &&
			!pfn_t_devmap(pfn));
	BUG_ON((vma->vm_flags & (VM_PFNMAP|VM_MIXEDMAP)) ==
						(VM_PFNMAP|VM_MIXEDMAP));
	BUG_ON((vma->vm_flags & VM_PFNMAP) && is_cow_mapping(vma->vm_flags));

	if (addr < vma->vm_start || addr >= vma->vm_end)
		return VM_FAULT_SIGBUS;

	track_pfn_insert(vma, &pgprot, pfn);

	insert_pfn_pud(vma, addr, vmf->pud, pfn, write);
	return VM_FAULT_NOPAGE;
}
EXPORT_SYMBOL_GPL(vmf_insert_pfn_pud);
#endif /* CONFIG_HAVE_ARCH_TRANSPARENT_HUGEPAGE_PUD */

static void touch_pmd(struct vm_area_struct *vma, unsigned long addr,
		      pmd_t *pmd, bool write)
{
	pmd_t _pmd;

	_pmd = pmd_mkyoung(*pmd);
	if (write)
		_pmd = pmd_mkdirty(_pmd);
	if (pmdp_set_access_flags(vma, addr & HPAGE_PMD_MASK,
				  pmd, _pmd, write))
		update_mmu_cache_pmd(vma, addr, pmd);
}

struct page *follow_devmap_pmd(struct vm_area_struct *vma, unsigned long addr,
		pmd_t *pmd, int flags, struct dev_pagemap **pgmap)
{
	unsigned long pfn = pmd_pfn(*pmd);
	struct mm_struct *mm = vma->vm_mm;
	struct page *page;
	int ret;

	assert_spin_locked(pmd_lockptr(mm, pmd));

	if (flags & FOLL_WRITE && !pmd_write(*pmd))
		return NULL;

	if (pmd_present(*pmd) && pmd_devmap(*pmd))
		/* pass */;
	else
		return NULL;

	if (flags & FOLL_TOUCH)
		touch_pmd(vma, addr, pmd, flags & FOLL_WRITE);

	/*
	 * device mapped pages can only be returned if the
	 * caller will manage the page reference count.
	 */
	if (!(flags & (FOLL_GET | FOLL_PIN)))
		return ERR_PTR(-EEXIST);

	pfn += (addr & ~PMD_MASK) >> PAGE_SHIFT;
	*pgmap = get_dev_pagemap(pfn, *pgmap);
	if (!*pgmap)
		return ERR_PTR(-EFAULT);
	page = pfn_to_page(pfn);
	ret = try_grab_folio(page_folio(page), 1, flags);
	if (ret)
		page = ERR_PTR(ret);

	return page;
}

int copy_huge_pmd(struct mm_struct *dst_mm, struct mm_struct *src_mm,
		  pmd_t *dst_pmd, pmd_t *src_pmd, unsigned long addr,
		  struct vm_area_struct *dst_vma, struct vm_area_struct *src_vma)
{
	spinlock_t *dst_ptl, *src_ptl;
	struct page *src_page;
	struct folio *src_folio;
	pmd_t pmd;
	pgtable_t pgtable = NULL;
	int ret = -ENOMEM;

	/* Skip if can be re-fill on fault */
	if (!vma_is_anonymous(dst_vma))
		return 0;

	pgtable = pte_alloc_one(dst_mm);
	if (unlikely(!pgtable))
		goto out;

	dst_ptl = pmd_lock(dst_mm, dst_pmd);
	src_ptl = pmd_lockptr(src_mm, src_pmd);
	spin_lock_nested(src_ptl, SINGLE_DEPTH_NESTING);

	ret = -EAGAIN;
	pmd = *src_pmd;

#ifdef CONFIG_ARCH_ENABLE_THP_MIGRATION
	if (unlikely(is_swap_pmd(pmd))) {
		swp_entry_t entry = pmd_to_swp_entry(pmd);

		VM_BUG_ON(!is_pmd_migration_entry(pmd));
		if (!is_readable_migration_entry(entry)) {
			entry = make_readable_migration_entry(
							swp_offset(entry));
			pmd = swp_entry_to_pmd(entry);
			if (pmd_swp_soft_dirty(*src_pmd))
				pmd = pmd_swp_mksoft_dirty(pmd);
			if (pmd_swp_uffd_wp(*src_pmd))
				pmd = pmd_swp_mkuffd_wp(pmd);
			set_pmd_at(src_mm, addr, src_pmd, pmd);
		}
		add_mm_counter(dst_mm, MM_ANONPAGES, HPAGE_PMD_NR);
		mm_inc_nr_ptes(dst_mm);
		pgtable_trans_huge_deposit(dst_mm, dst_pmd, pgtable);
		if (!userfaultfd_wp(dst_vma))
			pmd = pmd_swp_clear_uffd_wp(pmd);
		set_pmd_at(dst_mm, addr, dst_pmd, pmd);
		ret = 0;
		goto out_unlock;
	}
#endif

	if (unlikely(!pmd_trans_huge(pmd))) {
		pte_free(dst_mm, pgtable);
		goto out_unlock;
	}
	/*
	 * When page table lock is held, the huge zero pmd should not be
	 * under splitting since we don't split the page itself, only pmd to
	 * a page table.
	 */
	if (is_huge_zero_pmd(pmd)) {
		/*
		 * get_huge_zero_page() will never allocate a new page here,
		 * since we already have a zero page to copy. It just takes a
		 * reference.
		 */
		mm_get_huge_zero_page(dst_mm);
		goto out_zero_page;
	}

	src_page = pmd_page(pmd);
	VM_BUG_ON_PAGE(!PageHead(src_page), src_page);
	src_folio = page_folio(src_page);

	folio_get(src_folio);
	if (unlikely(folio_try_dup_anon_rmap_pmd(src_folio, src_page, src_vma))) {
		/* Page maybe pinned: split and retry the fault on PTEs. */
		folio_put(src_folio);
		pte_free(dst_mm, pgtable);
		spin_unlock(src_ptl);
		spin_unlock(dst_ptl);
		__split_huge_pmd(src_vma, src_pmd, addr, false, NULL);
		return -EAGAIN;
	}
	add_mm_counter(dst_mm, MM_ANONPAGES, HPAGE_PMD_NR);
out_zero_page:
	mm_inc_nr_ptes(dst_mm);
	pgtable_trans_huge_deposit(dst_mm, dst_pmd, pgtable);
	pmdp_set_wrprotect(src_mm, addr, src_pmd);
	if (!userfaultfd_wp(dst_vma))
		pmd = pmd_clear_uffd_wp(pmd);
	pmd = pmd_mkold(pmd_wrprotect(pmd));
	set_pmd_at(dst_mm, addr, dst_pmd, pmd);

	ret = 0;
out_unlock:
	spin_unlock(src_ptl);
	spin_unlock(dst_ptl);
out:
	return ret;
}

#ifdef CONFIG_HAVE_ARCH_TRANSPARENT_HUGEPAGE_PUD
static void touch_pud(struct vm_area_struct *vma, unsigned long addr,
		      pud_t *pud, bool write)
{
	pud_t _pud;

	_pud = pud_mkyoung(*pud);
	if (write)
		_pud = pud_mkdirty(_pud);
	if (pudp_set_access_flags(vma, addr & HPAGE_PUD_MASK,
				  pud, _pud, write))
		update_mmu_cache_pud(vma, addr, pud);
}

struct page *follow_devmap_pud(struct vm_area_struct *vma, unsigned long addr,
		pud_t *pud, int flags, struct dev_pagemap **pgmap)
{
	unsigned long pfn = pud_pfn(*pud);
	struct mm_struct *mm = vma->vm_mm;
	struct page *page;
	int ret;

	assert_spin_locked(pud_lockptr(mm, pud));

	if (flags & FOLL_WRITE && !pud_write(*pud))
		return NULL;

	if (pud_present(*pud) && pud_devmap(*pud))
		/* pass */;
	else
		return NULL;

	if (flags & FOLL_TOUCH)
		touch_pud(vma, addr, pud, flags & FOLL_WRITE);

	/*
	 * device mapped pages can only be returned if the
	 * caller will manage the page reference count.
	 *
	 * At least one of FOLL_GET | FOLL_PIN must be set, so assert that here:
	 */
	if (!(flags & (FOLL_GET | FOLL_PIN)))
		return ERR_PTR(-EEXIST);

	pfn += (addr & ~PUD_MASK) >> PAGE_SHIFT;
	*pgmap = get_dev_pagemap(pfn, *pgmap);
	if (!*pgmap)
		return ERR_PTR(-EFAULT);
	page = pfn_to_page(pfn);

	ret = try_grab_folio(page_folio(page), 1, flags);
	if (ret)
		page = ERR_PTR(ret);

	return page;
}

int copy_huge_pud(struct mm_struct *dst_mm, struct mm_struct *src_mm,
		  pud_t *dst_pud, pud_t *src_pud, unsigned long addr,
		  struct vm_area_struct *vma)
{
	spinlock_t *dst_ptl, *src_ptl;
	pud_t pud;
	int ret;

	dst_ptl = pud_lock(dst_mm, dst_pud);
	src_ptl = pud_lockptr(src_mm, src_pud);
	spin_lock_nested(src_ptl, SINGLE_DEPTH_NESTING);

	ret = -EAGAIN;
	pud = *src_pud;
	if (unlikely(!pud_trans_huge(pud) && !pud_devmap(pud)))
		goto out_unlock;

	/*
	 * When page table lock is held, the huge zero pud should not be
	 * under splitting since we don't split the page itself, only pud to
	 * a page table.
	 */
	if (is_huge_zero_pud(pud)) {
		/* No huge zero pud yet */
	}

	/*
	 * TODO: once we support anonymous pages, use
	 * folio_try_dup_anon_rmap_*() and split if duplicating fails.
	 */
	pudp_set_wrprotect(src_mm, addr, src_pud);
	pud = pud_mkold(pud_wrprotect(pud));
	set_pud_at(dst_mm, addr, dst_pud, pud);

	ret = 0;
out_unlock:
	spin_unlock(src_ptl);
	spin_unlock(dst_ptl);
	return ret;
}

void huge_pud_set_accessed(struct vm_fault *vmf, pud_t orig_pud)
{
	bool write = vmf->flags & FAULT_FLAG_WRITE;

	vmf->ptl = pud_lock(vmf->vma->vm_mm, vmf->pud);
	if (unlikely(!pud_same(*vmf->pud, orig_pud)))
		goto unlock;

	touch_pud(vmf->vma, vmf->address, vmf->pud, write);
unlock:
	spin_unlock(vmf->ptl);
}
#endif /* CONFIG_HAVE_ARCH_TRANSPARENT_HUGEPAGE_PUD */

void huge_pmd_set_accessed(struct vm_fault *vmf)
{
	bool write = vmf->flags & FAULT_FLAG_WRITE;

	vmf->ptl = pmd_lock(vmf->vma->vm_mm, vmf->pmd);
	if (unlikely(!pmd_same(*vmf->pmd, vmf->orig_pmd)))
		goto unlock;

	touch_pmd(vmf->vma, vmf->address, vmf->pmd, write);

unlock:
	spin_unlock(vmf->ptl);
}

vm_fault_t do_huge_pmd_wp_page(struct vm_fault *vmf)
{
	const bool unshare = vmf->flags & FAULT_FLAG_UNSHARE;
	struct vm_area_struct *vma = vmf->vma;
	struct folio *folio;
	struct page *page;
	unsigned long haddr = vmf->address & HPAGE_PMD_MASK;
	pmd_t orig_pmd = vmf->orig_pmd;

	vmf->ptl = pmd_lockptr(vma->vm_mm, vmf->pmd);
	VM_BUG_ON_VMA(!vma->anon_vma, vma);

	if (is_huge_zero_pmd(orig_pmd))
		goto fallback;

	spin_lock(vmf->ptl);

	if (unlikely(!pmd_same(*vmf->pmd, orig_pmd))) {
		spin_unlock(vmf->ptl);
		return 0;
	}

	page = pmd_page(orig_pmd);
	folio = page_folio(page);
	VM_BUG_ON_PAGE(!PageHead(page), page);

	/* Early check when only holding the PT lock. */
	if (PageAnonExclusive(page))
		goto reuse;

	if (!folio_trylock(folio)) {
		folio_get(folio);
		spin_unlock(vmf->ptl);
		folio_lock(folio);
		spin_lock(vmf->ptl);
		if (unlikely(!pmd_same(*vmf->pmd, orig_pmd))) {
			spin_unlock(vmf->ptl);
			folio_unlock(folio);
			folio_put(folio);
			return 0;
		}
		folio_put(folio);
	}

	/* Recheck after temporarily dropping the PT lock. */
	if (PageAnonExclusive(page)) {
		folio_unlock(folio);
		goto reuse;
	}

	/*
	 * See do_wp_page(): we can only reuse the folio exclusively if
	 * there are no additional references. Note that we always drain
	 * the LRU cache immediately after adding a THP.
	 */
	if (folio_ref_count(folio) >
			1 + folio_test_swapcache(folio) * folio_nr_pages(folio))
		goto unlock_fallback;
	if (folio_test_swapcache(folio))
		folio_free_swap(folio);
	if (folio_ref_count(folio) == 1) {
		pmd_t entry;

		folio_move_anon_rmap(folio, vma);
		SetPageAnonExclusive(page);
		folio_unlock(folio);
reuse:
		if (unlikely(unshare)) {
			spin_unlock(vmf->ptl);
			return 0;
		}
		entry = pmd_mkyoung(orig_pmd);
		entry = maybe_pmd_mkwrite(pmd_mkdirty(entry), vma);
		if (pmdp_set_access_flags(vma, haddr, vmf->pmd, entry, 1))
			update_mmu_cache_pmd(vma, vmf->address, vmf->pmd);
		spin_unlock(vmf->ptl);
		return 0;
	}

unlock_fallback:
	folio_unlock(folio);
	spin_unlock(vmf->ptl);
fallback:
	__split_huge_pmd(vma, vmf->pmd, vmf->address, false, NULL);
	return VM_FAULT_FALLBACK;
}

static inline bool can_change_pmd_writable(struct vm_area_struct *vma,
					   unsigned long addr, pmd_t pmd)
{
	struct page *page;

	if (WARN_ON_ONCE(!(vma->vm_flags & VM_WRITE)))
		return false;

	/* Don't touch entries that are not even readable (NUMA hinting). */
	if (pmd_protnone(pmd))
		return false;

	/* Do we need write faults for softdirty tracking? */
	if (pmd_needs_soft_dirty_wp(vma, pmd))
		return false;

	/* Do we need write faults for uffd-wp tracking? */
	if (userfaultfd_huge_pmd_wp(vma, pmd))
		return false;

	if (!(vma->vm_flags & VM_SHARED)) {
		/* See can_change_pte_writable(). */
		page = vm_normal_page_pmd(vma, addr, pmd);
		return page && PageAnon(page) && PageAnonExclusive(page);
	}

	/* See can_change_pte_writable(). */
	return pmd_dirty(pmd);
}

/* FOLL_FORCE can write to even unwritable PMDs in COW mappings. */
static inline bool can_follow_write_pmd(pmd_t pmd, struct page *page,
					struct vm_area_struct *vma,
					unsigned int flags)
{
	/* If the pmd is writable, we can write to the page. */
	if (pmd_write(pmd))
		return true;

	/* Maybe FOLL_FORCE is set to override it? */
	if (!(flags & FOLL_FORCE))
		return false;

	/* But FOLL_FORCE has no effect on shared mappings */
	if (vma->vm_flags & (VM_MAYSHARE | VM_SHARED))
		return false;

	/* ... or read-only private ones */
	if (!(vma->vm_flags & VM_MAYWRITE))
		return false;

	/* ... or already writable ones that just need to take a write fault */
	if (vma->vm_flags & VM_WRITE)
		return false;

	/*
	 * See can_change_pte_writable(): we broke COW and could map the page
	 * writable if we have an exclusive anonymous page ...
	 */
	if (!page || !PageAnon(page) || !PageAnonExclusive(page))
		return false;

	/* ... and a write-fault isn't required for other reasons. */
	if (pmd_needs_soft_dirty_wp(vma, pmd))
		return false;
	return !userfaultfd_huge_pmd_wp(vma, pmd);
}

struct page *follow_trans_huge_pmd(struct vm_area_struct *vma,
				   unsigned long addr,
				   pmd_t *pmd,
				   unsigned int flags)
{
	struct mm_struct *mm = vma->vm_mm;
	struct page *page;
	int ret;

	assert_spin_locked(pmd_lockptr(mm, pmd));

	page = pmd_page(*pmd);
	VM_BUG_ON_PAGE(!PageHead(page) && !is_zone_device_page(page), page);

	if ((flags & FOLL_WRITE) &&
	    !can_follow_write_pmd(*pmd, page, vma, flags))
		return NULL;

	/* Avoid dumping huge zero page */
	if ((flags & FOLL_DUMP) && is_huge_zero_pmd(*pmd))
		return ERR_PTR(-EFAULT);

	if (pmd_protnone(*pmd) && !gup_can_follow_protnone(vma, flags))
		return NULL;

	if (!pmd_write(*pmd) && gup_must_unshare(vma, flags, page))
		return ERR_PTR(-EMLINK);

	VM_BUG_ON_PAGE((flags & FOLL_PIN) && PageAnon(page) &&
			!PageAnonExclusive(page), page);

	ret = try_grab_folio(page_folio(page), 1, flags);
	if (ret)
		return ERR_PTR(ret);

	if (flags & FOLL_TOUCH)
		touch_pmd(vma, addr, pmd, flags & FOLL_WRITE);

	page += (addr & ~HPAGE_PMD_MASK) >> PAGE_SHIFT;
	VM_BUG_ON_PAGE(!PageCompound(page) && !is_zone_device_page(page), page);

	return page;
}

/* NUMA hinting page fault entry point for trans huge pmds */
vm_fault_t do_huge_pmd_numa_page(struct vm_fault *vmf)
{
	struct vm_area_struct *vma = vmf->vma;
	pmd_t oldpmd = vmf->orig_pmd;
	pmd_t pmd;
	struct folio *folio;
	unsigned long haddr = vmf->address & HPAGE_PMD_MASK;
	int nid = NUMA_NO_NODE;
	int target_nid, last_cpupid = (-1 & LAST_CPUPID_MASK);
	bool migrated = false, writable = false;
	int flags = 0;

	vmf->ptl = pmd_lock(vma->vm_mm, vmf->pmd);
	if (unlikely(!pmd_same(oldpmd, *vmf->pmd))) {
		spin_unlock(vmf->ptl);
		return 0;
	}

	pmd = pmd_modify(oldpmd, vma->vm_page_prot);

	/*
	 * Detect now whether the PMD could be writable; this information
	 * is only valid while holding the PT lock.
	 */
	writable = pmd_write(pmd);
	if (!writable && vma_wants_manual_pte_write_upgrade(vma) &&
	    can_change_pmd_writable(vma, vmf->address, pmd))
		writable = true;

	folio = vm_normal_folio_pmd(vma, haddr, pmd);
	if (!folio)
		goto out_map;

	/* See similar comment in do_numa_page for explanation */
	if (!writable)
		flags |= TNF_NO_GROUP;

	nid = folio_nid(folio);
	/*
	 * For memory tiering mode, cpupid of slow memory page is used
	 * to record page access time.  So use default value.
	 */
	if (node_is_toptier(nid))
		last_cpupid = page_cpupid_last(&folio->page);
	target_nid = numa_migrate_prep(folio, vma, haddr, nid, &flags);
	if (target_nid == NUMA_NO_NODE) {
		folio_put(folio);
		goto out_map;
	}

	spin_unlock(vmf->ptl);
	writable = false;

	migrated = migrate_misplaced_folio(folio, vma, target_nid);
	if (migrated) {
		flags |= TNF_MIGRATED;
		nid = target_nid;
		task_numa_fault(last_cpupid, nid, HPAGE_PMD_NR, flags);
		return 0;
	}

	flags |= TNF_MIGRATE_FAIL;
	vmf->ptl = pmd_lock(vma->vm_mm, vmf->pmd);
	if (unlikely(!pmd_same(oldpmd, *vmf->pmd))) {
		spin_unlock(vmf->ptl);
		return 0;
	}
out_map:
	/* Restore the PMD */
	pmd = pmd_modify(oldpmd, vma->vm_page_prot);
	pmd = pmd_mkyoung(pmd);
	if (writable)
		pmd = pmd_mkwrite(pmd, vma);
	set_pmd_at(vma->vm_mm, haddr, vmf->pmd, pmd);
	update_mmu_cache_pmd(vma, vmf->address, vmf->pmd);
	spin_unlock(vmf->ptl);

	if (nid != NUMA_NO_NODE)
		task_numa_fault(last_cpupid, nid, HPAGE_PMD_NR, flags);
	return 0;
}

/*
 * Return true if we do MADV_FREE successfully on entire pmd page.
 * Otherwise, return false.
 */
bool madvise_free_huge_pmd(struct mmu_gather *tlb, struct vm_area_struct *vma,
		pmd_t *pmd, unsigned long addr, unsigned long next)
{
	spinlock_t *ptl;
	pmd_t orig_pmd;
	struct folio *folio;
	struct mm_struct *mm = tlb->mm;
	bool ret = false;

	tlb_change_page_size(tlb, HPAGE_PMD_SIZE);

	ptl = pmd_trans_huge_lock(pmd, vma);
	if (!ptl)
		goto out_unlocked;

	orig_pmd = *pmd;
	if (is_huge_zero_pmd(orig_pmd))
		goto out;

	if (unlikely(!pmd_present(orig_pmd))) {
		VM_BUG_ON(thp_migration_supported() &&
				  !is_pmd_migration_entry(orig_pmd));
		goto out;
	}

	folio = pfn_folio(pmd_pfn(orig_pmd));
	/*
	 * If other processes are mapping this folio, we couldn't discard
	 * the folio unless they all do MADV_FREE so let's skip the folio.
	 */
	if (folio_likely_mapped_shared(folio))
		goto out;

	if (!folio_trylock(folio))
		goto out;

	/*
	 * If user want to discard part-pages of THP, split it so MADV_FREE
	 * will deactivate only them.
	 */
	if (next - addr != HPAGE_PMD_SIZE) {
		folio_get(folio);
		spin_unlock(ptl);
		split_folio(folio);
		folio_unlock(folio);
		folio_put(folio);
		goto out_unlocked;
	}

	if (folio_test_dirty(folio))
		folio_clear_dirty(folio);
	folio_unlock(folio);

	if (pmd_young(orig_pmd) || pmd_dirty(orig_pmd)) {
		pmdp_invalidate(vma, addr, pmd);
		orig_pmd = pmd_mkold(orig_pmd);
		orig_pmd = pmd_mkclean(orig_pmd);

		set_pmd_at(mm, addr, pmd, orig_pmd);
		tlb_remove_pmd_tlb_entry(tlb, pmd, addr);
	}

	folio_mark_lazyfree(folio);
	ret = true;
out:
	spin_unlock(ptl);
out_unlocked:
	return ret;
}

static inline void zap_deposited_table(struct mm_struct *mm, pmd_t *pmd)
{
	pgtable_t pgtable;

	pgtable = pgtable_trans_huge_withdraw(mm, pmd);
	pte_free(mm, pgtable);
	mm_dec_nr_ptes(mm);
}

int zap_huge_pmd(struct mmu_gather *tlb, struct vm_area_struct *vma,
		 pmd_t *pmd, unsigned long addr)
{
	pmd_t orig_pmd;
	spinlock_t *ptl;

	tlb_change_page_size(tlb, HPAGE_PMD_SIZE);

	ptl = __pmd_trans_huge_lock(pmd, vma);
	if (!ptl)
		return 0;
	/*
	 * For architectures like ppc64 we look at deposited pgtable
	 * when calling pmdp_huge_get_and_clear. So do the
	 * pgtable_trans_huge_withdraw after finishing pmdp related
	 * operations.
	 */
	orig_pmd = pmdp_huge_get_and_clear_full(vma, addr, pmd,
						tlb->fullmm);
	arch_check_zapped_pmd(vma, orig_pmd);
	tlb_remove_pmd_tlb_entry(tlb, pmd, addr);
	if (vma_is_special_huge(vma)) {
		if (arch_needs_pgtable_deposit())
			zap_deposited_table(tlb->mm, pmd);
		spin_unlock(ptl);
	} else if (is_huge_zero_pmd(orig_pmd)) {
		zap_deposited_table(tlb->mm, pmd);
		spin_unlock(ptl);
	} else {
		struct folio *folio = NULL;
		int flush_needed = 1;

		if (pmd_present(orig_pmd)) {
			struct page *page = pmd_page(orig_pmd);

			folio = page_folio(page);
			folio_remove_rmap_pmd(folio, page, vma);
			VM_BUG_ON_PAGE(page_mapcount(page) < 0, page);
			VM_BUG_ON_PAGE(!PageHead(page), page);
		} else if (thp_migration_supported()) {
			swp_entry_t entry;

			VM_BUG_ON(!is_pmd_migration_entry(orig_pmd));
			entry = pmd_to_swp_entry(orig_pmd);
			folio = pfn_swap_entry_folio(entry);
			flush_needed = 0;
		} else
			WARN_ONCE(1, "Non present huge pmd without pmd migration enabled!");

		if (folio_test_anon(folio)) {
			zap_deposited_table(tlb->mm, pmd);
			add_mm_counter(tlb->mm, MM_ANONPAGES, -HPAGE_PMD_NR);
		} else {
			if (arch_needs_pgtable_deposit())
				zap_deposited_table(tlb->mm, pmd);
			add_mm_counter(tlb->mm, mm_counter_file(folio),
				       -HPAGE_PMD_NR);
		}

		spin_unlock(ptl);
		if (flush_needed)
			tlb_remove_page_size(tlb, &folio->page, HPAGE_PMD_SIZE);
	}
	return 1;
}

#ifndef pmd_move_must_withdraw
static inline int pmd_move_must_withdraw(spinlock_t *new_pmd_ptl,
					 spinlock_t *old_pmd_ptl,
					 struct vm_area_struct *vma)
{
	/*
	 * With split pmd lock we also need to move preallocated
	 * PTE page table if new_pmd is on different PMD page table.
	 *
	 * We also don't deposit and withdraw tables for file pages.
	 */
	return (new_pmd_ptl != old_pmd_ptl) && vma_is_anonymous(vma);
}
#endif

static pmd_t move_soft_dirty_pmd(pmd_t pmd)
{
#ifdef CONFIG_MEM_SOFT_DIRTY
	if (unlikely(is_pmd_migration_entry(pmd)))
		pmd = pmd_swp_mksoft_dirty(pmd);
	else if (pmd_present(pmd))
		pmd = pmd_mksoft_dirty(pmd);
#endif
	return pmd;
}

bool move_huge_pmd(struct vm_area_struct *vma, unsigned long old_addr,
		  unsigned long new_addr, pmd_t *old_pmd, pmd_t *new_pmd)
{
	spinlock_t *old_ptl, *new_ptl;
	pmd_t pmd;
	struct mm_struct *mm = vma->vm_mm;
	bool force_flush = false;

	/*
	 * The destination pmd shouldn't be established, free_pgtables()
	 * should have released it; but move_page_tables() might have already
	 * inserted a page table, if racing against shmem/file collapse.
	 */
	if (!pmd_none(*new_pmd)) {
		VM_BUG_ON(pmd_trans_huge(*new_pmd));
		return false;
	}

	/*
	 * We don't have to worry about the ordering of src and dst
	 * ptlocks because exclusive mmap_lock prevents deadlock.
	 */
	old_ptl = __pmd_trans_huge_lock(old_pmd, vma);
	if (old_ptl) {
		new_ptl = pmd_lockptr(mm, new_pmd);
		if (new_ptl != old_ptl)
			spin_lock_nested(new_ptl, SINGLE_DEPTH_NESTING);
		pmd = pmdp_huge_get_and_clear(mm, old_addr, old_pmd);
		if (pmd_present(pmd))
			force_flush = true;
		VM_BUG_ON(!pmd_none(*new_pmd));

		if (pmd_move_must_withdraw(new_ptl, old_ptl, vma)) {
			pgtable_t pgtable;
			pgtable = pgtable_trans_huge_withdraw(mm, old_pmd);
			pgtable_trans_huge_deposit(mm, new_pmd, pgtable);
		}
		pmd = move_soft_dirty_pmd(pmd);
		set_pmd_at(mm, new_addr, new_pmd, pmd);
		if (force_flush)
			flush_pmd_tlb_range(vma, old_addr, old_addr + PMD_SIZE);
		if (new_ptl != old_ptl)
			spin_unlock(new_ptl);
		spin_unlock(old_ptl);
		return true;
	}
	return false;
}

/*
 * Returns
 *  - 0 if PMD could not be locked
 *  - 1 if PMD was locked but protections unchanged and TLB flush unnecessary
 *      or if prot_numa but THP migration is not supported
 *  - HPAGE_PMD_NR if protections changed and TLB flush necessary
 */
int change_huge_pmd(struct mmu_gather *tlb, struct vm_area_struct *vma,
		    pmd_t *pmd, unsigned long addr, pgprot_t newprot,
		    unsigned long cp_flags)
{
	struct mm_struct *mm = vma->vm_mm;
	spinlock_t *ptl;
	pmd_t oldpmd, entry;
	bool prot_numa = cp_flags & MM_CP_PROT_NUMA;
	bool uffd_wp = cp_flags & MM_CP_UFFD_WP;
	bool uffd_wp_resolve = cp_flags & MM_CP_UFFD_WP_RESOLVE;
	int ret = 1;

	tlb_change_page_size(tlb, HPAGE_PMD_SIZE);

	if (prot_numa && !thp_migration_supported())
		return 1;

	ptl = __pmd_trans_huge_lock(pmd, vma);
	if (!ptl)
		return 0;

#ifdef CONFIG_ARCH_ENABLE_THP_MIGRATION
	if (is_swap_pmd(*pmd)) {
		swp_entry_t entry = pmd_to_swp_entry(*pmd);
		struct page *page = pfn_swap_entry_to_page(entry);
		pmd_t newpmd;

		VM_BUG_ON(!is_pmd_migration_entry(*pmd));
		if (is_writable_migration_entry(entry)) {
			/*
			 * A protection check is difficult so
			 * just be safe and disable write
			 */
			if (PageAnon(page))
				entry = make_readable_exclusive_migration_entry(swp_offset(entry));
			else
				entry = make_readable_migration_entry(swp_offset(entry));
			newpmd = swp_entry_to_pmd(entry);
			if (pmd_swp_soft_dirty(*pmd))
				newpmd = pmd_swp_mksoft_dirty(newpmd);
		} else {
			newpmd = *pmd;
		}

		if (uffd_wp)
			newpmd = pmd_swp_mkuffd_wp(newpmd);
		else if (uffd_wp_resolve)
			newpmd = pmd_swp_clear_uffd_wp(newpmd);
		if (!pmd_same(*pmd, newpmd))
			set_pmd_at(mm, addr, pmd, newpmd);
		goto unlock;
	}
#endif

	if (prot_numa) {
		struct page *page;
		bool toptier;
		/*
		 * Avoid trapping faults against the zero page. The read-only
		 * data is likely to be read-cached on the local CPU and
		 * local/remote hits to the zero page are not interesting.
		 */
		if (is_huge_zero_pmd(*pmd))
			goto unlock;

		if (pmd_protnone(*pmd))
			goto unlock;

		page = pmd_page(*pmd);
		toptier = node_is_toptier(page_to_nid(page));
		/*
		 * Skip scanning top tier node if normal numa
		 * balancing is disabled
		 */
		if (!(sysctl_numa_balancing_mode & NUMA_BALANCING_NORMAL) &&
		    toptier)
			goto unlock;

		if (sysctl_numa_balancing_mode & NUMA_BALANCING_MEMORY_TIERING &&
		    !toptier)
			xchg_page_access_time(page, jiffies_to_msecs(jiffies));
	}
	/*
	 * In case prot_numa, we are under mmap_read_lock(mm). It's critical
	 * to not clear pmd intermittently to avoid race with MADV_DONTNEED
	 * which is also under mmap_read_lock(mm):
	 *
	 *	CPU0:				CPU1:
	 *				change_huge_pmd(prot_numa=1)
	 *				 pmdp_huge_get_and_clear_notify()
	 * madvise_dontneed()
	 *  zap_pmd_range()
	 *   pmd_trans_huge(*pmd) == 0 (without ptl)
	 *   // skip the pmd
	 *				 set_pmd_at();
	 *				 // pmd is re-established
	 *
	 * The race makes MADV_DONTNEED miss the huge pmd and don't clear it
	 * which may break userspace.
	 *
	 * pmdp_invalidate_ad() is required to make sure we don't miss
	 * dirty/young flags set by hardware.
	 */
	oldpmd = pmdp_invalidate_ad(vma, addr, pmd);

	entry = pmd_modify(oldpmd, newprot);
	if (uffd_wp)
		entry = pmd_mkuffd_wp(entry);
	else if (uffd_wp_resolve)
		/*
		 * Leave the write bit to be handled by PF interrupt
		 * handler, then things like COW could be properly
		 * handled.
		 */
		entry = pmd_clear_uffd_wp(entry);

	/* See change_pte_range(). */
	if ((cp_flags & MM_CP_TRY_CHANGE_WRITABLE) && !pmd_write(entry) &&
	    can_change_pmd_writable(vma, addr, entry))
		entry = pmd_mkwrite(entry, vma);

	ret = HPAGE_PMD_NR;
	set_pmd_at(mm, addr, pmd, entry);

	if (huge_pmd_needs_flush(oldpmd, entry))
		tlb_flush_pmd_range(tlb, addr, HPAGE_PMD_SIZE);
unlock:
	spin_unlock(ptl);
	return ret;
}

#ifdef CONFIG_USERFAULTFD
/*
 * The PT lock for src_pmd and dst_vma/src_vma (for reading) are locked by
 * the caller, but it must return after releasing the page_table_lock.
 * Just move the page from src_pmd to dst_pmd if possible.
 * Return zero if succeeded in moving the page, -EAGAIN if it needs to be
 * repeated by the caller, or other errors in case of failure.
 */
int move_pages_huge_pmd(struct mm_struct *mm, pmd_t *dst_pmd, pmd_t *src_pmd, pmd_t dst_pmdval,
			struct vm_area_struct *dst_vma, struct vm_area_struct *src_vma,
			unsigned long dst_addr, unsigned long src_addr)
{
	pmd_t _dst_pmd, src_pmdval;
	struct page *src_page;
	struct folio *src_folio;
	struct anon_vma *src_anon_vma;
	spinlock_t *src_ptl, *dst_ptl;
	pgtable_t src_pgtable;
	struct mmu_notifier_range range;
	int err = 0;

	src_pmdval = *src_pmd;
	src_ptl = pmd_lockptr(mm, src_pmd);

	lockdep_assert_held(src_ptl);
	vma_assert_locked(src_vma);
	vma_assert_locked(dst_vma);

	/* Sanity checks before the operation */
	if (WARN_ON_ONCE(!pmd_none(dst_pmdval)) || WARN_ON_ONCE(src_addr & ~HPAGE_PMD_MASK) ||
	    WARN_ON_ONCE(dst_addr & ~HPAGE_PMD_MASK)) {
		spin_unlock(src_ptl);
		return -EINVAL;
	}

	if (!pmd_trans_huge(src_pmdval)) {
		spin_unlock(src_ptl);
		if (is_pmd_migration_entry(src_pmdval)) {
			pmd_migration_entry_wait(mm, &src_pmdval);
			return -EAGAIN;
		}
		return -ENOENT;
	}

	src_page = pmd_page(src_pmdval);

	if (!is_huge_zero_pmd(src_pmdval)) {
		if (unlikely(!PageAnonExclusive(src_page))) {
			spin_unlock(src_ptl);
			return -EBUSY;
		}

		src_folio = page_folio(src_page);
		folio_get(src_folio);
	} else
		src_folio = NULL;

	spin_unlock(src_ptl);

	flush_cache_range(src_vma, src_addr, src_addr + HPAGE_PMD_SIZE);
	mmu_notifier_range_init(&range, MMU_NOTIFY_CLEAR, 0, mm, src_addr,
				src_addr + HPAGE_PMD_SIZE);
	mmu_notifier_invalidate_range_start(&range);

	if (src_folio) {
		folio_lock(src_folio);

		/*
		 * split_huge_page walks the anon_vma chain without the page
		 * lock. Serialize against it with the anon_vma lock, the page
		 * lock is not enough.
		 */
		src_anon_vma = folio_get_anon_vma(src_folio);
		if (!src_anon_vma) {
			err = -EAGAIN;
			goto unlock_folio;
		}
		anon_vma_lock_write(src_anon_vma);
	} else
		src_anon_vma = NULL;

	dst_ptl = pmd_lockptr(mm, dst_pmd);
	double_pt_lock(src_ptl, dst_ptl);
	if (unlikely(!pmd_same(*src_pmd, src_pmdval) ||
		     !pmd_same(*dst_pmd, dst_pmdval))) {
		err = -EAGAIN;
		goto unlock_ptls;
	}
	if (src_folio) {
		if (folio_maybe_dma_pinned(src_folio) ||
		    !PageAnonExclusive(&src_folio->page)) {
			err = -EBUSY;
			goto unlock_ptls;
		}

		if (WARN_ON_ONCE(!folio_test_head(src_folio)) ||
		    WARN_ON_ONCE(!folio_test_anon(src_folio))) {
			err = -EBUSY;
			goto unlock_ptls;
		}

		src_pmdval = pmdp_huge_clear_flush(src_vma, src_addr, src_pmd);
		/* Folio got pinned from under us. Put it back and fail the move. */
		if (folio_maybe_dma_pinned(src_folio)) {
			set_pmd_at(mm, src_addr, src_pmd, src_pmdval);
			err = -EBUSY;
			goto unlock_ptls;
		}

		folio_move_anon_rmap(src_folio, dst_vma);
		WRITE_ONCE(src_folio->index, linear_page_index(dst_vma, dst_addr));

		_dst_pmd = mk_huge_pmd(&src_folio->page, dst_vma->vm_page_prot);
		/* Follow mremap() behavior and treat the entry dirty after the move */
		_dst_pmd = pmd_mkwrite(pmd_mkdirty(_dst_pmd), dst_vma);
	} else {
		src_pmdval = pmdp_huge_clear_flush(src_vma, src_addr, src_pmd);
		_dst_pmd = mk_huge_pmd(src_page, dst_vma->vm_page_prot);
	}
	set_pmd_at(mm, dst_addr, dst_pmd, _dst_pmd);

	src_pgtable = pgtable_trans_huge_withdraw(mm, src_pmd);
	pgtable_trans_huge_deposit(mm, dst_pmd, src_pgtable);
unlock_ptls:
	double_pt_unlock(src_ptl, dst_ptl);
	if (src_anon_vma) {
		anon_vma_unlock_write(src_anon_vma);
		put_anon_vma(src_anon_vma);
	}
unlock_folio:
	/* unblock rmap walks */
	if (src_folio)
		folio_unlock(src_folio);
	mmu_notifier_invalidate_range_end(&range);
	if (src_folio)
		folio_put(src_folio);
	return err;
}
#endif /* CONFIG_USERFAULTFD */

/*
 * Returns page table lock pointer if a given pmd maps a thp, NULL otherwise.
 *
 * Note that if it returns page table lock pointer, this routine returns without
 * unlocking page table lock. So callers must unlock it.
 */
spinlock_t *__pmd_trans_huge_lock(pmd_t *pmd, struct vm_area_struct *vma)
{
	spinlock_t *ptl;
	ptl = pmd_lock(vma->vm_mm, pmd);
	if (likely(is_swap_pmd(*pmd) || pmd_trans_huge(*pmd) ||
			pmd_devmap(*pmd)))
		return ptl;
	spin_unlock(ptl);
	return NULL;
}
EXPORT_SYMBOL_GPL(__pmd_trans_huge_lock);

/*
 * Returns page table lock pointer if a given pud maps a thp, NULL otherwise.
 *
 * Note that if it returns page table lock pointer, this routine returns without
 * unlocking page table lock. So callers must unlock it.
 */
spinlock_t *__pud_trans_huge_lock(pud_t *pud, struct vm_area_struct *vma)
{
	spinlock_t *ptl;

	ptl = pud_lock(vma->vm_mm, pud);
	if (likely(pud_trans_huge(*pud) || pud_devmap(*pud)))
		return ptl;
	spin_unlock(ptl);
	return NULL;
}

#ifdef CONFIG_HAVE_ARCH_TRANSPARENT_HUGEPAGE_PUD
int zap_huge_pud(struct mmu_gather *tlb, struct vm_area_struct *vma,
		 pud_t *pud, unsigned long addr)
{
	spinlock_t *ptl;

	ptl = __pud_trans_huge_lock(pud, vma);
	if (!ptl)
		return 0;

	pudp_huge_get_and_clear_full(vma, addr, pud, tlb->fullmm);
	tlb_remove_pud_tlb_entry(tlb, pud, addr);
	if (vma_is_special_huge(vma)) {
		spin_unlock(ptl);
		/* No zero page support yet */
	} else {
		/* No support for anonymous PUD pages yet */
		BUG();
	}
	return 1;
}

static void __split_huge_pud_locked(struct vm_area_struct *vma, pud_t *pud,
		unsigned long haddr)
{
	VM_BUG_ON(haddr & ~HPAGE_PUD_MASK);
	VM_BUG_ON_VMA(vma->vm_start > haddr, vma);
	VM_BUG_ON_VMA(vma->vm_end < haddr + HPAGE_PUD_SIZE, vma);
	VM_BUG_ON(!pud_trans_huge(*pud) && !pud_devmap(*pud));

	count_vm_event(THP_SPLIT_PUD);

	pudp_huge_clear_flush(vma, haddr, pud);
}

void __split_huge_pud(struct vm_area_struct *vma, pud_t *pud,
		unsigned long address)
{
	spinlock_t *ptl;
	struct mmu_notifier_range range;

	mmu_notifier_range_init(&range, MMU_NOTIFY_CLEAR, 0, vma->vm_mm,
				address & HPAGE_PUD_MASK,
				(address & HPAGE_PUD_MASK) + HPAGE_PUD_SIZE);
	mmu_notifier_invalidate_range_start(&range);
	ptl = pud_lock(vma->vm_mm, pud);
	if (unlikely(!pud_trans_huge(*pud) && !pud_devmap(*pud)))
		goto out;
	__split_huge_pud_locked(vma, pud, range.start);

out:
	spin_unlock(ptl);
	mmu_notifier_invalidate_range_end(&range);
}
#endif /* CONFIG_HAVE_ARCH_TRANSPARENT_HUGEPAGE_PUD */

static void __split_huge_zero_page_pmd(struct vm_area_struct *vma,
		unsigned long haddr, pmd_t *pmd)
{
	struct mm_struct *mm = vma->vm_mm;
	pgtable_t pgtable;
	pmd_t _pmd, old_pmd;
	unsigned long addr;
	pte_t *pte;
	int i;

	/*
	 * Leave pmd empty until pte is filled note that it is fine to delay
	 * notification until mmu_notifier_invalidate_range_end() as we are
	 * replacing a zero pmd write protected page with a zero pte write
	 * protected page.
	 *
	 * See Documentation/mm/mmu_notifier.rst
	 */
	old_pmd = pmdp_huge_clear_flush(vma, haddr, pmd);

	pgtable = pgtable_trans_huge_withdraw(mm, pmd);
	pmd_populate(mm, &_pmd, pgtable);

	pte = pte_offset_map(&_pmd, haddr);
	VM_BUG_ON(!pte);
	for (i = 0, addr = haddr; i < HPAGE_PMD_NR; i++, addr += PAGE_SIZE) {
		pte_t entry;

		entry = pfn_pte(my_zero_pfn(addr), vma->vm_page_prot);
		entry = pte_mkspecial(entry);
		if (pmd_uffd_wp(old_pmd))
			entry = pte_mkuffd_wp(entry);
		VM_BUG_ON(!pte_none(ptep_get(pte)));
		set_pte_at(mm, addr, pte, entry);
		pte++;
	}
	pte_unmap(pte - 1);
	smp_wmb(); /* make pte visible before pmd */
	pmd_populate(mm, pmd, pgtable);
}

static void __split_huge_pmd_locked(struct vm_area_struct *vma, pmd_t *pmd,
		unsigned long haddr, bool freeze)
{
	struct mm_struct *mm = vma->vm_mm;
	struct folio *folio;
	struct page *page;
	pgtable_t pgtable;
	pmd_t old_pmd, _pmd;
	bool young, write, soft_dirty, pmd_migration = false, uffd_wp = false;
	bool anon_exclusive = false, dirty = false;
	unsigned long addr;
	pte_t *pte;
	int i;

	VM_BUG_ON(haddr & ~HPAGE_PMD_MASK);
	VM_BUG_ON_VMA(vma->vm_start > haddr, vma);
	VM_BUG_ON_VMA(vma->vm_end < haddr + HPAGE_PMD_SIZE, vma);
	VM_BUG_ON(!is_pmd_migration_entry(*pmd) && !pmd_trans_huge(*pmd)
				&& !pmd_devmap(*pmd));

	count_vm_event(THP_SPLIT_PMD);

	if (!vma_is_anonymous(vma)) {
		old_pmd = pmdp_huge_clear_flush(vma, haddr, pmd);
		/*
		 * We are going to unmap this huge page. So
		 * just go ahead and zap it
		 */
		if (arch_needs_pgtable_deposit())
			zap_deposited_table(mm, pmd);
		if (vma_is_special_huge(vma))
			return;
		if (unlikely(is_pmd_migration_entry(old_pmd))) {
			swp_entry_t entry;

			entry = pmd_to_swp_entry(old_pmd);
			folio = pfn_swap_entry_folio(entry);
		} else {
			page = pmd_page(old_pmd);
			folio = page_folio(page);
			if (!folio_test_dirty(folio) && pmd_dirty(old_pmd))
				folio_mark_dirty(folio);
			if (!folio_test_referenced(folio) && pmd_young(old_pmd))
				folio_set_referenced(folio);
			folio_remove_rmap_pmd(folio, page, vma);
			folio_put(folio);
		}
		add_mm_counter(mm, mm_counter_file(folio), -HPAGE_PMD_NR);
		return;
	}

	if (is_huge_zero_pmd(*pmd)) {
		/*
		 * FIXME: Do we want to invalidate secondary mmu by calling
		 * mmu_notifier_arch_invalidate_secondary_tlbs() see comments below
		 * inside __split_huge_pmd() ?
		 *
		 * We are going from a zero huge page write protected to zero
		 * small page also write protected so it does not seems useful
		 * to invalidate secondary mmu at this time.
		 */
		return __split_huge_zero_page_pmd(vma, haddr, pmd);
	}

	pmd_migration = is_pmd_migration_entry(*pmd);
	if (unlikely(pmd_migration)) {
		swp_entry_t entry;

		old_pmd = *pmd;
		entry = pmd_to_swp_entry(old_pmd);
		page = pfn_swap_entry_to_page(entry);
		write = is_writable_migration_entry(entry);
		if (PageAnon(page))
			anon_exclusive = is_readable_exclusive_migration_entry(entry);
		young = is_migration_entry_young(entry);
		dirty = is_migration_entry_dirty(entry);
		soft_dirty = pmd_swp_soft_dirty(old_pmd);
		uffd_wp = pmd_swp_uffd_wp(old_pmd);
	} else {
		/*
		 * Up to this point the pmd is present and huge and userland has
		 * the whole access to the hugepage during the split (which
		 * happens in place). If we overwrite the pmd with the not-huge
		 * version pointing to the pte here (which of course we could if
		 * all CPUs were bug free), userland could trigger a small page
		 * size TLB miss on the small sized TLB while the hugepage TLB
		 * entry is still established in the huge TLB. Some CPU doesn't
		 * like that. See
		 * http://support.amd.com/TechDocs/41322_10h_Rev_Gd.pdf, Erratum
		 * 383 on page 105. Intel should be safe but is also warns that
		 * it's only safe if the permission and cache attributes of the
		 * two entries loaded in the two TLB is identical (which should
		 * be the case here). But it is generally safer to never allow
		 * small and huge TLB entries for the same virtual address to be
		 * loaded simultaneously. So instead of doing "pmd_populate();
		 * flush_pmd_tlb_range();" we first mark the current pmd
		 * notpresent (atomically because here the pmd_trans_huge must
		 * remain set at all times on the pmd until the split is
		 * complete for this pmd), then we flush the SMP TLB and finally
		 * we write the non-huge version of the pmd entry with
		 * pmd_populate.
		 */
		old_pmd = pmdp_invalidate(vma, haddr, pmd);
		page = pmd_page(old_pmd);
		folio = page_folio(page);
		if (pmd_dirty(old_pmd)) {
			dirty = true;
			folio_set_dirty(folio);
		}
		write = pmd_write(old_pmd);
		young = pmd_young(old_pmd);
		soft_dirty = pmd_soft_dirty(old_pmd);
		uffd_wp = pmd_uffd_wp(old_pmd);

		VM_WARN_ON_FOLIO(!folio_ref_count(folio), folio);
		VM_WARN_ON_FOLIO(!folio_test_anon(folio), folio);

		/*
		 * Without "freeze", we'll simply split the PMD, propagating the
		 * PageAnonExclusive() flag for each PTE by setting it for
		 * each subpage -- no need to (temporarily) clear.
		 *
		 * With "freeze" we want to replace mapped pages by
		 * migration entries right away. This is only possible if we
		 * managed to clear PageAnonExclusive() -- see
		 * set_pmd_migration_entry().
		 *
		 * In case we cannot clear PageAnonExclusive(), split the PMD
		 * only and let try_to_migrate_one() fail later.
		 *
		 * See folio_try_share_anon_rmap_pmd(): invalidate PMD first.
		 */
		anon_exclusive = PageAnonExclusive(page);
		if (freeze && anon_exclusive &&
		    folio_try_share_anon_rmap_pmd(folio, page))
			freeze = false;
		if (!freeze) {
			rmap_t rmap_flags = RMAP_NONE;

			folio_ref_add(folio, HPAGE_PMD_NR - 1);
			if (anon_exclusive)
				rmap_flags |= RMAP_EXCLUSIVE;
			folio_add_anon_rmap_ptes(folio, page, HPAGE_PMD_NR,
						 vma, haddr, rmap_flags);
		}
	}

	/*
	 * Withdraw the table only after we mark the pmd entry invalid.
	 * This's critical for some architectures (Power).
	 */
	pgtable = pgtable_trans_huge_withdraw(mm, pmd);
	pmd_populate(mm, &_pmd, pgtable);

	pte = pte_offset_map(&_pmd, haddr);
	VM_BUG_ON(!pte);

	/*
	 * Note that NUMA hinting access restrictions are not transferred to
	 * avoid any possibility of altering permissions across VMAs.
	 */
	if (freeze || pmd_migration) {
		for (i = 0, addr = haddr; i < HPAGE_PMD_NR; i++, addr += PAGE_SIZE) {
			pte_t entry;
			swp_entry_t swp_entry;

			if (write)
				swp_entry = make_writable_migration_entry(
							page_to_pfn(page + i));
			else if (anon_exclusive)
				swp_entry = make_readable_exclusive_migration_entry(
							page_to_pfn(page + i));
			else
				swp_entry = make_readable_migration_entry(
							page_to_pfn(page + i));
			if (young)
				swp_entry = make_migration_entry_young(swp_entry);
			if (dirty)
				swp_entry = make_migration_entry_dirty(swp_entry);
			entry = swp_entry_to_pte(swp_entry);
			if (soft_dirty)
				entry = pte_swp_mksoft_dirty(entry);
			if (uffd_wp)
				entry = pte_swp_mkuffd_wp(entry);
			if (vma->vm_flags & VM_LOCKED)
				set_src_usage(page + i, SRC_PAGE_MLOCKED);
			else
				set_src_usage(page + i, SRC_PAGE_MAPPED);

			VM_WARN_ON(!pte_none(ptep_get(pte + i)));
			set_pte_at(mm, addr, pte + i, entry);
		}
	} else {
		pte_t entry;

		entry = mk_pte(page, READ_ONCE(vma->vm_page_prot));
		if (write)
			entry = pte_mkwrite(entry, vma);
		if (!young)
			entry = pte_mkold(entry);
		/* NOTE: this may set soft-dirty too on some archs */
		if (dirty)
			entry = pte_mkdirty(entry);
		if (soft_dirty)
			entry = pte_mksoft_dirty(entry);
		if (uffd_wp)
			entry = pte_mkuffd_wp(entry);

		for (i = 0; i < HPAGE_PMD_NR; i++)
			VM_WARN_ON(!pte_none(ptep_get(pte + i)));

		set_ptes(mm, haddr, pte, entry, HPAGE_PMD_NR);
	}
	pte_unmap(pte);

	if (!pmd_migration)
		folio_remove_rmap_pmd(folio, page, vma);
	if (freeze)
		put_page(page);

	smp_wmb(); /* make pte visible before pmd */
	pmd_populate(mm, pmd, pgtable);
}

void __split_huge_pmd(struct vm_area_struct *vma, pmd_t *pmd,
		unsigned long address, bool freeze, struct folio *folio)
{
	spinlock_t *ptl;
	struct mmu_notifier_range range;

	mmu_notifier_range_init(&range, MMU_NOTIFY_CLEAR, 0, vma->vm_mm,
				address & HPAGE_PMD_MASK,
				(address & HPAGE_PMD_MASK) + HPAGE_PMD_SIZE);
	mmu_notifier_invalidate_range_start(&range);
	ptl = pmd_lock(vma->vm_mm, pmd);

	/*
	 * If caller asks to setup a migration entry, we need a folio to check
	 * pmd against. Otherwise we can end up replacing wrong folio.
	 */
	VM_BUG_ON(freeze && !folio);
	VM_WARN_ON_ONCE(folio && !folio_test_locked(folio));

	if (pmd_trans_huge(*pmd) || pmd_devmap(*pmd) ||
	    is_pmd_migration_entry(*pmd)) {
		/*
		 * It's safe to call pmd_page when folio is set because it's
		 * guaranteed that pmd is present.
		 */
		if (folio && folio != page_folio(pmd_page(*pmd)))
			goto out;
		__split_huge_pmd_locked(vma, pmd, range.start, freeze);
	}

out:
	spin_unlock(ptl);
	mmu_notifier_invalidate_range_end(&range);
}

void split_huge_pmd_address(struct vm_area_struct *vma, unsigned long address,
		bool freeze, struct folio *folio)
{
	pmd_t *pmd = mm_find_pmd(vma->vm_mm, address);

	if (!pmd)
		return;

	__split_huge_pmd(vma, pmd, address, freeze, folio);
}

static inline void split_huge_pmd_if_needed(struct vm_area_struct *vma, unsigned long address)
{
	/*
	 * If the new address isn't hpage aligned and it could previously
	 * contain an hugepage: check if we need to split an huge pmd.
	 */
	if (!IS_ALIGNED(address, HPAGE_PMD_SIZE) &&
	    range_in_vma(vma, ALIGN_DOWN(address, HPAGE_PMD_SIZE),
			 ALIGN(address, HPAGE_PMD_SIZE)))
		split_huge_pmd_address(vma, address, false, NULL);
}

void vma_adjust_trans_huge(struct vm_area_struct *vma,
			     unsigned long start,
			     unsigned long end,
			     long adjust_next)
{
	/* Check if we need to split start first. */
	split_huge_pmd_if_needed(vma, start);

	/* Check if we need to split end next. */
	split_huge_pmd_if_needed(vma, end);

	/*
	 * If we're also updating the next vma vm_start,
	 * check if we need to split it.
	 */
	if (adjust_next > 0) {
		struct vm_area_struct *next = find_vma(vma->vm_mm, vma->vm_end);
		unsigned long nstart = next->vm_start;
		nstart += adjust_next;
		split_huge_pmd_if_needed(next, nstart);
	}
}

static void unmap_folio(struct folio *folio)
{
	enum ttu_flags ttu_flags = TTU_RMAP_LOCKED | TTU_SPLIT_HUGE_PMD |
		TTU_SYNC;

	VM_BUG_ON_FOLIO(!folio_test_large(folio), folio);

	/*
	 * Anon pages need migration entries to preserve them, but file
	 * pages can simply be left unmapped, then faulted back on demand.
	 * If that is ever changed (perhaps for mlock), update remap_page().
	 */
	if (folio_test_anon(folio))
		try_to_migrate(folio, ttu_flags);
	else
		try_to_unmap(folio, ttu_flags | TTU_IGNORE_MLOCK);
}

static void remap_page(struct folio *folio, unsigned long nr)
{
	int i = 0;

	/* If unmap_folio() uses try_to_migrate() on file, remove this check */
	if (!folio_test_anon(folio))
		return;
	for (;;) {
		remove_migration_ptes(folio, folio, true);
		i += folio_nr_pages(folio);
		if (i >= nr)
			break;
		folio = folio_next(folio);
	}
}

static int prep_to_unmap(struct folio *src)
{
	int nr_pages = folio_nr_pages(src);

	if (folio_can_split(src))
		return 0;

	WARN_ON_ONCE(src->_dst_pp);

	src->_dst_pp = kcalloc(nr_pages, sizeof(struct page *), GFP_ATOMIC);

	return src->_dst_pp ? 0 : -ENOMEM;
}

static bool try_to_discard(struct folio *src, int i)
{
	int usage;
	void *addr;
	struct page *page = folio_page(src, i);

	if (!folio_test_anon(src))
		return false;

	if (folio_test_swapcache(src))
		return false;

	usage = src_page_usage(page);
	if (usage & SRC_PAGE_MLOCKED)
		return false;

	if (!(usage & SRC_PAGE_MAPPED))
		return true;

	addr = kmap_local_page(page);
	if (!memchr_inv(addr, 0, PAGE_SIZE))
		set_src_usage(page, SRC_PAGE_CLEAN);
	kunmap_local(addr);

	return can_discard_src(page);
}

static int prep_dst_pages(struct folio *src)
{
	int i;
	int nr_pages = folio_nr_pages(src);

	if (folio_can_split(src))
		return 0;

	if (WARN_ON_ONCE(!src->_dst_pp))
		return -ENOMEM;

	for (i = 0; i < nr_pages; i++) {
		struct page *dst = NULL;

		if (try_to_discard(src, i)) {
			count_vm_event(THP_SHATTER_PAGE_DISCARDED);
			continue;
		}

		do {
			int nid = folio_nid(src);
			gfp_t gfp = (GFP_HIGHUSER_MOVABLE & ~__GFP_RECLAIM) |
				    GFP_NOWAIT | __GFP_THISNODE;

			if (dst)
				__free_page(dst);

			dst = alloc_pages_node(nid, gfp, 0);
			if (!dst)
				return -ENOMEM;
		} while (!page_ref_freeze(dst, 1));

		copy_highpage(dst, folio_page(src, i));
		src->_dst_ul[i] |= (unsigned long)dst;

		cond_resched();
	}

	return 0;
}

static void free_dst_pages(struct folio *src)
{
	int i;
	int nr_pages = folio_nr_pages(src);

	if (folio_can_split(src))
		return;

	for (i = 0; i < nr_pages; i++) {
		struct page *dst = folio_dst_page(src, i);

		if (!dst)
			continue;

		page_ref_unfreeze(dst, 1);
		__free_page(dst);
	}

	kfree(src->_dst_pp);
	src->_dst_pp = NULL;
}

static void reset_src_folio(struct folio *src)
{
	if (folio_can_split(src))
		return;

	if (WARN_ON_ONCE(!src->_dst_pp))
		return;

	if (!folio_mapping_flags(src))
		src->mapping = NULL;

	if (folio_test_anon(src) && folio_test_swapcache(src)) {
		folio_clear_swapcache(src);
		src->swap.val = 0;
	}

	kfree(src->_dst_pp);
	src->_dst_pp = NULL;
}

static bool lru_add_dst(struct lruvec *lruvec, struct folio *src, struct folio *dst)
{
	if (folio_can_split(src))
		return false;

	VM_WARN_ON_ONCE_FOLIO(!folio_test_lru(src), src);
	VM_WARN_ON_ONCE_FOLIO(folio_test_lru(dst), dst);
	VM_WARN_ON_ONCE_FOLIO(folio_lruvec(dst) != folio_lruvec(src), dst);

	if (!lru_gen_add_dst(lruvec, dst)) {
		enum lru_list lru = folio_lru_list(dst);
		int zone = folio_zonenum(dst);
		int delta = folio_nr_pages(dst);

		if (folio_test_unevictable(dst))
			dst->mlock_count = 0;
		else
			list_add_tail(&dst->lru, &src->lru);
		update_lru_size(lruvec, lru, zone, delta);
	}

	folio_set_lru(dst);

	return true;
}

static void lru_add_page_tail(struct page *head, struct page *tail,
		struct lruvec *lruvec, struct list_head *list)
{
	VM_BUG_ON_PAGE(!PageHead(head), head);
	VM_BUG_ON_PAGE(PageCompound(tail), head);
	VM_BUG_ON_PAGE(PageLRU(tail), head);
	lockdep_assert_held(&lruvec->lru_lock);

	if (list) {
		/* page reclaim is reclaiming a huge page */
		VM_WARN_ON(PageLRU(head));
		get_page(tail);
		list_add_tail(&tail->lru, list);
	} else if (!lru_add_dst(lruvec, page_folio(head), page_folio(tail))) {
		/* head is still on lru (and we have it frozen) */
		VM_WARN_ON(!PageLRU(head));
		if (PageUnevictable(tail))
			tail->mlock_count = 0;
		else
			list_add_tail(&tail->lru, &head->lru);
		SetPageLRU(tail);
	}
}

static void __split_huge_page_tail(struct folio *folio, int tail,
		struct lruvec *lruvec, struct list_head *list)
{
	struct page *head = &folio->page;
	struct page *page_tail = folio_dst_page(folio, tail);
	/*
	 * Careful: new_folio is not a "real" folio before we cleared PageTail.
	 * Don't pass it around before clear_compound_head().
	 */
	struct folio *new_folio = (struct folio *)page_tail;

	VM_BUG_ON_PAGE(atomic_read(&page_tail->_mapcount) != -1, page_tail);

	/*
	 * Clone page flags before unfreezing refcount.
	 *
	 * After successful get_page_unless_zero() might follow flags change,
	 * for example lock_page() which set PG_waiters.
	 *
	 * Note that for mapped sub-pages of an anonymous THP,
	 * PG_anon_exclusive has been cleared in unmap_folio() and is stored in
	 * the migration entry instead from where remap_page() will restore it.
	 * We can still have PG_anon_exclusive set on effectively unmapped and
	 * unreferenced sub-pages of an anonymous THP: we can simply drop
	 * PG_anon_exclusive (-> PG_mappedtodisk) for these here.
	 */
	page_tail->flags &= ~PAGE_FLAGS_CHECK_AT_PREP;
	page_tail->flags |= (head->flags &
			((1L << PG_referenced) |
			 (1L << PG_swapbacked) |
			 (1L << PG_swapcache) |
			 (1L << PG_mlocked) |
			 (1L << PG_uptodate) |
			 (1L << PG_active) |
			 (1L << PG_workingset) |
			 (1L << PG_locked) |
			 (1L << PG_unevictable) |
#ifdef CONFIG_ARCH_USES_PG_ARCH_X
			 (1L << PG_arch_2) |
			 (1L << PG_arch_3) |
#endif
			 (1L << PG_dirty) |
			 LRU_GEN_MASK | LRU_REFS_MASK));

	/* ->mapping in first and second tail page is replaced by other uses */
	VM_BUG_ON_PAGE(folio_can_split(folio) && tail > 2 &&
		       page_tail->mapping != TAIL_MAPPING, page_tail);
	page_tail->mapping = head->mapping;
	page_tail->index = head->index + tail;

	/*
	 * page->private should not be set in tail pages. Fix up and warn once
	 * if private is unexpectedly set.
	 */
	if (unlikely(page_tail->private)) {
		VM_WARN_ON_ONCE_PAGE(true, page_tail);
		page_tail->private = 0;
	}
	if (folio_test_swapcache(folio))
		new_folio->swap.val = folio->swap.val + tail;

	/* Page flags must be visible before we make the page non-compound. */
	smp_wmb();

	/*
	 * Clear PageTail before unfreezing page refcount.
	 *
	 * After successful get_page_unless_zero() might follow put_page()
	 * which needs correct compound_head().
	 */
	clear_compound_head(page_tail);

	/* Finally unfreeze refcount. Additional reference from page cache. */
	page_ref_unfreeze(page_tail, 1 + (!PageAnon(head) ||
					  PageSwapCache(head)));

	if (page_is_young(head))
		set_page_young(page_tail);
	if (page_is_idle(head))
		set_page_idle(page_tail);

	page_cpupid_xchg_last(page_tail, page_cpupid_last(head));

	/*
	 * always add to the tail because some iterators expect new
	 * pages to show after the currently processed elements - e.g.
	 * migrate_pages
	 */
	lru_add_page_tail(head, page_tail, lruvec, list);
}

static void __split_huge_page(struct page *page, struct list_head *list,
		pgoff_t end)
{
	struct folio *folio = page_folio(page);
	struct page *head = &folio->page;
	struct lruvec *lruvec;
	struct address_space *swap_cache = NULL;
	unsigned long offset = 0;
	unsigned int nr = thp_nr_pages(head);
	int i, nr_dropped = 0;
	bool can_split = folio_can_split(folio);

	/* complete memcg works before add pages to LRU */
	if (can_split)
		split_page_memcg(head, nr);
	else
		folio_copy_memcg(folio);

	if (folio_test_anon(folio) && folio_test_swapcache(folio)) {
		offset = swp_offset(folio->swap);
		swap_cache = swap_address_space(folio->swap);
		xa_lock(&swap_cache->i_pages);
	}

	/* lock lru list/PageCompound, ref frozen by page_ref_freeze */
	lruvec = folio_lruvec_lock(folio);

	ClearPageHasHWPoisoned(head);

	for (i = nr - 1; i >= can_split; i--) {
		struct page *dst = folio_dst_page(folio, i);

		if (!dst)
			continue;

		__split_huge_page_tail(folio, i, lruvec, list);
		/* Some pages can be beyond EOF: drop them from page cache */
		if (dst->index >= end) {
			struct folio *tail = page_folio(dst);

			if (shmem_mapping(tail->mapping))
				nr_dropped++;
			else if (folio_test_clear_dirty(tail))
				folio_account_cleaned(tail,
					inode_to_wb(tail->mapping->host));
			__filemap_remove_folio(tail, NULL);
			folio_put(tail);
		} else if (!PageAnon(dst)) {
			__xa_store(&dst->mapping->i_pages, dst->index, dst, 0);
		} else if (swap_cache) {
			__xa_store(&swap_cache->i_pages, offset + i, dst, 0);
		}
	}

	if (can_split)
		ClearPageCompound(head);
	unlock_page_lruvec(lruvec);
	/* Caller disabled irqs, so they are still disabled here */

	if (can_split)
		split_page_owner(head, nr);

	/* See comment in __split_huge_page_tail() */
	if (PageAnon(head)) {
		/* Additional pin to swap cache */
		if (PageSwapCache(head)) {
			page_ref_add(head, 2 - !can_split);
			xa_unlock(&swap_cache->i_pages);
		} else {
			page_ref_inc(head);
		}
	} else {
		/* Additional pin to page cache */
		page_ref_add(head, 2 - !can_split);
		xa_unlock(&head->mapping->i_pages);
	}
	local_irq_enable();

	if (nr_dropped)
		shmem_uncharge(head->mapping->host, nr_dropped);
	remap_page(folio, nr);

	for (i = 0; i < nr; i++) {
		struct page *subpage = folio_dst_page(folio, i);

		if (!subpage || subpage == page)
			continue;
		unlock_page(subpage);

		/*
		 * Subpages may be freed if there wasn't any mapping
		 * like if add_to_swap() is running on a lru page that
		 * had its mapping zapped. And freeing these pages
		 * requires taking the lru_lock so we do the put_page
		 * of the tail pages after the split is complete.
		 */
		free_page_and_swap_cache(subpage);
	}

	reset_src_folio(folio);
}

/* Racy check whether the huge page can be split */
static bool can_split_folio(struct folio *folio, int *pextra_pins)
{
	int extra_pins;

	/* Additional pins from page cache */
	if (folio_test_anon(folio))
		extra_pins = folio_test_swapcache(folio) ?
				folio_nr_pages(folio) : 0;
	else
		extra_pins = folio_nr_pages(folio);
	if (pextra_pins)
		*pextra_pins = extra_pins;
	return folio_mapcount(folio) == folio_ref_count(folio) - extra_pins - 1;
}

/*
 * This function splits huge page into normal pages. @page can point to any
 * subpage of huge page to split. Split doesn't change the position of @page.
 *
 * Only caller must hold pin on the @page, otherwise split fails with -EBUSY.
 * The huge page must be locked.
 *
 * If @list is null, tail pages will be added to LRU list, otherwise, to @list.
 *
 * Both head page and tail pages will inherit mapping, flags, and so on from
 * the hugepage.
 *
 * GUP pin and PG_locked transferred to @page. Rest subpages can be freed if
 * they are not mapped.
 *
 * Returns 0 if the hugepage is split successfully.
 * Returns -EBUSY if the page is pinned or if anon_vma disappeared from under
 * us.
 */
int split_huge_page_to_list(struct page *page, struct list_head *list)
{
	struct folio *folio = page_folio(page);
	struct deferred_split *ds_queue = get_deferred_split_queue(folio);
	XA_STATE(xas, &folio->mapping->i_pages, folio->index);
	struct anon_vma *anon_vma = NULL;
	struct address_space *mapping = NULL;
	int extra_pins, ret;
	pgoff_t end;
	bool is_hzp;

	VM_BUG_ON_FOLIO(!folio_test_locked(folio), folio);
	VM_BUG_ON_FOLIO(!folio_test_large(folio), folio);

	is_hzp = is_huge_zero_page(&folio->page);
	if (is_hzp) {
		pr_warn_ratelimited("Called split_huge_page for huge zero page\n");
		return -EBUSY;
	}

	if (folio_test_writeback(folio))
		return -EBUSY;

	if (folio_test_anon(folio)) {
		/*
		 * The caller does not necessarily hold an mmap_lock that would
		 * prevent the anon_vma disappearing so we first we take a
		 * reference to it and then lock the anon_vma for write. This
		 * is similar to folio_lock_anon_vma_read except the write lock
		 * is taken to serialise against parallel split or collapse
		 * operations.
		 */
		anon_vma = folio_get_anon_vma(folio);
		if (!anon_vma) {
			ret = -EBUSY;
			goto out;
		}
		end = -1;
		mapping = NULL;
		anon_vma_lock_write(anon_vma);
	} else {
		gfp_t gfp;

		mapping = folio->mapping;

		/* Truncated ? */
		if (!mapping) {
			ret = -EBUSY;
			goto out;
		}

		gfp = current_gfp_context(mapping_gfp_mask(mapping) &
							GFP_RECLAIM_MASK);

		if (!filemap_release_folio(folio, gfp)) {
			ret = -EBUSY;
			goto out;
		}

		xas_split_alloc(&xas, folio, folio_order(folio), gfp);
		if (xas_error(&xas)) {
			ret = xas_error(&xas);
			goto out;
		}

		anon_vma = NULL;
		i_mmap_lock_read(mapping);

		/*
		 *__split_huge_page() may need to trim off pages beyond EOF:
		 * but on 32-bit, i_size_read() takes an irq-unsafe seqlock,
		 * which cannot be nested inside the page tree lock. So note
		 * end now: i_size itself may be changed at any moment, but
		 * folio lock is good enough to serialize the trimming.
		 */
		end = DIV_ROUND_UP(i_size_read(mapping->host), PAGE_SIZE);
		if (shmem_mapping(mapping))
			end = shmem_fallocend(mapping->host, end);
	}

	/*
	 * Racy check if we can split the page, before unmap_folio() will
	 * split PMDs
	 */
	if (!can_split_folio(folio, &extra_pins)) {
		ret = -EAGAIN;
		goto out_unlock;
	}

	ret = prep_to_unmap(folio);
	if (ret)
		goto out_unlock;

	unmap_folio(folio);

	if (!folio_ref_freeze(folio, 1 + extra_pins)) {
		ret = -EAGAIN;
		goto remap;
	}

	ret = prep_dst_pages(folio);
	if (ret)
		goto unfreeze;

	/* block interrupt reentry in xa_lock and spinlock */
	local_irq_disable();
	if (mapping) {
		/*
		 * Check if the folio is present in page cache.
		 * We assume all tail are present too, if folio is there.
		 */
		xas_lock(&xas);
		xas_reset(&xas);
		if (xas_load(&xas) != folio) {
			ret = -EAGAIN;
			goto fail;
		}
	}

	/* Prevent deferred_split_scan() touching ->_refcount */
	spin_lock(&ds_queue->split_queue_lock);
<<<<<<< HEAD
	if (!list_empty(&folio->_deferred_list)) {
		ds_queue->split_queue_len--;
		list_del_init(&folio->_deferred_list);
	}
	spin_unlock(&ds_queue->split_queue_lock);
	if (mapping) {
		int nr = folio_nr_pages(folio);

		xas_split(&xas, folio, folio_order(folio));
		if (folio_test_pmd_mappable(folio)) {
			if (folio_test_swapbacked(folio)) {
				__lruvec_stat_mod_folio(folio, NR_SHMEM_THPS, -nr);
			} else {
				__lruvec_stat_mod_folio(folio, NR_FILE_THPS, -nr);
				filemap_nr_thps_dec(mapping);
=======
	if (folio_ref_freeze(folio, 1 + extra_pins)) {
		if (folio_order(folio) > 1 &&
		    !list_empty(&folio->_deferred_list)) {
			ds_queue->split_queue_len--;
			list_del_init(&folio->_deferred_list);
		}
		spin_unlock(&ds_queue->split_queue_lock);
		if (mapping) {
			int nr = folio_nr_pages(folio);

			xas_split(&xas, folio, folio_order(folio));
			if (folio_test_pmd_mappable(folio)) {
				if (folio_test_swapbacked(folio)) {
					__lruvec_stat_mod_folio(folio,
							NR_SHMEM_THPS, -nr);
				} else {
					__lruvec_stat_mod_folio(folio,
							NR_FILE_THPS, -nr);
					filemap_nr_thps_dec(mapping);
				}
>>>>>>> a4ec5f44
			}
		}
	}

	__split_huge_page(page, list, end);
	if (ret) {
fail:
		if (mapping)
			xas_unlock(&xas);
		local_irq_enable();
unfreeze:
		folio_ref_unfreeze(folio, 1 + extra_pins);
remap:
		free_dst_pages(folio);
		remap_page(folio, folio_nr_pages(folio));
	}

out_unlock:
	if (anon_vma) {
		anon_vma_unlock_write(anon_vma);
		put_anon_vma(anon_vma);
	}
	if (mapping)
		i_mmap_unlock_read(mapping);
out:
	xas_destroy(&xas);

	if (!folio_can_split(folio)) {
		count_vm_event(!ret ? THP_SHATTER_PAGE : THP_SHATTER_PAGE_FAILED);
		return ret ? : 1;
	}

	count_vm_event(!ret ? THP_SPLIT_PAGE : THP_SPLIT_PAGE_FAILED);
	count_mthp_stat(folio_order(folio),
		!ret ? MTHP_STAT_SPLIT : MTHP_STAT_SPLIT_FAILED);
	return ret;
}

/*
 * __folio_unqueue_deferred_split() is not to be called directly:
 * the folio_unqueue_deferred_split() inline wrapper in mm/internal.h
 * limits its calls to those folios which may have a _deferred_list for
 * queueing THP splits, and that list is (racily observed to be) non-empty.
 *
 * It is unsafe to call folio_unqueue_deferred_split() until folio refcount is
 * zero: because even when split_queue_lock is held, a non-empty _deferred_list
 * might be in use on deferred_split_scan()'s unlocked on-stack list.
 *
 * If memory cgroups are enabled, split_queue_lock is in the mem_cgroup: it is
 * therefore important to unqueue deferred split before changing folio memcg.
 */
bool __folio_unqueue_deferred_split(struct folio *folio)
{
	struct deferred_split *ds_queue;
	unsigned long flags;
	bool unqueued = false;

	WARN_ON_ONCE(folio_ref_count(folio));
	WARN_ON_ONCE(!mem_cgroup_disabled() && !folio_memcg(folio));

	ds_queue = get_deferred_split_queue(folio);
	spin_lock_irqsave(&ds_queue->split_queue_lock, flags);
	if (!list_empty(&folio->_deferred_list)) {
		ds_queue->split_queue_len--;
		list_del_init(&folio->_deferred_list);
<<<<<<< HEAD
=======
		unqueued = true;
>>>>>>> a4ec5f44
	}
	spin_unlock_irqrestore(&ds_queue->split_queue_lock, flags);

	return unqueued;	/* useful for debug warnings */
}

void deferred_split_folio(struct folio *folio)
{
	struct deferred_split *ds_queue = get_deferred_split_queue(folio);
#ifdef CONFIG_MEMCG
	struct mem_cgroup *memcg = folio_memcg(folio);
#endif
	unsigned long flags;

	/*
	 * Order 1 folios have no space for a deferred list, but we also
	 * won't waste much memory by not adding them to the deferred list.
	 */
	if (folio_order(folio) <= 1)
		return;

	/*
	 * Exclude swapcache: originally to avoid a corrupt deferred split
	 * queue. Nowadays that is fully prevented by mem_cgroup_swapout();
	 * but if page reclaim is already handling the same folio, it is
	 * unnecessary to handle it again in the shrinker, so excluding
	 * swapcache here may still be a useful optimization.
	 */
	if (folio_test_swapcache(folio))
		return;

	if (!list_empty(&folio->_deferred_list))
		return;

	spin_lock_irqsave(&ds_queue->split_queue_lock, flags);
	if (list_empty(&folio->_deferred_list)) {
		count_vm_event(THP_DEFERRED_SPLIT_PAGE);
		count_mthp_stat(folio_order(folio), MTHP_STAT_SPLIT_DEFERRED);
		list_add_tail(&folio->_deferred_list, &ds_queue->split_queue);
		ds_queue->split_queue_len++;
#ifdef CONFIG_MEMCG
		if (memcg)
			set_shrinker_bit(memcg, folio_nid(folio),
					 deferred_split_shrinker.id);
#endif
	}
	spin_unlock_irqrestore(&ds_queue->split_queue_lock, flags);
}

static unsigned long deferred_split_count(struct shrinker *shrink,
		struct shrink_control *sc)
{
	struct pglist_data *pgdata = NODE_DATA(sc->nid);
	struct deferred_split *ds_queue = &pgdata->deferred_split_queue;
	bool bypass = false;

	trace_android_vh_split_large_folio_bypass(&bypass);
	if (bypass)
		return 0;
#ifdef CONFIG_MEMCG
	if (sc->memcg)
		ds_queue = &sc->memcg->deferred_split_queue;
#endif
	return READ_ONCE(ds_queue->split_queue_len);
}

static unsigned long deferred_split_scan(struct shrinker *shrink,
		struct shrink_control *sc)
{
	struct pglist_data *pgdata = NODE_DATA(sc->nid);
	struct deferred_split *ds_queue = &pgdata->deferred_split_queue;
	unsigned long flags;
	LIST_HEAD(list);
	struct folio *folio, *next;
	int split = 0;

#ifdef CONFIG_MEMCG
	if (sc->memcg)
		ds_queue = &sc->memcg->deferred_split_queue;
#endif

	spin_lock_irqsave(&ds_queue->split_queue_lock, flags);
	/* Take pin on all head pages to avoid freeing them under us */
	list_for_each_entry_safe(folio, next, &ds_queue->split_queue,
							_deferred_list) {
		if (folio_try_get(folio)) {
			list_move(&folio->_deferred_list, &list);
		} else {
			/* We lost race with folio_put() */
			list_del_init(&folio->_deferred_list);
			ds_queue->split_queue_len--;
		}
		if (!--sc->nr_to_scan)
			break;
	}
	spin_unlock_irqrestore(&ds_queue->split_queue_lock, flags);

	list_for_each_entry_safe(folio, next, &list, _deferred_list) {
		if (!folio_trylock(folio))
			goto next;
		/* split_huge_page() removes page from list on success */
		if (!split_folio(folio))
			split++;
		folio_unlock(folio);
next:
		folio_put(folio);
	}

	spin_lock_irqsave(&ds_queue->split_queue_lock, flags);
	list_splice_tail(&list, &ds_queue->split_queue);
	spin_unlock_irqrestore(&ds_queue->split_queue_lock, flags);

	/*
	 * Stop shrinker if we didn't split any page, but the queue is empty.
	 * This can happen if pages were freed under us.
	 */
	if (!split && list_empty(&ds_queue->split_queue))
		return SHRINK_STOP;
	return split;
}

static struct shrinker deferred_split_shrinker = {
	.count_objects = deferred_split_count,
	.scan_objects = deferred_split_scan,
	.seeks = DEFAULT_SEEKS,
	.flags = SHRINKER_NUMA_AWARE | SHRINKER_MEMCG_AWARE |
		 SHRINKER_NONSLAB,
};

#ifdef CONFIG_DEBUG_FS
static void split_huge_pages_all(void)
{
	struct zone *zone;
	struct page *page;
	struct folio *folio;
	unsigned long pfn, max_zone_pfn;
	unsigned long total = 0, split = 0;

	pr_debug("Split all THPs\n");
	for_each_zone(zone) {
		if (!managed_zone(zone))
			continue;
		max_zone_pfn = zone_end_pfn(zone);
		for (pfn = zone->zone_start_pfn; pfn < max_zone_pfn; pfn++) {
			int nr_pages;

			page = pfn_to_online_page(pfn);
			if (!page || PageTail(page))
				continue;
			folio = page_folio(page);
			if (!folio_try_get(folio))
				continue;

			if (unlikely(page_folio(page) != folio))
				goto next;

			if (zone != folio_zone(folio))
				goto next;

			if (!folio_test_large(folio)
				|| folio_test_hugetlb(folio)
				|| !folio_test_lru(folio))
				goto next;

			total++;
			folio_lock(folio);
			nr_pages = folio_nr_pages(folio);
			if (!split_folio(folio))
				split++;
			pfn += nr_pages - 1;
			folio_unlock(folio);
next:
			folio_put(folio);
			cond_resched();
		}
	}

	pr_debug("%lu of %lu THP split\n", split, total);
}

static inline bool vma_not_suitable_for_thp_split(struct vm_area_struct *vma)
{
	return vma_is_special_huge(vma) || (vma->vm_flags & VM_IO) ||
		    is_vm_hugetlb_page(vma);
}

static int split_huge_pages_pid(int pid, unsigned long vaddr_start,
				unsigned long vaddr_end)
{
	int ret = 0;
	struct task_struct *task;
	struct mm_struct *mm;
	unsigned long total = 0, split = 0;
	unsigned long addr;

	vaddr_start &= PAGE_MASK;
	vaddr_end &= PAGE_MASK;

	/* Find the task_struct from pid */
	rcu_read_lock();
	task = find_task_by_vpid(pid);
	if (!task) {
		rcu_read_unlock();
		ret = -ESRCH;
		goto out;
	}
	get_task_struct(task);
	rcu_read_unlock();

	/* Find the mm_struct */
	mm = get_task_mm(task);
	put_task_struct(task);

	if (!mm) {
		ret = -EINVAL;
		goto out;
	}

	pr_debug("Split huge pages in pid: %d, vaddr: [0x%lx - 0x%lx]\n",
		 pid, vaddr_start, vaddr_end);

	mmap_read_lock(mm);
	/*
	 * always increase addr by PAGE_SIZE, since we could have a PTE page
	 * table filled with PTE-mapped THPs, each of which is distinct.
	 */
	for (addr = vaddr_start; addr < vaddr_end; addr += PAGE_SIZE) {
		struct vm_area_struct *vma = vma_lookup(mm, addr);
		struct page *page;
		struct folio *folio;

		if (!vma)
			break;

		/* skip special VMA and hugetlb VMA */
		if (vma_not_suitable_for_thp_split(vma)) {
			addr = vma->vm_end;
			continue;
		}

		/* FOLL_DUMP to ignore special (like zero) pages */
		page = follow_page(vma, addr, FOLL_GET | FOLL_DUMP);

		if (IS_ERR_OR_NULL(page))
			continue;

		folio = page_folio(page);
		if (!is_transparent_hugepage(folio))
			goto next;

		total++;
		if (!can_split_folio(folio, NULL))
			goto next;

		if (!folio_trylock(folio))
			goto next;

		if (!split_folio(folio))
			split++;

		folio_unlock(folio);
next:
		folio_put(folio);
		cond_resched();
	}
	mmap_read_unlock(mm);
	mmput(mm);

	pr_debug("%lu of %lu THP split\n", split, total);

out:
	return ret;
}

static int split_huge_pages_in_file(const char *file_path, pgoff_t off_start,
				pgoff_t off_end)
{
	struct filename *file;
	struct file *candidate;
	struct address_space *mapping;
	int ret = -EINVAL;
	pgoff_t index;
	int nr_pages = 1;
	unsigned long total = 0, split = 0;

	file = getname_kernel(file_path);
	if (IS_ERR(file))
		return ret;

	candidate = file_open_name(file, O_RDONLY, 0);
	if (IS_ERR(candidate))
		goto out;

	pr_debug("split file-backed THPs in file: %s, page offset: [0x%lx - 0x%lx]\n",
		 file_path, off_start, off_end);

	mapping = candidate->f_mapping;

	for (index = off_start; index < off_end; index += nr_pages) {
		struct folio *folio = filemap_get_folio(mapping, index);

		nr_pages = 1;
		if (IS_ERR(folio))
			continue;

		if (!folio_test_large(folio))
			goto next;

		total++;
		nr_pages = folio_nr_pages(folio);

		if (!folio_trylock(folio))
			goto next;

		if (!split_folio(folio))
			split++;

		folio_unlock(folio);
next:
		folio_put(folio);
		cond_resched();
	}

	filp_close(candidate, NULL);
	ret = 0;

	pr_debug("%lu of %lu file-backed THP split\n", split, total);
out:
	putname(file);
	return ret;
}

#define MAX_INPUT_BUF_SZ 255

static ssize_t split_huge_pages_write(struct file *file, const char __user *buf,
				size_t count, loff_t *ppops)
{
	static DEFINE_MUTEX(split_debug_mutex);
	ssize_t ret;
	/* hold pid, start_vaddr, end_vaddr or file_path, off_start, off_end */
	char input_buf[MAX_INPUT_BUF_SZ];
	int pid;
	unsigned long vaddr_start, vaddr_end;

	ret = mutex_lock_interruptible(&split_debug_mutex);
	if (ret)
		return ret;

	ret = -EFAULT;

	memset(input_buf, 0, MAX_INPUT_BUF_SZ);
	if (copy_from_user(input_buf, buf, min_t(size_t, count, MAX_INPUT_BUF_SZ)))
		goto out;

	input_buf[MAX_INPUT_BUF_SZ - 1] = '\0';

	if (input_buf[0] == '/') {
		char *tok;
		char *buf = input_buf;
		char file_path[MAX_INPUT_BUF_SZ];
		pgoff_t off_start = 0, off_end = 0;
		size_t input_len = strlen(input_buf);

		tok = strsep(&buf, ",");
		if (tok) {
			strcpy(file_path, tok);
		} else {
			ret = -EINVAL;
			goto out;
		}

		ret = sscanf(buf, "0x%lx,0x%lx", &off_start, &off_end);
		if (ret != 2) {
			ret = -EINVAL;
			goto out;
		}
		ret = split_huge_pages_in_file(file_path, off_start, off_end);
		if (!ret)
			ret = input_len;

		goto out;
	}

	ret = sscanf(input_buf, "%d,0x%lx,0x%lx", &pid, &vaddr_start, &vaddr_end);
	if (ret == 1 && pid == 1) {
		split_huge_pages_all();
		ret = strlen(input_buf);
		goto out;
	} else if (ret != 3) {
		ret = -EINVAL;
		goto out;
	}

	ret = split_huge_pages_pid(pid, vaddr_start, vaddr_end);
	if (!ret)
		ret = strlen(input_buf);
out:
	mutex_unlock(&split_debug_mutex);
	return ret;

}

static const struct file_operations split_huge_pages_fops = {
	.owner	 = THIS_MODULE,
	.write	 = split_huge_pages_write,
	.llseek  = no_llseek,
};

static int __init split_huge_pages_debugfs(void)
{
	debugfs_create_file("split_huge_pages", 0200, NULL, NULL,
			    &split_huge_pages_fops);
	return 0;
}
late_initcall(split_huge_pages_debugfs);
#endif

#ifdef CONFIG_ARCH_ENABLE_THP_MIGRATION
int set_pmd_migration_entry(struct page_vma_mapped_walk *pvmw,
		struct page *page)
{
	struct folio *folio = page_folio(page);
	struct vm_area_struct *vma = pvmw->vma;
	struct mm_struct *mm = vma->vm_mm;
	unsigned long address = pvmw->address;
	bool anon_exclusive;
	pmd_t pmdval;
	swp_entry_t entry;
	pmd_t pmdswp;

	if (!(pvmw->pmd && !pvmw->pte))
		return 0;

	flush_cache_range(vma, address, address + HPAGE_PMD_SIZE);
	pmdval = pmdp_invalidate(vma, address, pvmw->pmd);

	/* See folio_try_share_anon_rmap_pmd(): invalidate PMD first. */
	anon_exclusive = folio_test_anon(folio) && PageAnonExclusive(page);
	if (anon_exclusive && folio_try_share_anon_rmap_pmd(folio, page)) {
		set_pmd_at(mm, address, pvmw->pmd, pmdval);
		return -EBUSY;
	}

	if (pmd_dirty(pmdval))
		folio_mark_dirty(folio);
	if (pmd_write(pmdval))
		entry = make_writable_migration_entry(page_to_pfn(page));
	else if (anon_exclusive)
		entry = make_readable_exclusive_migration_entry(page_to_pfn(page));
	else
		entry = make_readable_migration_entry(page_to_pfn(page));
	if (pmd_young(pmdval))
		entry = make_migration_entry_young(entry);
	if (pmd_dirty(pmdval))
		entry = make_migration_entry_dirty(entry);
	pmdswp = swp_entry_to_pmd(entry);
	if (pmd_soft_dirty(pmdval))
		pmdswp = pmd_swp_mksoft_dirty(pmdswp);
	if (pmd_uffd_wp(pmdval))
		pmdswp = pmd_swp_mkuffd_wp(pmdswp);
	set_pmd_at(mm, address, pvmw->pmd, pmdswp);
	folio_remove_rmap_pmd(folio, page, vma);
	folio_put(folio);
	trace_set_migration_pmd(address, pmd_val(pmdswp));

	return 0;
}

void remove_migration_pmd(struct page_vma_mapped_walk *pvmw, struct page *new)
{
	struct folio *folio = page_folio(new);
	struct vm_area_struct *vma = pvmw->vma;
	struct mm_struct *mm = vma->vm_mm;
	unsigned long address = pvmw->address;
	unsigned long haddr = address & HPAGE_PMD_MASK;
	pmd_t pmde;
	swp_entry_t entry;

	if (!(pvmw->pmd && !pvmw->pte))
		return;

	entry = pmd_to_swp_entry(*pvmw->pmd);
	folio_get(folio);
	pmde = mk_huge_pmd(new, READ_ONCE(vma->vm_page_prot));
	if (pmd_swp_soft_dirty(*pvmw->pmd))
		pmde = pmd_mksoft_dirty(pmde);
	if (is_writable_migration_entry(entry))
		pmde = pmd_mkwrite(pmde, vma);
	if (pmd_swp_uffd_wp(*pvmw->pmd))
		pmde = pmd_mkuffd_wp(pmde);
	if (!is_migration_entry_young(entry))
		pmde = pmd_mkold(pmde);
	/* NOTE: this may contain setting soft-dirty on some archs */
	if (folio_test_dirty(folio) && is_migration_entry_dirty(entry))
		pmde = pmd_mkdirty(pmde);

	if (folio_test_anon(folio)) {
		rmap_t rmap_flags = RMAP_NONE;

		if (!is_readable_migration_entry(entry))
			rmap_flags |= RMAP_EXCLUSIVE;

		folio_add_anon_rmap_pmd(folio, new, vma, haddr, rmap_flags);
	} else {
		folio_add_file_rmap_pmd(folio, new, vma);
	}
	VM_BUG_ON(pmd_write(pmde) && folio_test_anon(folio) && !PageAnonExclusive(new));
	set_pmd_at(mm, haddr, pvmw->pmd, pmde);

	/* No need to invalidate - it was non-present before */
	update_mmu_cache_pmd(vma, address, pvmw->pmd);
	trace_remove_migration_pmd(address, pmd_val(pmde));
}
#endif<|MERGE_RESOLUTION|>--- conflicted
+++ resolved
@@ -97,7 +97,6 @@
 	if (!vma->vm_mm)		/* vdso */
 		return 0;
 
-<<<<<<< HEAD
 	/*
 	 * Explicitly disabled through madvise or prctl, or some
 	 * architectures may disable THP for some mappings, for
@@ -111,10 +110,6 @@
 	 */
 	if (transparent_hugepage_flags & (1 << TRANSPARENT_HUGEPAGE_UNSUPPORTED))
 		return 0;
-=======
-	if (thp_disabled_by_hw() || vma_thp_disabled(vma, vm_flags))
-		return false;
->>>>>>> a4ec5f44
 
 	/* khugepaged doesn't collapse DAX vma, but page fault is fine. */
 	if (vma_is_dax(vma))
@@ -3331,23 +3326,6 @@
 
 	/* Prevent deferred_split_scan() touching ->_refcount */
 	spin_lock(&ds_queue->split_queue_lock);
-<<<<<<< HEAD
-	if (!list_empty(&folio->_deferred_list)) {
-		ds_queue->split_queue_len--;
-		list_del_init(&folio->_deferred_list);
-	}
-	spin_unlock(&ds_queue->split_queue_lock);
-	if (mapping) {
-		int nr = folio_nr_pages(folio);
-
-		xas_split(&xas, folio, folio_order(folio));
-		if (folio_test_pmd_mappable(folio)) {
-			if (folio_test_swapbacked(folio)) {
-				__lruvec_stat_mod_folio(folio, NR_SHMEM_THPS, -nr);
-			} else {
-				__lruvec_stat_mod_folio(folio, NR_FILE_THPS, -nr);
-				filemap_nr_thps_dec(mapping);
-=======
 	if (folio_ref_freeze(folio, 1 + extra_pins)) {
 		if (folio_order(folio) > 1 &&
 		    !list_empty(&folio->_deferred_list)) {
@@ -3358,17 +3336,13 @@
 		if (mapping) {
 			int nr = folio_nr_pages(folio);
 
-			xas_split(&xas, folio, folio_order(folio));
-			if (folio_test_pmd_mappable(folio)) {
-				if (folio_test_swapbacked(folio)) {
-					__lruvec_stat_mod_folio(folio,
-							NR_SHMEM_THPS, -nr);
-				} else {
-					__lruvec_stat_mod_folio(folio,
-							NR_FILE_THPS, -nr);
-					filemap_nr_thps_dec(mapping);
-				}
->>>>>>> a4ec5f44
+		xas_split(&xas, folio, folio_order(folio));
+		if (folio_test_pmd_mappable(folio)) {
+			if (folio_test_swapbacked(folio)) {
+				__lruvec_stat_mod_folio(folio, NR_SHMEM_THPS, -nr);
+			} else {
+				__lruvec_stat_mod_folio(folio, NR_FILE_THPS, -nr);
+				filemap_nr_thps_dec(mapping);
 			}
 		}
 	}
@@ -3434,10 +3408,7 @@
 	if (!list_empty(&folio->_deferred_list)) {
 		ds_queue->split_queue_len--;
 		list_del_init(&folio->_deferred_list);
-<<<<<<< HEAD
-=======
 		unqueued = true;
->>>>>>> a4ec5f44
 	}
 	spin_unlock_irqrestore(&ds_queue->split_queue_lock, flags);
 
