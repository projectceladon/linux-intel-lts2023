// SPDX-License-Identifier: GPL-2.0-only
/*
 *  Copyright (C) 2009  Red Hat, Inc.
 */

#define pr_fmt(fmt) KBUILD_MODNAME ": " fmt

#include <linux/mm.h>
#include <linux/sched.h>
#include <linux/sched/mm.h>
#include <linux/sched/coredump.h>
#include <linux/sched/numa_balancing.h>
#include <linux/highmem.h>
#include <linux/hugetlb.h>
#include <linux/mmu_notifier.h>
#include <linux/rmap.h>
#include <linux/swap.h>
#include <linux/shrinker.h>
#include <linux/mm_inline.h>
#include <linux/swapops.h>
#include <linux/backing-dev.h>
#include <linux/dax.h>
#include <linux/khugepaged.h>
#include <linux/freezer.h>
#include <linux/pfn_t.h>
#include <linux/mman.h>
#include <linux/memremap.h>
#include <linux/pagemap.h>
#include <linux/debugfs.h>
#include <linux/migrate.h>
#include <linux/hashtable.h>
#include <linux/userfaultfd_k.h>
#include <linux/page_idle.h>
#include <linux/shmem_fs.h>
#include <linux/oom.h>
#include <linux/numa.h>
#include <linux/page_owner.h>
#include <linux/sched/sysctl.h>
#include <linux/memory-tiers.h>
#include <linux/compat.h>

#include <asm/tlb.h>
#include <asm/pgalloc.h>
#include "internal.h"
#include "swap.h"

#define CREATE_TRACE_POINTS
#include <trace/events/thp.h>

#undef CREATE_TRACE_POINTS
#include <trace/hooks/huge_memory.h>

/*
 * By default, transparent hugepage support is disabled in order to avoid
 * risking an increased memory footprint for applications that are not
 * guaranteed to benefit from it. When transparent hugepage support is
 * enabled, it is for all mappings, and khugepaged scans all mappings.
 * Defrag is invoked by khugepaged hugepage allocations and by page faults
 * for all hugepage allocations.
 */
unsigned long transparent_hugepage_flags __read_mostly =
#ifdef CONFIG_TRANSPARENT_HUGEPAGE_ALWAYS
	(1<<TRANSPARENT_HUGEPAGE_FLAG)|
#endif
#ifdef CONFIG_TRANSPARENT_HUGEPAGE_MADVISE
	(1<<TRANSPARENT_HUGEPAGE_REQ_MADV_FLAG)|
#endif
	(1<<TRANSPARENT_HUGEPAGE_DEFRAG_REQ_MADV_FLAG)|
	(1<<TRANSPARENT_HUGEPAGE_DEFRAG_KHUGEPAGED_FLAG)|
	(1<<TRANSPARENT_HUGEPAGE_USE_ZERO_PAGE_FLAG);

static struct shrinker deferred_split_shrinker;

static atomic_t huge_zero_refcount;
struct page *huge_zero_page __read_mostly;
unsigned long huge_zero_pfn __read_mostly = ~0UL;
unsigned long huge_anon_orders_always __read_mostly;
unsigned long huge_anon_orders_madvise __read_mostly;
unsigned long huge_anon_orders_inherit __read_mostly;

unsigned long __thp_vma_allowable_orders(struct vm_area_struct *vma,
					 unsigned long vm_flags,
					 unsigned long tva_flags,
					 unsigned long orders)
{
	bool smaps = tva_flags & TVA_SMAPS;
	bool in_pf = tva_flags & TVA_IN_PF;
	bool enforce_sysfs = tva_flags & TVA_ENFORCE_SYSFS;
	/* Check the intersection of requested and supported orders. */
	orders &= vma_is_anonymous(vma) ?
			THP_ORDERS_ALL_ANON : THP_ORDERS_ALL_FILE;
<<<<<<< HEAD
=======

	trace_android_vh_thp_vma_allowable_orders(vma, &orders);
>>>>>>> 227f0fab
	if (!orders)
		return 0;

	if (!vma->vm_mm)		/* vdso */
		return 0;

	/*
	 * Explicitly disabled through madvise or prctl, or some
	 * architectures may disable THP for some mappings, for
	 * example, s390 kvm.
	 * */
	if ((vm_flags & VM_NOHUGEPAGE) ||
	    test_bit(MMF_DISABLE_THP, &vma->vm_mm->flags))
		return 0;
	/*
	 * If the hardware/firmware marked hugepage support disabled.
	 */
	if (transparent_hugepage_flags & (1 << TRANSPARENT_HUGEPAGE_UNSUPPORTED))
		return 0;

	/* khugepaged doesn't collapse DAX vma, but page fault is fine. */
	if (vma_is_dax(vma))
		return in_pf ? orders : 0;

	/*
	 * khugepaged special VMA and hugetlb VMA.
	 * Must be checked after dax since some dax mappings may have
	 * VM_MIXEDMAP set.
	 */
	if (!in_pf && !smaps && (vm_flags & VM_NO_KHUGEPAGED))
		return 0;

	/*
	 * Check alignment for file vma and size for both file and anon vma by
	 * filtering out the unsuitable orders.
	 *
	 * Skip the check for page fault. Huge fault does the check in fault
	 * handlers.
	 */
	if (!in_pf) {
		int order = highest_order(orders);
		unsigned long addr;

		while (orders) {
			addr = vma->vm_end - (PAGE_SIZE << order);
			if (thp_vma_suitable_order(vma, addr, order))
				break;
			order = next_order(&orders, order);
		}

		if (!orders)
			return 0;
	}

	/*
	 * Enabled via shmem mount options or sysfs settings.
	 * Must be done before hugepage flags check since shmem has its
	 * own flags.
	 */
	if (!in_pf && shmem_file(vma->vm_file))
		return shmem_is_huge(file_inode(vma->vm_file), vma->vm_pgoff,
				     !enforce_sysfs, vma->vm_mm, vm_flags)
			? orders : 0;

	if (!vma_is_anonymous(vma)) {
		/*
		 * Enforce sysfs THP requirements as necessary. Anonymous vmas
		 * were already handled in thp_vma_allowable_orders().
		 */
		if (enforce_sysfs &&
		    (!hugepage_global_enabled() || (!(vm_flags & VM_HUGEPAGE) &&
						    !hugepage_global_always())))
			return 0;

		/*
		 * Trust that ->huge_fault() handlers know what they are doing
		 * in fault path.
		 */
		if (((in_pf || smaps)) && vma->vm_ops->huge_fault)
			return orders;
		/* Only regular file is valid in collapse path */
		if (((!in_pf || smaps)) && file_thp_enabled(vma))
			return orders;
		return 0;
	}

	if (vma_is_temporary_stack(vma))
		return 0;

	/*
	 * THPeligible bit of smaps should show 1 for proper VMAs even
	 * though anon_vma is not initialized yet.
	 *
	 * Allow page fault since anon_vma may be not initialized until
	 * the first page fault.
	 */
	if (!vma->anon_vma)
		return (smaps || in_pf) ? orders : 0;

	return orders;
}

static bool get_huge_zero_page(void)
{
	struct page *zero_page;
retry:
	if (likely(atomic_inc_not_zero(&huge_zero_refcount)))
		return true;

	zero_page = alloc_pages((GFP_TRANSHUGE | __GFP_ZERO) & ~__GFP_MOVABLE,
			HPAGE_PMD_ORDER);
	if (!zero_page) {
		count_vm_event(THP_ZERO_PAGE_ALLOC_FAILED);
		return false;
	}
	preempt_disable();
	if (cmpxchg(&huge_zero_page, NULL, zero_page)) {
		preempt_enable();
		__free_pages(zero_page, compound_order(zero_page));
		goto retry;
	}
	WRITE_ONCE(huge_zero_pfn, page_to_pfn(zero_page));

	/* We take additional reference here. It will be put back by shrinker */
	atomic_set(&huge_zero_refcount, 2);
	preempt_enable();
	count_vm_event(THP_ZERO_PAGE_ALLOC);
	return true;
}

static void put_huge_zero_page(void)
{
	/*
	 * Counter should never go to zero here. Only shrinker can put
	 * last reference.
	 */
	BUG_ON(atomic_dec_and_test(&huge_zero_refcount));
}

struct page *mm_get_huge_zero_page(struct mm_struct *mm)
{
	if (test_bit(MMF_HUGE_ZERO_PAGE, &mm->flags))
		return READ_ONCE(huge_zero_page);

	if (!get_huge_zero_page())
		return NULL;

	if (test_and_set_bit(MMF_HUGE_ZERO_PAGE, &mm->flags))
		put_huge_zero_page();

	return READ_ONCE(huge_zero_page);
}

void mm_put_huge_zero_page(struct mm_struct *mm)
{
	if (test_bit(MMF_HUGE_ZERO_PAGE, &mm->flags))
		put_huge_zero_page();
}

static unsigned long shrink_huge_zero_page_count(struct shrinker *shrink,
					struct shrink_control *sc)
{
	/* we can free zero page only if last reference remains */
	return atomic_read(&huge_zero_refcount) == 1 ? HPAGE_PMD_NR : 0;
}

static unsigned long shrink_huge_zero_page_scan(struct shrinker *shrink,
				       struct shrink_control *sc)
{
	if (atomic_cmpxchg(&huge_zero_refcount, 1, 0) == 1) {
		struct page *zero_page = xchg(&huge_zero_page, NULL);
		BUG_ON(zero_page == NULL);
		WRITE_ONCE(huge_zero_pfn, ~0UL);
		__free_pages(zero_page, compound_order(zero_page));
		return HPAGE_PMD_NR;
	}

	return 0;
}

static struct shrinker huge_zero_page_shrinker = {
	.count_objects = shrink_huge_zero_page_count,
	.scan_objects = shrink_huge_zero_page_scan,
	.seeks = DEFAULT_SEEKS,
};

#ifdef CONFIG_SYSFS
static ssize_t enabled_show(struct kobject *kobj,
			    struct kobj_attribute *attr, char *buf)
{
	const char *output;

	if (test_bit(TRANSPARENT_HUGEPAGE_FLAG, &transparent_hugepage_flags))
		output = "[always] madvise never";
	else if (test_bit(TRANSPARENT_HUGEPAGE_REQ_MADV_FLAG,
			  &transparent_hugepage_flags))
		output = "always [madvise] never";
	else
		output = "always madvise [never]";

	return sysfs_emit(buf, "%s\n", output);
}

static ssize_t enabled_store(struct kobject *kobj,
			     struct kobj_attribute *attr,
			     const char *buf, size_t count)
{
	ssize_t ret = count;

	if (sysfs_streq(buf, "always")) {
		clear_bit(TRANSPARENT_HUGEPAGE_REQ_MADV_FLAG, &transparent_hugepage_flags);
		set_bit(TRANSPARENT_HUGEPAGE_FLAG, &transparent_hugepage_flags);
	} else if (sysfs_streq(buf, "madvise")) {
		clear_bit(TRANSPARENT_HUGEPAGE_FLAG, &transparent_hugepage_flags);
		set_bit(TRANSPARENT_HUGEPAGE_REQ_MADV_FLAG, &transparent_hugepage_flags);
	} else if (sysfs_streq(buf, "never")) {
		clear_bit(TRANSPARENT_HUGEPAGE_FLAG, &transparent_hugepage_flags);
		clear_bit(TRANSPARENT_HUGEPAGE_REQ_MADV_FLAG, &transparent_hugepage_flags);
	} else
		ret = -EINVAL;

	if (ret > 0) {
		int err = start_stop_khugepaged();
		if (err)
			ret = err;
	}
	return ret;
}

static struct kobj_attribute enabled_attr = __ATTR_RW(enabled);

ssize_t single_hugepage_flag_show(struct kobject *kobj,
				  struct kobj_attribute *attr, char *buf,
				  enum transparent_hugepage_flag flag)
{
	return sysfs_emit(buf, "%d\n",
			  !!test_bit(flag, &transparent_hugepage_flags));
}

ssize_t single_hugepage_flag_store(struct kobject *kobj,
				 struct kobj_attribute *attr,
				 const char *buf, size_t count,
				 enum transparent_hugepage_flag flag)
{
	unsigned long value;
	int ret;

	ret = kstrtoul(buf, 10, &value);
	if (ret < 0)
		return ret;
	if (value > 1)
		return -EINVAL;

	if (value)
		set_bit(flag, &transparent_hugepage_flags);
	else
		clear_bit(flag, &transparent_hugepage_flags);

	return count;
}

static ssize_t defrag_show(struct kobject *kobj,
			   struct kobj_attribute *attr, char *buf)
{
	const char *output;

	if (test_bit(TRANSPARENT_HUGEPAGE_DEFRAG_DIRECT_FLAG,
		     &transparent_hugepage_flags))
		output = "[always] defer defer+madvise madvise never";
	else if (test_bit(TRANSPARENT_HUGEPAGE_DEFRAG_KSWAPD_FLAG,
			  &transparent_hugepage_flags))
		output = "always [defer] defer+madvise madvise never";
	else if (test_bit(TRANSPARENT_HUGEPAGE_DEFRAG_KSWAPD_OR_MADV_FLAG,
			  &transparent_hugepage_flags))
		output = "always defer [defer+madvise] madvise never";
	else if (test_bit(TRANSPARENT_HUGEPAGE_DEFRAG_REQ_MADV_FLAG,
			  &transparent_hugepage_flags))
		output = "always defer defer+madvise [madvise] never";
	else
		output = "always defer defer+madvise madvise [never]";

	return sysfs_emit(buf, "%s\n", output);
}

static ssize_t defrag_store(struct kobject *kobj,
			    struct kobj_attribute *attr,
			    const char *buf, size_t count)
{
	if (sysfs_streq(buf, "always")) {
		clear_bit(TRANSPARENT_HUGEPAGE_DEFRAG_KSWAPD_FLAG, &transparent_hugepage_flags);
		clear_bit(TRANSPARENT_HUGEPAGE_DEFRAG_KSWAPD_OR_MADV_FLAG, &transparent_hugepage_flags);
		clear_bit(TRANSPARENT_HUGEPAGE_DEFRAG_REQ_MADV_FLAG, &transparent_hugepage_flags);
		set_bit(TRANSPARENT_HUGEPAGE_DEFRAG_DIRECT_FLAG, &transparent_hugepage_flags);
	} else if (sysfs_streq(buf, "defer+madvise")) {
		clear_bit(TRANSPARENT_HUGEPAGE_DEFRAG_DIRECT_FLAG, &transparent_hugepage_flags);
		clear_bit(TRANSPARENT_HUGEPAGE_DEFRAG_KSWAPD_FLAG, &transparent_hugepage_flags);
		clear_bit(TRANSPARENT_HUGEPAGE_DEFRAG_REQ_MADV_FLAG, &transparent_hugepage_flags);
		set_bit(TRANSPARENT_HUGEPAGE_DEFRAG_KSWAPD_OR_MADV_FLAG, &transparent_hugepage_flags);
	} else if (sysfs_streq(buf, "defer")) {
		clear_bit(TRANSPARENT_HUGEPAGE_DEFRAG_DIRECT_FLAG, &transparent_hugepage_flags);
		clear_bit(TRANSPARENT_HUGEPAGE_DEFRAG_KSWAPD_OR_MADV_FLAG, &transparent_hugepage_flags);
		clear_bit(TRANSPARENT_HUGEPAGE_DEFRAG_REQ_MADV_FLAG, &transparent_hugepage_flags);
		set_bit(TRANSPARENT_HUGEPAGE_DEFRAG_KSWAPD_FLAG, &transparent_hugepage_flags);
	} else if (sysfs_streq(buf, "madvise")) {
		clear_bit(TRANSPARENT_HUGEPAGE_DEFRAG_DIRECT_FLAG, &transparent_hugepage_flags);
		clear_bit(TRANSPARENT_HUGEPAGE_DEFRAG_KSWAPD_FLAG, &transparent_hugepage_flags);
		clear_bit(TRANSPARENT_HUGEPAGE_DEFRAG_KSWAPD_OR_MADV_FLAG, &transparent_hugepage_flags);
		set_bit(TRANSPARENT_HUGEPAGE_DEFRAG_REQ_MADV_FLAG, &transparent_hugepage_flags);
	} else if (sysfs_streq(buf, "never")) {
		clear_bit(TRANSPARENT_HUGEPAGE_DEFRAG_DIRECT_FLAG, &transparent_hugepage_flags);
		clear_bit(TRANSPARENT_HUGEPAGE_DEFRAG_KSWAPD_FLAG, &transparent_hugepage_flags);
		clear_bit(TRANSPARENT_HUGEPAGE_DEFRAG_KSWAPD_OR_MADV_FLAG, &transparent_hugepage_flags);
		clear_bit(TRANSPARENT_HUGEPAGE_DEFRAG_REQ_MADV_FLAG, &transparent_hugepage_flags);
	} else
		return -EINVAL;

	return count;
}
static struct kobj_attribute defrag_attr = __ATTR_RW(defrag);

static ssize_t use_zero_page_show(struct kobject *kobj,
				  struct kobj_attribute *attr, char *buf)
{
	return single_hugepage_flag_show(kobj, attr, buf,
					 TRANSPARENT_HUGEPAGE_USE_ZERO_PAGE_FLAG);
}
static ssize_t use_zero_page_store(struct kobject *kobj,
		struct kobj_attribute *attr, const char *buf, size_t count)
{
	return single_hugepage_flag_store(kobj, attr, buf, count,
				 TRANSPARENT_HUGEPAGE_USE_ZERO_PAGE_FLAG);
}
static struct kobj_attribute use_zero_page_attr = __ATTR_RW(use_zero_page);

static ssize_t hpage_pmd_size_show(struct kobject *kobj,
				   struct kobj_attribute *attr, char *buf)
{
	return sysfs_emit(buf, "%lu\n", HPAGE_PMD_SIZE);
}
static struct kobj_attribute hpage_pmd_size_attr =
	__ATTR_RO(hpage_pmd_size);

static struct attribute *hugepage_attr[] = {
	&enabled_attr.attr,
	&defrag_attr.attr,
	&use_zero_page_attr.attr,
	&hpage_pmd_size_attr.attr,
#ifdef CONFIG_SHMEM
	&shmem_enabled_attr.attr,
#endif
	NULL,
};

static const struct attribute_group hugepage_attr_group = {
	.attrs = hugepage_attr,
};

static void hugepage_exit_sysfs(struct kobject *hugepage_kobj);
static void thpsize_release(struct kobject *kobj);
static DEFINE_SPINLOCK(huge_anon_orders_lock);
static LIST_HEAD(thpsize_list);

struct thpsize {
	struct kobject kobj;
	struct list_head node;
	int order;
};

#define to_thpsize(kobj) container_of(kobj, struct thpsize, kobj)

static ssize_t thpsize_enabled_show(struct kobject *kobj,
				    struct kobj_attribute *attr, char *buf)
{
	int order = to_thpsize(kobj)->order;
	const char *output;

	if (test_bit(order, &huge_anon_orders_always))
		output = "[always] inherit madvise never";
	else if (test_bit(order, &huge_anon_orders_inherit))
		output = "always [inherit] madvise never";
	else if (test_bit(order, &huge_anon_orders_madvise))
		output = "always inherit [madvise] never";
	else
		output = "always inherit madvise [never]";

	return sysfs_emit(buf, "%s\n", output);
}

static ssize_t thpsize_enabled_store(struct kobject *kobj,
				     struct kobj_attribute *attr,
				     const char *buf, size_t count)
{
	int order = to_thpsize(kobj)->order;
	ssize_t ret = count;

	if (sysfs_streq(buf, "always")) {
		spin_lock(&huge_anon_orders_lock);
		clear_bit(order, &huge_anon_orders_inherit);
		clear_bit(order, &huge_anon_orders_madvise);
		set_bit(order, &huge_anon_orders_always);
		spin_unlock(&huge_anon_orders_lock);
	} else if (sysfs_streq(buf, "inherit")) {
		spin_lock(&huge_anon_orders_lock);
		clear_bit(order, &huge_anon_orders_always);
		clear_bit(order, &huge_anon_orders_madvise);
		set_bit(order, &huge_anon_orders_inherit);
		spin_unlock(&huge_anon_orders_lock);
	} else if (sysfs_streq(buf, "madvise")) {
		spin_lock(&huge_anon_orders_lock);
		clear_bit(order, &huge_anon_orders_always);
		clear_bit(order, &huge_anon_orders_inherit);
		set_bit(order, &huge_anon_orders_madvise);
		spin_unlock(&huge_anon_orders_lock);
	} else if (sysfs_streq(buf, "never")) {
		spin_lock(&huge_anon_orders_lock);
		clear_bit(order, &huge_anon_orders_always);
		clear_bit(order, &huge_anon_orders_inherit);
		clear_bit(order, &huge_anon_orders_madvise);
		spin_unlock(&huge_anon_orders_lock);
	} else
		ret = -EINVAL;

	return ret;
}

static struct kobj_attribute thpsize_enabled_attr =
	__ATTR(enabled, 0644, thpsize_enabled_show, thpsize_enabled_store);

static struct attribute *thpsize_attrs[] = {
	&thpsize_enabled_attr.attr,
	NULL,
};

static const struct attribute_group thpsize_attr_group = {
	.attrs = thpsize_attrs,
};

static const struct kobj_type thpsize_ktype = {
	.release = &thpsize_release,
	.sysfs_ops = &kobj_sysfs_ops,
};

DEFINE_PER_CPU(struct mthp_stat, mthp_stats) = {{{0}}};

<<<<<<< HEAD
static unsigned long sum_mthp_stat(int order, enum mthp_stat_item item)
=======
unsigned long sum_mthp_stat(int order, enum mthp_stat_item item)
>>>>>>> 227f0fab
{
	unsigned long sum = 0;
	int cpu;

	for_each_possible_cpu(cpu) {
		struct mthp_stat *this = &per_cpu(mthp_stats, cpu);

		sum += this->stats[order][item];
	}

	return sum;
}
<<<<<<< HEAD
=======
EXPORT_SYMBOL_GPL(sum_mthp_stat);
>>>>>>> 227f0fab

#define DEFINE_MTHP_STAT_ATTR(_name, _index)				\
static ssize_t _name##_show(struct kobject *kobj,			\
			struct kobj_attribute *attr, char *buf)		\
{									\
	int order = to_thpsize(kobj)->order;				\
									\
	return sysfs_emit(buf, "%lu\n", sum_mthp_stat(order, _index));	\
}									\
static struct kobj_attribute _name##_attr = __ATTR_RO(_name)

DEFINE_MTHP_STAT_ATTR(anon_fault_alloc, MTHP_STAT_ANON_FAULT_ALLOC);
DEFINE_MTHP_STAT_ATTR(anon_fault_fallback, MTHP_STAT_ANON_FAULT_FALLBACK);
DEFINE_MTHP_STAT_ATTR(anon_fault_fallback_charge, MTHP_STAT_ANON_FAULT_FALLBACK_CHARGE);
DEFINE_MTHP_STAT_ATTR(swpout, MTHP_STAT_SWPOUT);
DEFINE_MTHP_STAT_ATTR(swpout_fallback, MTHP_STAT_SWPOUT_FALLBACK);
<<<<<<< HEAD
=======
DEFINE_MTHP_STAT_ATTR(split, MTHP_STAT_SPLIT);
DEFINE_MTHP_STAT_ATTR(split_failed, MTHP_STAT_SPLIT_FAILED);
DEFINE_MTHP_STAT_ATTR(split_deferred, MTHP_STAT_SPLIT_DEFERRED);
>>>>>>> 227f0fab

static struct attribute *stats_attrs[] = {
	&anon_fault_alloc_attr.attr,
	&anon_fault_fallback_attr.attr,
	&anon_fault_fallback_charge_attr.attr,
	&swpout_attr.attr,
	&swpout_fallback_attr.attr,
<<<<<<< HEAD
=======
	&split_attr.attr,
	&split_failed_attr.attr,
	&split_deferred_attr.attr,
>>>>>>> 227f0fab
	NULL,
};

static struct attribute_group stats_attr_group = {
	.name = "stats",
	.attrs = stats_attrs,
};

static struct thpsize *thpsize_create(int order, struct kobject *parent)
{
	unsigned long size = (PAGE_SIZE << order) / SZ_1K;
	struct thpsize *thpsize;
	int ret;

	thpsize = kzalloc(sizeof(*thpsize), GFP_KERNEL);
	if (!thpsize)
		return ERR_PTR(-ENOMEM);

	ret = kobject_init_and_add(&thpsize->kobj, &thpsize_ktype, parent,
				   "hugepages-%lukB", size);
	if (ret) {
		kfree(thpsize);
		return ERR_PTR(ret);
	}

	ret = sysfs_create_group(&thpsize->kobj, &thpsize_attr_group);
	if (ret) {
		kobject_put(&thpsize->kobj);
		return ERR_PTR(ret);
	}

	ret = sysfs_create_group(&thpsize->kobj, &stats_attr_group);
	if (ret) {
		kobject_put(&thpsize->kobj);
		return ERR_PTR(ret);
	}

	thpsize->order = order;
	return thpsize;
}

static void thpsize_release(struct kobject *kobj)
{
	kfree(to_thpsize(kobj));
}

static int __init hugepage_init_sysfs(struct kobject **hugepage_kobj)
{
	int err;
	struct thpsize *thpsize;
	unsigned long orders;
	int order;

	/*
	 * Default to setting PMD-sized THP to inherit the global setting and
	 * disable all other sizes. powerpc's PMD_ORDER isn't a compile-time
	 * constant so we have to do this here.
	 */
	huge_anon_orders_inherit = BIT(PMD_ORDER);

	*hugepage_kobj = kobject_create_and_add("transparent_hugepage", mm_kobj);
	if (unlikely(!*hugepage_kobj)) {
		pr_err("failed to create transparent hugepage kobject\n");
		return -ENOMEM;
	}

	err = sysfs_create_group(*hugepage_kobj, &hugepage_attr_group);
	if (err) {
		pr_err("failed to register transparent hugepage group\n");
		goto delete_obj;
	}

	err = sysfs_create_group(*hugepage_kobj, &khugepaged_attr_group);
	if (err) {
		pr_err("failed to register transparent hugepage group\n");
		goto remove_hp_group;
	}

	orders = THP_ORDERS_ALL_ANON;
	order = highest_order(orders);
	while (orders) {
		thpsize = thpsize_create(order, *hugepage_kobj);
		if (IS_ERR(thpsize)) {
			pr_err("failed to create thpsize for order %d\n", order);
			err = PTR_ERR(thpsize);
			goto remove_all;
		}
		list_add(&thpsize->node, &thpsize_list);
		order = next_order(&orders, order);
	}

	return 0;

remove_all:
	hugepage_exit_sysfs(*hugepage_kobj);
	return err;
remove_hp_group:
	sysfs_remove_group(*hugepage_kobj, &hugepage_attr_group);
delete_obj:
	kobject_put(*hugepage_kobj);
	return err;
}

static void __init hugepage_exit_sysfs(struct kobject *hugepage_kobj)
{
	struct thpsize *thpsize, *tmp;

	list_for_each_entry_safe(thpsize, tmp, &thpsize_list, node) {
		list_del(&thpsize->node);
		kobject_put(&thpsize->kobj);
	}

	sysfs_remove_group(hugepage_kobj, &khugepaged_attr_group);
	sysfs_remove_group(hugepage_kobj, &hugepage_attr_group);
	kobject_put(hugepage_kobj);
}
#else
static inline int hugepage_init_sysfs(struct kobject **hugepage_kobj)
{
	return 0;
}

static inline void hugepage_exit_sysfs(struct kobject *hugepage_kobj)
{
}
#endif /* CONFIG_SYSFS */

static int __init hugepage_init(void)
{
	int err;
	struct kobject *hugepage_kobj;

	if (!has_transparent_hugepage()) {
		transparent_hugepage_flags = 1 << TRANSPARENT_HUGEPAGE_UNSUPPORTED;
		return -EINVAL;
	}

	/*
	 * hugepages can't be allocated by the buddy allocator
	 */
	MAYBE_BUILD_BUG_ON(HPAGE_PMD_ORDER > MAX_ORDER);
	/*
	 * we use page->mapping and page->index in second tail page
	 * as list_head: assuming THP order >= 2
	 */
	MAYBE_BUILD_BUG_ON(HPAGE_PMD_ORDER < 2);

	err = hugepage_init_sysfs(&hugepage_kobj);
	if (err)
		goto err_sysfs;

	err = khugepaged_init();
	if (err)
		goto err_slab;

	err = register_shrinker(&huge_zero_page_shrinker, "thp-zero");
	if (err)
		goto err_hzp_shrinker;
	err = register_shrinker(&deferred_split_shrinker, "thp-deferred_split");
	if (err)
		goto err_split_shrinker;

	/*
	 * By default disable transparent hugepages on smaller systems,
	 * where the extra memory used could hurt more than TLB overhead
	 * is likely to save.  The admin can still enable it through /sys.
	 */
	if (totalram_pages() < (512 << (20 - PAGE_SHIFT))) {
		transparent_hugepage_flags = 0;
		return 0;
	}

	err = start_stop_khugepaged();
	if (err)
		goto err_khugepaged;

	return 0;
err_khugepaged:
	unregister_shrinker(&deferred_split_shrinker);
err_split_shrinker:
	unregister_shrinker(&huge_zero_page_shrinker);
err_hzp_shrinker:
	khugepaged_destroy();
err_slab:
	hugepage_exit_sysfs(hugepage_kobj);
err_sysfs:
	return err;
}
subsys_initcall(hugepage_init);

static int __init setup_transparent_hugepage(char *str)
{
	int ret = 0;
	if (!str)
		goto out;
	if (!strcmp(str, "always")) {
		set_bit(TRANSPARENT_HUGEPAGE_FLAG,
			&transparent_hugepage_flags);
		clear_bit(TRANSPARENT_HUGEPAGE_REQ_MADV_FLAG,
			  &transparent_hugepage_flags);
		ret = 1;
	} else if (!strcmp(str, "madvise")) {
		clear_bit(TRANSPARENT_HUGEPAGE_FLAG,
			  &transparent_hugepage_flags);
		set_bit(TRANSPARENT_HUGEPAGE_REQ_MADV_FLAG,
			&transparent_hugepage_flags);
		ret = 1;
	} else if (!strcmp(str, "never")) {
		clear_bit(TRANSPARENT_HUGEPAGE_FLAG,
			  &transparent_hugepage_flags);
		clear_bit(TRANSPARENT_HUGEPAGE_REQ_MADV_FLAG,
			  &transparent_hugepage_flags);
		ret = 1;
	}
out:
	if (!ret)
		pr_warn("transparent_hugepage= cannot parse, ignored\n");
	return ret;
}
__setup("transparent_hugepage=", setup_transparent_hugepage);

pmd_t maybe_pmd_mkwrite(pmd_t pmd, struct vm_area_struct *vma)
{
	if (likely(vma->vm_flags & VM_WRITE))
		pmd = pmd_mkwrite(pmd, vma);
	return pmd;
}

#ifdef CONFIG_MEMCG
static inline
struct deferred_split *get_deferred_split_queue(struct folio *folio)
{
	struct mem_cgroup *memcg = folio_memcg(folio);
	struct pglist_data *pgdat = NODE_DATA(folio_nid(folio));

	if (memcg)
		return &memcg->deferred_split_queue;
	else
		return &pgdat->deferred_split_queue;
}
#else
static inline
struct deferred_split *get_deferred_split_queue(struct folio *folio)
{
	struct pglist_data *pgdat = NODE_DATA(folio_nid(folio));

	return &pgdat->deferred_split_queue;
}
#endif

void folio_prep_large_rmappable(struct folio *folio)
{
	VM_BUG_ON_FOLIO(folio_order(folio) < 2, folio);
	INIT_LIST_HEAD(&folio->_deferred_list);
	folio_set_large_rmappable(folio);
}

static inline bool is_transparent_hugepage(struct folio *folio)
{
	if (!folio_test_large(folio))
		return false;

	return is_huge_zero_page(&folio->page) ||
		folio_test_large_rmappable(folio);
}

static unsigned long __thp_get_unmapped_area(struct file *filp,
		unsigned long addr, unsigned long len,
		loff_t off, unsigned long flags, unsigned long size)
{
	loff_t off_end = off + len;
	loff_t off_align = round_up(off, size);
	unsigned long len_pad, ret;

	if (!IS_ENABLED(CONFIG_64BIT) || in_compat_syscall())
		return 0;

	if (off_end <= off_align || (off_end - off_align) < size)
		return 0;

	len_pad = len + size;
	if (len_pad < len || (off + len_pad) < off)
		return 0;

	ret = current->mm->get_unmapped_area(filp, addr, len_pad,
					      off >> PAGE_SHIFT, flags);

	/*
	 * The failure might be due to length padding. The caller will retry
	 * without the padding.
	 */
	if (IS_ERR_VALUE(ret))
		return 0;

	/*
	 * Do not try to align to THP boundary if allocation at the address
	 * hint succeeds.
	 */
	if (ret == addr)
		return addr;

	ret += (off - ret) & (size - 1);
	return ret;
}

unsigned long thp_get_unmapped_area(struct file *filp, unsigned long addr,
		unsigned long len, unsigned long pgoff, unsigned long flags)
{
	unsigned long ret;
	loff_t off = (loff_t)pgoff << PAGE_SHIFT;

	ret = __thp_get_unmapped_area(filp, addr, len, off, flags, PMD_SIZE);
	if (ret)
		return ret;

	return current->mm->get_unmapped_area(filp, addr, len, pgoff, flags);
}
EXPORT_SYMBOL_GPL(thp_get_unmapped_area);

static vm_fault_t __do_huge_pmd_anonymous_page(struct vm_fault *vmf,
			struct page *page, gfp_t gfp)
{
	struct vm_area_struct *vma = vmf->vma;
	struct folio *folio = page_folio(page);
	pgtable_t pgtable;
	unsigned long haddr = vmf->address & HPAGE_PMD_MASK;
	vm_fault_t ret = 0;

	VM_BUG_ON_FOLIO(!folio_test_large(folio), folio);

	if (mem_cgroup_charge(folio, vma->vm_mm, gfp)) {
		folio_put(folio);
		count_vm_event(THP_FAULT_FALLBACK);
		count_vm_event(THP_FAULT_FALLBACK_CHARGE);
		count_mthp_stat(HPAGE_PMD_ORDER, MTHP_STAT_ANON_FAULT_FALLBACK);
		count_mthp_stat(HPAGE_PMD_ORDER, MTHP_STAT_ANON_FAULT_FALLBACK_CHARGE);
		return VM_FAULT_FALLBACK;
	}
	folio_throttle_swaprate(folio, gfp);

	pgtable = pte_alloc_one(vma->vm_mm);
	if (unlikely(!pgtable)) {
		ret = VM_FAULT_OOM;
		goto release;
	}

	clear_huge_page(page, vmf->address, HPAGE_PMD_NR);
	/*
	 * The memory barrier inside __folio_mark_uptodate makes sure that
	 * clear_huge_page writes become visible before the set_pmd_at()
	 * write.
	 */
	__folio_mark_uptodate(folio);

	vmf->ptl = pmd_lock(vma->vm_mm, vmf->pmd);
	if (unlikely(!pmd_none(*vmf->pmd))) {
		goto unlock_release;
	} else {
		pmd_t entry;

		ret = check_stable_address_space(vma->vm_mm);
		if (ret)
			goto unlock_release;

		/* Deliver the page fault to userland */
		if (userfaultfd_missing(vma)) {
			spin_unlock(vmf->ptl);
			folio_put(folio);
			pte_free(vma->vm_mm, pgtable);
			ret = handle_userfault(vmf, VM_UFFD_MISSING);
			VM_BUG_ON(ret & VM_FAULT_FALLBACK);
			return ret;
		}

		entry = mk_huge_pmd(page, vma->vm_page_prot);
		entry = maybe_pmd_mkwrite(pmd_mkdirty(entry), vma);
		folio_add_new_anon_rmap(folio, vma, haddr, RMAP_EXCLUSIVE);
		folio_add_lru_vma(folio, vma);
		pgtable_trans_huge_deposit(vma->vm_mm, vmf->pmd, pgtable);
		set_pmd_at(vma->vm_mm, haddr, vmf->pmd, entry);
		update_mmu_cache_pmd(vma, vmf->address, vmf->pmd);
		add_mm_counter(vma->vm_mm, MM_ANONPAGES, HPAGE_PMD_NR);
		mm_inc_nr_ptes(vma->vm_mm);
		spin_unlock(vmf->ptl);
		count_vm_event(THP_FAULT_ALLOC);
		count_mthp_stat(HPAGE_PMD_ORDER, MTHP_STAT_ANON_FAULT_ALLOC);
		count_memcg_event_mm(vma->vm_mm, THP_FAULT_ALLOC);
	}

	return 0;
unlock_release:
	spin_unlock(vmf->ptl);
release:
	if (pgtable)
		pte_free(vma->vm_mm, pgtable);
	folio_put(folio);
	return ret;

}

/*
 * always: directly stall for all thp allocations
 * defer: wake kswapd and fail if not immediately available
 * defer+madvise: wake kswapd and directly stall for MADV_HUGEPAGE, otherwise
 *		  fail if not immediately available
 * madvise: directly stall for MADV_HUGEPAGE, otherwise fail if not immediately
 *	    available
 * never: never stall for any thp allocation
 */
gfp_t vma_thp_gfp_mask(struct vm_area_struct *vma)
{
	const bool vma_madvised = vma && (vma->vm_flags & VM_HUGEPAGE);

	/* Always do synchronous compaction */
	if (test_bit(TRANSPARENT_HUGEPAGE_DEFRAG_DIRECT_FLAG, &transparent_hugepage_flags))
		return GFP_TRANSHUGE | (vma_madvised ? 0 : __GFP_NORETRY);

	/* Kick kcompactd and fail quickly */
	if (test_bit(TRANSPARENT_HUGEPAGE_DEFRAG_KSWAPD_FLAG, &transparent_hugepage_flags))
		return GFP_TRANSHUGE_LIGHT | __GFP_KSWAPD_RECLAIM;

	/* Synchronous compaction if madvised, otherwise kick kcompactd */
	if (test_bit(TRANSPARENT_HUGEPAGE_DEFRAG_KSWAPD_OR_MADV_FLAG, &transparent_hugepage_flags))
		return GFP_TRANSHUGE_LIGHT |
			(vma_madvised ? __GFP_DIRECT_RECLAIM :
					__GFP_KSWAPD_RECLAIM);

	/* Only do synchronous compaction if madvised */
	if (test_bit(TRANSPARENT_HUGEPAGE_DEFRAG_REQ_MADV_FLAG, &transparent_hugepage_flags))
		return GFP_TRANSHUGE_LIGHT |
		       (vma_madvised ? __GFP_DIRECT_RECLAIM : 0);

	return GFP_TRANSHUGE_LIGHT;
}

/* Caller must hold page table lock. */
static void set_huge_zero_page(pgtable_t pgtable, struct mm_struct *mm,
		struct vm_area_struct *vma, unsigned long haddr, pmd_t *pmd,
		struct page *zero_page)
{
	pmd_t entry;
	if (!pmd_none(*pmd))
		return;
	entry = mk_pmd(zero_page, vma->vm_page_prot);
	entry = pmd_mkhuge(entry);
	pgtable_trans_huge_deposit(mm, pmd, pgtable);
	set_pmd_at(mm, haddr, pmd, entry);
	mm_inc_nr_ptes(mm);
}

vm_fault_t do_huge_pmd_anonymous_page(struct vm_fault *vmf)
{
	struct vm_area_struct *vma = vmf->vma;
	gfp_t gfp;
	struct folio *folio;
	unsigned long haddr = vmf->address & HPAGE_PMD_MASK;
	vm_fault_t ret;

	if (!thp_vma_suitable_order(vma, haddr, PMD_ORDER))
		return VM_FAULT_FALLBACK;
	ret = vmf_anon_prepare(vmf);
	if (ret)
		return ret;
	khugepaged_enter_vma(vma, vma->vm_flags);

	if (!(vmf->flags & FAULT_FLAG_WRITE) &&
			!mm_forbids_zeropage(vma->vm_mm) &&
			transparent_hugepage_use_zero_page()) {
		pgtable_t pgtable;
		struct page *zero_page;
		vm_fault_t ret;
		pgtable = pte_alloc_one(vma->vm_mm);
		if (unlikely(!pgtable))
			return VM_FAULT_OOM;
		zero_page = mm_get_huge_zero_page(vma->vm_mm);
		if (unlikely(!zero_page)) {
			pte_free(vma->vm_mm, pgtable);
			count_vm_event(THP_FAULT_FALLBACK);
			return VM_FAULT_FALLBACK;
		}
		vmf->ptl = pmd_lock(vma->vm_mm, vmf->pmd);
		ret = 0;
		if (pmd_none(*vmf->pmd)) {
			ret = check_stable_address_space(vma->vm_mm);
			if (ret) {
				spin_unlock(vmf->ptl);
				pte_free(vma->vm_mm, pgtable);
			} else if (userfaultfd_missing(vma)) {
				spin_unlock(vmf->ptl);
				pte_free(vma->vm_mm, pgtable);
				ret = handle_userfault(vmf, VM_UFFD_MISSING);
				VM_BUG_ON(ret & VM_FAULT_FALLBACK);
			} else {
				set_huge_zero_page(pgtable, vma->vm_mm, vma,
						   haddr, vmf->pmd, zero_page);
				update_mmu_cache_pmd(vma, vmf->address, vmf->pmd);
				spin_unlock(vmf->ptl);
			}
		} else {
			spin_unlock(vmf->ptl);
			pte_free(vma->vm_mm, pgtable);
		}
		return ret;
	}
	gfp = vma_thp_gfp_mask(vma);
	folio = vma_alloc_folio(gfp, HPAGE_PMD_ORDER, vma, haddr, true);
	if (unlikely(!folio)) {
		count_vm_event(THP_FAULT_FALLBACK);
		count_mthp_stat(HPAGE_PMD_ORDER, MTHP_STAT_ANON_FAULT_FALLBACK);
		return VM_FAULT_FALLBACK;
	}
	return __do_huge_pmd_anonymous_page(vmf, &folio->page, gfp);
}

static void insert_pfn_pmd(struct vm_area_struct *vma, unsigned long addr,
		pmd_t *pmd, pfn_t pfn, pgprot_t prot, bool write,
		pgtable_t pgtable)
{
	struct mm_struct *mm = vma->vm_mm;
	pmd_t entry;
	spinlock_t *ptl;

	ptl = pmd_lock(mm, pmd);
	if (!pmd_none(*pmd)) {
		if (write) {
			if (pmd_pfn(*pmd) != pfn_t_to_pfn(pfn)) {
				WARN_ON_ONCE(!is_huge_zero_pmd(*pmd));
				goto out_unlock;
			}
			entry = pmd_mkyoung(*pmd);
			entry = maybe_pmd_mkwrite(pmd_mkdirty(entry), vma);
			if (pmdp_set_access_flags(vma, addr, pmd, entry, 1))
				update_mmu_cache_pmd(vma, addr, pmd);
		}

		goto out_unlock;
	}

	entry = pmd_mkhuge(pfn_t_pmd(pfn, prot));
	if (pfn_t_devmap(pfn))
		entry = pmd_mkdevmap(entry);
	if (write) {
		entry = pmd_mkyoung(pmd_mkdirty(entry));
		entry = maybe_pmd_mkwrite(entry, vma);
	}

	if (pgtable) {
		pgtable_trans_huge_deposit(mm, pmd, pgtable);
		mm_inc_nr_ptes(mm);
		pgtable = NULL;
	}

	set_pmd_at(mm, addr, pmd, entry);
	update_mmu_cache_pmd(vma, addr, pmd);

out_unlock:
	spin_unlock(ptl);
	if (pgtable)
		pte_free(mm, pgtable);
}

/**
 * vmf_insert_pfn_pmd - insert a pmd size pfn
 * @vmf: Structure describing the fault
 * @pfn: pfn to insert
 * @write: whether it's a write fault
 *
 * Insert a pmd size pfn. See vmf_insert_pfn() for additional info.
 *
 * Return: vm_fault_t value.
 */
vm_fault_t vmf_insert_pfn_pmd(struct vm_fault *vmf, pfn_t pfn, bool write)
{
	unsigned long addr = vmf->address & PMD_MASK;
	struct vm_area_struct *vma = vmf->vma;
	pgprot_t pgprot = vma->vm_page_prot;
	pgtable_t pgtable = NULL;

	/*
	 * If we had pmd_special, we could avoid all these restrictions,
	 * but we need to be consistent with PTEs and architectures that
	 * can't support a 'special' bit.
	 */
	BUG_ON(!(vma->vm_flags & (VM_PFNMAP|VM_MIXEDMAP)) &&
			!pfn_t_devmap(pfn));
	BUG_ON((vma->vm_flags & (VM_PFNMAP|VM_MIXEDMAP)) ==
						(VM_PFNMAP|VM_MIXEDMAP));
	BUG_ON((vma->vm_flags & VM_PFNMAP) && is_cow_mapping(vma->vm_flags));

	if (addr < vma->vm_start || addr >= vma->vm_end)
		return VM_FAULT_SIGBUS;

	if (arch_needs_pgtable_deposit()) {
		pgtable = pte_alloc_one(vma->vm_mm);
		if (!pgtable)
			return VM_FAULT_OOM;
	}

	track_pfn_insert(vma, &pgprot, pfn);

	insert_pfn_pmd(vma, addr, vmf->pmd, pfn, pgprot, write, pgtable);
	return VM_FAULT_NOPAGE;
}
EXPORT_SYMBOL_GPL(vmf_insert_pfn_pmd);

#ifdef CONFIG_HAVE_ARCH_TRANSPARENT_HUGEPAGE_PUD
static pud_t maybe_pud_mkwrite(pud_t pud, struct vm_area_struct *vma)
{
	if (likely(vma->vm_flags & VM_WRITE))
		pud = pud_mkwrite(pud);
	return pud;
}

static void insert_pfn_pud(struct vm_area_struct *vma, unsigned long addr,
		pud_t *pud, pfn_t pfn, bool write)
{
	struct mm_struct *mm = vma->vm_mm;
	pgprot_t prot = vma->vm_page_prot;
	pud_t entry;
	spinlock_t *ptl;

	ptl = pud_lock(mm, pud);
	if (!pud_none(*pud)) {
		if (write) {
			if (pud_pfn(*pud) != pfn_t_to_pfn(pfn)) {
				WARN_ON_ONCE(!is_huge_zero_pud(*pud));
				goto out_unlock;
			}
			entry = pud_mkyoung(*pud);
			entry = maybe_pud_mkwrite(pud_mkdirty(entry), vma);
			if (pudp_set_access_flags(vma, addr, pud, entry, 1))
				update_mmu_cache_pud(vma, addr, pud);
		}
		goto out_unlock;
	}

	entry = pud_mkhuge(pfn_t_pud(pfn, prot));
	if (pfn_t_devmap(pfn))
		entry = pud_mkdevmap(entry);
	if (write) {
		entry = pud_mkyoung(pud_mkdirty(entry));
		entry = maybe_pud_mkwrite(entry, vma);
	}
	set_pud_at(mm, addr, pud, entry);
	update_mmu_cache_pud(vma, addr, pud);

out_unlock:
	spin_unlock(ptl);
}

/**
 * vmf_insert_pfn_pud - insert a pud size pfn
 * @vmf: Structure describing the fault
 * @pfn: pfn to insert
 * @write: whether it's a write fault
 *
 * Insert a pud size pfn. See vmf_insert_pfn() for additional info.
 *
 * Return: vm_fault_t value.
 */
vm_fault_t vmf_insert_pfn_pud(struct vm_fault *vmf, pfn_t pfn, bool write)
{
	unsigned long addr = vmf->address & PUD_MASK;
	struct vm_area_struct *vma = vmf->vma;
	pgprot_t pgprot = vma->vm_page_prot;

	/*
	 * If we had pud_special, we could avoid all these restrictions,
	 * but we need to be consistent with PTEs and architectures that
	 * can't support a 'special' bit.
	 */
	BUG_ON(!(vma->vm_flags & (VM_PFNMAP|VM_MIXEDMAP)) &&
			!pfn_t_devmap(pfn));
	BUG_ON((vma->vm_flags & (VM_PFNMAP|VM_MIXEDMAP)) ==
						(VM_PFNMAP|VM_MIXEDMAP));
	BUG_ON((vma->vm_flags & VM_PFNMAP) && is_cow_mapping(vma->vm_flags));

	if (addr < vma->vm_start || addr >= vma->vm_end)
		return VM_FAULT_SIGBUS;

	track_pfn_insert(vma, &pgprot, pfn);

	insert_pfn_pud(vma, addr, vmf->pud, pfn, write);
	return VM_FAULT_NOPAGE;
}
EXPORT_SYMBOL_GPL(vmf_insert_pfn_pud);
#endif /* CONFIG_HAVE_ARCH_TRANSPARENT_HUGEPAGE_PUD */

static void touch_pmd(struct vm_area_struct *vma, unsigned long addr,
		      pmd_t *pmd, bool write)
{
	pmd_t _pmd;

	_pmd = pmd_mkyoung(*pmd);
	if (write)
		_pmd = pmd_mkdirty(_pmd);
	if (pmdp_set_access_flags(vma, addr & HPAGE_PMD_MASK,
				  pmd, _pmd, write))
		update_mmu_cache_pmd(vma, addr, pmd);
}

struct page *follow_devmap_pmd(struct vm_area_struct *vma, unsigned long addr,
		pmd_t *pmd, int flags, struct dev_pagemap **pgmap)
{
	unsigned long pfn = pmd_pfn(*pmd);
	struct mm_struct *mm = vma->vm_mm;
	struct page *page;
	int ret;

	assert_spin_locked(pmd_lockptr(mm, pmd));

	if (flags & FOLL_WRITE && !pmd_write(*pmd))
		return NULL;

	if (pmd_present(*pmd) && pmd_devmap(*pmd))
		/* pass */;
	else
		return NULL;

	if (flags & FOLL_TOUCH)
		touch_pmd(vma, addr, pmd, flags & FOLL_WRITE);

	/*
	 * device mapped pages can only be returned if the
	 * caller will manage the page reference count.
	 */
	if (!(flags & (FOLL_GET | FOLL_PIN)))
		return ERR_PTR(-EEXIST);

	pfn += (addr & ~PMD_MASK) >> PAGE_SHIFT;
	*pgmap = get_dev_pagemap(pfn, *pgmap);
	if (!*pgmap)
		return ERR_PTR(-EFAULT);
	page = pfn_to_page(pfn);
	ret = try_grab_folio(page_folio(page), 1, flags);
	if (ret)
		page = ERR_PTR(ret);

	return page;
}

int copy_huge_pmd(struct mm_struct *dst_mm, struct mm_struct *src_mm,
		  pmd_t *dst_pmd, pmd_t *src_pmd, unsigned long addr,
		  struct vm_area_struct *dst_vma, struct vm_area_struct *src_vma)
{
	spinlock_t *dst_ptl, *src_ptl;
	struct page *src_page;
	struct folio *src_folio;
	pmd_t pmd;
	pgtable_t pgtable = NULL;
	int ret = -ENOMEM;

	/* Skip if can be re-fill on fault */
	if (!vma_is_anonymous(dst_vma))
		return 0;

	pgtable = pte_alloc_one(dst_mm);
	if (unlikely(!pgtable))
		goto out;

	dst_ptl = pmd_lock(dst_mm, dst_pmd);
	src_ptl = pmd_lockptr(src_mm, src_pmd);
	spin_lock_nested(src_ptl, SINGLE_DEPTH_NESTING);

	ret = -EAGAIN;
	pmd = *src_pmd;

#ifdef CONFIG_ARCH_ENABLE_THP_MIGRATION
	if (unlikely(is_swap_pmd(pmd))) {
		swp_entry_t entry = pmd_to_swp_entry(pmd);

		VM_BUG_ON(!is_pmd_migration_entry(pmd));
		if (!is_readable_migration_entry(entry)) {
			entry = make_readable_migration_entry(
							swp_offset(entry));
			pmd = swp_entry_to_pmd(entry);
			if (pmd_swp_soft_dirty(*src_pmd))
				pmd = pmd_swp_mksoft_dirty(pmd);
			if (pmd_swp_uffd_wp(*src_pmd))
				pmd = pmd_swp_mkuffd_wp(pmd);
			set_pmd_at(src_mm, addr, src_pmd, pmd);
		}
		add_mm_counter(dst_mm, MM_ANONPAGES, HPAGE_PMD_NR);
		mm_inc_nr_ptes(dst_mm);
		pgtable_trans_huge_deposit(dst_mm, dst_pmd, pgtable);
		if (!userfaultfd_wp(dst_vma))
			pmd = pmd_swp_clear_uffd_wp(pmd);
		set_pmd_at(dst_mm, addr, dst_pmd, pmd);
		ret = 0;
		goto out_unlock;
	}
#endif

	if (unlikely(!pmd_trans_huge(pmd))) {
		pte_free(dst_mm, pgtable);
		goto out_unlock;
	}
	/*
	 * When page table lock is held, the huge zero pmd should not be
	 * under splitting since we don't split the page itself, only pmd to
	 * a page table.
	 */
	if (is_huge_zero_pmd(pmd)) {
		/*
		 * get_huge_zero_page() will never allocate a new page here,
		 * since we already have a zero page to copy. It just takes a
		 * reference.
		 */
		mm_get_huge_zero_page(dst_mm);
		goto out_zero_page;
	}

	src_page = pmd_page(pmd);
	VM_BUG_ON_PAGE(!PageHead(src_page), src_page);
	src_folio = page_folio(src_page);

	folio_get(src_folio);
	if (unlikely(folio_try_dup_anon_rmap_pmd(src_folio, src_page, src_vma))) {
		/* Page maybe pinned: split and retry the fault on PTEs. */
		folio_put(src_folio);
		pte_free(dst_mm, pgtable);
		spin_unlock(src_ptl);
		spin_unlock(dst_ptl);
		__split_huge_pmd(src_vma, src_pmd, addr, false, NULL);
		return -EAGAIN;
	}
	add_mm_counter(dst_mm, MM_ANONPAGES, HPAGE_PMD_NR);
out_zero_page:
	mm_inc_nr_ptes(dst_mm);
	pgtable_trans_huge_deposit(dst_mm, dst_pmd, pgtable);
	pmdp_set_wrprotect(src_mm, addr, src_pmd);
	if (!userfaultfd_wp(dst_vma))
		pmd = pmd_clear_uffd_wp(pmd);
	pmd = pmd_mkold(pmd_wrprotect(pmd));
	set_pmd_at(dst_mm, addr, dst_pmd, pmd);

	ret = 0;
out_unlock:
	spin_unlock(src_ptl);
	spin_unlock(dst_ptl);
out:
	return ret;
}

#ifdef CONFIG_HAVE_ARCH_TRANSPARENT_HUGEPAGE_PUD
static void touch_pud(struct vm_area_struct *vma, unsigned long addr,
		      pud_t *pud, bool write)
{
	pud_t _pud;

	_pud = pud_mkyoung(*pud);
	if (write)
		_pud = pud_mkdirty(_pud);
	if (pudp_set_access_flags(vma, addr & HPAGE_PUD_MASK,
				  pud, _pud, write))
		update_mmu_cache_pud(vma, addr, pud);
}

struct page *follow_devmap_pud(struct vm_area_struct *vma, unsigned long addr,
		pud_t *pud, int flags, struct dev_pagemap **pgmap)
{
	unsigned long pfn = pud_pfn(*pud);
	struct mm_struct *mm = vma->vm_mm;
	struct page *page;
	int ret;

	assert_spin_locked(pud_lockptr(mm, pud));

	if (flags & FOLL_WRITE && !pud_write(*pud))
		return NULL;

	if (pud_present(*pud) && pud_devmap(*pud))
		/* pass */;
	else
		return NULL;

	if (flags & FOLL_TOUCH)
		touch_pud(vma, addr, pud, flags & FOLL_WRITE);

	/*
	 * device mapped pages can only be returned if the
	 * caller will manage the page reference count.
	 *
	 * At least one of FOLL_GET | FOLL_PIN must be set, so assert that here:
	 */
	if (!(flags & (FOLL_GET | FOLL_PIN)))
		return ERR_PTR(-EEXIST);

	pfn += (addr & ~PUD_MASK) >> PAGE_SHIFT;
	*pgmap = get_dev_pagemap(pfn, *pgmap);
	if (!*pgmap)
		return ERR_PTR(-EFAULT);
	page = pfn_to_page(pfn);

	ret = try_grab_folio(page_folio(page), 1, flags);
	if (ret)
		page = ERR_PTR(ret);

	return page;
}

int copy_huge_pud(struct mm_struct *dst_mm, struct mm_struct *src_mm,
		  pud_t *dst_pud, pud_t *src_pud, unsigned long addr,
		  struct vm_area_struct *vma)
{
	spinlock_t *dst_ptl, *src_ptl;
	pud_t pud;
	int ret;

	dst_ptl = pud_lock(dst_mm, dst_pud);
	src_ptl = pud_lockptr(src_mm, src_pud);
	spin_lock_nested(src_ptl, SINGLE_DEPTH_NESTING);

	ret = -EAGAIN;
	pud = *src_pud;
	if (unlikely(!pud_trans_huge(pud) && !pud_devmap(pud)))
		goto out_unlock;

	/*
	 * When page table lock is held, the huge zero pud should not be
	 * under splitting since we don't split the page itself, only pud to
	 * a page table.
	 */
	if (is_huge_zero_pud(pud)) {
		/* No huge zero pud yet */
	}

	/*
	 * TODO: once we support anonymous pages, use
	 * folio_try_dup_anon_rmap_*() and split if duplicating fails.
	 */
	pudp_set_wrprotect(src_mm, addr, src_pud);
	pud = pud_mkold(pud_wrprotect(pud));
	set_pud_at(dst_mm, addr, dst_pud, pud);

	ret = 0;
out_unlock:
	spin_unlock(src_ptl);
	spin_unlock(dst_ptl);
	return ret;
}

void huge_pud_set_accessed(struct vm_fault *vmf, pud_t orig_pud)
{
	bool write = vmf->flags & FAULT_FLAG_WRITE;

	vmf->ptl = pud_lock(vmf->vma->vm_mm, vmf->pud);
	if (unlikely(!pud_same(*vmf->pud, orig_pud)))
		goto unlock;

	touch_pud(vmf->vma, vmf->address, vmf->pud, write);
unlock:
	spin_unlock(vmf->ptl);
}
#endif /* CONFIG_HAVE_ARCH_TRANSPARENT_HUGEPAGE_PUD */

void huge_pmd_set_accessed(struct vm_fault *vmf)
{
	bool write = vmf->flags & FAULT_FLAG_WRITE;

	vmf->ptl = pmd_lock(vmf->vma->vm_mm, vmf->pmd);
	if (unlikely(!pmd_same(*vmf->pmd, vmf->orig_pmd)))
		goto unlock;

	touch_pmd(vmf->vma, vmf->address, vmf->pmd, write);

unlock:
	spin_unlock(vmf->ptl);
}

vm_fault_t do_huge_pmd_wp_page(struct vm_fault *vmf)
{
	const bool unshare = vmf->flags & FAULT_FLAG_UNSHARE;
	struct vm_area_struct *vma = vmf->vma;
	struct folio *folio;
	struct page *page;
	unsigned long haddr = vmf->address & HPAGE_PMD_MASK;
	pmd_t orig_pmd = vmf->orig_pmd;

	vmf->ptl = pmd_lockptr(vma->vm_mm, vmf->pmd);
	VM_BUG_ON_VMA(!vma->anon_vma, vma);

	if (is_huge_zero_pmd(orig_pmd))
		goto fallback;

	spin_lock(vmf->ptl);

	if (unlikely(!pmd_same(*vmf->pmd, orig_pmd))) {
		spin_unlock(vmf->ptl);
		return 0;
	}

	page = pmd_page(orig_pmd);
	folio = page_folio(page);
	VM_BUG_ON_PAGE(!PageHead(page), page);

	/* Early check when only holding the PT lock. */
	if (PageAnonExclusive(page))
		goto reuse;

	if (!folio_trylock(folio)) {
		folio_get(folio);
		spin_unlock(vmf->ptl);
		folio_lock(folio);
		spin_lock(vmf->ptl);
		if (unlikely(!pmd_same(*vmf->pmd, orig_pmd))) {
			spin_unlock(vmf->ptl);
			folio_unlock(folio);
			folio_put(folio);
			return 0;
		}
		folio_put(folio);
	}

	/* Recheck after temporarily dropping the PT lock. */
	if (PageAnonExclusive(page)) {
		folio_unlock(folio);
		goto reuse;
	}

	/*
	 * See do_wp_page(): we can only reuse the folio exclusively if
	 * there are no additional references. Note that we always drain
	 * the LRU cache immediately after adding a THP.
	 */
	if (folio_ref_count(folio) >
			1 + folio_test_swapcache(folio) * folio_nr_pages(folio))
		goto unlock_fallback;
	if (folio_test_swapcache(folio))
		folio_free_swap(folio);
	if (folio_ref_count(folio) == 1) {
		pmd_t entry;

		folio_move_anon_rmap(folio, vma);
		SetPageAnonExclusive(page);
		folio_unlock(folio);
reuse:
		if (unlikely(unshare)) {
			spin_unlock(vmf->ptl);
			return 0;
		}
		entry = pmd_mkyoung(orig_pmd);
		entry = maybe_pmd_mkwrite(pmd_mkdirty(entry), vma);
		if (pmdp_set_access_flags(vma, haddr, vmf->pmd, entry, 1))
			update_mmu_cache_pmd(vma, vmf->address, vmf->pmd);
		spin_unlock(vmf->ptl);
		return 0;
	}

unlock_fallback:
	folio_unlock(folio);
	spin_unlock(vmf->ptl);
fallback:
	__split_huge_pmd(vma, vmf->pmd, vmf->address, false, NULL);
	return VM_FAULT_FALLBACK;
}

static inline bool can_change_pmd_writable(struct vm_area_struct *vma,
					   unsigned long addr, pmd_t pmd)
{
	struct page *page;

	if (WARN_ON_ONCE(!(vma->vm_flags & VM_WRITE)))
		return false;

	/* Don't touch entries that are not even readable (NUMA hinting). */
	if (pmd_protnone(pmd))
		return false;

	/* Do we need write faults for softdirty tracking? */
	if (pmd_needs_soft_dirty_wp(vma, pmd))
		return false;

	/* Do we need write faults for uffd-wp tracking? */
	if (userfaultfd_huge_pmd_wp(vma, pmd))
		return false;

	if (!(vma->vm_flags & VM_SHARED)) {
		/* See can_change_pte_writable(). */
		page = vm_normal_page_pmd(vma, addr, pmd);
		return page && PageAnon(page) && PageAnonExclusive(page);
	}

	/* See can_change_pte_writable(). */
	return pmd_dirty(pmd);
}

/* FOLL_FORCE can write to even unwritable PMDs in COW mappings. */
static inline bool can_follow_write_pmd(pmd_t pmd, struct page *page,
					struct vm_area_struct *vma,
					unsigned int flags)
{
	/* If the pmd is writable, we can write to the page. */
	if (pmd_write(pmd))
		return true;

	/* Maybe FOLL_FORCE is set to override it? */
	if (!(flags & FOLL_FORCE))
		return false;

	/* But FOLL_FORCE has no effect on shared mappings */
	if (vma->vm_flags & (VM_MAYSHARE | VM_SHARED))
		return false;

	/* ... or read-only private ones */
	if (!(vma->vm_flags & VM_MAYWRITE))
		return false;

	/* ... or already writable ones that just need to take a write fault */
	if (vma->vm_flags & VM_WRITE)
		return false;

	/*
	 * See can_change_pte_writable(): we broke COW and could map the page
	 * writable if we have an exclusive anonymous page ...
	 */
	if (!page || !PageAnon(page) || !PageAnonExclusive(page))
		return false;

	/* ... and a write-fault isn't required for other reasons. */
	if (pmd_needs_soft_dirty_wp(vma, pmd))
		return false;
	return !userfaultfd_huge_pmd_wp(vma, pmd);
}

struct page *follow_trans_huge_pmd(struct vm_area_struct *vma,
				   unsigned long addr,
				   pmd_t *pmd,
				   unsigned int flags)
{
	struct mm_struct *mm = vma->vm_mm;
	struct page *page;
	int ret;

	assert_spin_locked(pmd_lockptr(mm, pmd));

	page = pmd_page(*pmd);
	VM_BUG_ON_PAGE(!PageHead(page) && !is_zone_device_page(page), page);

	if ((flags & FOLL_WRITE) &&
	    !can_follow_write_pmd(*pmd, page, vma, flags))
		return NULL;

	/* Avoid dumping huge zero page */
	if ((flags & FOLL_DUMP) && is_huge_zero_pmd(*pmd))
		return ERR_PTR(-EFAULT);

	if (pmd_protnone(*pmd) && !gup_can_follow_protnone(vma, flags))
		return NULL;

	if (!pmd_write(*pmd) && gup_must_unshare(vma, flags, page))
		return ERR_PTR(-EMLINK);

	VM_BUG_ON_PAGE((flags & FOLL_PIN) && PageAnon(page) &&
			!PageAnonExclusive(page), page);

	ret = try_grab_folio(page_folio(page), 1, flags);
	if (ret)
		return ERR_PTR(ret);

	if (flags & FOLL_TOUCH)
		touch_pmd(vma, addr, pmd, flags & FOLL_WRITE);

	page += (addr & ~HPAGE_PMD_MASK) >> PAGE_SHIFT;
	VM_BUG_ON_PAGE(!PageCompound(page) && !is_zone_device_page(page), page);

	return page;
}

/* NUMA hinting page fault entry point for trans huge pmds */
vm_fault_t do_huge_pmd_numa_page(struct vm_fault *vmf)
{
	struct vm_area_struct *vma = vmf->vma;
	pmd_t oldpmd = vmf->orig_pmd;
	pmd_t pmd;
	struct folio *folio;
	unsigned long haddr = vmf->address & HPAGE_PMD_MASK;
	int nid = NUMA_NO_NODE;
	int target_nid, last_cpupid = (-1 & LAST_CPUPID_MASK);
	bool migrated = false, writable = false;
	int flags = 0;

	vmf->ptl = pmd_lock(vma->vm_mm, vmf->pmd);
	if (unlikely(!pmd_same(oldpmd, *vmf->pmd))) {
		spin_unlock(vmf->ptl);
		return 0;
	}

	pmd = pmd_modify(oldpmd, vma->vm_page_prot);

	/*
	 * Detect now whether the PMD could be writable; this information
	 * is only valid while holding the PT lock.
	 */
	writable = pmd_write(pmd);
	if (!writable && vma_wants_manual_pte_write_upgrade(vma) &&
	    can_change_pmd_writable(vma, vmf->address, pmd))
		writable = true;

	folio = vm_normal_folio_pmd(vma, haddr, pmd);
	if (!folio)
		goto out_map;

	/* See similar comment in do_numa_page for explanation */
	if (!writable)
		flags |= TNF_NO_GROUP;

	nid = folio_nid(folio);
	/*
	 * For memory tiering mode, cpupid of slow memory page is used
	 * to record page access time.  So use default value.
	 */
	if (node_is_toptier(nid))
		last_cpupid = page_cpupid_last(&folio->page);
	target_nid = numa_migrate_prep(folio, vma, haddr, nid, &flags);
	if (target_nid == NUMA_NO_NODE) {
		folio_put(folio);
		goto out_map;
	}

	spin_unlock(vmf->ptl);
	writable = false;

	migrated = migrate_misplaced_folio(folio, vma, target_nid);
	if (migrated) {
		flags |= TNF_MIGRATED;
		nid = target_nid;
		task_numa_fault(last_cpupid, nid, HPAGE_PMD_NR, flags);
		return 0;
	}

	flags |= TNF_MIGRATE_FAIL;
	vmf->ptl = pmd_lock(vma->vm_mm, vmf->pmd);
	if (unlikely(!pmd_same(oldpmd, *vmf->pmd))) {
		spin_unlock(vmf->ptl);
		return 0;
	}
out_map:
	/* Restore the PMD */
	pmd = pmd_modify(oldpmd, vma->vm_page_prot);
	pmd = pmd_mkyoung(pmd);
	if (writable)
		pmd = pmd_mkwrite(pmd, vma);
	set_pmd_at(vma->vm_mm, haddr, vmf->pmd, pmd);
	update_mmu_cache_pmd(vma, vmf->address, vmf->pmd);
	spin_unlock(vmf->ptl);

	if (nid != NUMA_NO_NODE)
		task_numa_fault(last_cpupid, nid, HPAGE_PMD_NR, flags);
	return 0;
}

/*
 * Return true if we do MADV_FREE successfully on entire pmd page.
 * Otherwise, return false.
 */
bool madvise_free_huge_pmd(struct mmu_gather *tlb, struct vm_area_struct *vma,
		pmd_t *pmd, unsigned long addr, unsigned long next)
{
	spinlock_t *ptl;
	pmd_t orig_pmd;
	struct folio *folio;
	struct mm_struct *mm = tlb->mm;
	bool ret = false;

	tlb_change_page_size(tlb, HPAGE_PMD_SIZE);

	ptl = pmd_trans_huge_lock(pmd, vma);
	if (!ptl)
		goto out_unlocked;

	orig_pmd = *pmd;
	if (is_huge_zero_pmd(orig_pmd))
		goto out;

	if (unlikely(!pmd_present(orig_pmd))) {
		VM_BUG_ON(thp_migration_supported() &&
				  !is_pmd_migration_entry(orig_pmd));
		goto out;
	}

	folio = pfn_folio(pmd_pfn(orig_pmd));
	/*
	 * If other processes are mapping this folio, we couldn't discard
	 * the folio unless they all do MADV_FREE so let's skip the folio.
	 */
	if (folio_likely_mapped_shared(folio))
		goto out;

	if (!folio_trylock(folio))
		goto out;

	/*
	 * If user want to discard part-pages of THP, split it so MADV_FREE
	 * will deactivate only them.
	 */
	if (next - addr != HPAGE_PMD_SIZE) {
		folio_get(folio);
		spin_unlock(ptl);
		split_folio(folio);
		folio_unlock(folio);
		folio_put(folio);
		goto out_unlocked;
	}

	if (folio_test_dirty(folio))
		folio_clear_dirty(folio);
	folio_unlock(folio);

	if (pmd_young(orig_pmd) || pmd_dirty(orig_pmd)) {
		pmdp_invalidate(vma, addr, pmd);
		orig_pmd = pmd_mkold(orig_pmd);
		orig_pmd = pmd_mkclean(orig_pmd);

		set_pmd_at(mm, addr, pmd, orig_pmd);
		tlb_remove_pmd_tlb_entry(tlb, pmd, addr);
	}

	folio_mark_lazyfree(folio);
	ret = true;
out:
	spin_unlock(ptl);
out_unlocked:
	return ret;
}

static inline void zap_deposited_table(struct mm_struct *mm, pmd_t *pmd)
{
	pgtable_t pgtable;

	pgtable = pgtable_trans_huge_withdraw(mm, pmd);
	pte_free(mm, pgtable);
	mm_dec_nr_ptes(mm);
}

int zap_huge_pmd(struct mmu_gather *tlb, struct vm_area_struct *vma,
		 pmd_t *pmd, unsigned long addr)
{
	pmd_t orig_pmd;
	spinlock_t *ptl;

	tlb_change_page_size(tlb, HPAGE_PMD_SIZE);

	ptl = __pmd_trans_huge_lock(pmd, vma);
	if (!ptl)
		return 0;
	/*
	 * For architectures like ppc64 we look at deposited pgtable
	 * when calling pmdp_huge_get_and_clear. So do the
	 * pgtable_trans_huge_withdraw after finishing pmdp related
	 * operations.
	 */
	orig_pmd = pmdp_huge_get_and_clear_full(vma, addr, pmd,
						tlb->fullmm);
	arch_check_zapped_pmd(vma, orig_pmd);
	tlb_remove_pmd_tlb_entry(tlb, pmd, addr);
	if (vma_is_special_huge(vma)) {
		if (arch_needs_pgtable_deposit())
			zap_deposited_table(tlb->mm, pmd);
		spin_unlock(ptl);
	} else if (is_huge_zero_pmd(orig_pmd)) {
		zap_deposited_table(tlb->mm, pmd);
		spin_unlock(ptl);
	} else {
		struct folio *folio = NULL;
		int flush_needed = 1;

		if (pmd_present(orig_pmd)) {
			struct page *page = pmd_page(orig_pmd);

			folio = page_folio(page);
			folio_remove_rmap_pmd(folio, page, vma);
			VM_BUG_ON_PAGE(page_mapcount(page) < 0, page);
			VM_BUG_ON_PAGE(!PageHead(page), page);
		} else if (thp_migration_supported()) {
			swp_entry_t entry;

			VM_BUG_ON(!is_pmd_migration_entry(orig_pmd));
			entry = pmd_to_swp_entry(orig_pmd);
			folio = pfn_swap_entry_folio(entry);
			flush_needed = 0;
		} else
			WARN_ONCE(1, "Non present huge pmd without pmd migration enabled!");

		if (folio_test_anon(folio)) {
			zap_deposited_table(tlb->mm, pmd);
			add_mm_counter(tlb->mm, MM_ANONPAGES, -HPAGE_PMD_NR);
		} else {
			if (arch_needs_pgtable_deposit())
				zap_deposited_table(tlb->mm, pmd);
			add_mm_counter(tlb->mm, mm_counter_file(folio),
				       -HPAGE_PMD_NR);
		}

		spin_unlock(ptl);
		if (flush_needed)
			tlb_remove_page_size(tlb, &folio->page, HPAGE_PMD_SIZE);
	}
	return 1;
}

#ifndef pmd_move_must_withdraw
static inline int pmd_move_must_withdraw(spinlock_t *new_pmd_ptl,
					 spinlock_t *old_pmd_ptl,
					 struct vm_area_struct *vma)
{
	/*
	 * With split pmd lock we also need to move preallocated
	 * PTE page table if new_pmd is on different PMD page table.
	 *
	 * We also don't deposit and withdraw tables for file pages.
	 */
	return (new_pmd_ptl != old_pmd_ptl) && vma_is_anonymous(vma);
}
#endif

static pmd_t move_soft_dirty_pmd(pmd_t pmd)
{
#ifdef CONFIG_MEM_SOFT_DIRTY
	if (unlikely(is_pmd_migration_entry(pmd)))
		pmd = pmd_swp_mksoft_dirty(pmd);
	else if (pmd_present(pmd))
		pmd = pmd_mksoft_dirty(pmd);
#endif
	return pmd;
}

bool move_huge_pmd(struct vm_area_struct *vma, unsigned long old_addr,
		  unsigned long new_addr, pmd_t *old_pmd, pmd_t *new_pmd)
{
	spinlock_t *old_ptl, *new_ptl;
	pmd_t pmd;
	struct mm_struct *mm = vma->vm_mm;
	bool force_flush = false;

	/*
	 * The destination pmd shouldn't be established, free_pgtables()
	 * should have released it; but move_page_tables() might have already
	 * inserted a page table, if racing against shmem/file collapse.
	 */
	if (!pmd_none(*new_pmd)) {
		VM_BUG_ON(pmd_trans_huge(*new_pmd));
		return false;
	}

	/*
	 * We don't have to worry about the ordering of src and dst
	 * ptlocks because exclusive mmap_lock prevents deadlock.
	 */
	old_ptl = __pmd_trans_huge_lock(old_pmd, vma);
	if (old_ptl) {
		new_ptl = pmd_lockptr(mm, new_pmd);
		if (new_ptl != old_ptl)
			spin_lock_nested(new_ptl, SINGLE_DEPTH_NESTING);
		pmd = pmdp_huge_get_and_clear(mm, old_addr, old_pmd);
		if (pmd_present(pmd))
			force_flush = true;
		VM_BUG_ON(!pmd_none(*new_pmd));

		if (pmd_move_must_withdraw(new_ptl, old_ptl, vma)) {
			pgtable_t pgtable;
			pgtable = pgtable_trans_huge_withdraw(mm, old_pmd);
			pgtable_trans_huge_deposit(mm, new_pmd, pgtable);
		}
		pmd = move_soft_dirty_pmd(pmd);
		set_pmd_at(mm, new_addr, new_pmd, pmd);
		if (force_flush)
			flush_pmd_tlb_range(vma, old_addr, old_addr + PMD_SIZE);
		if (new_ptl != old_ptl)
			spin_unlock(new_ptl);
		spin_unlock(old_ptl);
		return true;
	}
	return false;
}

/*
 * Returns
 *  - 0 if PMD could not be locked
 *  - 1 if PMD was locked but protections unchanged and TLB flush unnecessary
 *      or if prot_numa but THP migration is not supported
 *  - HPAGE_PMD_NR if protections changed and TLB flush necessary
 */
int change_huge_pmd(struct mmu_gather *tlb, struct vm_area_struct *vma,
		    pmd_t *pmd, unsigned long addr, pgprot_t newprot,
		    unsigned long cp_flags)
{
	struct mm_struct *mm = vma->vm_mm;
	spinlock_t *ptl;
	pmd_t oldpmd, entry;
	bool prot_numa = cp_flags & MM_CP_PROT_NUMA;
	bool uffd_wp = cp_flags & MM_CP_UFFD_WP;
	bool uffd_wp_resolve = cp_flags & MM_CP_UFFD_WP_RESOLVE;
	int ret = 1;

	tlb_change_page_size(tlb, HPAGE_PMD_SIZE);

	if (prot_numa && !thp_migration_supported())
		return 1;

	ptl = __pmd_trans_huge_lock(pmd, vma);
	if (!ptl)
		return 0;

#ifdef CONFIG_ARCH_ENABLE_THP_MIGRATION
	if (is_swap_pmd(*pmd)) {
		swp_entry_t entry = pmd_to_swp_entry(*pmd);
		struct page *page = pfn_swap_entry_to_page(entry);
		pmd_t newpmd;

		VM_BUG_ON(!is_pmd_migration_entry(*pmd));
		if (is_writable_migration_entry(entry)) {
			/*
			 * A protection check is difficult so
			 * just be safe and disable write
			 */
			if (PageAnon(page))
				entry = make_readable_exclusive_migration_entry(swp_offset(entry));
			else
				entry = make_readable_migration_entry(swp_offset(entry));
			newpmd = swp_entry_to_pmd(entry);
			if (pmd_swp_soft_dirty(*pmd))
				newpmd = pmd_swp_mksoft_dirty(newpmd);
		} else {
			newpmd = *pmd;
		}

		if (uffd_wp)
			newpmd = pmd_swp_mkuffd_wp(newpmd);
		else if (uffd_wp_resolve)
			newpmd = pmd_swp_clear_uffd_wp(newpmd);
		if (!pmd_same(*pmd, newpmd))
			set_pmd_at(mm, addr, pmd, newpmd);
		goto unlock;
	}
#endif

	if (prot_numa) {
		struct page *page;
		bool toptier;
		/*
		 * Avoid trapping faults against the zero page. The read-only
		 * data is likely to be read-cached on the local CPU and
		 * local/remote hits to the zero page are not interesting.
		 */
		if (is_huge_zero_pmd(*pmd))
			goto unlock;

		if (pmd_protnone(*pmd))
			goto unlock;

		page = pmd_page(*pmd);
		toptier = node_is_toptier(page_to_nid(page));
		/*
		 * Skip scanning top tier node if normal numa
		 * balancing is disabled
		 */
		if (!(sysctl_numa_balancing_mode & NUMA_BALANCING_NORMAL) &&
		    toptier)
			goto unlock;

		if (sysctl_numa_balancing_mode & NUMA_BALANCING_MEMORY_TIERING &&
		    !toptier)
			xchg_page_access_time(page, jiffies_to_msecs(jiffies));
	}
	/*
	 * In case prot_numa, we are under mmap_read_lock(mm). It's critical
	 * to not clear pmd intermittently to avoid race with MADV_DONTNEED
	 * which is also under mmap_read_lock(mm):
	 *
	 *	CPU0:				CPU1:
	 *				change_huge_pmd(prot_numa=1)
	 *				 pmdp_huge_get_and_clear_notify()
	 * madvise_dontneed()
	 *  zap_pmd_range()
	 *   pmd_trans_huge(*pmd) == 0 (without ptl)
	 *   // skip the pmd
	 *				 set_pmd_at();
	 *				 // pmd is re-established
	 *
	 * The race makes MADV_DONTNEED miss the huge pmd and don't clear it
	 * which may break userspace.
	 *
	 * pmdp_invalidate_ad() is required to make sure we don't miss
	 * dirty/young flags set by hardware.
	 */
	oldpmd = pmdp_invalidate_ad(vma, addr, pmd);

	entry = pmd_modify(oldpmd, newprot);
	if (uffd_wp)
		entry = pmd_mkuffd_wp(entry);
	else if (uffd_wp_resolve)
		/*
		 * Leave the write bit to be handled by PF interrupt
		 * handler, then things like COW could be properly
		 * handled.
		 */
		entry = pmd_clear_uffd_wp(entry);

	/* See change_pte_range(). */
	if ((cp_flags & MM_CP_TRY_CHANGE_WRITABLE) && !pmd_write(entry) &&
	    can_change_pmd_writable(vma, addr, entry))
		entry = pmd_mkwrite(entry, vma);

	ret = HPAGE_PMD_NR;
	set_pmd_at(mm, addr, pmd, entry);

	if (huge_pmd_needs_flush(oldpmd, entry))
		tlb_flush_pmd_range(tlb, addr, HPAGE_PMD_SIZE);
unlock:
	spin_unlock(ptl);
	return ret;
}

#ifdef CONFIG_USERFAULTFD
/*
 * The PT lock for src_pmd and dst_vma/src_vma (for reading) are locked by
 * the caller, but it must return after releasing the page_table_lock.
 * Just move the page from src_pmd to dst_pmd if possible.
 * Return zero if succeeded in moving the page, -EAGAIN if it needs to be
 * repeated by the caller, or other errors in case of failure.
 */
int move_pages_huge_pmd(struct mm_struct *mm, pmd_t *dst_pmd, pmd_t *src_pmd, pmd_t dst_pmdval,
			struct vm_area_struct *dst_vma, struct vm_area_struct *src_vma,
			unsigned long dst_addr, unsigned long src_addr)
{
	pmd_t _dst_pmd, src_pmdval;
	struct page *src_page;
	struct folio *src_folio;
	struct anon_vma *src_anon_vma;
	spinlock_t *src_ptl, *dst_ptl;
	pgtable_t src_pgtable;
	struct mmu_notifier_range range;
	int err = 0;

	src_pmdval = *src_pmd;
	src_ptl = pmd_lockptr(mm, src_pmd);

	lockdep_assert_held(src_ptl);
	vma_assert_locked(src_vma);
	vma_assert_locked(dst_vma);

	/* Sanity checks before the operation */
	if (WARN_ON_ONCE(!pmd_none(dst_pmdval)) || WARN_ON_ONCE(src_addr & ~HPAGE_PMD_MASK) ||
	    WARN_ON_ONCE(dst_addr & ~HPAGE_PMD_MASK)) {
		spin_unlock(src_ptl);
		return -EINVAL;
	}

	if (!pmd_trans_huge(src_pmdval)) {
		spin_unlock(src_ptl);
		if (is_pmd_migration_entry(src_pmdval)) {
			pmd_migration_entry_wait(mm, &src_pmdval);
			return -EAGAIN;
		}
		return -ENOENT;
	}

	src_page = pmd_page(src_pmdval);

	if (!is_huge_zero_pmd(src_pmdval)) {
		if (unlikely(!PageAnonExclusive(src_page))) {
			spin_unlock(src_ptl);
			return -EBUSY;
		}

		src_folio = page_folio(src_page);
		folio_get(src_folio);
	} else
		src_folio = NULL;

	spin_unlock(src_ptl);

	flush_cache_range(src_vma, src_addr, src_addr + HPAGE_PMD_SIZE);
	mmu_notifier_range_init(&range, MMU_NOTIFY_CLEAR, 0, mm, src_addr,
				src_addr + HPAGE_PMD_SIZE);
	mmu_notifier_invalidate_range_start(&range);

	if (src_folio) {
		folio_lock(src_folio);

		/*
		 * split_huge_page walks the anon_vma chain without the page
		 * lock. Serialize against it with the anon_vma lock, the page
		 * lock is not enough.
		 */
		src_anon_vma = folio_get_anon_vma(src_folio);
		if (!src_anon_vma) {
			err = -EAGAIN;
			goto unlock_folio;
		}
		anon_vma_lock_write(src_anon_vma);
	} else
		src_anon_vma = NULL;

	dst_ptl = pmd_lockptr(mm, dst_pmd);
	double_pt_lock(src_ptl, dst_ptl);
	if (unlikely(!pmd_same(*src_pmd, src_pmdval) ||
		     !pmd_same(*dst_pmd, dst_pmdval))) {
		err = -EAGAIN;
		goto unlock_ptls;
	}
	if (src_folio) {
		if (folio_maybe_dma_pinned(src_folio) ||
		    !PageAnonExclusive(&src_folio->page)) {
			err = -EBUSY;
			goto unlock_ptls;
		}

		if (WARN_ON_ONCE(!folio_test_head(src_folio)) ||
		    WARN_ON_ONCE(!folio_test_anon(src_folio))) {
			err = -EBUSY;
			goto unlock_ptls;
		}

		src_pmdval = pmdp_huge_clear_flush(src_vma, src_addr, src_pmd);
		/* Folio got pinned from under us. Put it back and fail the move. */
		if (folio_maybe_dma_pinned(src_folio)) {
			set_pmd_at(mm, src_addr, src_pmd, src_pmdval);
			err = -EBUSY;
			goto unlock_ptls;
		}

		folio_move_anon_rmap(src_folio, dst_vma);
		WRITE_ONCE(src_folio->index, linear_page_index(dst_vma, dst_addr));

		_dst_pmd = mk_huge_pmd(&src_folio->page, dst_vma->vm_page_prot);
		/* Follow mremap() behavior and treat the entry dirty after the move */
		_dst_pmd = pmd_mkwrite(pmd_mkdirty(_dst_pmd), dst_vma);
	} else {
		src_pmdval = pmdp_huge_clear_flush(src_vma, src_addr, src_pmd);
		_dst_pmd = mk_huge_pmd(src_page, dst_vma->vm_page_prot);
	}
	set_pmd_at(mm, dst_addr, dst_pmd, _dst_pmd);

	src_pgtable = pgtable_trans_huge_withdraw(mm, src_pmd);
	pgtable_trans_huge_deposit(mm, dst_pmd, src_pgtable);
unlock_ptls:
	double_pt_unlock(src_ptl, dst_ptl);
	if (src_anon_vma) {
		anon_vma_unlock_write(src_anon_vma);
		put_anon_vma(src_anon_vma);
	}
unlock_folio:
	/* unblock rmap walks */
	if (src_folio)
		folio_unlock(src_folio);
	mmu_notifier_invalidate_range_end(&range);
	if (src_folio)
		folio_put(src_folio);
	return err;
}
#endif /* CONFIG_USERFAULTFD */

/*
 * Returns page table lock pointer if a given pmd maps a thp, NULL otherwise.
 *
 * Note that if it returns page table lock pointer, this routine returns without
 * unlocking page table lock. So callers must unlock it.
 */
spinlock_t *__pmd_trans_huge_lock(pmd_t *pmd, struct vm_area_struct *vma)
{
	spinlock_t *ptl;
	ptl = pmd_lock(vma->vm_mm, pmd);
	if (likely(is_swap_pmd(*pmd) || pmd_trans_huge(*pmd) ||
			pmd_devmap(*pmd)))
		return ptl;
	spin_unlock(ptl);
	return NULL;
}
EXPORT_SYMBOL_GPL(__pmd_trans_huge_lock);

/*
 * Returns page table lock pointer if a given pud maps a thp, NULL otherwise.
 *
 * Note that if it returns page table lock pointer, this routine returns without
 * unlocking page table lock. So callers must unlock it.
 */
spinlock_t *__pud_trans_huge_lock(pud_t *pud, struct vm_area_struct *vma)
{
	spinlock_t *ptl;

	ptl = pud_lock(vma->vm_mm, pud);
	if (likely(pud_trans_huge(*pud) || pud_devmap(*pud)))
		return ptl;
	spin_unlock(ptl);
	return NULL;
}

#ifdef CONFIG_HAVE_ARCH_TRANSPARENT_HUGEPAGE_PUD
int zap_huge_pud(struct mmu_gather *tlb, struct vm_area_struct *vma,
		 pud_t *pud, unsigned long addr)
{
	spinlock_t *ptl;

	ptl = __pud_trans_huge_lock(pud, vma);
	if (!ptl)
		return 0;

	pudp_huge_get_and_clear_full(vma, addr, pud, tlb->fullmm);
	tlb_remove_pud_tlb_entry(tlb, pud, addr);
	if (vma_is_special_huge(vma)) {
		spin_unlock(ptl);
		/* No zero page support yet */
	} else {
		/* No support for anonymous PUD pages yet */
		BUG();
	}
	return 1;
}

static void __split_huge_pud_locked(struct vm_area_struct *vma, pud_t *pud,
		unsigned long haddr)
{
	VM_BUG_ON(haddr & ~HPAGE_PUD_MASK);
	VM_BUG_ON_VMA(vma->vm_start > haddr, vma);
	VM_BUG_ON_VMA(vma->vm_end < haddr + HPAGE_PUD_SIZE, vma);
	VM_BUG_ON(!pud_trans_huge(*pud) && !pud_devmap(*pud));

	count_vm_event(THP_SPLIT_PUD);

	pudp_huge_clear_flush(vma, haddr, pud);
}

void __split_huge_pud(struct vm_area_struct *vma, pud_t *pud,
		unsigned long address)
{
	spinlock_t *ptl;
	struct mmu_notifier_range range;

	mmu_notifier_range_init(&range, MMU_NOTIFY_CLEAR, 0, vma->vm_mm,
				address & HPAGE_PUD_MASK,
				(address & HPAGE_PUD_MASK) + HPAGE_PUD_SIZE);
	mmu_notifier_invalidate_range_start(&range);
	ptl = pud_lock(vma->vm_mm, pud);
	if (unlikely(!pud_trans_huge(*pud) && !pud_devmap(*pud)))
		goto out;
	__split_huge_pud_locked(vma, pud, range.start);

out:
	spin_unlock(ptl);
	mmu_notifier_invalidate_range_end(&range);
}
#endif /* CONFIG_HAVE_ARCH_TRANSPARENT_HUGEPAGE_PUD */

static void __split_huge_zero_page_pmd(struct vm_area_struct *vma,
		unsigned long haddr, pmd_t *pmd)
{
	struct mm_struct *mm = vma->vm_mm;
	pgtable_t pgtable;
	pmd_t _pmd, old_pmd;
	unsigned long addr;
	pte_t *pte;
	int i;

	/*
	 * Leave pmd empty until pte is filled note that it is fine to delay
	 * notification until mmu_notifier_invalidate_range_end() as we are
	 * replacing a zero pmd write protected page with a zero pte write
	 * protected page.
	 *
	 * See Documentation/mm/mmu_notifier.rst
	 */
	old_pmd = pmdp_huge_clear_flush(vma, haddr, pmd);

	pgtable = pgtable_trans_huge_withdraw(mm, pmd);
	pmd_populate(mm, &_pmd, pgtable);

	pte = pte_offset_map(&_pmd, haddr);
	VM_BUG_ON(!pte);
	for (i = 0, addr = haddr; i < HPAGE_PMD_NR; i++, addr += PAGE_SIZE) {
		pte_t entry;

		entry = pfn_pte(my_zero_pfn(addr), vma->vm_page_prot);
		entry = pte_mkspecial(entry);
		if (pmd_uffd_wp(old_pmd))
			entry = pte_mkuffd_wp(entry);
		VM_BUG_ON(!pte_none(ptep_get(pte)));
		set_pte_at(mm, addr, pte, entry);
		pte++;
	}
	pte_unmap(pte - 1);
	smp_wmb(); /* make pte visible before pmd */
	pmd_populate(mm, pmd, pgtable);
}

static void __split_huge_pmd_locked(struct vm_area_struct *vma, pmd_t *pmd,
		unsigned long haddr, bool freeze)
{
	struct mm_struct *mm = vma->vm_mm;
	struct folio *folio;
	struct page *page;
	pgtable_t pgtable;
	pmd_t old_pmd, _pmd;
	bool young, write, soft_dirty, pmd_migration = false, uffd_wp = false;
	bool anon_exclusive = false, dirty = false;
	unsigned long addr;
	pte_t *pte;
	int i;

	VM_BUG_ON(haddr & ~HPAGE_PMD_MASK);
	VM_BUG_ON_VMA(vma->vm_start > haddr, vma);
	VM_BUG_ON_VMA(vma->vm_end < haddr + HPAGE_PMD_SIZE, vma);
	VM_BUG_ON(!is_pmd_migration_entry(*pmd) && !pmd_trans_huge(*pmd)
				&& !pmd_devmap(*pmd));

	count_vm_event(THP_SPLIT_PMD);

	if (!vma_is_anonymous(vma)) {
		old_pmd = pmdp_huge_clear_flush(vma, haddr, pmd);
		/*
		 * We are going to unmap this huge page. So
		 * just go ahead and zap it
		 */
		if (arch_needs_pgtable_deposit())
			zap_deposited_table(mm, pmd);
		if (vma_is_special_huge(vma))
			return;
		if (unlikely(is_pmd_migration_entry(old_pmd))) {
			swp_entry_t entry;

			entry = pmd_to_swp_entry(old_pmd);
			folio = pfn_swap_entry_folio(entry);
		} else {
			page = pmd_page(old_pmd);
			folio = page_folio(page);
			if (!folio_test_dirty(folio) && pmd_dirty(old_pmd))
				folio_mark_dirty(folio);
			if (!folio_test_referenced(folio) && pmd_young(old_pmd))
				folio_set_referenced(folio);
			folio_remove_rmap_pmd(folio, page, vma);
			folio_put(folio);
		}
		add_mm_counter(mm, mm_counter_file(folio), -HPAGE_PMD_NR);
		return;
	}

	if (is_huge_zero_pmd(*pmd)) {
		/*
		 * FIXME: Do we want to invalidate secondary mmu by calling
		 * mmu_notifier_arch_invalidate_secondary_tlbs() see comments below
		 * inside __split_huge_pmd() ?
		 *
		 * We are going from a zero huge page write protected to zero
		 * small page also write protected so it does not seems useful
		 * to invalidate secondary mmu at this time.
		 */
		return __split_huge_zero_page_pmd(vma, haddr, pmd);
	}

	pmd_migration = is_pmd_migration_entry(*pmd);
	if (unlikely(pmd_migration)) {
		swp_entry_t entry;

		old_pmd = *pmd;
		entry = pmd_to_swp_entry(old_pmd);
		page = pfn_swap_entry_to_page(entry);
		write = is_writable_migration_entry(entry);
		if (PageAnon(page))
			anon_exclusive = is_readable_exclusive_migration_entry(entry);
		young = is_migration_entry_young(entry);
		dirty = is_migration_entry_dirty(entry);
		soft_dirty = pmd_swp_soft_dirty(old_pmd);
		uffd_wp = pmd_swp_uffd_wp(old_pmd);
	} else {
		/*
		 * Up to this point the pmd is present and huge and userland has
		 * the whole access to the hugepage during the split (which
		 * happens in place). If we overwrite the pmd with the not-huge
		 * version pointing to the pte here (which of course we could if
		 * all CPUs were bug free), userland could trigger a small page
		 * size TLB miss on the small sized TLB while the hugepage TLB
		 * entry is still established in the huge TLB. Some CPU doesn't
		 * like that. See
		 * http://support.amd.com/TechDocs/41322_10h_Rev_Gd.pdf, Erratum
		 * 383 on page 105. Intel should be safe but is also warns that
		 * it's only safe if the permission and cache attributes of the
		 * two entries loaded in the two TLB is identical (which should
		 * be the case here). But it is generally safer to never allow
		 * small and huge TLB entries for the same virtual address to be
		 * loaded simultaneously. So instead of doing "pmd_populate();
		 * flush_pmd_tlb_range();" we first mark the current pmd
		 * notpresent (atomically because here the pmd_trans_huge must
		 * remain set at all times on the pmd until the split is
		 * complete for this pmd), then we flush the SMP TLB and finally
		 * we write the non-huge version of the pmd entry with
		 * pmd_populate.
		 */
		old_pmd = pmdp_invalidate(vma, haddr, pmd);
		page = pmd_page(old_pmd);
		folio = page_folio(page);
		if (pmd_dirty(old_pmd)) {
			dirty = true;
			folio_set_dirty(folio);
		}
		write = pmd_write(old_pmd);
		young = pmd_young(old_pmd);
		soft_dirty = pmd_soft_dirty(old_pmd);
		uffd_wp = pmd_uffd_wp(old_pmd);

		VM_WARN_ON_FOLIO(!folio_ref_count(folio), folio);
		VM_WARN_ON_FOLIO(!folio_test_anon(folio), folio);

		/*
		 * Without "freeze", we'll simply split the PMD, propagating the
		 * PageAnonExclusive() flag for each PTE by setting it for
		 * each subpage -- no need to (temporarily) clear.
		 *
		 * With "freeze" we want to replace mapped pages by
		 * migration entries right away. This is only possible if we
		 * managed to clear PageAnonExclusive() -- see
		 * set_pmd_migration_entry().
		 *
		 * In case we cannot clear PageAnonExclusive(), split the PMD
		 * only and let try_to_migrate_one() fail later.
		 *
		 * See folio_try_share_anon_rmap_pmd(): invalidate PMD first.
		 */
		anon_exclusive = PageAnonExclusive(page);
		if (freeze && anon_exclusive &&
		    folio_try_share_anon_rmap_pmd(folio, page))
			freeze = false;
		if (!freeze) {
			rmap_t rmap_flags = RMAP_NONE;

			folio_ref_add(folio, HPAGE_PMD_NR - 1);
			if (anon_exclusive)
				rmap_flags |= RMAP_EXCLUSIVE;
			folio_add_anon_rmap_ptes(folio, page, HPAGE_PMD_NR,
						 vma, haddr, rmap_flags);
		}
	}

	/*
	 * Withdraw the table only after we mark the pmd entry invalid.
	 * This's critical for some architectures (Power).
	 */
	pgtable = pgtable_trans_huge_withdraw(mm, pmd);
	pmd_populate(mm, &_pmd, pgtable);

	pte = pte_offset_map(&_pmd, haddr);
	VM_BUG_ON(!pte);

	/*
	 * Note that NUMA hinting access restrictions are not transferred to
	 * avoid any possibility of altering permissions across VMAs.
	 */
	if (freeze || pmd_migration) {
		for (i = 0, addr = haddr; i < HPAGE_PMD_NR; i++, addr += PAGE_SIZE) {
			pte_t entry;
			swp_entry_t swp_entry;

			if (write)
				swp_entry = make_writable_migration_entry(
							page_to_pfn(page + i));
			else if (anon_exclusive)
				swp_entry = make_readable_exclusive_migration_entry(
							page_to_pfn(page + i));
			else
				swp_entry = make_readable_migration_entry(
							page_to_pfn(page + i));
			if (young)
				swp_entry = make_migration_entry_young(swp_entry);
			if (dirty)
				swp_entry = make_migration_entry_dirty(swp_entry);
			entry = swp_entry_to_pte(swp_entry);
			if (soft_dirty)
				entry = pte_swp_mksoft_dirty(entry);
			if (uffd_wp)
				entry = pte_swp_mkuffd_wp(entry);
			if (vma->vm_flags & VM_LOCKED)
				set_src_usage(page + i, SRC_PAGE_MLOCKED);
			else
				set_src_usage(page + i, SRC_PAGE_MAPPED);

			VM_WARN_ON(!pte_none(ptep_get(pte + i)));
			set_pte_at(mm, addr, pte + i, entry);
		}
	} else {
		pte_t entry;

		entry = mk_pte(page, READ_ONCE(vma->vm_page_prot));
		if (write)
			entry = pte_mkwrite(entry, vma);
		if (!young)
			entry = pte_mkold(entry);
		/* NOTE: this may set soft-dirty too on some archs */
		if (dirty)
			entry = pte_mkdirty(entry);
		if (soft_dirty)
			entry = pte_mksoft_dirty(entry);
		if (uffd_wp)
			entry = pte_mkuffd_wp(entry);

		for (i = 0; i < HPAGE_PMD_NR; i++)
			VM_WARN_ON(!pte_none(ptep_get(pte + i)));

		set_ptes(mm, haddr, pte, entry, HPAGE_PMD_NR);
	}
	pte_unmap(pte);

	if (!pmd_migration)
		folio_remove_rmap_pmd(folio, page, vma);
	if (freeze)
		put_page(page);

	smp_wmb(); /* make pte visible before pmd */
	pmd_populate(mm, pmd, pgtable);
}

void __split_huge_pmd(struct vm_area_struct *vma, pmd_t *pmd,
		unsigned long address, bool freeze, struct folio *folio)
{
	spinlock_t *ptl;
	struct mmu_notifier_range range;

	mmu_notifier_range_init(&range, MMU_NOTIFY_CLEAR, 0, vma->vm_mm,
				address & HPAGE_PMD_MASK,
				(address & HPAGE_PMD_MASK) + HPAGE_PMD_SIZE);
	mmu_notifier_invalidate_range_start(&range);
	ptl = pmd_lock(vma->vm_mm, pmd);

	/*
	 * If caller asks to setup a migration entry, we need a folio to check
	 * pmd against. Otherwise we can end up replacing wrong folio.
	 */
	VM_BUG_ON(freeze && !folio);
	VM_WARN_ON_ONCE(folio && !folio_test_locked(folio));

	if (pmd_trans_huge(*pmd) || pmd_devmap(*pmd) ||
	    is_pmd_migration_entry(*pmd)) {
		/*
		 * It's safe to call pmd_page when folio is set because it's
		 * guaranteed that pmd is present.
		 */
		if (folio && folio != page_folio(pmd_page(*pmd)))
			goto out;
		__split_huge_pmd_locked(vma, pmd, range.start, freeze);
	}

out:
	spin_unlock(ptl);
	mmu_notifier_invalidate_range_end(&range);
}

void split_huge_pmd_address(struct vm_area_struct *vma, unsigned long address,
		bool freeze, struct folio *folio)
{
	pmd_t *pmd = mm_find_pmd(vma->vm_mm, address);

	if (!pmd)
		return;

	__split_huge_pmd(vma, pmd, address, freeze, folio);
}

static inline void split_huge_pmd_if_needed(struct vm_area_struct *vma, unsigned long address)
{
	/*
	 * If the new address isn't hpage aligned and it could previously
	 * contain an hugepage: check if we need to split an huge pmd.
	 */
	if (!IS_ALIGNED(address, HPAGE_PMD_SIZE) &&
	    range_in_vma(vma, ALIGN_DOWN(address, HPAGE_PMD_SIZE),
			 ALIGN(address, HPAGE_PMD_SIZE)))
		split_huge_pmd_address(vma, address, false, NULL);
}

void vma_adjust_trans_huge(struct vm_area_struct *vma,
			     unsigned long start,
			     unsigned long end,
			     long adjust_next)
{
	/* Check if we need to split start first. */
	split_huge_pmd_if_needed(vma, start);

	/* Check if we need to split end next. */
	split_huge_pmd_if_needed(vma, end);

	/*
	 * If we're also updating the next vma vm_start,
	 * check if we need to split it.
	 */
	if (adjust_next > 0) {
		struct vm_area_struct *next = find_vma(vma->vm_mm, vma->vm_end);
		unsigned long nstart = next->vm_start;
		nstart += adjust_next;
		split_huge_pmd_if_needed(next, nstart);
	}
}

static void unmap_folio(struct folio *folio)
{
	enum ttu_flags ttu_flags = TTU_RMAP_LOCKED | TTU_SPLIT_HUGE_PMD |
		TTU_SYNC;

	VM_BUG_ON_FOLIO(!folio_test_large(folio), folio);

	/*
	 * Anon pages need migration entries to preserve them, but file
	 * pages can simply be left unmapped, then faulted back on demand.
	 * If that is ever changed (perhaps for mlock), update remap_page().
	 */
	if (folio_test_anon(folio))
		try_to_migrate(folio, ttu_flags);
	else
		try_to_unmap(folio, ttu_flags | TTU_IGNORE_MLOCK);
}

static void remap_page(struct folio *folio, unsigned long nr)
{
	int i = 0;

	/* If unmap_folio() uses try_to_migrate() on file, remove this check */
	if (!folio_test_anon(folio))
		return;
	for (;;) {
		remove_migration_ptes(folio, folio, true);
		i += folio_nr_pages(folio);
		if (i >= nr)
			break;
		folio = folio_next(folio);
	}
}

static int prep_to_unmap(struct folio *src)
{
	int nr_pages = folio_nr_pages(src);

	if (folio_can_split(src))
		return 0;

	WARN_ON_ONCE(src->_dst_pp);

	src->_dst_pp = kcalloc(nr_pages, sizeof(struct page *), GFP_ATOMIC);

	return src->_dst_pp ? 0 : -ENOMEM;
}

static bool try_to_discard(struct folio *src, int i)
{
	int usage;
	void *addr;
	struct page *page = folio_page(src, i);

	if (!folio_test_anon(src))
		return false;

	if (folio_test_swapcache(src))
		return false;

	usage = src_page_usage(page);
	if (usage & SRC_PAGE_MLOCKED)
		return false;

	if (!(usage & SRC_PAGE_MAPPED))
		return true;

	addr = kmap_local_page(page);
	if (!memchr_inv(addr, 0, PAGE_SIZE))
		set_src_usage(page, SRC_PAGE_CLEAN);
	kunmap_local(addr);

	return can_discard_src(page);
}

static int prep_dst_pages(struct folio *src)
{
	int i;
	int nr_pages = folio_nr_pages(src);

	if (folio_can_split(src))
		return 0;

	if (WARN_ON_ONCE(!src->_dst_pp))
		return -ENOMEM;

	for (i = 0; i < nr_pages; i++) {
		struct page *dst = NULL;

		if (try_to_discard(src, i)) {
			count_vm_event(THP_SHATTER_PAGE_DISCARDED);
			continue;
		}

		do {
			int nid = folio_nid(src);
			gfp_t gfp = (GFP_HIGHUSER_MOVABLE & ~__GFP_RECLAIM) |
				    GFP_NOWAIT | __GFP_THISNODE;

			if (dst)
				__free_page(dst);

			dst = alloc_pages_node(nid, gfp, 0);
			if (!dst)
				return -ENOMEM;
		} while (!page_ref_freeze(dst, 1));

		copy_highpage(dst, folio_page(src, i));
		src->_dst_ul[i] |= (unsigned long)dst;

		cond_resched();
	}

	return 0;
}

static void free_dst_pages(struct folio *src)
{
	int i;
	int nr_pages = folio_nr_pages(src);

	if (folio_can_split(src))
		return;

	for (i = 0; i < nr_pages; i++) {
		struct page *dst = folio_dst_page(src, i);

		if (!dst)
			continue;

		page_ref_unfreeze(dst, 1);
		__free_page(dst);
	}

	kfree(src->_dst_pp);
	src->_dst_pp = NULL;
}

static void reset_src_folio(struct folio *src)
{
	if (folio_can_split(src))
		return;

	if (WARN_ON_ONCE(!src->_dst_pp))
		return;

	if (!folio_mapping_flags(src))
		src->mapping = NULL;

	if (folio_test_anon(src) && folio_test_swapcache(src)) {
		folio_clear_swapcache(src);
		src->swap.val = 0;
	}

	kfree(src->_dst_pp);
	src->_dst_pp = NULL;
}

static bool lru_add_dst(struct lruvec *lruvec, struct folio *src, struct folio *dst)
{
	if (folio_can_split(src))
		return false;

	VM_WARN_ON_ONCE_FOLIO(!folio_test_lru(src), src);
	VM_WARN_ON_ONCE_FOLIO(folio_test_lru(dst), dst);
	VM_WARN_ON_ONCE_FOLIO(folio_lruvec(dst) != folio_lruvec(src), dst);

	if (!lru_gen_add_dst(lruvec, dst)) {
		enum lru_list lru = folio_lru_list(dst);
		int zone = folio_zonenum(dst);
		int delta = folio_nr_pages(dst);

		if (folio_test_unevictable(dst))
			dst->mlock_count = 0;
		else
			list_add_tail(&dst->lru, &src->lru);
		update_lru_size(lruvec, lru, zone, delta);
	}

	folio_set_lru(dst);

	return true;
}

static void lru_add_page_tail(struct page *head, struct page *tail,
		struct lruvec *lruvec, struct list_head *list)
{
	VM_BUG_ON_PAGE(!PageHead(head), head);
	VM_BUG_ON_PAGE(PageCompound(tail), head);
	VM_BUG_ON_PAGE(PageLRU(tail), head);
	lockdep_assert_held(&lruvec->lru_lock);

	if (list) {
		/* page reclaim is reclaiming a huge page */
		VM_WARN_ON(PageLRU(head));
		get_page(tail);
		list_add_tail(&tail->lru, list);
	} else if (!lru_add_dst(lruvec, page_folio(head), page_folio(tail))) {
		/* head is still on lru (and we have it frozen) */
		VM_WARN_ON(!PageLRU(head));
		if (PageUnevictable(tail))
			tail->mlock_count = 0;
		else
			list_add_tail(&tail->lru, &head->lru);
		SetPageLRU(tail);
	}
}

static void __split_huge_page_tail(struct folio *folio, int tail,
		struct lruvec *lruvec, struct list_head *list)
{
	struct page *head = &folio->page;
	struct page *page_tail = folio_dst_page(folio, tail);
	/*
	 * Careful: new_folio is not a "real" folio before we cleared PageTail.
	 * Don't pass it around before clear_compound_head().
	 */
	struct folio *new_folio = (struct folio *)page_tail;

	VM_BUG_ON_PAGE(atomic_read(&page_tail->_mapcount) != -1, page_tail);

	/*
	 * Clone page flags before unfreezing refcount.
	 *
	 * After successful get_page_unless_zero() might follow flags change,
	 * for example lock_page() which set PG_waiters.
	 *
	 * Note that for mapped sub-pages of an anonymous THP,
	 * PG_anon_exclusive has been cleared in unmap_folio() and is stored in
	 * the migration entry instead from where remap_page() will restore it.
	 * We can still have PG_anon_exclusive set on effectively unmapped and
	 * unreferenced sub-pages of an anonymous THP: we can simply drop
	 * PG_anon_exclusive (-> PG_mappedtodisk) for these here.
	 */
	page_tail->flags &= ~PAGE_FLAGS_CHECK_AT_PREP;
	page_tail->flags |= (head->flags &
			((1L << PG_referenced) |
			 (1L << PG_swapbacked) |
			 (1L << PG_swapcache) |
			 (1L << PG_mlocked) |
			 (1L << PG_uptodate) |
			 (1L << PG_active) |
			 (1L << PG_workingset) |
			 (1L << PG_locked) |
			 (1L << PG_unevictable) |
#ifdef CONFIG_ARCH_USES_PG_ARCH_X
			 (1L << PG_arch_2) |
			 (1L << PG_arch_3) |
#endif
			 (1L << PG_dirty) |
			 LRU_GEN_MASK | LRU_REFS_MASK));

	/* ->mapping in first and second tail page is replaced by other uses */
	VM_BUG_ON_PAGE(folio_can_split(folio) && tail > 2 &&
		       page_tail->mapping != TAIL_MAPPING, page_tail);
	page_tail->mapping = head->mapping;
	page_tail->index = head->index + tail;

	/*
	 * page->private should not be set in tail pages. Fix up and warn once
	 * if private is unexpectedly set.
	 */
	if (unlikely(page_tail->private)) {
		VM_WARN_ON_ONCE_PAGE(true, page_tail);
		page_tail->private = 0;
	}
	if (folio_test_swapcache(folio))
		new_folio->swap.val = folio->swap.val + tail;

	/* Page flags must be visible before we make the page non-compound. */
	smp_wmb();

	/*
	 * Clear PageTail before unfreezing page refcount.
	 *
	 * After successful get_page_unless_zero() might follow put_page()
	 * which needs correct compound_head().
	 */
	clear_compound_head(page_tail);

	/* Finally unfreeze refcount. Additional reference from page cache. */
	page_ref_unfreeze(page_tail, 1 + (!PageAnon(head) ||
					  PageSwapCache(head)));

	if (page_is_young(head))
		set_page_young(page_tail);
	if (page_is_idle(head))
		set_page_idle(page_tail);

	page_cpupid_xchg_last(page_tail, page_cpupid_last(head));

	/*
	 * always add to the tail because some iterators expect new
	 * pages to show after the currently processed elements - e.g.
	 * migrate_pages
	 */
	lru_add_page_tail(head, page_tail, lruvec, list);
}

static void __split_huge_page(struct page *page, struct list_head *list,
		pgoff_t end)
{
	struct folio *folio = page_folio(page);
	struct page *head = &folio->page;
	struct lruvec *lruvec;
	struct address_space *swap_cache = NULL;
	unsigned long offset = 0;
	unsigned int nr = thp_nr_pages(head);
	int i, nr_dropped = 0;
	bool can_split = folio_can_split(folio);

	/* complete memcg works before add pages to LRU */
	if (can_split)
		split_page_memcg(head, nr);
	else
		folio_copy_memcg(folio);

	if (folio_test_anon(folio) && folio_test_swapcache(folio)) {
		offset = swp_offset(folio->swap);
		swap_cache = swap_address_space(folio->swap);
		xa_lock(&swap_cache->i_pages);
	}

	/* lock lru list/PageCompound, ref frozen by page_ref_freeze */
	lruvec = folio_lruvec_lock(folio);

	ClearPageHasHWPoisoned(head);

	for (i = nr - 1; i >= can_split; i--) {
		struct page *dst = folio_dst_page(folio, i);

		if (!dst)
			continue;

		__split_huge_page_tail(folio, i, lruvec, list);
		/* Some pages can be beyond EOF: drop them from page cache */
		if (dst->index >= end) {
			struct folio *tail = page_folio(dst);

			if (shmem_mapping(tail->mapping))
				nr_dropped++;
			else if (folio_test_clear_dirty(tail))
				folio_account_cleaned(tail,
					inode_to_wb(tail->mapping->host));
			__filemap_remove_folio(tail, NULL);
			folio_put(tail);
		} else if (!PageAnon(dst)) {
			__xa_store(&dst->mapping->i_pages, dst->index, dst, 0);
		} else if (swap_cache) {
			__xa_store(&swap_cache->i_pages, offset + i, dst, 0);
		}
	}

	if (can_split)
		ClearPageCompound(head);
	unlock_page_lruvec(lruvec);
	/* Caller disabled irqs, so they are still disabled here */

	if (can_split)
		split_page_owner(head, nr);

	/* See comment in __split_huge_page_tail() */
	if (PageAnon(head)) {
		/* Additional pin to swap cache */
		if (PageSwapCache(head)) {
			page_ref_add(head, 2 - !can_split);
			xa_unlock(&swap_cache->i_pages);
		} else {
			page_ref_inc(head);
		}
	} else {
		/* Additional pin to page cache */
		page_ref_add(head, 2 - !can_split);
		xa_unlock(&head->mapping->i_pages);
	}
	local_irq_enable();

	if (nr_dropped)
		shmem_uncharge(head->mapping->host, nr_dropped);
	remap_page(folio, nr);

	for (i = 0; i < nr; i++) {
		struct page *subpage = folio_dst_page(folio, i);

		if (!subpage || subpage == page)
			continue;
		unlock_page(subpage);

		/*
		 * Subpages may be freed if there wasn't any mapping
		 * like if add_to_swap() is running on a lru page that
		 * had its mapping zapped. And freeing these pages
		 * requires taking the lru_lock so we do the put_page
		 * of the tail pages after the split is complete.
		 */
		free_page_and_swap_cache(subpage);
	}

	reset_src_folio(folio);
}

/* Racy check whether the huge page can be split */
static bool can_split_folio(struct folio *folio, int *pextra_pins)
{
	int extra_pins;

	/* Additional pins from page cache */
	if (folio_test_anon(folio))
		extra_pins = folio_test_swapcache(folio) ?
				folio_nr_pages(folio) : 0;
	else
		extra_pins = folio_nr_pages(folio);
	if (pextra_pins)
		*pextra_pins = extra_pins;
	return folio_mapcount(folio) == folio_ref_count(folio) - extra_pins - 1;
}

/*
 * This function splits huge page into normal pages. @page can point to any
 * subpage of huge page to split. Split doesn't change the position of @page.
 *
 * Only caller must hold pin on the @page, otherwise split fails with -EBUSY.
 * The huge page must be locked.
 *
 * If @list is null, tail pages will be added to LRU list, otherwise, to @list.
 *
 * Both head page and tail pages will inherit mapping, flags, and so on from
 * the hugepage.
 *
 * GUP pin and PG_locked transferred to @page. Rest subpages can be freed if
 * they are not mapped.
 *
 * Returns 0 if the hugepage is split successfully.
 * Returns -EBUSY if the page is pinned or if anon_vma disappeared from under
 * us.
 */
int split_huge_page_to_list(struct page *page, struct list_head *list)
{
	struct folio *folio = page_folio(page);
	struct deferred_split *ds_queue = get_deferred_split_queue(folio);
	XA_STATE(xas, &folio->mapping->i_pages, folio->index);
	struct anon_vma *anon_vma = NULL;
	struct address_space *mapping = NULL;
	int extra_pins, ret;
	pgoff_t end;
	bool is_hzp;

	VM_BUG_ON_FOLIO(!folio_test_locked(folio), folio);
	VM_BUG_ON_FOLIO(!folio_test_large(folio), folio);

	is_hzp = is_huge_zero_page(&folio->page);
	if (is_hzp) {
		pr_warn_ratelimited("Called split_huge_page for huge zero page\n");
		return -EBUSY;
	}

	if (folio_test_writeback(folio))
		return -EBUSY;

	if (folio_test_anon(folio)) {
		/*
		 * The caller does not necessarily hold an mmap_lock that would
		 * prevent the anon_vma disappearing so we first we take a
		 * reference to it and then lock the anon_vma for write. This
		 * is similar to folio_lock_anon_vma_read except the write lock
		 * is taken to serialise against parallel split or collapse
		 * operations.
		 */
		anon_vma = folio_get_anon_vma(folio);
		if (!anon_vma) {
			ret = -EBUSY;
			goto out;
		}
		end = -1;
		mapping = NULL;
		anon_vma_lock_write(anon_vma);
	} else {
		gfp_t gfp;

		mapping = folio->mapping;

		/* Truncated ? */
		if (!mapping) {
			ret = -EBUSY;
			goto out;
		}

		gfp = current_gfp_context(mapping_gfp_mask(mapping) &
							GFP_RECLAIM_MASK);

		if (!filemap_release_folio(folio, gfp)) {
			ret = -EBUSY;
			goto out;
		}

		xas_split_alloc(&xas, folio, folio_order(folio), gfp);
		if (xas_error(&xas)) {
			ret = xas_error(&xas);
			goto out;
		}

		anon_vma = NULL;
		i_mmap_lock_read(mapping);

		/*
		 *__split_huge_page() may need to trim off pages beyond EOF:
		 * but on 32-bit, i_size_read() takes an irq-unsafe seqlock,
		 * which cannot be nested inside the page tree lock. So note
		 * end now: i_size itself may be changed at any moment, but
		 * folio lock is good enough to serialize the trimming.
		 */
		end = DIV_ROUND_UP(i_size_read(mapping->host), PAGE_SIZE);
		if (shmem_mapping(mapping))
			end = shmem_fallocend(mapping->host, end);
	}

	/*
	 * Racy check if we can split the page, before unmap_folio() will
	 * split PMDs
	 */
	if (!can_split_folio(folio, &extra_pins)) {
		ret = -EAGAIN;
		goto out_unlock;
	}

	ret = prep_to_unmap(folio);
	if (ret)
		goto out_unlock;

	unmap_folio(folio);

	if (!folio_ref_freeze(folio, 1 + extra_pins)) {
		ret = -EAGAIN;
		goto remap;
	}

	ret = prep_dst_pages(folio);
	if (ret)
		goto unfreeze;

	/* block interrupt reentry in xa_lock and spinlock */
	local_irq_disable();
	if (mapping) {
		/*
		 * Check if the folio is present in page cache.
		 * We assume all tail are present too, if folio is there.
		 */
		xas_lock(&xas);
		xas_reset(&xas);
		if (xas_load(&xas) != folio) {
			ret = -EAGAIN;
			goto fail;
		}
	}

	/* Prevent deferred_split_scan() touching ->_refcount */
	spin_lock(&ds_queue->split_queue_lock);
	if (!list_empty(&folio->_deferred_list)) {
		ds_queue->split_queue_len--;
		list_del_init(&folio->_deferred_list);
	}
	spin_unlock(&ds_queue->split_queue_lock);
	if (mapping) {
		int nr = folio_nr_pages(folio);

		xas_split(&xas, folio, folio_order(folio));
		if (folio_test_pmd_mappable(folio)) {
			if (folio_test_swapbacked(folio)) {
				__lruvec_stat_mod_folio(folio, NR_SHMEM_THPS, -nr);
			} else {
				__lruvec_stat_mod_folio(folio, NR_FILE_THPS, -nr);
				filemap_nr_thps_dec(mapping);
			}
		}
	}

	__split_huge_page(page, list, end);
	if (ret) {
fail:
		if (mapping)
			xas_unlock(&xas);
		local_irq_enable();
unfreeze:
		folio_ref_unfreeze(folio, 1 + extra_pins);
remap:
		free_dst_pages(folio);
		remap_page(folio, folio_nr_pages(folio));
	}

out_unlock:
	if (anon_vma) {
		anon_vma_unlock_write(anon_vma);
		put_anon_vma(anon_vma);
	}
	if (mapping)
		i_mmap_unlock_read(mapping);
out:
	xas_destroy(&xas);

	if (!folio_can_split(folio)) {
		count_vm_event(!ret ? THP_SHATTER_PAGE : THP_SHATTER_PAGE_FAILED);
		return ret ? : 1;
	}

	count_vm_event(!ret ? THP_SPLIT_PAGE : THP_SPLIT_PAGE_FAILED);
	count_mthp_stat(folio_order(folio),
		!ret ? MTHP_STAT_SPLIT : MTHP_STAT_SPLIT_FAILED);
	return ret;
}

void folio_undo_large_rmappable(struct folio *folio)
{
	struct deferred_split *ds_queue;
	unsigned long flags;

	/*
	 * At this point, there is no one trying to add the folio to
	 * deferred_list. If folio is not in deferred_list, it's safe
	 * to check without acquiring the split_queue_lock.
	 */
	if (data_race(list_empty(&folio->_deferred_list)))
		return;

	ds_queue = get_deferred_split_queue(folio);
	spin_lock_irqsave(&ds_queue->split_queue_lock, flags);
	if (!list_empty(&folio->_deferred_list)) {
		ds_queue->split_queue_len--;
		list_del_init(&folio->_deferred_list);
	}
	spin_unlock_irqrestore(&ds_queue->split_queue_lock, flags);
}

void deferred_split_folio(struct folio *folio)
{
	struct deferred_split *ds_queue = get_deferred_split_queue(folio);
#ifdef CONFIG_MEMCG
	struct mem_cgroup *memcg = folio_memcg(folio);
#endif
	unsigned long flags;

	VM_BUG_ON_FOLIO(folio_order(folio) < 2, folio);

	/*
	 * The try_to_unmap() in page reclaim path might reach here too,
	 * this may cause a race condition to corrupt deferred split queue.
	 * And, if page reclaim is already handling the same folio, it is
	 * unnecessary to handle it again in shrinker.
	 *
	 * Check the swapcache flag to determine if the folio is being
	 * handled by page reclaim since THP swap would add the folio into
	 * swap cache before calling try_to_unmap().
	 */
	if (folio_test_swapcache(folio))
		return;

	if (!list_empty(&folio->_deferred_list))
		return;

	spin_lock_irqsave(&ds_queue->split_queue_lock, flags);
	if (list_empty(&folio->_deferred_list)) {
		count_vm_event(THP_DEFERRED_SPLIT_PAGE);
		count_mthp_stat(folio_order(folio), MTHP_STAT_SPLIT_DEFERRED);
		list_add_tail(&folio->_deferred_list, &ds_queue->split_queue);
		ds_queue->split_queue_len++;
#ifdef CONFIG_MEMCG
		if (memcg)
			set_shrinker_bit(memcg, folio_nid(folio),
					 deferred_split_shrinker.id);
#endif
	}
	spin_unlock_irqrestore(&ds_queue->split_queue_lock, flags);
}

static unsigned long deferred_split_count(struct shrinker *shrink,
		struct shrink_control *sc)
{
	struct pglist_data *pgdata = NODE_DATA(sc->nid);
	struct deferred_split *ds_queue = &pgdata->deferred_split_queue;
	bool bypass = false;

	trace_android_vh_split_large_folio_bypass(&bypass);
	if (bypass)
		return 0;
#ifdef CONFIG_MEMCG
	if (sc->memcg)
		ds_queue = &sc->memcg->deferred_split_queue;
#endif
	return READ_ONCE(ds_queue->split_queue_len);
}

static unsigned long deferred_split_scan(struct shrinker *shrink,
		struct shrink_control *sc)
{
	struct pglist_data *pgdata = NODE_DATA(sc->nid);
	struct deferred_split *ds_queue = &pgdata->deferred_split_queue;
	unsigned long flags;
	LIST_HEAD(list);
	struct folio *folio, *next;
	int split = 0;

#ifdef CONFIG_MEMCG
	if (sc->memcg)
		ds_queue = &sc->memcg->deferred_split_queue;
#endif

	spin_lock_irqsave(&ds_queue->split_queue_lock, flags);
	/* Take pin on all head pages to avoid freeing them under us */
	list_for_each_entry_safe(folio, next, &ds_queue->split_queue,
							_deferred_list) {
		if (folio_try_get(folio)) {
			list_move(&folio->_deferred_list, &list);
		} else {
			/* We lost race with folio_put() */
			list_del_init(&folio->_deferred_list);
			ds_queue->split_queue_len--;
		}
		if (!--sc->nr_to_scan)
			break;
	}
	spin_unlock_irqrestore(&ds_queue->split_queue_lock, flags);

	list_for_each_entry_safe(folio, next, &list, _deferred_list) {
		if (!folio_trylock(folio))
			goto next;
		/* split_huge_page() removes page from list on success */
		if (!split_folio(folio))
			split++;
		folio_unlock(folio);
next:
		folio_put(folio);
	}

	spin_lock_irqsave(&ds_queue->split_queue_lock, flags);
	list_splice_tail(&list, &ds_queue->split_queue);
	spin_unlock_irqrestore(&ds_queue->split_queue_lock, flags);

	/*
	 * Stop shrinker if we didn't split any page, but the queue is empty.
	 * This can happen if pages were freed under us.
	 */
	if (!split && list_empty(&ds_queue->split_queue))
		return SHRINK_STOP;
	return split;
}

static struct shrinker deferred_split_shrinker = {
	.count_objects = deferred_split_count,
	.scan_objects = deferred_split_scan,
	.seeks = DEFAULT_SEEKS,
	.flags = SHRINKER_NUMA_AWARE | SHRINKER_MEMCG_AWARE |
		 SHRINKER_NONSLAB,
};

#ifdef CONFIG_DEBUG_FS
static void split_huge_pages_all(void)
{
	struct zone *zone;
	struct page *page;
	struct folio *folio;
	unsigned long pfn, max_zone_pfn;
	unsigned long total = 0, split = 0;

	pr_debug("Split all THPs\n");
	for_each_zone(zone) {
		if (!managed_zone(zone))
			continue;
		max_zone_pfn = zone_end_pfn(zone);
		for (pfn = zone->zone_start_pfn; pfn < max_zone_pfn; pfn++) {
			int nr_pages;

			page = pfn_to_online_page(pfn);
			if (!page || PageTail(page))
				continue;
			folio = page_folio(page);
			if (!folio_try_get(folio))
				continue;

			if (unlikely(page_folio(page) != folio))
				goto next;

			if (zone != folio_zone(folio))
				goto next;

			if (!folio_test_large(folio)
				|| folio_test_hugetlb(folio)
				|| !folio_test_lru(folio))
				goto next;

			total++;
			folio_lock(folio);
			nr_pages = folio_nr_pages(folio);
			if (!split_folio(folio))
				split++;
			pfn += nr_pages - 1;
			folio_unlock(folio);
next:
			folio_put(folio);
			cond_resched();
		}
	}

	pr_debug("%lu of %lu THP split\n", split, total);
}

static inline bool vma_not_suitable_for_thp_split(struct vm_area_struct *vma)
{
	return vma_is_special_huge(vma) || (vma->vm_flags & VM_IO) ||
		    is_vm_hugetlb_page(vma);
}

static int split_huge_pages_pid(int pid, unsigned long vaddr_start,
				unsigned long vaddr_end)
{
	int ret = 0;
	struct task_struct *task;
	struct mm_struct *mm;
	unsigned long total = 0, split = 0;
	unsigned long addr;

	vaddr_start &= PAGE_MASK;
	vaddr_end &= PAGE_MASK;

	/* Find the task_struct from pid */
	rcu_read_lock();
	task = find_task_by_vpid(pid);
	if (!task) {
		rcu_read_unlock();
		ret = -ESRCH;
		goto out;
	}
	get_task_struct(task);
	rcu_read_unlock();

	/* Find the mm_struct */
	mm = get_task_mm(task);
	put_task_struct(task);

	if (!mm) {
		ret = -EINVAL;
		goto out;
	}

	pr_debug("Split huge pages in pid: %d, vaddr: [0x%lx - 0x%lx]\n",
		 pid, vaddr_start, vaddr_end);

	mmap_read_lock(mm);
	/*
	 * always increase addr by PAGE_SIZE, since we could have a PTE page
	 * table filled with PTE-mapped THPs, each of which is distinct.
	 */
	for (addr = vaddr_start; addr < vaddr_end; addr += PAGE_SIZE) {
		struct vm_area_struct *vma = vma_lookup(mm, addr);
		struct page *page;
		struct folio *folio;

		if (!vma)
			break;

		/* skip special VMA and hugetlb VMA */
		if (vma_not_suitable_for_thp_split(vma)) {
			addr = vma->vm_end;
			continue;
		}

		/* FOLL_DUMP to ignore special (like zero) pages */
		page = follow_page(vma, addr, FOLL_GET | FOLL_DUMP);

		if (IS_ERR_OR_NULL(page))
			continue;

		folio = page_folio(page);
		if (!is_transparent_hugepage(folio))
			goto next;

		total++;
		if (!can_split_folio(folio, NULL))
			goto next;

		if (!folio_trylock(folio))
			goto next;

		if (!split_folio(folio))
			split++;

		folio_unlock(folio);
next:
		folio_put(folio);
		cond_resched();
	}
	mmap_read_unlock(mm);
	mmput(mm);

	pr_debug("%lu of %lu THP split\n", split, total);

out:
	return ret;
}

static int split_huge_pages_in_file(const char *file_path, pgoff_t off_start,
				pgoff_t off_end)
{
	struct filename *file;
	struct file *candidate;
	struct address_space *mapping;
	int ret = -EINVAL;
	pgoff_t index;
	int nr_pages = 1;
	unsigned long total = 0, split = 0;

	file = getname_kernel(file_path);
	if (IS_ERR(file))
		return ret;

	candidate = file_open_name(file, O_RDONLY, 0);
	if (IS_ERR(candidate))
		goto out;

	pr_debug("split file-backed THPs in file: %s, page offset: [0x%lx - 0x%lx]\n",
		 file_path, off_start, off_end);

	mapping = candidate->f_mapping;

	for (index = off_start; index < off_end; index += nr_pages) {
		struct folio *folio = filemap_get_folio(mapping, index);

		nr_pages = 1;
		if (IS_ERR(folio))
			continue;

		if (!folio_test_large(folio))
			goto next;

		total++;
		nr_pages = folio_nr_pages(folio);

		if (!folio_trylock(folio))
			goto next;

		if (!split_folio(folio))
			split++;

		folio_unlock(folio);
next:
		folio_put(folio);
		cond_resched();
	}

	filp_close(candidate, NULL);
	ret = 0;

	pr_debug("%lu of %lu file-backed THP split\n", split, total);
out:
	putname(file);
	return ret;
}

#define MAX_INPUT_BUF_SZ 255

static ssize_t split_huge_pages_write(struct file *file, const char __user *buf,
				size_t count, loff_t *ppops)
{
	static DEFINE_MUTEX(split_debug_mutex);
	ssize_t ret;
	/* hold pid, start_vaddr, end_vaddr or file_path, off_start, off_end */
	char input_buf[MAX_INPUT_BUF_SZ];
	int pid;
	unsigned long vaddr_start, vaddr_end;

	ret = mutex_lock_interruptible(&split_debug_mutex);
	if (ret)
		return ret;

	ret = -EFAULT;

	memset(input_buf, 0, MAX_INPUT_BUF_SZ);
	if (copy_from_user(input_buf, buf, min_t(size_t, count, MAX_INPUT_BUF_SZ)))
		goto out;

	input_buf[MAX_INPUT_BUF_SZ - 1] = '\0';

	if (input_buf[0] == '/') {
		char *tok;
		char *buf = input_buf;
		char file_path[MAX_INPUT_BUF_SZ];
		pgoff_t off_start = 0, off_end = 0;
		size_t input_len = strlen(input_buf);

		tok = strsep(&buf, ",");
		if (tok) {
			strcpy(file_path, tok);
		} else {
			ret = -EINVAL;
			goto out;
		}

		ret = sscanf(buf, "0x%lx,0x%lx", &off_start, &off_end);
		if (ret != 2) {
			ret = -EINVAL;
			goto out;
		}
		ret = split_huge_pages_in_file(file_path, off_start, off_end);
		if (!ret)
			ret = input_len;

		goto out;
	}

	ret = sscanf(input_buf, "%d,0x%lx,0x%lx", &pid, &vaddr_start, &vaddr_end);
	if (ret == 1 && pid == 1) {
		split_huge_pages_all();
		ret = strlen(input_buf);
		goto out;
	} else if (ret != 3) {
		ret = -EINVAL;
		goto out;
	}

	ret = split_huge_pages_pid(pid, vaddr_start, vaddr_end);
	if (!ret)
		ret = strlen(input_buf);
out:
	mutex_unlock(&split_debug_mutex);
	return ret;

}

static const struct file_operations split_huge_pages_fops = {
	.owner	 = THIS_MODULE,
	.write	 = split_huge_pages_write,
	.llseek  = no_llseek,
};

static int __init split_huge_pages_debugfs(void)
{
	debugfs_create_file("split_huge_pages", 0200, NULL, NULL,
			    &split_huge_pages_fops);
	return 0;
}
late_initcall(split_huge_pages_debugfs);
#endif

#ifdef CONFIG_ARCH_ENABLE_THP_MIGRATION
int set_pmd_migration_entry(struct page_vma_mapped_walk *pvmw,
		struct page *page)
{
	struct folio *folio = page_folio(page);
	struct vm_area_struct *vma = pvmw->vma;
	struct mm_struct *mm = vma->vm_mm;
	unsigned long address = pvmw->address;
	bool anon_exclusive;
	pmd_t pmdval;
	swp_entry_t entry;
	pmd_t pmdswp;

	if (!(pvmw->pmd && !pvmw->pte))
		return 0;

	flush_cache_range(vma, address, address + HPAGE_PMD_SIZE);
	pmdval = pmdp_invalidate(vma, address, pvmw->pmd);

	/* See folio_try_share_anon_rmap_pmd(): invalidate PMD first. */
	anon_exclusive = folio_test_anon(folio) && PageAnonExclusive(page);
	if (anon_exclusive && folio_try_share_anon_rmap_pmd(folio, page)) {
		set_pmd_at(mm, address, pvmw->pmd, pmdval);
		return -EBUSY;
	}

	if (pmd_dirty(pmdval))
		folio_mark_dirty(folio);
	if (pmd_write(pmdval))
		entry = make_writable_migration_entry(page_to_pfn(page));
	else if (anon_exclusive)
		entry = make_readable_exclusive_migration_entry(page_to_pfn(page));
	else
		entry = make_readable_migration_entry(page_to_pfn(page));
	if (pmd_young(pmdval))
		entry = make_migration_entry_young(entry);
	if (pmd_dirty(pmdval))
		entry = make_migration_entry_dirty(entry);
	pmdswp = swp_entry_to_pmd(entry);
	if (pmd_soft_dirty(pmdval))
		pmdswp = pmd_swp_mksoft_dirty(pmdswp);
	if (pmd_uffd_wp(pmdval))
		pmdswp = pmd_swp_mkuffd_wp(pmdswp);
	set_pmd_at(mm, address, pvmw->pmd, pmdswp);
	folio_remove_rmap_pmd(folio, page, vma);
	folio_put(folio);
	trace_set_migration_pmd(address, pmd_val(pmdswp));

	return 0;
}

void remove_migration_pmd(struct page_vma_mapped_walk *pvmw, struct page *new)
{
	struct folio *folio = page_folio(new);
	struct vm_area_struct *vma = pvmw->vma;
	struct mm_struct *mm = vma->vm_mm;
	unsigned long address = pvmw->address;
	unsigned long haddr = address & HPAGE_PMD_MASK;
	pmd_t pmde;
	swp_entry_t entry;

	if (!(pvmw->pmd && !pvmw->pte))
		return;

	entry = pmd_to_swp_entry(*pvmw->pmd);
	folio_get(folio);
	pmde = mk_huge_pmd(new, READ_ONCE(vma->vm_page_prot));
	if (pmd_swp_soft_dirty(*pvmw->pmd))
		pmde = pmd_mksoft_dirty(pmde);
	if (is_writable_migration_entry(entry))
		pmde = pmd_mkwrite(pmde, vma);
	if (pmd_swp_uffd_wp(*pvmw->pmd))
		pmde = pmd_mkuffd_wp(pmde);
	if (!is_migration_entry_young(entry))
		pmde = pmd_mkold(pmde);
	/* NOTE: this may contain setting soft-dirty on some archs */
	if (folio_test_dirty(folio) && is_migration_entry_dirty(entry))
		pmde = pmd_mkdirty(pmde);

	if (folio_test_anon(folio)) {
		rmap_t rmap_flags = RMAP_NONE;

		if (!is_readable_migration_entry(entry))
			rmap_flags |= RMAP_EXCLUSIVE;

		folio_add_anon_rmap_pmd(folio, new, vma, haddr, rmap_flags);
	} else {
		folio_add_file_rmap_pmd(folio, new, vma);
	}
	VM_BUG_ON(pmd_write(pmde) && folio_test_anon(folio) && !PageAnonExclusive(new));
	set_pmd_at(mm, haddr, pvmw->pmd, pmde);

	/* No need to invalidate - it was non-present before */
	update_mmu_cache_pmd(vma, address, pvmw->pmd);
	trace_remove_migration_pmd(address, pmd_val(pmde));
}
#endif<|MERGE_RESOLUTION|>--- conflicted
+++ resolved
@@ -89,11 +89,8 @@
 	/* Check the intersection of requested and supported orders. */
 	orders &= vma_is_anonymous(vma) ?
 			THP_ORDERS_ALL_ANON : THP_ORDERS_ALL_FILE;
-<<<<<<< HEAD
-=======
 
 	trace_android_vh_thp_vma_allowable_orders(vma, &orders);
->>>>>>> 227f0fab
 	if (!orders)
 		return 0;
 
@@ -538,11 +535,7 @@
 
 DEFINE_PER_CPU(struct mthp_stat, mthp_stats) = {{{0}}};
 
-<<<<<<< HEAD
-static unsigned long sum_mthp_stat(int order, enum mthp_stat_item item)
-=======
 unsigned long sum_mthp_stat(int order, enum mthp_stat_item item)
->>>>>>> 227f0fab
 {
 	unsigned long sum = 0;
 	int cpu;
@@ -555,10 +548,7 @@
 
 	return sum;
 }
-<<<<<<< HEAD
-=======
 EXPORT_SYMBOL_GPL(sum_mthp_stat);
->>>>>>> 227f0fab
 
 #define DEFINE_MTHP_STAT_ATTR(_name, _index)				\
 static ssize_t _name##_show(struct kobject *kobj,			\
@@ -575,12 +565,9 @@
 DEFINE_MTHP_STAT_ATTR(anon_fault_fallback_charge, MTHP_STAT_ANON_FAULT_FALLBACK_CHARGE);
 DEFINE_MTHP_STAT_ATTR(swpout, MTHP_STAT_SWPOUT);
 DEFINE_MTHP_STAT_ATTR(swpout_fallback, MTHP_STAT_SWPOUT_FALLBACK);
-<<<<<<< HEAD
-=======
 DEFINE_MTHP_STAT_ATTR(split, MTHP_STAT_SPLIT);
 DEFINE_MTHP_STAT_ATTR(split_failed, MTHP_STAT_SPLIT_FAILED);
 DEFINE_MTHP_STAT_ATTR(split_deferred, MTHP_STAT_SPLIT_DEFERRED);
->>>>>>> 227f0fab
 
 static struct attribute *stats_attrs[] = {
 	&anon_fault_alloc_attr.attr,
@@ -588,12 +575,9 @@
 	&anon_fault_fallback_charge_attr.attr,
 	&swpout_attr.attr,
 	&swpout_fallback_attr.attr,
-<<<<<<< HEAD
-=======
 	&split_attr.attr,
 	&split_failed_attr.attr,
 	&split_deferred_attr.attr,
->>>>>>> 227f0fab
 	NULL,
 };
 
