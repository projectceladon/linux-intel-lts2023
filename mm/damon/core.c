--- conflicted
+++ resolved
@@ -989,11 +989,7 @@
 	damon_for_each_scheme(s, c) {
 		struct damos_quota *quota = &s->quota;
 
-<<<<<<< HEAD
-		if (c->passed_sample_intervals != s->next_apply_sis)
-=======
 		if (c->passed_sample_intervals < s->next_apply_sis)
->>>>>>> a4ec5f44
 			continue;
 
 		if (!s->wmarks.activated)
@@ -1093,11 +1089,7 @@
 	bool has_schemes_to_apply = false;
 
 	damon_for_each_scheme(s, c) {
-<<<<<<< HEAD
-		if (c->passed_sample_intervals != s->next_apply_sis)
-=======
 		if (c->passed_sample_intervals < s->next_apply_sis)
->>>>>>> a4ec5f44
 			continue;
 
 		if (!s->wmarks.activated)
@@ -1117,15 +1109,9 @@
 	}
 
 	damon_for_each_scheme(s, c) {
-<<<<<<< HEAD
-		if (c->passed_sample_intervals != s->next_apply_sis)
-			continue;
-		s->next_apply_sis +=
-=======
 		if (c->passed_sample_intervals < s->next_apply_sis)
 			continue;
 		s->next_apply_sis = c->passed_sample_intervals +
->>>>>>> a4ec5f44
 			(s->apply_interval_us ? s->apply_interval_us :
 			 c->attrs.aggr_interval) / sample_interval;
 	}
@@ -1476,11 +1462,7 @@
 		if (ctx->ops.check_accesses)
 			max_nr_accesses = ctx->ops.check_accesses(ctx);
 
-<<<<<<< HEAD
-		if (ctx->passed_sample_intervals == next_aggregation_sis) {
-=======
 		if (ctx->passed_sample_intervals >= next_aggregation_sis) {
->>>>>>> a4ec5f44
 			kdamond_merge_regions(ctx,
 					max_nr_accesses / 10,
 					sz_limit);
@@ -1498,12 +1480,8 @@
 
 		sample_interval = ctx->attrs.sample_interval ?
 			ctx->attrs.sample_interval : 1;
-<<<<<<< HEAD
-		if (ctx->passed_sample_intervals == next_aggregation_sis) {
-=======
 		if (ctx->passed_sample_intervals >= next_aggregation_sis) {
->>>>>>> a4ec5f44
-			ctx->next_aggregation_sis = next_aggregation_sis +
+					ctx->next_aggregation_sis = next_aggregation_sis +
 				ctx->attrs.aggr_interval / sample_interval;
 
 			kdamond_reset_aggregated(ctx);
