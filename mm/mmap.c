--- conflicted
+++ resolved
@@ -1222,11 +1222,7 @@
 			unsigned long pgoff, unsigned long *populate,
 			struct list_head *uf)
 {
-<<<<<<< HEAD
-	unsigned long old_len;
-=======
 	unsigned long file_backed_len = 0;
->>>>>>> 227f0fab
 	struct mm_struct *mm = current->mm;
 	int pkey = 0;
 
@@ -1257,9 +1253,6 @@
 	if (!len)
 		return -ENOMEM;
 
-	/* Save the requested len */
-	old_len = len;
-
 	/* offset overflow? */
 	if ((pgoff + (len >> PAGE_SHIFT)) < pgoff)
 		return -EOVERFLOW;
@@ -1317,11 +1310,7 @@
 		if (!file_mmap_ok(file, inode, pgoff, len))
 			return -EOVERFLOW;
 
-<<<<<<< HEAD
-		len = __filemap_len(inode, pgoff, len, flags);
-=======
 		file_backed_len = __filemap_len(inode, pgoff, len, flags);
->>>>>>> 227f0fab
 
 		flags_mask = LEGACY_MAP_MASK | file->f_op->mmap_supported_flags;
 
@@ -1417,11 +1406,7 @@
 	     (flags & (MAP_POPULATE | MAP_NONBLOCK)) == MAP_POPULATE))
 		*populate = len;
 
-<<<<<<< HEAD
-	__filemap_fixup(addr, prot, old_len, len);
-=======
 	__filemap_fixup(addr, prot, file_backed_len, len);
->>>>>>> 227f0fab
 
 	return addr;
 }
