--- conflicted
+++ resolved
@@ -2922,12 +2922,9 @@
 
 	vma_set_page_prot(vma);
 
-<<<<<<< HEAD
 	trace_android_vh_mmap_region(vma, addr);
 
 	validate_mm(mm);
-=======
->>>>>>> a4ec5f44
 	return addr;
 
 unmap_and_free_file_vma:
