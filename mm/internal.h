--- conflicted
+++ resolved
@@ -1468,8 +1468,6 @@
 		unsigned long end);
 bool can_modify_mm_madv(struct mm_struct *mm, unsigned long start,
 		unsigned long end, int behavior);
-<<<<<<< HEAD
-=======
 
 static inline bool vma_is_sealed(struct vm_area_struct *vma)
 {
@@ -1490,7 +1488,6 @@
 
 bool can_modify_vma_madv(struct vm_area_struct *vma, int behavior);
 
->>>>>>> 227f0fab
 #else
 static inline int can_do_mseal(unsigned long flags)
 {
@@ -1508,8 +1505,6 @@
 {
 	return true;
 }
-<<<<<<< HEAD
-=======
 
 static inline bool can_modify_vma(struct vm_area_struct *vma)
 {
@@ -1521,6 +1516,5 @@
 	return true;
 }
 
->>>>>>> 227f0fab
 #endif
 #endif	/* __MM_INTERNAL_H */