--- conflicted
+++ resolved
@@ -50,9 +50,6 @@
 #include "internal.h"
 #include "swap.h"
 
-#define CLUSTER_FLAG_FREE	1 /* This cluster is free */
-#define CLUSTER_FLAG_NONFULL	2 /* This cluster on nonfull list  */
-
 static bool swap_count_continued(struct swap_info_struct *, pgoff_t,
 				 unsigned char);
 static void free_swap_count_continuations(struct swap_info_struct *);
@@ -171,8 +168,6 @@
 	unsigned char *map = si->swap_map + offset;
 	unsigned char *map_end = map + nr_pages;
 
-<<<<<<< HEAD
-=======
 	do {
 		VM_BUG_ON(!(*map & SWAP_HAS_CACHE));
 		if (*map != SWAP_HAS_CACHE)
@@ -201,7 +196,6 @@
 	return true;
 }
 
->>>>>>> 4163e724
 /*
  * returns number of pages in the folio that backs the swap entry. If positive,
  * the folio was reclaimed. If negative, the folio was not reclaimed. If 0, no
@@ -262,9 +256,6 @@
 		ret = nr_pages;
 		goto out_unlock;
 	}
-<<<<<<< HEAD
-	ret = ret ? folio_nr_pages(folio) : -folio_nr_pages(folio);
-=======
 
 	xa_lock_irq(&address_space->i_pages);
 	__delete_from_swap_cache(folio, entry, NULL);
@@ -282,7 +273,6 @@
 out_unlock:
 	folio_unlock(folio);
 out:
->>>>>>> 4163e724
 	folio_put(folio);
 	return ret;
 }
@@ -422,15 +412,12 @@
 					 struct swap_cluster_info *ci)
 {
 	return ci - si->cluster_info;
-<<<<<<< HEAD
-=======
 }
 
 static inline unsigned int cluster_offset(struct swap_info_struct *si,
 					  struct swap_cluster_info *ci)
 {
 	return cluster_index(si, ci) * SWAPFILE_CLUSTER;
->>>>>>> 4163e724
 }
 
 static inline struct swap_cluster_info *lock_cluster(struct swap_info_struct *si,
@@ -493,37 +480,23 @@
 	memset(si->swap_map + idx * SWAPFILE_CLUSTER,
 			SWAP_MAP_BAD, SWAPFILE_CLUSTER);
 
-<<<<<<< HEAD
-	if (ci->flags)
-		list_move_tail(&ci->list, &si->discard_clusters);
-	else
-		list_add_tail(&ci->list, &si->discard_clusters);
-=======
 	VM_BUG_ON(ci->flags & CLUSTER_FLAG_FREE);
 	list_move_tail(&ci->list, &si->discard_clusters);
->>>>>>> 4163e724
 	ci->flags = 0;
 	schedule_work(&si->discard_work);
 }
 
 static void __free_cluster(struct swap_info_struct *si, struct swap_cluster_info *ci)
 {
-<<<<<<< HEAD
-	if (ci->flags & CLUSTER_FLAG_NONFULL)
-=======
 	lockdep_assert_held(&si->lock);
 	lockdep_assert_held(&ci->lock);
 
 	if (ci->flags)
->>>>>>> 4163e724
 		list_move_tail(&ci->list, &si->free_clusters);
 	else
 		list_add_tail(&ci->list, &si->free_clusters);
 	ci->flags = CLUSTER_FLAG_FREE;
-<<<<<<< HEAD
-=======
 	ci->order = 0;
->>>>>>> 4163e724
 }
 
 /*
@@ -545,10 +518,6 @@
 				SWAPFILE_CLUSTER);
 
 		spin_lock(&si->lock);
-<<<<<<< HEAD
-
-=======
->>>>>>> 4163e724
 		spin_lock(&ci->lock);
 		__free_cluster(si, ci);
 		memset(si->swap_map + idx * SWAPFILE_CLUSTER,
@@ -576,22 +545,6 @@
 	complete(&si->comp);
 }
 
-<<<<<<< HEAD
-static struct swap_cluster_info *alloc_cluster(struct swap_info_struct *si, unsigned long idx)
-{
-	struct swap_cluster_info *ci = list_first_entry(&si->free_clusters, struct swap_cluster_info, list);
-
-	VM_BUG_ON(cluster_index(si, ci) != idx);
-	list_del(&ci->list);
-	ci->count = 0;
-	ci->flags = 0;
-	return ci;
-}
-
-static void free_cluster(struct swap_info_struct *si, struct swap_cluster_info *ci)
-{
-	VM_BUG_ON(ci->count != 0);
-=======
 static void free_cluster(struct swap_info_struct *si, struct swap_cluster_info *ci)
 {
 	struct swap_info_ext *sie = to_swap_info_ext(si);
@@ -603,7 +556,6 @@
 	if (ci->flags & CLUSTER_FLAG_FRAG)
 		sie->frag_cluster_nr[ci->order]--;
 
->>>>>>> 4163e724
 	/*
 	 * If the swap is discardable, prepare discard the cluster
 	 * instead of free it immediately. The cluster will be freed
@@ -619,81 +571,14 @@
 }
 
 /*
-<<<<<<< HEAD
- * The cluster corresponding to page_nr will be used. The cluster will be
- * removed from free cluster list and its usage counter will be increased by
- * count.
-=======
  * The cluster corresponding to page_nr will be used. The cluster will not be
  * added to free cluster list and its usage counter will be increased by 1.
  * Only used for initialization.
->>>>>>> 4163e724
- */
-static void add_cluster_info_page(struct swap_info_struct *p,
-	struct swap_cluster_info *cluster_info, unsigned long page_nr,
-	unsigned long count)
-{
-	unsigned long idx = page_nr / SWAPFILE_CLUSTER;
-<<<<<<< HEAD
-	struct swap_cluster_info *ci = cluster_info + idx;
-
-	if (!cluster_info)
-		return;
-	if (cluster_is_free(ci))
-		alloc_cluster(p, idx);
-
-	VM_BUG_ON(ci->count + count > SWAPFILE_CLUSTER);
-	ci->count += count;
-}
-
-/*
- * The cluster corresponding to page_nr will be used. The cluster will be
- * removed from free cluster list and its usage counter will be increased by 1.
  */
 static void inc_cluster_info_page(struct swap_info_struct *p,
 	struct swap_cluster_info *cluster_info, unsigned long page_nr)
 {
-	add_cluster_info_page(p, cluster_info, page_nr, 1);
-}
-
-/*
- * The cluster ci decreases one usage. If the usage counter becomes 0,
- * which means no page in the cluster is in using, we can optionally discard
- * the cluster and add it to free cluster list.
- */
-static void dec_cluster_info_page(struct swap_info_struct *p, struct swap_cluster_info *ci)
-{
-	if (!p->cluster_info)
-		return;
-
-	VM_BUG_ON(ci->count == 0);
-	ci->count--;
-
-	if (!ci->count)
-		return free_cluster(p, ci);
-
-	if (!(ci->flags & CLUSTER_FLAG_NONFULL)) {
-		list_add_tail(&ci->list, &p->nonfull_clusters[ci->order]);
-		ci->flags |= CLUSTER_FLAG_NONFULL;
-	}
-}
-
-/*
- * It's possible scan_swap_map_slots() uses a free cluster in the middle of free
- * cluster list. Avoiding such abuse to avoid list corruption.
- */
-static bool
-scan_swap_map_ssd_cluster_conflict(struct swap_info_struct *si,
-	unsigned long offset, int order)
-{
-	struct percpu_cluster *percpu_cluster;
-	bool conflict;
-	struct swap_cluster_info *first = list_first_entry(&si->free_clusters, struct swap_cluster_info, list);
-	offset /= SWAPFILE_CLUSTER;
-	conflict = !list_empty(&si->free_clusters) &&
-		offset !=  first - si->cluster_info &&
-		cluster_is_free(&si->cluster_info[offset]);
-=======
+	unsigned long idx = page_nr / SWAPFILE_CLUSTER;
 	struct swap_cluster_info *ci;
 
 	if (!cluster_info)
@@ -748,7 +633,6 @@
 
 	spin_unlock(&ci->lock);
 	spin_unlock(&si->lock);
->>>>>>> 4163e724
 
 	for (offset = start; offset < end; offset++) {
 		switch (READ_ONCE(map[offset])) {
@@ -774,24 +658,6 @@
 		if (READ_ONCE(map[offset]))
 			return false;
 
-<<<<<<< HEAD
-	percpu_cluster = this_cpu_ptr(si->percpu_cluster);
-	percpu_cluster->next[order] = SWAP_NEXT_INVALID;
-	return true;
-}
-
-static inline bool swap_range_empty(char *swap_map, unsigned int start,
-				    unsigned int nr_pages)
-{
-	unsigned int i;
-
-	for (i = 0; i < nr_pages; i++) {
-		if (swap_map[start + i])
-			return false;
-	}
-
-=======
->>>>>>> 4163e724
 	return true;
 }
 
@@ -948,15 +814,6 @@
  * pool (a cluster). This might involve allocating a new cluster for current CPU
  * too.
  */
-<<<<<<< HEAD
-static bool scan_swap_map_try_ssd_cluster(struct swap_info_struct *si,
-	unsigned long *offset, unsigned long *scan_base, int order)
-{
-	unsigned int nr_pages = 1 << order;
-	struct percpu_cluster *cluster;
-	struct swap_cluster_info *ci;
-	unsigned int tmp, max;
-=======
 static unsigned long cluster_alloc_swap_entry(struct swap_info_struct *si, int order,
 					      unsigned char usage)
 {
@@ -964,56 +821,10 @@
 	struct percpu_cluster *cluster;
 	struct swap_cluster_info *ci;
 	unsigned int offset, found = 0;
->>>>>>> 4163e724
 
 new_cluster:
 	lockdep_assert_held(&si->lock);
 	cluster = this_cpu_ptr(si->percpu_cluster);
-<<<<<<< HEAD
-	tmp = cluster->next[order];
-	if (tmp == SWAP_NEXT_INVALID) {
-		if (!list_empty(&si->free_clusters)) {
-			ci = list_first_entry(&si->free_clusters, struct swap_cluster_info, list);
-			list_del(&ci->list);
-			spin_lock(&ci->lock);
-			ci->order = order;
-			ci->flags = 0;
-			spin_unlock(&ci->lock);
-			tmp = cluster_index(si, ci) * SWAPFILE_CLUSTER;
-		} else if (!list_empty(&si->nonfull_clusters[order])) {
-			ci = list_first_entry(&si->nonfull_clusters[order], struct swap_cluster_info, list);
-			list_del(&ci->list);
-			spin_lock(&ci->lock);
-			ci->flags = 0;
-			spin_unlock(&ci->lock);
-			tmp = cluster_index(si, ci) * SWAPFILE_CLUSTER;
-		} else if (!list_empty(&si->discard_clusters)) {
-			/*
-			 * we don't have free cluster but have some clusters in
-			 * discarding, do discard now and reclaim them, then
-			 * reread cluster_next_cpu since we dropped si->lock
-			 */
-			swap_do_scheduled_discard(si);
-			*scan_base = this_cpu_read(*si->cluster_next_cpu);
-			*offset = *scan_base;
-			goto new_cluster;
-		} else
-			return false;
-	}
-
-	/*
-	 * Other CPUs can use our cluster if they can't find a free cluster,
-	 * check if there is still free entry in the cluster, maintaining
-	 * natural alignment.
-	 */
-	max = min_t(unsigned long, si->max, ALIGN(tmp + 1, SWAPFILE_CLUSTER));
-	if (tmp < max) {
-		ci = lock_cluster(si, tmp);
-		while (tmp < max) {
-			if (swap_range_empty(si->swap_map, tmp, nr_pages))
-				break;
-			tmp += nr_pages;
-=======
 	offset = cluster->next[order];
 	if (offset) {
 		offset = alloc_swap_scan_cluster(si, offset, &found, order, usage);
@@ -1046,7 +857,6 @@
 			frags++;
 			if (found)
 				break;
->>>>>>> 4163e724
 		}
 
 		if (!found) {
@@ -1071,17 +881,6 @@
 			}
 		}
 	}
-<<<<<<< HEAD
-	if (tmp >= max) {
-		cluster->next[order] = SWAP_NEXT_INVALID;
-		goto new_cluster;
-	}
-	*offset = tmp;
-	*scan_base = tmp;
-	tmp += nr_pages;
-	cluster->next[order] = tmp < max ? tmp : SWAP_NEXT_INVALID;
-	return true;
-=======
 
 	if (found)
 		goto done;
@@ -1127,7 +926,6 @@
 done:
 	cluster->next[order] = offset;
 	return found;
->>>>>>> 4163e724
 }
 
 static void __del_from_avail_list(struct swap_info_struct *p)
@@ -1314,30 +1112,16 @@
 			return 0;
 	}
 
-<<<<<<< HEAD
-=======
 	if (si->cluster_info)
 		return cluster_alloc_swap(si, usage, nr, slots, order);
 
->>>>>>> 4163e724
 	si->flags += SWP_SCANNING;
 
 	/* For HDD, sequential access is more important. */
 	scan_base = si->cluster_next;
 	offset = scan_base;
 
-<<<<<<< HEAD
-	/* SSD algorithm */
-	if (si->cluster_info) {
-		if (!scan_swap_map_try_ssd_cluster(si, &offset, &scan_base, order)) {
-			if (order > 0)
-				goto no_page;
-			goto scan;
-		}
-	} else if (unlikely(!si->cluster_nr--)) {
-=======
 	if (unlikely(!si->cluster_nr--)) {
->>>>>>> 4163e724
 		if (si->pages - si->inuse_pages < SWAPFILE_CLUSTER) {
 			si->cluster_nr = SWAPFILE_CLUSTER - 1;
 			goto checks;
@@ -1375,22 +1159,6 @@
 	}
 
 checks:
-<<<<<<< HEAD
-	if (si->cluster_info) {
-		while (scan_swap_map_ssd_cluster_conflict(si, offset, order)) {
-		/* take a break if we already got some slots */
-			if (n_ret)
-				goto done;
-			if (!scan_swap_map_try_ssd_cluster(si, &offset,
-							&scan_base, order)) {
-				if (order > 0)
-					goto no_page;
-				goto scan;
-			}
-		}
-	}
-=======
->>>>>>> 4163e724
 	if (!(si->flags & SWP_WRITEOK))
 		goto no_page;
 	if (!si->highest_bit)
@@ -1417,11 +1185,6 @@
 			goto done;
 	}
 	memset(si->swap_map + offset, usage, nr_pages);
-<<<<<<< HEAD
-	add_cluster_info_page(si, si->cluster_info, offset, nr_pages);
-	unlock_cluster(ci);
-=======
->>>>>>> 4163e724
 
 	swap_range_alloc(si, offset, nr_pages);
 	slots[n_ret++] = swp_entry(si->type, offset);
@@ -1442,17 +1205,7 @@
 		latency_ration = LATENCY_LIMIT;
 	}
 
-<<<<<<< HEAD
-	/* try to get more slots in cluster */
-	if (si->cluster_info) {
-		if (scan_swap_map_try_ssd_cluster(si, &offset, &scan_base, order))
-			goto checks;
-		if (order > 0)
-			goto done;
-	} else if (si->cluster_nr && !si->swap_map[++offset]) {
-=======
 	if (si->cluster_nr && !si->swap_map[++offset]) {
->>>>>>> 4163e724
 		/* non-ssd case, still more slots in cluster? */
 		--si->cluster_nr;
 		goto checks;
@@ -1513,28 +1266,8 @@
 	return n_ret;
 }
 
-<<<<<<< HEAD
-static void swap_free_cluster(struct swap_info_struct *si, unsigned long idx)
-{
-	unsigned long offset = idx * SWAPFILE_CLUSTER;
-	struct swap_cluster_info *ci;
-
-	ci = lock_cluster(si, offset);
-	memset(si->swap_map + offset, 0, SWAPFILE_CLUSTER);
-	ci->count = 0;
-	ci->order = 0;
-	ci->flags = 0;
-	free_cluster(si, ci);
-	unlock_cluster(ci);
-	swap_range_free(si, offset, SWAPFILE_CLUSTER);
-}
-
 int get_swap_pages(int n_goal, swp_entry_t swp_entries[], int entry_order)
 {
-=======
-int get_swap_pages(int n_goal, swp_entry_t swp_entries[], int entry_order)
-{
->>>>>>> 4163e724
 	int order = swap_entry_order(entry_order);
 	unsigned long size = 1 << order;
 	struct swap_info_struct *si, *next;
@@ -1852,18 +1585,11 @@
 	struct swap_cluster_info *ci;
 
 	ci = lock_cluster(p, offset);
-<<<<<<< HEAD
-	count = p->swap_map[offset];
-	VM_BUG_ON(count != SWAP_HAS_CACHE);
-	p->swap_map[offset] = 0;
-	dec_cluster_info_page(p, ci);
-=======
 	do {
 		VM_BUG_ON(*map != SWAP_HAS_CACHE);
 		*map = 0;
 	} while (++map < map_end);
 	dec_cluster_info_page(p, ci, nr_pages);
->>>>>>> 4163e724
 	unlock_cluster(ci);
 
 	mem_cgroup_uncharge_swap(entry, nr_pages);
@@ -1900,35 +1626,6 @@
 	unlock_cluster_or_swap_info(sis, ci);
 }
 
-static void cluster_swap_free_nr(struct swap_info_struct *sis,
-		unsigned long offset, int nr_pages)
-{
-	struct swap_cluster_info *ci;
-	DECLARE_BITMAP(to_free, BITS_PER_LONG) = { 0 };
-	int i, nr;
-
-	ci = lock_cluster_or_swap_info(sis, offset);
-	while (nr_pages) {
-		nr = min(BITS_PER_LONG, nr_pages);
-		for (i = 0; i < nr; i++) {
-			if (!__swap_entry_free_locked(sis, offset + i, 1))
-				bitmap_set(to_free, i, 1);
-		}
-		if (!bitmap_empty(to_free, BITS_PER_LONG)) {
-			unlock_cluster_or_swap_info(sis, ci);
-			for_each_set_bit(i, to_free, BITS_PER_LONG)
-				free_swap_slot(swp_entry(sis->type, offset + i));
-			if (nr == nr_pages)
-				return;
-			bitmap_clear(to_free, 0, BITS_PER_LONG);
-			ci = lock_cluster_or_swap_info(sis, offset);
-		}
-		offset += nr;
-		nr_pages -= nr;
-	}
-	unlock_cluster_or_swap_info(sis, ci);
-}
-
 /*
  * Caller has made sure that the swap device corresponding to entry
  * is still around or has not been recycled.
@@ -1945,11 +1642,7 @@
 
 	while (nr_pages) {
 		nr = min_t(int, nr_pages, SWAPFILE_CLUSTER - offset % SWAPFILE_CLUSTER);
-<<<<<<< HEAD
-		cluster_swap_free_nr(sis, offset, nr);
-=======
 		cluster_swap_free_nr(sis, offset, nr, 1);
->>>>>>> 4163e724
 		offset += nr;
 		nr_pages -= nr;
 	}
@@ -1963,12 +1656,6 @@
 	unsigned long offset = swp_offset(entry);
 	struct swap_cluster_info *ci;
 	struct swap_info_struct *si;
-<<<<<<< HEAD
-	unsigned char *map;
-	unsigned int i, free_entries = 0;
-	unsigned char val;
-=======
->>>>>>> 4163e724
 	int size = 1 << swap_entry_order(folio_order(folio));
 
 	si = _swap_info_get(entry);
@@ -1976,31 +1663,12 @@
 		return;
 
 	ci = lock_cluster_or_swap_info(si, offset);
-<<<<<<< HEAD
-	if (size == SWAPFILE_CLUSTER) {
-		map = si->swap_map + offset;
-		for (i = 0; i < SWAPFILE_CLUSTER; i++) {
-			val = map[i];
-			VM_BUG_ON(!(val & SWAP_HAS_CACHE));
-			if (val == SWAP_HAS_CACHE)
-				free_entries++;
-		}
-		if (free_entries == SWAPFILE_CLUSTER) {
-			unlock_cluster_or_swap_info(si, ci);
-			spin_lock(&si->lock);
-			mem_cgroup_uncharge_swap(entry, SWAPFILE_CLUSTER);
-			swap_free_cluster(si, idx);
-			spin_unlock(&si->lock);
-			return;
-		}
-=======
 	if (size > 1 && swap_is_has_cache(si, offset, size)) {
 		unlock_cluster_or_swap_info(si, ci);
 		spin_lock(&si->lock);
 		swap_entry_range_free(si, entry, size);
 		spin_unlock(&si->lock);
 		return;
->>>>>>> 4163e724
 	}
 	for (int i = 0; i < size; i++, entry.val++) {
 		if (!__swap_entry_free_locked(si, offset + i, SWAP_HAS_CACHE)) {
@@ -2228,17 +1896,9 @@
 {
 	const unsigned long start_offset = swp_offset(entry);
 	const unsigned long end_offset = start_offset + nr;
-<<<<<<< HEAD
-	unsigned int type = swp_type(entry);
 	struct swap_info_struct *si;
 	bool any_only_cache = false;
 	unsigned long offset;
-	unsigned char count;
-=======
-	struct swap_info_struct *si;
-	bool any_only_cache = false;
-	unsigned long offset;
->>>>>>> 4163e724
 
 	if (non_swap_entry(entry))
 		return;
@@ -2246,25 +1906,6 @@
 	si = get_swap_device(entry);
 	if (!si)
 		return;
-<<<<<<< HEAD
-
-	if (WARN_ON(end_offset > si->max))
-		goto out;
-
-	/*
-	 * First free all entries in the range.
-	 */
-	for (offset = start_offset; offset < end_offset; offset++) {
-		if (data_race(si->swap_map[offset])) {
-			count = __swap_entry_free(si, swp_entry(type, offset));
-			if (count == SWAP_HAS_CACHE)
-				any_only_cache = true;
-		} else {
-			WARN_ON_ONCE(1);
-		}
-	}
-
-=======
 
 	if (WARN_ON(end_offset > si->max))
 		goto out;
@@ -2274,7 +1915,6 @@
 	 */
 	any_only_cache = __swap_entries_free(si, entry, nr);
 
->>>>>>> 4163e724
 	/*
 	 * Short-circuit the below loop if none of the entries had their
 	 * reference drop to zero.
@@ -2303,11 +1943,7 @@
 			 * to the next boundary.
 			 */
 			nr = __try_to_reclaim_swap(si, offset,
-<<<<<<< HEAD
-					      TTRS_UNMAPPED | TTRS_FULL);
-=======
 						   TTRS_UNMAPPED | TTRS_FULL);
->>>>>>> 4163e724
 			if (nr == 0)
 				nr = 1;
 			else if (nr < 0)
@@ -3647,12 +3283,6 @@
 	nr_good_pages = maxpages - 1;	/* omit header page */
 
 	INIT_LIST_HEAD(&p->free_clusters);
-<<<<<<< HEAD
-	INIT_LIST_HEAD(&p->discard_clusters);
-
-	for (i = 0; i < SWAP_NR_ORDERS; i++)
-		INIT_LIST_HEAD(&p->nonfull_clusters[i]);
-=======
 	INIT_LIST_HEAD(&sie->full_clusters);
 	INIT_LIST_HEAD(&p->discard_clusters);
 
@@ -3661,7 +3291,6 @@
 		INIT_LIST_HEAD(&sie->frag_clusters[i]);
 		sie->frag_cluster_nr[i] = 0;
 	}
->>>>>>> 4163e724
 
 	for (i = 0; i < swap_header->info.nr_badpages; i++) {
 		unsigned int page_nr = swap_header->info.badpages[i];
@@ -3716,16 +3345,11 @@
 			ci = cluster_info + idx;
 			if (idx >= nr_clusters)
 				continue;
-<<<<<<< HEAD
-			if (ci->count)
-				continue;
-=======
 			if (ci->count) {
 				ci->flags = CLUSTER_FLAG_NONFULL;
 				list_add_tail(&ci->list, &p->nonfull_clusters[0]);
 				continue;
 			}
->>>>>>> 4163e724
 			ci->flags = CLUSTER_FLAG_FREE;
 			list_add_tail(&ci->list, &p->free_clusters);
 		}
