// SPDX-License-Identifier: GPL-2.0-only
#include <linux/mm.h>
#include <linux/slab.h>
#include <linux/string.h>
#include <linux/compiler.h>
#include <linux/export.h>
#include <linux/err.h>
#include <linux/sched.h>
#include <linux/sched/mm.h>
#include <linux/sched/signal.h>
#include <linux/sched/task_stack.h>
#include <linux/security.h>
#include <linux/swap.h>
#include <linux/swapops.h>
#include <linux/mman.h>
#include <linux/hugetlb.h>
#include <linux/vmalloc.h>
#include <linux/userfaultfd_k.h>
#include <linux/elf.h>
#include <linux/elf-randomize.h>
#include <linux/personality.h>
#include <linux/random.h>
#include <linux/processor.h>
#include <linux/sizes.h>
#include <linux/compat.h>

#include <linux/uaccess.h>

#include "internal.h"
#include "swap.h"

#ifndef __GENSYMS__
#include <trace/hooks/syscall_check.h>
#endif

/**
 * kfree_const - conditionally free memory
 * @x: pointer to the memory
 *
 * Function calls kfree only if @x is not in .rodata section.
 */
void kfree_const(const void *x)
{
	if (!is_kernel_rodata((unsigned long)x))
		kfree(x);
}
EXPORT_SYMBOL(kfree_const);

/**
 * kstrdup - allocate space for and copy an existing string
 * @s: the string to duplicate
 * @gfp: the GFP mask used in the kmalloc() call when allocating memory
 *
 * Return: newly allocated copy of @s or %NULL in case of error
 */
char *kstrdup(const char *s, gfp_t gfp)
{
	size_t len;
	char *buf;

	if (!s)
		return NULL;

	len = strlen(s) + 1;
	buf = kmalloc_track_caller(len, gfp);
	if (buf)
		memcpy(buf, s, len);
	return buf;
}
EXPORT_SYMBOL(kstrdup);

/**
 * kstrdup_const - conditionally duplicate an existing const string
 * @s: the string to duplicate
 * @gfp: the GFP mask used in the kmalloc() call when allocating memory
 *
 * Note: Strings allocated by kstrdup_const should be freed by kfree_const and
 * must not be passed to krealloc().
 *
 * Return: source string if it is in .rodata section otherwise
 * fallback to kstrdup.
 */
const char *kstrdup_const(const char *s, gfp_t gfp)
{
	if (is_kernel_rodata((unsigned long)s))
		return s;

	return kstrdup(s, gfp);
}
EXPORT_SYMBOL(kstrdup_const);

/**
 * kstrndup - allocate space for and copy an existing string
 * @s: the string to duplicate
 * @max: read at most @max chars from @s
 * @gfp: the GFP mask used in the kmalloc() call when allocating memory
 *
 * Note: Use kmemdup_nul() instead if the size is known exactly.
 *
 * Return: newly allocated copy of @s or %NULL in case of error
 */
char *kstrndup(const char *s, size_t max, gfp_t gfp)
{
	size_t len;
	char *buf;

	if (!s)
		return NULL;

	len = strnlen(s, max);
	buf = kmalloc_track_caller(len+1, gfp);
	if (buf) {
		memcpy(buf, s, len);
		buf[len] = '\0';
	}
	return buf;
}
EXPORT_SYMBOL(kstrndup);

/**
 * kmemdup - duplicate region of memory
 *
 * @src: memory region to duplicate
 * @len: memory region length
 * @gfp: GFP mask to use
 *
 * Return: newly allocated copy of @src or %NULL in case of error
 */
void *kmemdup(const void *src, size_t len, gfp_t gfp)
{
	void *p;

	p = kmalloc_track_caller(len, gfp);
	if (p)
		memcpy(p, src, len);
	return p;
}
EXPORT_SYMBOL(kmemdup);

/**
 * kmemdup_nul - Create a NUL-terminated string from unterminated data
 * @s: The data to stringify
 * @len: The size of the data
 * @gfp: the GFP mask used in the kmalloc() call when allocating memory
 *
 * Return: newly allocated copy of @s with NUL-termination or %NULL in
 * case of error
 */
char *kmemdup_nul(const char *s, size_t len, gfp_t gfp)
{
	char *buf;

	if (!s)
		return NULL;

	buf = kmalloc_track_caller(len + 1, gfp);
	if (buf) {
		memcpy(buf, s, len);
		buf[len] = '\0';
	}
	return buf;
}
EXPORT_SYMBOL(kmemdup_nul);

/**
 * memdup_user - duplicate memory region from user space
 *
 * @src: source address in user space
 * @len: number of bytes to copy
 *
 * Return: an ERR_PTR() on failure.  Result is physically
 * contiguous, to be freed by kfree().
 */
void *memdup_user(const void __user *src, size_t len)
{
	void *p;

	p = kmalloc_track_caller(len, GFP_USER | __GFP_NOWARN);
	if (!p)
		return ERR_PTR(-ENOMEM);

	if (copy_from_user(p, src, len)) {
		kfree(p);
		return ERR_PTR(-EFAULT);
	}

	return p;
}
EXPORT_SYMBOL(memdup_user);

/**
 * vmemdup_user - duplicate memory region from user space
 *
 * @src: source address in user space
 * @len: number of bytes to copy
 *
 * Return: an ERR_PTR() on failure.  Result may be not
 * physically contiguous.  Use kvfree() to free.
 */
void *vmemdup_user(const void __user *src, size_t len)
{
	void *p;

	p = kvmalloc(len, GFP_USER);
	if (!p)
		return ERR_PTR(-ENOMEM);

	if (copy_from_user(p, src, len)) {
		kvfree(p);
		return ERR_PTR(-EFAULT);
	}

	return p;
}
EXPORT_SYMBOL(vmemdup_user);

/**
 * strndup_user - duplicate an existing string from user space
 * @s: The string to duplicate
 * @n: Maximum number of bytes to copy, including the trailing NUL.
 *
 * Return: newly allocated copy of @s or an ERR_PTR() in case of error
 */
char *strndup_user(const char __user *s, long n)
{
	char *p;
	long length;

	length = strnlen_user(s, n);

	if (!length)
		return ERR_PTR(-EFAULT);

	if (length > n)
		return ERR_PTR(-EINVAL);

	p = memdup_user(s, length);

	if (IS_ERR(p))
		return p;

	p[length - 1] = '\0';

	return p;
}
EXPORT_SYMBOL(strndup_user);

/**
 * memdup_user_nul - duplicate memory region from user space and NUL-terminate
 *
 * @src: source address in user space
 * @len: number of bytes to copy
 *
 * Return: an ERR_PTR() on failure.
 */
void *memdup_user_nul(const void __user *src, size_t len)
{
	char *p;

	/*
	 * Always use GFP_KERNEL, since copy_from_user() can sleep and
	 * cause pagefault, which makes it pointless to use GFP_NOFS
	 * or GFP_ATOMIC.
	 */
	p = kmalloc_track_caller(len + 1, GFP_KERNEL);
	if (!p)
		return ERR_PTR(-ENOMEM);

	if (copy_from_user(p, src, len)) {
		kfree(p);
		return ERR_PTR(-EFAULT);
	}
	p[len] = '\0';

	return p;
}
EXPORT_SYMBOL(memdup_user_nul);

<<<<<<< HEAD
void __vma_link_list(struct mm_struct *mm, struct vm_area_struct *vma,
		struct vm_area_struct *prev)
{
	struct vm_area_struct *next;

	vma->vm_prev = prev;
	if (prev) {
		next = prev->vm_next;
		prev->vm_next = vma;
	} else {
		next = mm->mmap;
		mm->mmap = vma;
	}
	vma->vm_next = next;
	if (next)
		next->vm_prev = vma;
	else
		mm->highest_vm_end = vm_end_gap(vma);
}

void __vma_unlink_list(struct mm_struct *mm, struct vm_area_struct *vma)
{
	struct vm_area_struct *prev, *next;

	next = vma->vm_next;
	prev = vma->vm_prev;
	if (prev)
		prev->vm_next = next;
	else
		mm->mmap = next;
	if (next) {
		next->vm_prev = prev;
	} else {
		if (prev)
			mm->highest_vm_end = vm_end_gap(prev);
		else
			mm->highest_vm_end = 0;
	}
}

=======
>>>>>>> 429562c3
/* Check if the vma is being used as a stack by this task */
int vma_is_stack_for_current(struct vm_area_struct *vma)
{
	struct task_struct * __maybe_unused t = current;

	return (vma->vm_start <= KSTK_ESP(t) && vma->vm_end >= KSTK_ESP(t));
}

/*
 * Change backing file, only valid to use during initial VMA setup.
 */
void vma_set_file(struct vm_area_struct *vma, struct file *file)
{
	/* Changing an anonymous vma with this is illegal */
	get_file(file);
	swap(vma->vm_file, file);
	fput(file);
}
EXPORT_SYMBOL(vma_set_file);

#ifndef STACK_RND_MASK
#define STACK_RND_MASK (0x7ff >> (PAGE_SHIFT - 12))     /* 8MB of VA */
#endif

unsigned long randomize_stack_top(unsigned long stack_top)
{
	unsigned long random_variable = 0;

	if (current->flags & PF_RANDOMIZE) {
		random_variable = get_random_long();
		random_variable &= STACK_RND_MASK;
		random_variable <<= PAGE_SHIFT;
	}
#ifdef CONFIG_STACK_GROWSUP
	return PAGE_ALIGN(stack_top) + random_variable;
#else
	return PAGE_ALIGN(stack_top) - random_variable;
#endif
}

/**
 * randomize_page - Generate a random, page aligned address
 * @start:	The smallest acceptable address the caller will take.
 * @range:	The size of the area, starting at @start, within which the
 *		random address must fall.
 *
 * If @start + @range would overflow, @range is capped.
 *
 * NOTE: Historical use of randomize_range, which this replaces, presumed that
 * @start was already page aligned.  We now align it regardless.
 *
 * Return: A page aligned address within [start, start + range).  On error,
 * @start is returned.
 */
unsigned long randomize_page(unsigned long start, unsigned long range)
{
	if (!PAGE_ALIGNED(start)) {
		range -= PAGE_ALIGN(start) - start;
		start = PAGE_ALIGN(start);
	}

	if (start > ULONG_MAX - range)
		range = ULONG_MAX - start;

	range >>= PAGE_SHIFT;

	if (range == 0)
		return start;

	return start + (get_random_long() % range << PAGE_SHIFT);
}

#ifdef CONFIG_ARCH_WANT_DEFAULT_TOPDOWN_MMAP_LAYOUT
unsigned long __weak arch_randomize_brk(struct mm_struct *mm)
{
	/* Is the current task 32bit ? */
	if (!IS_ENABLED(CONFIG_64BIT) || is_compat_task())
		return randomize_page(mm->brk, SZ_32M);

	return randomize_page(mm->brk, SZ_1G);
}

unsigned long arch_mmap_rnd(void)
{
	unsigned long rnd;

#ifdef CONFIG_HAVE_ARCH_MMAP_RND_COMPAT_BITS
	if (is_compat_task())
		rnd = get_random_long() & ((1UL << mmap_rnd_compat_bits) - 1);
	else
#endif /* CONFIG_HAVE_ARCH_MMAP_RND_COMPAT_BITS */
		rnd = get_random_long() & ((1UL << mmap_rnd_bits) - 1);

	return rnd << PAGE_SHIFT;
}

static int mmap_is_legacy(struct rlimit *rlim_stack)
{
	if (current->personality & ADDR_COMPAT_LAYOUT)
		return 1;

	if (rlim_stack->rlim_cur == RLIM_INFINITY)
		return 1;

	return sysctl_legacy_va_layout;
}

/*
 * Leave enough space between the mmap area and the stack to honour ulimit in
 * the face of randomisation.
 */
#define MIN_GAP		(SZ_128M)
#define MAX_GAP		(STACK_TOP / 6 * 5)

static unsigned long mmap_base(unsigned long rnd, struct rlimit *rlim_stack)
{
	unsigned long gap = rlim_stack->rlim_cur;
	unsigned long pad = stack_guard_gap;

	/* Account for stack randomization if necessary */
	if (current->flags & PF_RANDOMIZE)
		pad += (STACK_RND_MASK << PAGE_SHIFT);

	/* Values close to RLIM_INFINITY can overflow. */
	if (gap + pad > gap)
		gap += pad;

	if (gap < MIN_GAP)
		gap = MIN_GAP;
	else if (gap > MAX_GAP)
		gap = MAX_GAP;

	return PAGE_ALIGN(STACK_TOP - gap - rnd);
}

void arch_pick_mmap_layout(struct mm_struct *mm, struct rlimit *rlim_stack)
{
	unsigned long random_factor = 0UL;

	if (current->flags & PF_RANDOMIZE)
		random_factor = arch_mmap_rnd();

	if (mmap_is_legacy(rlim_stack)) {
		mm->mmap_base = TASK_UNMAPPED_BASE + random_factor;
		mm->get_unmapped_area = arch_get_unmapped_area;
	} else {
		mm->mmap_base = mmap_base(random_factor, rlim_stack);
		mm->get_unmapped_area = arch_get_unmapped_area_topdown;
	}
}
#elif defined(CONFIG_MMU) && !defined(HAVE_ARCH_PICK_MMAP_LAYOUT)
void arch_pick_mmap_layout(struct mm_struct *mm, struct rlimit *rlim_stack)
{
	mm->mmap_base = TASK_UNMAPPED_BASE;
	mm->get_unmapped_area = arch_get_unmapped_area;
}
#endif

/**
 * __account_locked_vm - account locked pages to an mm's locked_vm
 * @mm:          mm to account against
 * @pages:       number of pages to account
 * @inc:         %true if @pages should be considered positive, %false if not
 * @task:        task used to check RLIMIT_MEMLOCK
 * @bypass_rlim: %true if checking RLIMIT_MEMLOCK should be skipped
 *
 * Assumes @task and @mm are valid (i.e. at least one reference on each), and
 * that mmap_lock is held as writer.
 *
 * Return:
 * * 0       on success
 * * -ENOMEM if RLIMIT_MEMLOCK would be exceeded.
 */
int __account_locked_vm(struct mm_struct *mm, unsigned long pages, bool inc,
			struct task_struct *task, bool bypass_rlim)
{
	unsigned long locked_vm, limit;
	int ret = 0;

	mmap_assert_write_locked(mm);

	locked_vm = mm->locked_vm;
	if (inc) {
		if (!bypass_rlim) {
			limit = task_rlimit(task, RLIMIT_MEMLOCK) >> PAGE_SHIFT;
			if (locked_vm + pages > limit)
				ret = -ENOMEM;
		}
		if (!ret)
			mm->locked_vm = locked_vm + pages;
	} else {
		WARN_ON_ONCE(pages > locked_vm);
		mm->locked_vm = locked_vm - pages;
	}

	pr_debug("%s: [%d] caller %ps %c%lu %lu/%lu%s\n", __func__, task->pid,
		 (void *)_RET_IP_, (inc) ? '+' : '-', pages << PAGE_SHIFT,
		 locked_vm << PAGE_SHIFT, task_rlimit(task, RLIMIT_MEMLOCK),
		 ret ? " - exceeded" : "");

	return ret;
}
EXPORT_SYMBOL_GPL(__account_locked_vm);

/**
 * account_locked_vm - account locked pages to an mm's locked_vm
 * @mm:          mm to account against, may be NULL
 * @pages:       number of pages to account
 * @inc:         %true if @pages should be considered positive, %false if not
 *
 * Assumes a non-NULL @mm is valid (i.e. at least one reference on it).
 *
 * Return:
 * * 0       on success, or if mm is NULL
 * * -ENOMEM if RLIMIT_MEMLOCK would be exceeded.
 */
int account_locked_vm(struct mm_struct *mm, unsigned long pages, bool inc)
{
	int ret;

	if (pages == 0 || !mm)
		return 0;

	mmap_write_lock(mm);
	ret = __account_locked_vm(mm, pages, inc, current,
				  capable(CAP_IPC_LOCK));
	mmap_write_unlock(mm);

	return ret;
}
EXPORT_SYMBOL_GPL(account_locked_vm);

unsigned long vm_mmap_pgoff(struct file *file, unsigned long addr,
	unsigned long len, unsigned long prot,
	unsigned long flag, unsigned long pgoff)
{
	unsigned long ret;
	struct mm_struct *mm = current->mm;
	unsigned long populate;
	LIST_HEAD(uf);

	ret = security_mmap_file(file, prot, flag);
	if (!ret) {
		if (mmap_write_lock_killable(mm))
			return -EINTR;
		ret = do_mmap(file, addr, len, prot, flag, pgoff, &populate,
			      &uf);
		mmap_write_unlock(mm);
		userfaultfd_unmap_complete(mm, &uf);
		if (populate)
			mm_populate(ret, populate);
	}
	trace_android_vh_check_mmap_file(file, prot, flag, ret);
	return ret;
}

unsigned long vm_mmap(struct file *file, unsigned long addr,
	unsigned long len, unsigned long prot,
	unsigned long flag, unsigned long offset)
{
	if (unlikely(offset + PAGE_ALIGN(len) < offset))
		return -EINVAL;
	if (unlikely(offset_in_page(offset)))
		return -EINVAL;

	return vm_mmap_pgoff(file, addr, len, prot, flag, offset >> PAGE_SHIFT);
}
EXPORT_SYMBOL(vm_mmap);

/**
 * kvmalloc_node - attempt to allocate physically contiguous memory, but upon
 * failure, fall back to non-contiguous (vmalloc) allocation.
 * @size: size of the request.
 * @flags: gfp mask for the allocation - must be compatible (superset) with GFP_KERNEL.
 * @node: numa node to allocate from
 *
 * Uses kmalloc to get the memory but if the allocation fails then falls back
 * to the vmalloc allocator. Use kvfree for freeing the memory.
 *
 * GFP_NOWAIT and GFP_ATOMIC are not supported, neither is the __GFP_NORETRY modifier.
 * __GFP_RETRY_MAYFAIL is supported, and it should be used only if kmalloc is
 * preferable to the vmalloc fallback, due to visible performance drawbacks.
 *
 * Return: pointer to the allocated memory of %NULL in case of failure
 */
void *kvmalloc_node(size_t size, gfp_t flags, int node)
{
	gfp_t kmalloc_flags = flags;
	void *ret;

	/*
	 * We want to attempt a large physically contiguous block first because
	 * it is less likely to fragment multiple larger blocks and therefore
	 * contribute to a long term fragmentation less than vmalloc fallback.
	 * However make sure that larger requests are not too disruptive - no
	 * OOM killer and no allocation failure warnings as we have a fallback.
	 */
	if (size > PAGE_SIZE) {
		kmalloc_flags |= __GFP_NOWARN;

		if (!(kmalloc_flags & __GFP_RETRY_MAYFAIL))
			kmalloc_flags |= __GFP_NORETRY;

		/* nofail semantic is implemented by the vmalloc fallback */
		kmalloc_flags &= ~__GFP_NOFAIL;
	}

	ret = kmalloc_node(size, kmalloc_flags, node);

	/*
	 * It doesn't really make sense to fallback to vmalloc for sub page
	 * requests
	 */
	if (ret || size <= PAGE_SIZE)
		return ret;

	/* non-sleeping allocations are not supported by vmalloc */
	if (!gfpflags_allow_blocking(flags))
		return NULL;

	/* Don't even allow crazy sizes */
	if (unlikely(size > INT_MAX)) {
		WARN_ON_ONCE(!(flags & __GFP_NOWARN));
		return NULL;
	}

	/*
	 * kvmalloc() can always use VM_ALLOW_HUGE_VMAP,
	 * since the callers already cannot assume anything
	 * about the resulting pointer, and cannot play
	 * protection games.
	 */
	return __vmalloc_node_range(size, 1, VMALLOC_START, VMALLOC_END,
			flags, PAGE_KERNEL, VM_ALLOW_HUGE_VMAP,
			node, __builtin_return_address(0));
}
EXPORT_SYMBOL(kvmalloc_node);

/**
 * kvfree() - Free memory.
 * @addr: Pointer to allocated memory.
 *
 * kvfree frees memory allocated by any of vmalloc(), kmalloc() or kvmalloc().
 * It is slightly more efficient to use kfree() or vfree() if you are certain
 * that you know which one to use.
 *
 * Context: Either preemptible task context or not-NMI interrupt.
 */
void kvfree(const void *addr)
{
	if (is_vmalloc_addr(addr))
		vfree(addr);
	else
		kfree(addr);
}
EXPORT_SYMBOL(kvfree);

/**
 * kvfree_sensitive - Free a data object containing sensitive information.
 * @addr: address of the data object to be freed.
 * @len: length of the data object.
 *
 * Use the special memzero_explicit() function to clear the content of a
 * kvmalloc'ed object containing sensitive data to make sure that the
 * compiler won't optimize out the data clearing.
 */
void kvfree_sensitive(const void *addr, size_t len)
{
	if (likely(!ZERO_OR_NULL_PTR(addr))) {
		memzero_explicit((void *)addr, len);
		kvfree(addr);
	}
}
EXPORT_SYMBOL(kvfree_sensitive);

void *kvrealloc(const void *p, size_t oldsize, size_t newsize, gfp_t flags)
{
	void *newp;

	if (oldsize >= newsize)
		return (void *)p;
	newp = kvmalloc(newsize, flags);
	if (!newp)
		return NULL;
	memcpy(newp, p, oldsize);
	kvfree(p);
	return newp;
}
EXPORT_SYMBOL(kvrealloc);

/**
 * __vmalloc_array - allocate memory for a virtually contiguous array.
 * @n: number of elements.
 * @size: element size.
 * @flags: the type of memory to allocate (see kmalloc).
 */
void *__vmalloc_array(size_t n, size_t size, gfp_t flags)
{
	size_t bytes;

	if (unlikely(check_mul_overflow(n, size, &bytes)))
		return NULL;
	return __vmalloc(bytes, flags);
}
EXPORT_SYMBOL(__vmalloc_array);

/**
 * vmalloc_array - allocate memory for a virtually contiguous array.
 * @n: number of elements.
 * @size: element size.
 */
void *vmalloc_array(size_t n, size_t size)
{
	return __vmalloc_array(n, size, GFP_KERNEL);
}
EXPORT_SYMBOL(vmalloc_array);

/**
 * __vcalloc - allocate and zero memory for a virtually contiguous array.
 * @n: number of elements.
 * @size: element size.
 * @flags: the type of memory to allocate (see kmalloc).
 */
void *__vcalloc(size_t n, size_t size, gfp_t flags)
{
	return __vmalloc_array(n, size, flags | __GFP_ZERO);
}
EXPORT_SYMBOL(__vcalloc);

/**
 * vcalloc - allocate and zero memory for a virtually contiguous array.
 * @n: number of elements.
 * @size: element size.
 */
void *vcalloc(size_t n, size_t size)
{
	return __vmalloc_array(n, size, GFP_KERNEL | __GFP_ZERO);
}
EXPORT_SYMBOL(vcalloc);

/* Neutral page->mapping pointer to address_space or anon_vma or other */
void *page_rmapping(struct page *page)
{
	return folio_raw_mapping(page_folio(page));
}

/**
 * folio_mapped - Is this folio mapped into userspace?
 * @folio: The folio.
 *
 * Return: True if any page in this folio is referenced by user page tables.
 */
bool folio_mapped(struct folio *folio)
{
	long i, nr;

	if (!folio_test_large(folio))
		return atomic_read(&folio->_mapcount) >= 0;
	if (atomic_read(folio_mapcount_ptr(folio)) >= 0)
		return true;
	if (folio_test_hugetlb(folio))
		return false;

	nr = folio_nr_pages(folio);
	for (i = 0; i < nr; i++) {
		if (atomic_read(&folio_page(folio, i)->_mapcount) >= 0)
			return true;
	}
	return false;
}
EXPORT_SYMBOL(folio_mapped);

struct anon_vma *folio_anon_vma(struct folio *folio)
{
	unsigned long mapping = (unsigned long)folio->mapping;

	if ((mapping & PAGE_MAPPING_FLAGS) != PAGE_MAPPING_ANON)
		return NULL;
	return (void *)(mapping - PAGE_MAPPING_ANON);
}

/**
 * folio_mapping - Find the mapping where this folio is stored.
 * @folio: The folio.
 *
 * For folios which are in the page cache, return the mapping that this
 * page belongs to.  Folios in the swap cache return the swap mapping
 * this page is stored in (which is different from the mapping for the
 * swap file or swap device where the data is stored).
 *
 * You can call this for folios which aren't in the swap cache or page
 * cache and it will return NULL.
 */
struct address_space *folio_mapping(struct folio *folio)
{
	struct address_space *mapping;

	/* This happens if someone calls flush_dcache_page on slab page */
	if (unlikely(folio_test_slab(folio)))
		return NULL;

	if (unlikely(folio_test_swapcache(folio)))
		return swap_address_space(folio_swap_entry(folio));

	mapping = folio->mapping;
	if ((unsigned long)mapping & PAGE_MAPPING_FLAGS)
		return NULL;

	return mapping;
}
EXPORT_SYMBOL(folio_mapping);

/* Slow path of page_mapcount() for compound pages */
int __page_mapcount(struct page *page)
{
	int ret;

	ret = atomic_read(&page->_mapcount) + 1;
	/*
	 * For file THP page->_mapcount contains total number of mapping
	 * of the page: no need to look into compound_mapcount.
	 */
	if (!PageAnon(page) && !PageHuge(page))
		return ret;
	page = compound_head(page);
	ret += atomic_read(compound_mapcount_ptr(page)) + 1;
	if (PageDoubleMap(page))
		ret--;
	return ret;
}
EXPORT_SYMBOL_GPL(__page_mapcount);

/**
 * folio_mapcount() - Calculate the number of mappings of this folio.
 * @folio: The folio.
 *
 * A large folio tracks both how many times the entire folio is mapped,
 * and how many times each individual page in the folio is mapped.
 * This function calculates the total number of times the folio is
 * mapped.
 *
 * Return: The number of times this folio is mapped.
 */
int folio_mapcount(struct folio *folio)
{
	int i, compound, nr, ret;

	if (likely(!folio_test_large(folio)))
		return atomic_read(&folio->_mapcount) + 1;

	compound = folio_entire_mapcount(folio);
	if (folio_test_hugetlb(folio))
		return compound;
	ret = compound;
	nr = folio_nr_pages(folio);
	for (i = 0; i < nr; i++)
		ret += atomic_read(&folio_page(folio, i)->_mapcount) + 1;
	/* File pages has compound_mapcount included in _mapcount */
	if (!folio_test_anon(folio))
		return ret - compound * nr;
	if (folio_test_double_map(folio))
		ret -= nr;
	return ret;
}

/**
 * folio_copy - Copy the contents of one folio to another.
 * @dst: Folio to copy to.
 * @src: Folio to copy from.
 *
 * The bytes in the folio represented by @src are copied to @dst.
 * Assumes the caller has validated that @dst is at least as large as @src.
 * Can be called in atomic context for order-0 folios, but if the folio is
 * larger, it may sleep.
 */
void folio_copy(struct folio *dst, struct folio *src)
{
	long i = 0;
	long nr = folio_nr_pages(src);

	for (;;) {
		copy_highpage(folio_page(dst, i), folio_page(src, i));
		if (++i == nr)
			break;
		cond_resched();
	}
}

int sysctl_overcommit_memory __read_mostly = OVERCOMMIT_GUESS;
int sysctl_overcommit_ratio __read_mostly = 50;
unsigned long sysctl_overcommit_kbytes __read_mostly;
int sysctl_max_map_count __read_mostly = DEFAULT_MAX_MAP_COUNT;
unsigned long sysctl_user_reserve_kbytes __read_mostly = 1UL << 17; /* 128MB */
unsigned long sysctl_admin_reserve_kbytes __read_mostly = 1UL << 13; /* 8MB */

int overcommit_ratio_handler(struct ctl_table *table, int write, void *buffer,
		size_t *lenp, loff_t *ppos)
{
	int ret;

	ret = proc_dointvec(table, write, buffer, lenp, ppos);
	if (ret == 0 && write)
		sysctl_overcommit_kbytes = 0;
	return ret;
}

static void sync_overcommit_as(struct work_struct *dummy)
{
	percpu_counter_sync(&vm_committed_as);
}

int overcommit_policy_handler(struct ctl_table *table, int write, void *buffer,
		size_t *lenp, loff_t *ppos)
{
	struct ctl_table t;
	int new_policy = -1;
	int ret;

	/*
	 * The deviation of sync_overcommit_as could be big with loose policy
	 * like OVERCOMMIT_ALWAYS/OVERCOMMIT_GUESS. When changing policy to
	 * strict OVERCOMMIT_NEVER, we need to reduce the deviation to comply
	 * with the strict "NEVER", and to avoid possible race condition (even
	 * though user usually won't too frequently do the switching to policy
	 * OVERCOMMIT_NEVER), the switch is done in the following order:
	 *	1. changing the batch
	 *	2. sync percpu count on each CPU
	 *	3. switch the policy
	 */
	if (write) {
		t = *table;
		t.data = &new_policy;
		ret = proc_dointvec_minmax(&t, write, buffer, lenp, ppos);
		if (ret || new_policy == -1)
			return ret;

		mm_compute_batch(new_policy);
		if (new_policy == OVERCOMMIT_NEVER)
			schedule_on_each_cpu(sync_overcommit_as);
		sysctl_overcommit_memory = new_policy;
	} else {
		ret = proc_dointvec_minmax(table, write, buffer, lenp, ppos);
	}

	return ret;
}

int overcommit_kbytes_handler(struct ctl_table *table, int write, void *buffer,
		size_t *lenp, loff_t *ppos)
{
	int ret;

	ret = proc_doulongvec_minmax(table, write, buffer, lenp, ppos);
	if (ret == 0 && write)
		sysctl_overcommit_ratio = 0;
	return ret;
}

/*
 * Committed memory limit enforced when OVERCOMMIT_NEVER policy is used
 */
unsigned long vm_commit_limit(void)
{
	unsigned long allowed;

	if (sysctl_overcommit_kbytes)
		allowed = sysctl_overcommit_kbytes >> (PAGE_SHIFT - 10);
	else
		allowed = ((totalram_pages() - hugetlb_total_pages())
			   * sysctl_overcommit_ratio / 100);
	allowed += total_swap_pages;

	return allowed;
}

/*
 * Make sure vm_committed_as in one cacheline and not cacheline shared with
 * other variables. It can be updated by several CPUs frequently.
 */
struct percpu_counter vm_committed_as ____cacheline_aligned_in_smp;

/*
 * The global memory commitment made in the system can be a metric
 * that can be used to drive ballooning decisions when Linux is hosted
 * as a guest. On Hyper-V, the host implements a policy engine for dynamically
 * balancing memory across competing virtual machines that are hosted.
 * Several metrics drive this policy engine including the guest reported
 * memory commitment.
 *
 * The time cost of this is very low for small platforms, and for big
 * platform like a 2S/36C/72T Skylake server, in worst case where
 * vm_committed_as's spinlock is under severe contention, the time cost
 * could be about 30~40 microseconds.
 */
unsigned long vm_memory_committed(void)
{
	return percpu_counter_sum_positive(&vm_committed_as);
}
EXPORT_SYMBOL_GPL(vm_memory_committed);

/*
 * Check that a process has enough memory to allocate a new virtual
 * mapping. 0 means there is enough memory for the allocation to
 * succeed and -ENOMEM implies there is not.
 *
 * We currently support three overcommit policies, which are set via the
 * vm.overcommit_memory sysctl.  See Documentation/mm/overcommit-accounting.rst
 *
 * Strict overcommit modes added 2002 Feb 26 by Alan Cox.
 * Additional code 2002 Jul 20 by Robert Love.
 *
 * cap_sys_admin is 1 if the process has admin privileges, 0 otherwise.
 *
 * Note this is a helper function intended to be used by LSMs which
 * wish to use this logic.
 */
int __vm_enough_memory(struct mm_struct *mm, long pages, int cap_sys_admin)
{
	long allowed;

	vm_acct_memory(pages);

	/*
	 * Sometimes we want to use more memory than we have
	 */
	if (sysctl_overcommit_memory == OVERCOMMIT_ALWAYS)
		return 0;

	if (sysctl_overcommit_memory == OVERCOMMIT_GUESS) {
		if (pages > totalram_pages() + total_swap_pages)
			goto error;
		return 0;
	}

	allowed = vm_commit_limit();
	/*
	 * Reserve some for root
	 */
	if (!cap_sys_admin)
		allowed -= sysctl_admin_reserve_kbytes >> (PAGE_SHIFT - 10);

	/*
	 * Don't let a single process grow so big a user can't recover
	 */
	if (mm) {
		long reserve = sysctl_user_reserve_kbytes >> (PAGE_SHIFT - 10);

		allowed -= min_t(long, mm->total_vm / 32, reserve);
	}

	if (percpu_counter_read_positive(&vm_committed_as) < allowed)
		return 0;
error:
	pr_warn_ratelimited("%s: pid: %d, comm: %s, no enough memory for the allocation\n",
			    __func__, current->pid, current->comm);
	vm_unacct_memory(pages);

	return -ENOMEM;
}

/**
 * get_cmdline() - copy the cmdline value to a buffer.
 * @task:     the task whose cmdline value to copy.
 * @buffer:   the buffer to copy to.
 * @buflen:   the length of the buffer. Larger cmdline values are truncated
 *            to this length.
 *
 * Return: the size of the cmdline field copied. Note that the copy does
 * not guarantee an ending NULL byte.
 */
int get_cmdline(struct task_struct *task, char *buffer, int buflen)
{
	int res = 0;
	unsigned int len;
	struct mm_struct *mm = get_task_mm(task);
	unsigned long arg_start, arg_end, env_start, env_end;
	if (!mm)
		goto out;
	if (!mm->arg_end)
		goto out_mm;	/* Shh! No looking before we're done */

	spin_lock(&mm->arg_lock);
	arg_start = mm->arg_start;
	arg_end = mm->arg_end;
	env_start = mm->env_start;
	env_end = mm->env_end;
	spin_unlock(&mm->arg_lock);

	len = arg_end - arg_start;

	if (len > buflen)
		len = buflen;

	res = access_process_vm(task, arg_start, buffer, len, FOLL_FORCE);

	/*
	 * If the nul at the end of args has been overwritten, then
	 * assume application is using setproctitle(3).
	 */
	if (res > 0 && buffer[res-1] != '\0' && len < buflen) {
		len = strnlen(buffer, res);
		if (len < res) {
			res = len;
		} else {
			len = env_end - env_start;
			if (len > buflen - res)
				len = buflen - res;
			res += access_process_vm(task, env_start,
						 buffer+res, len,
						 FOLL_FORCE);
			res = strnlen(buffer, res);
		}
	}
out_mm:
	mmput(mm);
out:
	return res;
}

int __weak memcmp_pages(struct page *page1, struct page *page2)
{
	char *addr1, *addr2;
	int ret;

	addr1 = kmap_atomic(page1);
	addr2 = kmap_atomic(page2);
	ret = memcmp(addr1, addr2, PAGE_SIZE);
	kunmap_atomic(addr2);
	kunmap_atomic(addr1);
	return ret;
}

#ifdef CONFIG_PRINTK
/**
 * mem_dump_obj - Print available provenance information
 * @object: object for which to find provenance information.
 *
 * This function uses pr_cont(), so that the caller is expected to have
 * printed out whatever preamble is appropriate.  The provenance information
 * depends on the type of object and on how much debugging is enabled.
 * For example, for a slab-cache object, the slab name is printed, and,
 * if available, the return address and stack trace from the allocation
 * and last free path of that object.
 */
void mem_dump_obj(void *object)
{
	const char *type;

	if (kmem_valid_obj(object)) {
		kmem_dump_obj(object);
		return;
	}

	if (vmalloc_dump_obj(object))
		return;

	if (virt_addr_valid(object))
		type = "non-slab/vmalloc memory";
	else if (object == NULL)
		type = "NULL pointer";
	else if (object == ZERO_SIZE_PTR)
		type = "zero-size pointer";
	else
		type = "non-paged memory";

	pr_cont(" %s\n", type);
}
EXPORT_SYMBOL_GPL(mem_dump_obj);
#endif

/*
 * A driver might set a page logically offline -- PageOffline() -- and
 * turn the page inaccessible in the hypervisor; after that, access to page
 * content can be fatal.
 *
 * Some special PFN walkers -- i.e., /proc/kcore -- read content of random
 * pages after checking PageOffline(); however, these PFN walkers can race
 * with drivers that set PageOffline().
 *
 * page_offline_freeze()/page_offline_thaw() allows for a subsystem to
 * synchronize with such drivers, achieving that a page cannot be set
 * PageOffline() while frozen.
 *
 * page_offline_begin()/page_offline_end() is used by drivers that care about
 * such races when setting a page PageOffline().
 */
static DECLARE_RWSEM(page_offline_rwsem);

void page_offline_freeze(void)
{
	down_read(&page_offline_rwsem);
}

void page_offline_thaw(void)
{
	up_read(&page_offline_rwsem);
}

void page_offline_begin(void)
{
	down_write(&page_offline_rwsem);
}
EXPORT_SYMBOL(page_offline_begin);

void page_offline_end(void)
{
	up_write(&page_offline_rwsem);
}
EXPORT_SYMBOL(page_offline_end);

#ifndef ARCH_IMPLEMENTS_FLUSH_DCACHE_FOLIO
void flush_dcache_folio(struct folio *folio)
{
	long i, nr = folio_nr_pages(folio);

	for (i = 0; i < nr; i++)
		flush_dcache_page(folio_page(folio, i));
}
EXPORT_SYMBOL(flush_dcache_folio);
#endif<|MERGE_RESOLUTION|>--- conflicted
+++ resolved
@@ -276,49 +276,6 @@
 }
 EXPORT_SYMBOL(memdup_user_nul);
 
-<<<<<<< HEAD
-void __vma_link_list(struct mm_struct *mm, struct vm_area_struct *vma,
-		struct vm_area_struct *prev)
-{
-	struct vm_area_struct *next;
-
-	vma->vm_prev = prev;
-	if (prev) {
-		next = prev->vm_next;
-		prev->vm_next = vma;
-	} else {
-		next = mm->mmap;
-		mm->mmap = vma;
-	}
-	vma->vm_next = next;
-	if (next)
-		next->vm_prev = vma;
-	else
-		mm->highest_vm_end = vm_end_gap(vma);
-}
-
-void __vma_unlink_list(struct mm_struct *mm, struct vm_area_struct *vma)
-{
-	struct vm_area_struct *prev, *next;
-
-	next = vma->vm_next;
-	prev = vma->vm_prev;
-	if (prev)
-		prev->vm_next = next;
-	else
-		mm->mmap = next;
-	if (next) {
-		next->vm_prev = prev;
-	} else {
-		if (prev)
-			mm->highest_vm_end = vm_end_gap(prev);
-		else
-			mm->highest_vm_end = 0;
-	}
-}
-
-=======
->>>>>>> 429562c3
 /* Check if the vma is being used as a stack by this task */
 int vma_is_stack_for_current(struct vm_area_struct *vma)
 {
