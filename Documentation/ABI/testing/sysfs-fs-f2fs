What:		/sys/fs/f2fs/<disk>/gc_max_sleep_time
Date:		July 2013
Contact:	"Namjae Jeon" <namjae.jeon@samsung.com>
Description:	Controls the maximum sleep time for gc_thread. Time
		is in milliseconds.

What:		/sys/fs/f2fs/<disk>/gc_min_sleep_time
Date:		July 2013
Contact:	"Namjae Jeon" <namjae.jeon@samsung.com>
Description:	Controls the minimum sleep time for gc_thread. Time
		is in milliseconds.

What:		/sys/fs/f2fs/<disk>/gc_no_gc_sleep_time
Date:		July 2013
Contact:	"Namjae Jeon" <namjae.jeon@samsung.com>
Description:	Controls the default sleep time for gc_thread. Time
		is in milliseconds.

What:		/sys/fs/f2fs/<disk>/gc_idle
Date:		July 2013
Contact:	"Namjae Jeon" <namjae.jeon@samsung.com>
Description:	Controls the victim selection policy for garbage collection.
		Setting gc_idle = 0(default) will disable this option. Setting:

		===========  ===============================================
		gc_idle = 1  will select the Cost Benefit approach & setting
		gc_idle = 2  will select the greedy approach & setting
		gc_idle = 3  will select the age-threshold based approach.
		===========  ===============================================

What:		/sys/fs/f2fs/<disk>/reclaim_segments
Date:		October 2013
Contact:	"Jaegeuk Kim" <jaegeuk.kim@samsung.com>
Description:	This parameter controls the number of prefree segments to be
		reclaimed. If the number of prefree segments is larger than
		the number of segments in the proportion to the percentage
		over total volume size, f2fs tries to conduct checkpoint to
		reclaim the prefree segments to free segments.
		By default, 5% over total # of segments.

What:		/sys/fs/f2fs/<disk>/main_blkaddr
Date:		November 2019
Contact:	"Ramon Pantin" <pantin@google.com>
Description:	Shows first block address of MAIN area.

What:		/sys/fs/f2fs/<disk>/ipu_policy
Date:		November 2013
Contact:	"Jaegeuk Kim" <jaegeuk.kim@samsung.com>
Description:	Controls the in-place-update policy.
		updates in f2fs. User can set:

		===== =============== ===================================================
		value policy          description
		0x00  DISABLE         disable IPU(=default option in LFS mode)
		0x01  FORCE           all the time
		0x02  SSR             if SSR mode is activated
		0x04  UTIL            if FS utilization is over threshold
		0x08  SSR_UTIL        if SSR mode is activated and FS utilization is over
		                      threshold
		0x10  FSYNC           activated in fsync path only for high performance
		                      flash storages. IPU will be triggered only if the
		                      # of dirty pages over min_fsync_blocks.
		                      (=default option)
		0x20  ASYNC           do IPU given by asynchronous write requests
		0x40  NOCACHE         disable IPU bio cache
		0x80  HONOR_OPU_WRITE use OPU write prior to IPU write if inode has
		                      FI_OPU_WRITE flag
		===== =============== ===================================================

		Refer segment.h for details.

What:		/sys/fs/f2fs/<disk>/min_ipu_util
Date:		November 2013
Contact:	"Jaegeuk Kim" <jaegeuk.kim@samsung.com>
Description:	Controls the FS utilization condition for the in-place-update
		policies. It is used by F2FS_IPU_UTIL and F2FS_IPU_SSR_UTIL policies.

What:		/sys/fs/f2fs/<disk>/min_fsync_blocks
Date:		September 2014
Contact:	"Jaegeuk Kim" <jaegeuk@kernel.org>
Description:	Controls the dirty page count condition for the in-place-update
		policies.

What:		/sys/fs/f2fs/<disk>/min_seq_blocks
Date:		August 2018
Contact:	"Jaegeuk Kim" <jaegeuk@kernel.org>
Description:	Controls the dirty page count condition for batched sequential
		writes in writepages.

What:		/sys/fs/f2fs/<disk>/min_hot_blocks
Date:		March 2017
Contact:	"Jaegeuk Kim" <jaegeuk@kernel.org>
Description:	Controls the dirty page count condition for redefining hot data.

What:		/sys/fs/f2fs/<disk>/min_ssr_sections
Date:		October 2017
Contact:	"Chao Yu" <yuchao0@huawei.com>
Description:	Controls the free section threshold to trigger SSR allocation.
		If this is large, SSR mode will be enabled early.

What:		/sys/fs/f2fs/<disk>/max_small_discards
Date:		November 2013
Contact:	"Jaegeuk Kim" <jaegeuk.kim@samsung.com>
Description:	Controls the issue rate of discard commands that consist of small
		blocks less than 2MB. The candidates to be discarded are cached during
		checkpoint, and issued by issue_discard thread after checkpoint.
		It is enabled by default.

What:		/sys/fs/f2fs/<disk>/max_ordered_discard
Date:		October 2022
Contact:	"Yangtao Li" <frank.li@vivo.com>
Description:	Controls the maximum ordered discard, the unit size is one block(4KB).
		Set it to 16 by default.

What:		/sys/fs/f2fs/<disk>/max_discard_request
Date:		December 2021
Contact:	"Konstantin Vyshetsky" <vkon@google.com>
Description:	Controls the number of discards a thread will issue at a time.
		Higher number will allow the discard thread to finish its work
		faster, at the cost of higher latency for incoming I/O.

What:		/sys/fs/f2fs/<disk>/min_discard_issue_time
Date:		December 2021
Contact:	"Konstantin Vyshetsky" <vkon@google.com>
Description:	Controls the interval the discard thread will wait between
		issuing discard requests when there are discards to be issued and
		no I/O aware interruptions occur.

What:		/sys/fs/f2fs/<disk>/mid_discard_issue_time
Date:		December 2021
Contact:	"Konstantin Vyshetsky" <vkon@google.com>
Description:	Controls the interval the discard thread will wait between
		issuing discard requests when there are discards to be issued and
		an I/O aware interruption occurs.

What:		/sys/fs/f2fs/<disk>/max_discard_issue_time
Date:		December 2021
Contact:	"Konstantin Vyshetsky" <vkon@google.com>
Description:	Controls the interval the discard thread will wait when there are
		no discard operations to be issued.

What:		/sys/fs/f2fs/<disk>/discard_granularity
Date:		July 2017
Contact:	"Chao Yu" <yuchao0@huawei.com>
Description:	Controls discard granularity of inner discard thread. Inner thread
		will not issue discards with size that is smaller than granularity.
		The unit size is one block(4KB), now only support configuring
		in range of [1, 512]. Default value is 16.
		For small devices, default value is 1.

What:		/sys/fs/f2fs/<disk>/umount_discard_timeout
Date:		January 2019
Contact:	"Jaegeuk Kim" <jaegeuk@kernel.org>
Description:	Set timeout to issue discard commands during umount.
	        Default: 5 secs

What:		/sys/fs/f2fs/<disk>/pending_discard
Date:		November 2021
Contact:	"Jaegeuk Kim" <jaegeuk@kernel.org>
Description:	Shows the number of pending discard commands in the queue.

What:		/sys/fs/f2fs/<disk>/max_victim_search
Date:		January 2014
Contact:	"Jaegeuk Kim" <jaegeuk.kim@samsung.com>
Description:	Controls the number of trials to find a victim segment
		when conducting SSR and cleaning operations. The default value
		is 4096 which covers 8GB block address range.

What:		/sys/fs/f2fs/<disk>/migration_granularity
Date:		October 2018
Contact:	"Chao Yu" <yuchao0@huawei.com>
Description:	Controls migration granularity of garbage collection on large
		section, it can let GC move partial segment{s} of one section
		in one GC cycle, so that dispersing heavy overhead GC to
		multiple lightweight one.

What:		/sys/fs/f2fs/<disk>/dir_level
Date:		March 2014
Contact:	"Jaegeuk Kim" <jaegeuk.kim@samsung.com>
Description:	Controls the directory level for large directory. If a
		directory has a number of files, it can reduce the file lookup
		latency by increasing this dir_level value. Otherwise, it
		needs to decrease this value to reduce the space overhead.
		The default value is 0.

What:		/sys/fs/f2fs/<disk>/ram_thresh
Date:		March 2014
Contact:	"Jaegeuk Kim" <jaegeuk.kim@samsung.com>
Description:	Controls the memory footprint used by free nids and cached
		nat entries. By default, 1 is set, which indicates
		10 MB / 1 GB RAM.

What:		/sys/fs/f2fs/<disk>/cp_interval
Date:		October 2015
Contact:	"Jaegeuk Kim" <jaegeuk@kernel.org>
Description:	Controls the checkpoint timing, set to 60 seconds by default.

What:		/sys/fs/f2fs/<disk>/idle_interval
Date:		January 2016
Contact:	"Jaegeuk Kim" <jaegeuk@kernel.org>
Description:	Controls the idle timing of system, if there is no FS operation
		during given interval.
		Set to 5 seconds by default.

What:		/sys/fs/f2fs/<disk>/discard_idle_interval
Date:		September 2018
Contact:	"Chao Yu" <yuchao0@huawei.com>
Contact:	"Sahitya Tummala" <stummala@codeaurora.org>
Description:	Controls the idle timing of discard thread given
		this time interval.
		Default is 5 secs.

What:		/sys/fs/f2fs/<disk>/gc_idle_interval
Date:		September 2018
Contact:	"Chao Yu" <yuchao0@huawei.com>
Contact:	"Sahitya Tummala" <stummala@codeaurora.org>
Description:    Controls the idle timing for gc path. Set to 5 seconds by default.

What:		/sys/fs/f2fs/<disk>/iostat_enable
Date:		August 2017
Contact:	"Chao Yu" <yuchao0@huawei.com>
Description:	Controls to enable/disable IO stat.

What:		/sys/fs/f2fs/<disk>/ra_nid_pages
Date:		October 2015
Contact:	"Chao Yu" <chao2.yu@samsung.com>
Description:	Controls the count of nid pages to be readaheaded.
		When building free nids, F2FS reads NAT blocks ahead for
		speed up. Default is 0.

What:		/sys/fs/f2fs/<disk>/dirty_nats_ratio
Date:		January 2016
Contact:	"Chao Yu" <chao2.yu@samsung.com>
Description:	Controls dirty nat entries ratio threshold, if current
		ratio exceeds configured threshold, checkpoint will
		be triggered for flushing dirty nat entries.

What:		/sys/fs/f2fs/<disk>/lifetime_write_kbytes
Date:		January 2016
Contact:	"Shuoran Liu" <liushuoran@huawei.com>
Description:	Shows total written kbytes issued to disk.

What:		/sys/fs/f2fs/<disk>/features
Date:		July 2017
Contact:	"Jaegeuk Kim" <jaegeuk@kernel.org>
Description:	<deprecated: should use /sys/fs/f2fs/<disk>/feature_list/>
		Shows all enabled features in current device.
		Supported features:
		encryption, blkzoned, extra_attr, projquota, inode_checksum,
		flexible_inline_xattr, quota_ino, inode_crtime, lost_found,
		verity, sb_checksum, casefold, readonly, compression, pin_file.

What:		/sys/fs/f2fs/<disk>/feature_list/
Date:		June 2021
Contact:	"Jaegeuk Kim" <jaegeuk@kernel.org>
Description:	Expand /sys/fs/f2fs/<disk>/features to meet sysfs rule.
		Supported on-disk features:
		encryption, block_zoned (aka blkzoned), extra_attr,
		project_quota (aka projquota), inode_checksum,
		flexible_inline_xattr, quota_ino, inode_crtime, lost_found,
		verity, sb_checksum, casefold, readonly, compression.
		Note that, pin_file is moved into /sys/fs/f2fs/features/.

What:		/sys/fs/f2fs/features/
Date:		July 2017
Contact:	"Jaegeuk Kim" <jaegeuk@kernel.org>
Description:	Shows all enabled kernel features.
		Supported features:
		encryption, block_zoned, extra_attr, project_quota,
		inode_checksum, flexible_inline_xattr, quota_ino,
		inode_crtime, lost_found, verity, sb_checksum,
		casefold, readonly, compression, test_dummy_encryption_v2,
		atomic_write, pin_file, encrypted_casefold.

What:		/sys/fs/f2fs/<disk>/inject_rate
Date:		May 2016
Contact:	"Sheng Yong" <shengyong1@huawei.com>
Description:	Controls the injection rate of arbitrary faults.

What:		/sys/fs/f2fs/<disk>/inject_type
Date:		May 2016
Contact:	"Sheng Yong" <shengyong1@huawei.com>
Description:	Controls the injection type of arbitrary faults.

What:		/sys/fs/f2fs/<disk>/dirty_segments
Date:		October 2017
Contact:	"Jaegeuk Kim" <jaegeuk@kernel.org>
Description:	Shows the number of dirty segments.

What:		/sys/fs/f2fs/<disk>/reserved_blocks
Date:		June 2017
Contact:	"Chao Yu" <yuchao0@huawei.com>
Description:	Controls target reserved blocks in system, the threshold
		is soft, it could exceed current available user space.

What:		/sys/fs/f2fs/<disk>/current_reserved_blocks
Date:		October 2017
Contact:	"Yunlong Song" <yunlong.song@huawei.com>
Contact:	"Chao Yu" <yuchao0@huawei.com>
Description:	Shows current reserved blocks in system, it may be temporarily
		smaller than target_reserved_blocks, but will gradually
		increase to target_reserved_blocks when more free blocks are
		freed by user later.

What:		/sys/fs/f2fs/<disk>/gc_urgent
Date:		August 2017
Contact:	"Jaegeuk Kim" <jaegeuk@kernel.org>
Description:	Do background GC aggressively when set. Set to 0 by default.
		gc urgent high(1): does GC forcibly in a period of given
		gc_urgent_sleep_time and ignores I/O idling check. uses greedy
		GC approach and turns SSR mode on.
		gc urgent low(2): lowers the bar of checking I/O idling in
		order to process outstanding discard commands and GC a
		little bit aggressively. uses cost benefit GC approach.
		gc urgent mid(3): does GC forcibly in a period of given
		gc_urgent_sleep_time and executes a mid level of I/O idling check.
		uses cost benefit GC approach.

What:		/sys/fs/f2fs/<disk>/gc_urgent_sleep_time
Date:		August 2017
Contact:	"Jaegeuk Kim" <jaegeuk@kernel.org>
Description:	Controls sleep time of GC urgent mode. Set to 500ms by default.

What:		/sys/fs/f2fs/<disk>/readdir_ra
Date:		November 2017
Contact:	"Sheng Yong" <shengyong1@huawei.com>
Description:	Controls readahead inode block in readdir. Enabled by default.

What:		/sys/fs/f2fs/<disk>/gc_pin_file_thresh
Date:		January 2018
Contact:	Jaegeuk Kim <jaegeuk@kernel.org>
Description:	This indicates how many GC can be failed for the pinned
		file. If it exceeds this, F2FS doesn't guarantee its pinning
		state. 2048 trials is set by default, and 65535 as maximum.

What:		/sys/fs/f2fs/<disk>/extension_list
Date:		February 2018
Contact:	"Chao Yu" <yuchao0@huawei.com>
Description:	Used to control configure extension list:
		- Query: cat /sys/fs/f2fs/<disk>/extension_list
		- Add: echo '[h/c]extension' > /sys/fs/f2fs/<disk>/extension_list
		- Del: echo '[h/c]!extension' > /sys/fs/f2fs/<disk>/extension_list
		- [h] means add/del hot file extension
		- [c] means add/del cold file extension

What:		/sys/fs/f2fs/<disk>/unusable
Date		April 2019
Contact:	"Daniel Rosenberg" <drosen@google.com>
Description:	If checkpoint=disable, it displays the number of blocks that
		are unusable.
		If checkpoint=enable it displays the number of blocks that
		would be unusable if checkpoint=disable were to be set.

What:		/sys/fs/f2fs/<disk>/encoding
Date		July 2019
Contact:	"Daniel Rosenberg" <drosen@google.com>
Description:	Displays name and version of the encoding set for the filesystem.
		If no encoding is set, displays (none)

What:		/sys/fs/f2fs/<disk>/free_segments
Date:		September 2019
Contact:	"Hridya Valsaraju" <hridya@google.com>
Description:	Number of free segments in disk.

What:		/sys/fs/f2fs/<disk>/cp_foreground_calls
Date:		September 2019
Contact:	"Hridya Valsaraju" <hridya@google.com>
Description:	Number of checkpoint operations performed on demand. Available when
		CONFIG_F2FS_STAT_FS=y.

What:		/sys/fs/f2fs/<disk>/cp_background_calls
Date:		September 2019
Contact:	"Hridya Valsaraju" <hridya@google.com>
Description:	Number of checkpoint operations performed in the background to
		free segments. Available when CONFIG_F2FS_STAT_FS=y.

What:		/sys/fs/f2fs/<disk>/gc_foreground_calls
Date:		September 2019
Contact:	"Hridya Valsaraju" <hridya@google.com>
Description:	Number of garbage collection operations performed on demand.
		Available when CONFIG_F2FS_STAT_FS=y.

What:		/sys/fs/f2fs/<disk>/gc_background_calls
Date:		September 2019
Contact:	"Hridya Valsaraju" <hridya@google.com>
Description:	Number of garbage collection operations triggered in background.
		Available when CONFIG_F2FS_STAT_FS=y.

What:		/sys/fs/f2fs/<disk>/moved_blocks_foreground
Date:		September 2019
Contact:	"Hridya Valsaraju" <hridya@google.com>
Description:	Number of blocks moved by garbage collection in foreground.
		Available when CONFIG_F2FS_STAT_FS=y.

What:		/sys/fs/f2fs/<disk>/moved_blocks_background
Date:		September 2019
Contact:	"Hridya Valsaraju" <hridya@google.com>
Description:	Number of blocks moved by garbage collection in background.
		Available when CONFIG_F2FS_STAT_FS=y.

What:		/sys/fs/f2fs/<disk>/avg_vblocks
Date:		September 2019
Contact:	"Hridya Valsaraju" <hridya@google.com>
Description:	Average number of valid blocks.
		Available when CONFIG_F2FS_STAT_FS=y.

What:		/sys/fs/f2fs/<disk>/mounted_time_sec
Date:		February 2020
Contact:	"Jaegeuk Kim" <jaegeuk@kernel.org>
Description:	Show the mounted time in secs of this partition.

What:		/sys/fs/f2fs/<disk>/data_io_flag
Date:		April 2020
Contact:	"Jaegeuk Kim" <jaegeuk@kernel.org>
Description:	Give a way to attach REQ_META|FUA to data writes
		given temperature-based bits. Now the bits indicate:

		+-------------------+-------------------+
		|      REQ_META     |      REQ_FUA      |
		+------+------+-----+------+------+-----+
		|    5 |    4 |   3 |    2 |    1 |   0 |
		+------+------+-----+------+------+-----+
		| Cold | Warm | Hot | Cold | Warm | Hot |
		+------+------+-----+------+------+-----+

What:		/sys/fs/f2fs/<disk>/node_io_flag
Date:		June 2020
Contact:	"Jaegeuk Kim" <jaegeuk@kernel.org>
Description:	Give a way to attach REQ_META|FUA to node writes
		given temperature-based bits. Now the bits indicate:

		+-------------------+-------------------+
		|      REQ_META     |      REQ_FUA      |
		+------+------+-----+------+------+-----+
		|    5 |    4 |   3 |    2 |    1 |   0 |
		+------+------+-----+------+------+-----+
		| Cold | Warm | Hot | Cold | Warm | Hot |
		+------+------+-----+------+------+-----+

What:		/sys/fs/f2fs/<disk>/iostat_period_ms
Date:		April 2020
Contact:	"Daeho Jeong" <daehojeong@google.com>
Description:	Give a way to change iostat_period time. 3secs by default.
		The new iostat trace gives stats gap given the period.
What:		/sys/fs/f2fs/<disk>/max_io_bytes
Date:		December 2020
Contact:	"Jaegeuk Kim" <jaegeuk@kernel.org>
Description:	This gives a control to limit the bio size in f2fs.
		Default is zero, which will follow underlying block layer limit,
		whereas, if it has a certain bytes value, f2fs won't submit a
		bio larger than that size.

What:		/sys/fs/f2fs/<disk>/stat/sb_status
Date:		December 2020
Contact:	"Chao Yu" <yuchao0@huawei.com>
Description:	Show status of f2fs superblock in real time.

		====== ===================== =================================
		value  sb status macro       description
		0x1    SBI_IS_DIRTY          dirty flag for checkpoint
		0x2    SBI_IS_CLOSE          specify unmounting
		0x4    SBI_NEED_FSCK         need fsck.f2fs to fix
		0x8    SBI_POR_DOING         recovery is doing or not
		0x10   SBI_NEED_SB_WRITE     need to recover superblock
		0x20   SBI_NEED_CP           need to checkpoint
		0x40   SBI_IS_SHUTDOWN       shutdown by ioctl
		0x80   SBI_IS_RECOVERED      recovered orphan/data
		0x100  SBI_CP_DISABLED       CP was disabled last mount
		0x200  SBI_CP_DISABLED_QUICK CP was disabled quickly
		0x400  SBI_QUOTA_NEED_FLUSH  need to flush quota info in CP
		0x800  SBI_QUOTA_SKIP_FLUSH  skip flushing quota in current CP
		0x1000 SBI_QUOTA_NEED_REPAIR quota file may be corrupted
		0x2000 SBI_IS_RESIZEFS       resizefs is in process
		0x4000 SBI_IS_FREEZING       freefs is in process
		====== ===================== =================================

What:		/sys/fs/f2fs/<disk>/stat/cp_status
Date:		September 2022
Contact:	"Chao Yu" <chao.yu@oppo.com>
Description:	Show status of f2fs checkpoint in real time.

		=============================== ==============================
		cp flag				value
		CP_UMOUNT_FLAG			0x00000001
		CP_ORPHAN_PRESENT_FLAG		0x00000002
		CP_COMPACT_SUM_FLAG		0x00000004
		CP_ERROR_FLAG			0x00000008
		CP_FSCK_FLAG			0x00000010
		CP_FASTBOOT_FLAG		0x00000020
		CP_CRC_RECOVERY_FLAG		0x00000040
		CP_NAT_BITS_FLAG		0x00000080
		CP_TRIMMED_FLAG			0x00000100
		CP_NOCRC_RECOVERY_FLAG		0x00000200
		CP_LARGE_NAT_BITMAP_FLAG	0x00000400
		CP_QUOTA_NEED_FSCK_FLAG		0x00000800
		CP_DISABLED_FLAG		0x00001000
		CP_DISABLED_QUICK_FLAG		0x00002000
		CP_RESIZEFS_FLAG		0x00004000
		=============================== ==============================

What:		/sys/fs/f2fs/<disk>/stat/issued_discard
Date:		December 2023
Contact:	"Zhiguo Niu" <zhiguo.niu@unisoc.com>
Description:	Shows the number of issued discard.

What:		/sys/fs/f2fs/<disk>/stat/queued_discard
Date:		December 2023
Contact:	"Zhiguo Niu" <zhiguo.niu@unisoc.com>
Description:	Shows the number of queued discard.

What:		/sys/fs/f2fs/<disk>/stat/undiscard_blks
Date:		December 2023
Contact:	"Zhiguo Niu" <zhiguo.niu@unisoc.com>
Description:	Shows the total number of undiscard blocks.

What:		/sys/fs/f2fs/<disk>/ckpt_thread_ioprio
Date:		January 2021
Contact:	"Daeho Jeong" <daehojeong@google.com>
Description:	Give a way to change checkpoint merge daemon's io priority.
		Its default value is "be,3", which means "BE" I/O class and
		I/O priority "3". We can select the class between "rt" and "be",
		and set the I/O priority within valid range of it. "," delimiter
		is necessary in between I/O class and priority number.

What:		/sys/fs/f2fs/<disk>/ovp_segments
Date:		March 2021
Contact:	"Jaegeuk Kim" <jaegeuk@kernel.org>
Description:	Shows the number of overprovision segments.

What:		/sys/fs/f2fs/<disk>/compr_written_block
Date:		March 2021
Contact:	"Daeho Jeong" <daehojeong@google.com>
Description:	Show the block count written after compression since mount. Note
		that when the compressed blocks are deleted, this count doesn't
		decrease. If you write "0" here, you can initialize
		compr_written_block and compr_saved_block to "0".

What:		/sys/fs/f2fs/<disk>/compr_saved_block
Date:		March 2021
Contact:	"Daeho Jeong" <daehojeong@google.com>
Description:	Show the saved block count with compression since mount. Note
		that when the compressed blocks are deleted, this count doesn't
		decrease. If you write "0" here, you can initialize
		compr_written_block and compr_saved_block to "0".

What:		/sys/fs/f2fs/<disk>/compr_new_inode
Date:		March 2021
Contact:	"Daeho Jeong" <daehojeong@google.com>
Description:	Show the count of inode newly enabled for compression since mount.
		Note that when the compression is disabled for the files, this count
		doesn't decrease. If you write "0" here, you can initialize
		compr_new_inode to "0".

What:		/sys/fs/f2fs/<disk>/atgc_candidate_ratio
Date:		May 2021
Contact:	"Chao Yu" <yuchao0@huawei.com>
Description:	When ATGC is on, it controls candidate ratio in order to limit total
		number of potential victim in all candidates, the value should be in
		range of [0, 100], by default it was initialized as 20(%).

What:		/sys/fs/f2fs/<disk>/atgc_candidate_count
Date:		May 2021
Contact:	"Chao Yu" <yuchao0@huawei.com>
Description:	When ATGC is on, it controls candidate count in order to limit total
		number of potential victim in all candidates, by default it was
		initialized as 10 (sections).

What:		/sys/fs/f2fs/<disk>/atgc_age_weight
Date:		May 2021
Contact:	"Chao Yu" <yuchao0@huawei.com>
Description:	When ATGC is on, it controls age weight to balance weight proportion
		in between aging and valid blocks, the value should be in range of
		[0, 100], by default it was initialized as 60(%).

What:		/sys/fs/f2fs/<disk>/atgc_age_threshold
Date:		May 2021
Contact:	"Chao Yu" <yuchao0@huawei.com>
Description:	When ATGC is on, it controls age threshold to bypass GCing young
		candidates whose age is not beyond the threshold, by default it was
		initialized as 604800 seconds (equals to 7 days).

What:		/sys/fs/f2fs/<disk>/atgc_enabled
Date:		Feb 2024
Contact:	"Jinbao Liu" <liujinbao1@xiaomi.com>
Description:	It represents whether ATGC is on or off. The value is 1 which
               indicates that ATGC is on, and 0 indicates that it is off.

What:		/sys/fs/f2fs/<disk>/gc_reclaimed_segments
Date:		July 2021
Contact:	"Daeho Jeong" <daehojeong@google.com>
Description:	Show how many segments have been reclaimed by GC during a specific
		GC mode (0: GC normal, 1: GC idle CB, 2: GC idle greedy,
		3: GC idle AT, 4: GC urgent high, 5: GC urgent low 6: GC urgent mid)
		You can re-initialize this value to "0".

What:		/sys/fs/f2fs/<disk>/gc_segment_mode
Date:		July 2021
Contact:	"Daeho Jeong" <daehojeong@google.com>
Description:	You can control for which gc mode the "gc_reclaimed_segments" node shows.
		Refer to the description of the modes in "gc_reclaimed_segments".

What:		/sys/fs/f2fs/<disk>/seq_file_ra_mul
Date:		July 2021
Contact:	"Daeho Jeong" <daehojeong@google.com>
Description:	You can	control the multiplier value of	bdi device readahead window size
		between 2 (default) and 256 for POSIX_FADV_SEQUENTIAL advise option.

What:		/sys/fs/f2fs/<disk>/max_fragment_chunk
Date:		August 2021
Contact:	"Daeho Jeong" <daehojeong@google.com>
Description:	With "mode=fragment:block" mount options, we can scatter block allocation.
		f2fs will allocate 1..<max_fragment_chunk> blocks in a chunk and make a hole
		in the length of 1..<max_fragment_hole> by turns. This value can be set
		between 1..512 and the default value is 4.

What:		/sys/fs/f2fs/<disk>/max_fragment_hole
Date:		August 2021
Contact:	"Daeho Jeong" <daehojeong@google.com>
Description:	With "mode=fragment:block" mount options, we can scatter block allocation.
		f2fs will allocate 1..<max_fragment_chunk> blocks in a chunk and make a hole
		in the length of 1..<max_fragment_hole> by turns. This value can be set
		between 1..512 and the default value is 4.

What:		/sys/fs/f2fs/<disk>/gc_remaining_trials
Date:		October 2022
Contact:	"Yangtao Li" <frank.li@vivo.com>
Description:	You can set the trial count limit for GC urgent and idle mode with this value.
		If GC thread gets to the limit, the mode will turn back to GC normal mode.
		By default, the value is zero, which means there is no limit like before.

What:		/sys/fs/f2fs/<disk>/max_roll_forward_node_blocks
Date:		January 2022
Contact:	"Jaegeuk Kim" <jaegeuk@kernel.org>
Description:	Controls max # of node block writes to be used for roll forward
		recovery. This can limit the roll forward recovery time.

What:		/sys/fs/f2fs/<disk>/unusable_blocks_per_sec
Date:		June 2022
Contact:	"Jaegeuk Kim" <jaegeuk@kernel.org>
Description:	Shows the number of unusable blocks in a section which was defined by
		the zone capacity reported by underlying zoned device.

What:		/sys/fs/f2fs/<disk>/current_atomic_write
Date:		July 2022
Contact:	"Daeho Jeong" <daehojeong@google.com>
Description:	Show the total current atomic write block count, which is not committed yet.
		This is a read-only entry.

What:		/sys/fs/f2fs/<disk>/peak_atomic_write
Date:		July 2022
Contact:	"Daeho Jeong" <daehojeong@google.com>
Description:	Show the peak value of total current atomic write block count after boot.
		If you write "0" here, you can initialize to "0".

What:		/sys/fs/f2fs/<disk>/committed_atomic_block
Date:		July 2022
Contact:	"Daeho Jeong" <daehojeong@google.com>
Description:	Show the accumulated total committed atomic write block count after boot.
		If you write "0" here, you can initialize to "0".

What:		/sys/fs/f2fs/<disk>/revoked_atomic_block
Date:		July 2022
Contact:	"Daeho Jeong" <daehojeong@google.com>
Description:	Show the accumulated total revoked atomic write block count after boot.
		If you write "0" here, you can initialize to "0".

What:		/sys/fs/f2fs/<disk>/gc_mode
Date:		October 2022
Contact:	"Yangtao Li" <frank.li@vivo.com>
Description:	Show the current gc_mode as a string.
		This is a read-only entry.

What:		/sys/fs/f2fs/<disk>/discard_urgent_util
Date:		November 2022
Contact:	"Yangtao Li" <frank.li@vivo.com>
Description:	When space utilization exceeds this, do background DISCARD aggressively.
		Does DISCARD forcibly in a period of given min_discard_issue_time when the number
		of discards is not 0 and set discard granularity to 1.
		Default: 80

What:		/sys/fs/f2fs/<disk>/hot_data_age_threshold
Date:		November 2022
Contact:	"Ping Xiong" <xiongping1@xiaomi.com>
Description:	When DATA SEPARATION is on, it controls the age threshold to indicate
		the data blocks as hot. By default it was initialized as 262144 blocks
		(equals to 1GB).

What:		/sys/fs/f2fs/<disk>/warm_data_age_threshold
Date:		November 2022
Contact:	"Ping Xiong" <xiongping1@xiaomi.com>
Description:	When DATA SEPARATION is on, it controls the age threshold to indicate
		the data blocks as warm. By default it was initialized as 2621440 blocks
		(equals to 10GB).

What:		/sys/fs/f2fs/<disk>/fault_rate
Date:		May 2016
Contact:	"Sheng Yong" <shengyong@oppo.com>
Contact:	"Chao Yu" <chao@kernel.org>
Description:	Enable fault injection in all supported types with
		specified injection rate.

What:		/sys/fs/f2fs/<disk>/fault_type
Date:		May 2016
Contact:	"Sheng Yong" <shengyong@oppo.com>
Contact:	"Chao Yu" <chao@kernel.org>
Description:	Support configuring fault injection type, should be
		enabled with fault_injection option, fault type value
		is shown below, it supports single or combined type.

		===========================      ===========
		Type_Name                        Type_Value
		===========================      ===========
		FAULT_KMALLOC                    0x000000001
		FAULT_KVMALLOC                   0x000000002
		FAULT_PAGE_ALLOC                 0x000000004
		FAULT_PAGE_GET                   0x000000008
		FAULT_ALLOC_BIO                  0x000000010 (obsolete)
		FAULT_ALLOC_NID                  0x000000020
		FAULT_ORPHAN                     0x000000040
		FAULT_BLOCK                      0x000000080
		FAULT_DIR_DEPTH                  0x000000100
		FAULT_EVICT_INODE                0x000000200
		FAULT_TRUNCATE                   0x000000400
		FAULT_READ_IO                    0x000000800
		FAULT_CHECKPOINT                 0x000001000
		FAULT_DISCARD                    0x000002000
		FAULT_WRITE_IO                   0x000004000
		FAULT_SLAB_ALLOC                 0x000008000
		FAULT_DQUOT_INIT                 0x000010000
		FAULT_LOCK_OP                    0x000020000
		FAULT_BLKADDR_VALIDITY           0x000040000
		FAULT_BLKADDR_CONSISTENCE        0x000080000
		FAULT_NO_SEGMENT                 0x000100000
		===========================      ===========

What:		/sys/fs/f2fs/<disk>/discard_io_aware_gran
Date:		January 2023
Contact:	"Yangtao Li" <frank.li@vivo.com>
Description:	Controls background discard granularity of inner discard thread
		when is not in idle. Inner thread will not issue discards with size that
		is smaller than granularity. The unit size is one block(4KB), now only
		support configuring in range of [0, 512].
		Default: 512

What:		/sys/fs/f2fs/<disk>/last_age_weight
Date:		January 2023
Contact:	"Ping Xiong" <xiongping1@xiaomi.com>
Description:	When DATA SEPARATION is on, it controls the weight of last data block age.

What:		/sys/fs/f2fs/<disk>/compress_watermark
Date:		February 2023
Contact:	"Yangtao Li" <frank.li@vivo.com>
Description:	When compress cache is on, it controls free memory watermark
		in order to limit caching compress page. If free memory is lower
		than watermark, then deny caching compress page. The value should be in
		range of (0, 100], by default it was initialized as 20(%).

What:		/sys/fs/f2fs/<disk>/compress_percent
Date:		February 2023
Contact:	"Yangtao Li" <frank.li@vivo.com>
Description:	When compress cache is on, it controls cached page
		percent(compress pages / free_ram) in order to limit caching compress page.
		If cached page percent exceed threshold, then deny caching compress page.
		The value should be in range of (0, 100], by default it was initialized
		as 20(%).

What:		/sys/fs/f2fs/<disk>/discard_io_aware
Date:		November 2023
Contact:	"Chao Yu" <chao@kernel.org>
Description:	It controls to enable/disable IO aware feature for background discard.
<<<<<<< HEAD
		By default, the value is 1 which indicates IO aware is on.
=======
		By default, the value is 1 which indicates IO aware is on.

What:		/sys/fs/f2fs/<disk>/blkzone_alloc_policy
Date:		July 2024
Contact:	"Yuanhong Liao" <liaoyuanhong@vivo.com>
Description:	The zone UFS we are currently using consists of two parts:
		conventional zones and sequential zones. It can be used to control which part
		to prioritize for writes, with a default value of 0.

		========================  =========================================
		value					  description
		blkzone_alloc_policy = 0  Prioritize writing to sequential zones
		blkzone_alloc_policy = 1  Only allow writing to sequential zones
		blkzone_alloc_policy = 2  Prioritize writing to conventional zones
		========================  =========================================

What:		/sys/fs/f2fs/<disk>/migration_window_granularity
Date:		September 2024
Contact:	"Daeho Jeong" <daehojeong@google.com>
Description:	Controls migration window granularity of garbage collection on large
		section. it can control the scanning window granularity for GC migration
		in a unit of segment, while migration_granularity controls the number
		of segments which can be migrated at the same turn.

What:		/sys/fs/f2fs/<disk>/reserved_segments
Date:		September 2024
Contact:	"Daeho Jeong" <daehojeong@google.com>
Description:	In order to fine tune GC behavior, we can control the number of
		reserved segments.

What:		/sys/fs/f2fs/<disk>/gc_no_zoned_gc_percent
Date:		September 2024
Contact:	"Daeho Jeong" <daehojeong@google.com>
Description:	If the percentage of free sections over total sections is above this
		number, F2FS do not garbage collection for zoned devices through the
		background GC thread. the default number is "60".

What:		/sys/fs/f2fs/<disk>/gc_boost_zoned_gc_percent
Date:		September 2024
Contact:	"Daeho Jeong" <daehojeong@google.com>
Description:	If the percentage of free sections over total sections is under this
		number, F2FS boosts garbage collection for zoned devices through the
		background GC thread. the default number is "25".

What:		/sys/fs/f2fs/<disk>/gc_valid_thresh_ratio
Date:		September 2024
Contact:	"Daeho Jeong" <daehojeong@google.com>
Description:	It controls the valid block ratio threshold not to trigger excessive GC
		for zoned deivces. The initial value of it is 95(%). F2FS will stop the
		background GC thread from intiating GC for sections having valid blocks
		exceeding the ratio.
>>>>>>> 227f0fab
<|MERGE_RESOLUTION|>--- conflicted
+++ resolved
@@ -768,9 +768,6 @@
 Date:		November 2023
 Contact:	"Chao Yu" <chao@kernel.org>
 Description:	It controls to enable/disable IO aware feature for background discard.
-<<<<<<< HEAD
-		By default, the value is 1 which indicates IO aware is on.
-=======
 		By default, the value is 1 which indicates IO aware is on.
 
 What:		/sys/fs/f2fs/<disk>/blkzone_alloc_policy
@@ -821,5 +818,4 @@
 Description:	It controls the valid block ratio threshold not to trigger excessive GC
 		for zoned deivces. The initial value of it is 95(%). F2FS will stop the
 		background GC thread from intiating GC for sections having valid blocks
-		exceeding the ratio.
->>>>>>> 227f0fab
+		exceeding the ratio.