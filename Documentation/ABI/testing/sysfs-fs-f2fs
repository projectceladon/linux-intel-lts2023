What:		/sys/fs/f2fs/<disk>/gc_max_sleep_time
Date:		July 2013
Contact:	"Namjae Jeon" <namjae.jeon@samsung.com>
Description:	Controls the maximum sleep time for gc_thread. Time
		is in milliseconds.

What:		/sys/fs/f2fs/<disk>/gc_min_sleep_time
Date:		July 2013
Contact:	"Namjae Jeon" <namjae.jeon@samsung.com>
Description:	Controls the minimum sleep time for gc_thread. Time
		is in milliseconds.

What:		/sys/fs/f2fs/<disk>/gc_no_gc_sleep_time
Date:		July 2013
Contact:	"Namjae Jeon" <namjae.jeon@samsung.com>
Description:	Controls the default sleep time for gc_thread. Time
		is in milliseconds.

What:		/sys/fs/f2fs/<disk>/gc_idle
Date:		July 2013
Contact:	"Namjae Jeon" <namjae.jeon@samsung.com>
Description:	Controls the victim selection policy for garbage collection.
		Setting gc_idle = 0(default) will disable this option. Setting:

		===========  ===============================================
		gc_idle = 1  will select the Cost Benefit approach & setting
		gc_idle = 2  will select the greedy approach & setting
		gc_idle = 3  will select the age-threshold based approach.
		===========  ===============================================

What:		/sys/fs/f2fs/<disk>/reclaim_segments
Date:		October 2013
Contact:	"Jaegeuk Kim" <jaegeuk.kim@samsung.com>
Description:	This parameter controls the number of prefree segments to be
		reclaimed. If the number of prefree segments is larger than
		the number of segments in the proportion to the percentage
		over total volume size, f2fs tries to conduct checkpoint to
		reclaim the prefree segments to free segments.
		By default, 5% over total # of segments.

What:		/sys/fs/f2fs/<disk>/main_blkaddr
Date:		November 2019
Contact:	"Ramon Pantin" <pantin@google.com>
Description:	Shows first block address of MAIN area.

What:		/sys/fs/f2fs/<disk>/ipu_policy
Date:		November 2013
Contact:	"Jaegeuk Kim" <jaegeuk.kim@samsung.com>
Description:	Controls the in-place-update policy.
		updates in f2fs. User can set:

		===== =============== ===================================================
		value policy          description
		0x00  DISABLE         disable IPU(=default option in LFS mode)
		0x01  FORCE           all the time
		0x02  SSR             if SSR mode is activated
		0x04  UTIL            if FS utilization is over threshold
		0x08  SSR_UTIL        if SSR mode is activated and FS utilization is over
		                      threshold
		0x10  FSYNC           activated in fsync path only for high performance
		                      flash storages. IPU will be triggered only if the
		                      # of dirty pages over min_fsync_blocks.
		                      (=default option)
		0x20  ASYNC           do IPU given by asynchronous write requests
		0x40  NOCACHE         disable IPU bio cache
		0x80  HONOR_OPU_WRITE use OPU write prior to IPU write if inode has
		                      FI_OPU_WRITE flag
		===== =============== ===================================================

		Refer segment.h for details.

What:		/sys/fs/f2fs/<disk>/min_ipu_util
Date:		November 2013
Contact:	"Jaegeuk Kim" <jaegeuk.kim@samsung.com>
Description:	Controls the FS utilization condition for the in-place-update
		policies. It is used by F2FS_IPU_UTIL and F2FS_IPU_SSR_UTIL policies.

What:		/sys/fs/f2fs/<disk>/min_fsync_blocks
Date:		September 2014
Contact:	"Jaegeuk Kim" <jaegeuk@kernel.org>
Description:	Controls the dirty page count condition for the in-place-update
		policies.

What:		/sys/fs/f2fs/<disk>/min_seq_blocks
Date:		August 2018
Contact:	"Jaegeuk Kim" <jaegeuk@kernel.org>
Description:	Controls the dirty page count condition for batched sequential
		writes in writepages.

What:		/sys/fs/f2fs/<disk>/min_hot_blocks
Date:		March 2017
Contact:	"Jaegeuk Kim" <jaegeuk@kernel.org>
Description:	Controls the dirty page count condition for redefining hot data.

What:		/sys/fs/f2fs/<disk>/min_ssr_sections
Date:		October 2017
Contact:	"Chao Yu" <yuchao0@huawei.com>
Description:	Controls the free section threshold to trigger SSR allocation.
		If this is large, SSR mode will be enabled early.

What:		/sys/fs/f2fs/<disk>/max_small_discards
Date:		November 2013
Contact:	"Jaegeuk Kim" <jaegeuk.kim@samsung.com>
Description:	Controls the issue rate of discard commands that consist of small
		blocks less than 2MB. The candidates to be discarded are cached during
		checkpoint, and issued by issue_discard thread after checkpoint.
		It is enabled by default.

What:		/sys/fs/f2fs/<disk>/max_ordered_discard
Date:		October 2022
Contact:	"Yangtao Li" <frank.li@vivo.com>
Description:	Controls the maximum ordered discard, the unit size is one block(4KB).
		Set it to 16 by default.

What:		/sys/fs/f2fs/<disk>/max_discard_request
Date:		December 2021
Contact:	"Konstantin Vyshetsky" <vkon@google.com>
Description:	Controls the number of discards a thread will issue at a time.
		Higher number will allow the discard thread to finish its work
		faster, at the cost of higher latency for incoming I/O.

What:		/sys/fs/f2fs/<disk>/min_discard_issue_time
Date:		December 2021
Contact:	"Konstantin Vyshetsky" <vkon@google.com>
Description:	Controls the interval the discard thread will wait between
		issuing discard requests when there are discards to be issued and
		no I/O aware interruptions occur.

What:		/sys/fs/f2fs/<disk>/mid_discard_issue_time
Date:		December 2021
Contact:	"Konstantin Vyshetsky" <vkon@google.com>
Description:	Controls the interval the discard thread will wait between
		issuing discard requests when there are discards to be issued and
		an I/O aware interruption occurs.

What:		/sys/fs/f2fs/<disk>/max_discard_issue_time
Date:		December 2021
Contact:	"Konstantin Vyshetsky" <vkon@google.com>
Description:	Controls the interval the discard thread will wait when there are
		no discard operations to be issued.

What:		/sys/fs/f2fs/<disk>/discard_granularity
Date:		July 2017
Contact:	"Chao Yu" <yuchao0@huawei.com>
Description:	Controls discard granularity of inner discard thread. Inner thread
		will not issue discards with size that is smaller than granularity.
		The unit size is one block(4KB), now only support configuring
		in range of [1, 512]. Default value is 16.
		For small devices, default value is 1.

What:		/sys/fs/f2fs/<disk>/umount_discard_timeout
Date:		January 2019
Contact:	"Jaegeuk Kim" <jaegeuk@kernel.org>
Description:	Set timeout to issue discard commands during umount.
	        Default: 5 secs

What:		/sys/fs/f2fs/<disk>/pending_discard
Date:		November 2021
Contact:	"Jaegeuk Kim" <jaegeuk@kernel.org>
Description:	Shows the number of pending discard commands in the queue.

What:		/sys/fs/f2fs/<disk>/max_victim_search
Date:		January 2014
Contact:	"Jaegeuk Kim" <jaegeuk.kim@samsung.com>
Description:	Controls the number of trials to find a victim segment
		when conducting SSR and cleaning operations. The default value
		is 4096 which covers 8GB block address range.

What:		/sys/fs/f2fs/<disk>/migration_granularity
Date:		October 2018
Contact:	"Chao Yu" <yuchao0@huawei.com>
Description:	Controls migration granularity of garbage collection on large
		section, it can let GC move partial segment{s} of one section
		in one GC cycle, so that dispersing heavy overhead GC to
		multiple lightweight one.

What:		/sys/fs/f2fs/<disk>/dir_level
Date:		March 2014
Contact:	"Jaegeuk Kim" <jaegeuk.kim@samsung.com>
Description:	Controls the directory level for large directory. If a
		directory has a number of files, it can reduce the file lookup
		latency by increasing this dir_level value. Otherwise, it
		needs to decrease this value to reduce the space overhead.
		The default value is 0.

What:		/sys/fs/f2fs/<disk>/ram_thresh
Date:		March 2014
Contact:	"Jaegeuk Kim" <jaegeuk.kim@samsung.com>
Description:	Controls the memory footprint used by free nids and cached
		nat entries. By default, 1 is set, which indicates
		10 MB / 1 GB RAM.

What:		/sys/fs/f2fs/<disk>/cp_interval
Date:		October 2015
Contact:	"Jaegeuk Kim" <jaegeuk@kernel.org>
Description:	Controls the checkpoint timing, set to 60 seconds by default.

What:		/sys/fs/f2fs/<disk>/idle_interval
Date:		January 2016
Contact:	"Jaegeuk Kim" <jaegeuk@kernel.org>
Description:	Controls the idle timing of system, if there is no FS operation
		during given interval.
		Set to 5 seconds by default.

What:		/sys/fs/f2fs/<disk>/discard_idle_interval
Date:		September 2018
Contact:	"Chao Yu" <yuchao0@huawei.com>
Contact:	"Sahitya Tummala" <stummala@codeaurora.org>
Description:	Controls the idle timing of discard thread given
		this time interval.
		Default is 5 secs.

What:		/sys/fs/f2fs/<disk>/gc_idle_interval
Date:		September 2018
Contact:	"Chao Yu" <yuchao0@huawei.com>
Contact:	"Sahitya Tummala" <stummala@codeaurora.org>
Description:    Controls the idle timing for gc path. Set to 5 seconds by default.

What:		/sys/fs/f2fs/<disk>/iostat_enable
Date:		August 2017
Contact:	"Chao Yu" <yuchao0@huawei.com>
Description:	Controls to enable/disable IO stat.

What:		/sys/fs/f2fs/<disk>/ra_nid_pages
Date:		October 2015
Contact:	"Chao Yu" <chao2.yu@samsung.com>
Description:	Controls the count of nid pages to be readaheaded.
		When building free nids, F2FS reads NAT blocks ahead for
		speed up. Default is 0.

What:		/sys/fs/f2fs/<disk>/dirty_nats_ratio
Date:		January 2016
Contact:	"Chao Yu" <chao2.yu@samsung.com>
Description:	Controls dirty nat entries ratio threshold, if current
		ratio exceeds configured threshold, checkpoint will
		be triggered for flushing dirty nat entries.

What:		/sys/fs/f2fs/<disk>/lifetime_write_kbytes
Date:		January 2016
Contact:	"Shuoran Liu" <liushuoran@huawei.com>
Description:	Shows total written kbytes issued to disk.

What:		/sys/fs/f2fs/<disk>/features
Date:		July 2017
Contact:	"Jaegeuk Kim" <jaegeuk@kernel.org>
Description:	<deprecated: should use /sys/fs/f2fs/<disk>/feature_list/>
		Shows all enabled features in current device.
		Supported features:
		encryption, blkzoned, extra_attr, projquota, inode_checksum,
		flexible_inline_xattr, quota_ino, inode_crtime, lost_found,
		verity, sb_checksum, casefold, readonly, compression, pin_file.

What:		/sys/fs/f2fs/<disk>/feature_list/
Date:		June 2021
Contact:	"Jaegeuk Kim" <jaegeuk@kernel.org>
Description:	Expand /sys/fs/f2fs/<disk>/features to meet sysfs rule.
		Supported on-disk features:
		encryption, block_zoned (aka blkzoned), extra_attr,
		project_quota (aka projquota), inode_checksum,
		flexible_inline_xattr, quota_ino, inode_crtime, lost_found,
		verity, sb_checksum, casefold, readonly, compression.
		Note that, pin_file is moved into /sys/fs/f2fs/features/.

What:		/sys/fs/f2fs/features/
Date:		July 2017
Contact:	"Jaegeuk Kim" <jaegeuk@kernel.org>
Description:	Shows all enabled kernel features.
		Supported features:
		encryption, block_zoned, extra_attr, project_quota,
		inode_checksum, flexible_inline_xattr, quota_ino,
		inode_crtime, lost_found, verity, sb_checksum,
		casefold, readonly, compression, test_dummy_encryption_v2,
		atomic_write, pin_file, encrypted_casefold.

What:		/sys/fs/f2fs/<disk>/inject_rate
Date:		May 2016
Contact:	"Sheng Yong" <shengyong1@huawei.com>
Description:	Controls the injection rate of arbitrary faults.

What:		/sys/fs/f2fs/<disk>/inject_type
Date:		May 2016
Contact:	"Sheng Yong" <shengyong1@huawei.com>
Description:	Controls the injection type of arbitrary faults.

What:		/sys/fs/f2fs/<disk>/dirty_segments
Date:		October 2017
Contact:	"Jaegeuk Kim" <jaegeuk@kernel.org>
Description:	Shows the number of dirty segments.

What:		/sys/fs/f2fs/<disk>/reserved_blocks
Date:		June 2017
Contact:	"Chao Yu" <yuchao0@huawei.com>
Description:	Controls target reserved blocks in system, the threshold
		is soft, it could exceed current available user space.

What:		/sys/fs/f2fs/<disk>/current_reserved_blocks
Date:		October 2017
Contact:	"Yunlong Song" <yunlong.song@huawei.com>
Contact:	"Chao Yu" <yuchao0@huawei.com>
Description:	Shows current reserved blocks in system, it may be temporarily
		smaller than target_reserved_blocks, but will gradually
		increase to target_reserved_blocks when more free blocks are
		freed by user later.

What:		/sys/fs/f2fs/<disk>/gc_urgent
Date:		August 2017
Contact:	"Jaegeuk Kim" <jaegeuk@kernel.org>
Description:	Do background GC aggressively when set. Set to 0 by default.
		gc urgent high(1): does GC forcibly in a period of given
		gc_urgent_sleep_time and ignores I/O idling check. uses greedy
		GC approach and turns SSR mode on.
		gc urgent low(2): lowers the bar of checking I/O idling in
		order to process outstanding discard commands and GC a
		little bit aggressively. always uses cost benefit GC approach,
		and will override age-threshold GC approach if ATGC is enabled
		at the same time.
		gc urgent mid(3): does GC forcibly in a period of given
		gc_urgent_sleep_time and executes a mid level of I/O idling check.
		always uses cost benefit GC approach, and will override
		age-threshold GC approach if ATGC is enabled at the same time.

What:		/sys/fs/f2fs/<disk>/gc_urgent_sleep_time
Date:		August 2017
Contact:	"Jaegeuk Kim" <jaegeuk@kernel.org>
Description:	Controls sleep time of GC urgent mode. Set to 500ms by default.

What:		/sys/fs/f2fs/<disk>/readdir_ra
Date:		November 2017
Contact:	"Sheng Yong" <shengyong1@huawei.com>
Description:	Controls readahead inode block in readdir. Enabled by default.

What:		/sys/fs/f2fs/<disk>/gc_pin_file_thresh
Date:		January 2018
Contact:	Jaegeuk Kim <jaegeuk@kernel.org>
Description:	This indicates how many GC can be failed for the pinned
		file. If it exceeds this, F2FS doesn't guarantee its pinning
		state. 2048 trials is set by default, and 65535 as maximum.

What:		/sys/fs/f2fs/<disk>/extension_list
Date:		February 2018
Contact:	"Chao Yu" <yuchao0@huawei.com>
Description:	Used to control configure extension list:
		- Query: cat /sys/fs/f2fs/<disk>/extension_list
		- Add: echo '[h/c]extension' > /sys/fs/f2fs/<disk>/extension_list
		- Del: echo '[h/c]!extension' > /sys/fs/f2fs/<disk>/extension_list
		- [h] means add/del hot file extension
		- [c] means add/del cold file extension

What:		/sys/fs/f2fs/<disk>/unusable
Date		April 2019
Contact:	"Daniel Rosenberg" <drosen@google.com>
Description:	If checkpoint=disable, it displays the number of blocks that
		are unusable.
		If checkpoint=enable it displays the number of blocks that
		would be unusable if checkpoint=disable were to be set.

What:		/sys/fs/f2fs/<disk>/encoding
Date		July 2019
Contact:	"Daniel Rosenberg" <drosen@google.com>
Description:	Displays name and version of the encoding set for the filesystem.
		If no encoding is set, displays (none)

What:		/sys/fs/f2fs/<disk>/free_segments
Date:		September 2019
Contact:	"Hridya Valsaraju" <hridya@google.com>
Description:	Number of free segments in disk.

What:		/sys/fs/f2fs/<disk>/cp_foreground_calls
Date:		September 2019
Contact:	"Hridya Valsaraju" <hridya@google.com>
Description:	Number of checkpoint operations performed on demand. Available when
		CONFIG_F2FS_STAT_FS=y.

What:		/sys/fs/f2fs/<disk>/cp_background_calls
Date:		September 2019
Contact:	"Hridya Valsaraju" <hridya@google.com>
Description:	Number of checkpoint operations performed in the background to
		free segments. Available when CONFIG_F2FS_STAT_FS=y.

What:		/sys/fs/f2fs/<disk>/gc_foreground_calls
Date:		September 2019
Contact:	"Hridya Valsaraju" <hridya@google.com>
Description:	Number of garbage collection operations performed on demand.
		Available when CONFIG_F2FS_STAT_FS=y.

What:		/sys/fs/f2fs/<disk>/gc_background_calls
Date:		September 2019
Contact:	"Hridya Valsaraju" <hridya@google.com>
Description:	Number of garbage collection operations triggered in background.
		Available when CONFIG_F2FS_STAT_FS=y.

What:		/sys/fs/f2fs/<disk>/moved_blocks_foreground
Date:		September 2019
Contact:	"Hridya Valsaraju" <hridya@google.com>
Description:	Number of blocks moved by garbage collection in foreground.
		Available when CONFIG_F2FS_STAT_FS=y.

What:		/sys/fs/f2fs/<disk>/moved_blocks_background
Date:		September 2019
Contact:	"Hridya Valsaraju" <hridya@google.com>
Description:	Number of blocks moved by garbage collection in background.
		Available when CONFIG_F2FS_STAT_FS=y.

What:		/sys/fs/f2fs/<disk>/avg_vblocks
Date:		September 2019
Contact:	"Hridya Valsaraju" <hridya@google.com>
Description:	Average number of valid blocks.
		Available when CONFIG_F2FS_STAT_FS=y.

What:		/sys/fs/f2fs/<disk>/mounted_time_sec
Date:		February 2020
Contact:	"Jaegeuk Kim" <jaegeuk@kernel.org>
Description:	Show the mounted time in secs of this partition.

What:		/sys/fs/f2fs/<disk>/data_io_flag
Date:		April 2020
Contact:	"Jaegeuk Kim" <jaegeuk@kernel.org>
Description:	Give a way to attach REQ_META|FUA to data writes
		given temperature-based bits. Now the bits indicate:

		+-------------------+-------------------+
		|      REQ_META     |      REQ_FUA      |
		+------+------+-----+------+------+-----+
		|    5 |    4 |   3 |    2 |    1 |   0 |
		+------+------+-----+------+------+-----+
		| Cold | Warm | Hot | Cold | Warm | Hot |
		+------+------+-----+------+------+-----+

What:		/sys/fs/f2fs/<disk>/node_io_flag
Date:		June 2020
Contact:	"Jaegeuk Kim" <jaegeuk@kernel.org>
Description:	Give a way to attach REQ_META|FUA to node writes
		given temperature-based bits. Now the bits indicate:

		+-------------------+-------------------+
		|      REQ_META     |      REQ_FUA      |
		+------+------+-----+------+------+-----+
		|    5 |    4 |   3 |    2 |    1 |   0 |
		+------+------+-----+------+------+-----+
		| Cold | Warm | Hot | Cold | Warm | Hot |
		+------+------+-----+------+------+-----+

What:		/sys/fs/f2fs/<disk>/iostat_period_ms
Date:		April 2020
Contact:	"Daeho Jeong" <daehojeong@google.com>
Description:	Give a way to change iostat_period time. 3secs by default.
		The new iostat trace gives stats gap given the period.
What:		/sys/fs/f2fs/<disk>/max_io_bytes
Date:		December 2020
Contact:	"Jaegeuk Kim" <jaegeuk@kernel.org>
Description:	This gives a control to limit the bio size in f2fs.
		Default is zero, which will follow underlying block layer limit,
		whereas, if it has a certain bytes value, f2fs won't submit a
		bio larger than that size.

What:		/sys/fs/f2fs/<disk>/stat/sb_status
Date:		December 2020
Contact:	"Chao Yu" <yuchao0@huawei.com>
Description:	Show status of f2fs superblock in real time.

		====== ===================== =================================
		value  sb status macro       description
		0x1    SBI_IS_DIRTY          dirty flag for checkpoint
		0x2    SBI_IS_CLOSE          specify unmounting
		0x4    SBI_NEED_FSCK         need fsck.f2fs to fix
		0x8    SBI_POR_DOING         recovery is doing or not
		0x10   SBI_NEED_SB_WRITE     need to recover superblock
		0x20   SBI_NEED_CP           need to checkpoint
		0x40   SBI_IS_SHUTDOWN       shutdown by ioctl
		0x80   SBI_IS_RECOVERED      recovered orphan/data
		0x100  SBI_CP_DISABLED       CP was disabled last mount
		0x200  SBI_CP_DISABLED_QUICK CP was disabled quickly
		0x400  SBI_QUOTA_NEED_FLUSH  need to flush quota info in CP
		0x800  SBI_QUOTA_SKIP_FLUSH  skip flushing quota in current CP
		0x1000 SBI_QUOTA_NEED_REPAIR quota file may be corrupted
		0x2000 SBI_IS_RESIZEFS       resizefs is in process
		0x4000 SBI_IS_FREEZING       freefs is in process
		====== ===================== =================================

What:		/sys/fs/f2fs/<disk>/stat/cp_status
Date:		September 2022
Contact:	"Chao Yu" <chao.yu@oppo.com>
Description:	Show status of f2fs checkpoint in real time.

		=============================== ==============================
		cp flag				value
		CP_UMOUNT_FLAG			0x00000001
		CP_ORPHAN_PRESENT_FLAG		0x00000002
		CP_COMPACT_SUM_FLAG		0x00000004
		CP_ERROR_FLAG			0x00000008
		CP_FSCK_FLAG			0x00000010
		CP_FASTBOOT_FLAG		0x00000020
		CP_CRC_RECOVERY_FLAG		0x00000040
		CP_NAT_BITS_FLAG		0x00000080
		CP_TRIMMED_FLAG			0x00000100
		CP_NOCRC_RECOVERY_FLAG		0x00000200
		CP_LARGE_NAT_BITMAP_FLAG	0x00000400
		CP_QUOTA_NEED_FSCK_FLAG		0x00000800
		CP_DISABLED_FLAG		0x00001000
		CP_DISABLED_QUICK_FLAG		0x00002000
		CP_RESIZEFS_FLAG		0x00004000
		=============================== ==============================

What:		/sys/fs/f2fs/<disk>/stat/issued_discard
Date:		December 2023
Contact:	"Zhiguo Niu" <zhiguo.niu@unisoc.com>
Description:	Shows the number of issued discard.

What:		/sys/fs/f2fs/<disk>/stat/queued_discard
Date:		December 2023
Contact:	"Zhiguo Niu" <zhiguo.niu@unisoc.com>
Description:	Shows the number of queued discard.

What:		/sys/fs/f2fs/<disk>/stat/undiscard_blks
Date:		December 2023
Contact:	"Zhiguo Niu" <zhiguo.niu@unisoc.com>
Description:	Shows the total number of undiscard blocks.

What:		/sys/fs/f2fs/<disk>/ckpt_thread_ioprio
Date:		January 2021
Contact:	"Daeho Jeong" <daehojeong@google.com>
Description:	Give a way to change checkpoint merge daemon's io priority.
		Its default value is "be,3", which means "BE" I/O class and
		I/O priority "3". We can select the class between "rt" and "be",
		and set the I/O priority within valid range of it. "," delimiter
		is necessary in between I/O class and priority number.

What:		/sys/fs/f2fs/<disk>/ovp_segments
Date:		March 2021
Contact:	"Jaegeuk Kim" <jaegeuk@kernel.org>
Description:	Shows the number of overprovision segments.

What:		/sys/fs/f2fs/<disk>/compr_written_block
Date:		March 2021
Contact:	"Daeho Jeong" <daehojeong@google.com>
Description:	Show the block count written after compression since mount. Note
		that when the compressed blocks are deleted, this count doesn't
		decrease. If you write "0" here, you can initialize
		compr_written_block and compr_saved_block to "0".

What:		/sys/fs/f2fs/<disk>/compr_saved_block
Date:		March 2021
Contact:	"Daeho Jeong" <daehojeong@google.com>
Description:	Show the saved block count with compression since mount. Note
		that when the compressed blocks are deleted, this count doesn't
		decrease. If you write "0" here, you can initialize
		compr_written_block and compr_saved_block to "0".

What:		/sys/fs/f2fs/<disk>/compr_new_inode
Date:		March 2021
Contact:	"Daeho Jeong" <daehojeong@google.com>
Description:	Show the count of inode newly enabled for compression since mount.
		Note that when the compression is disabled for the files, this count
		doesn't decrease. If you write "0" here, you can initialize
		compr_new_inode to "0".

What:		/sys/fs/f2fs/<disk>/atgc_candidate_ratio
Date:		May 2021
Contact:	"Chao Yu" <yuchao0@huawei.com>
Description:	When ATGC is on, it controls candidate ratio in order to limit total
		number of potential victim in all candidates, the value should be in
		range of [0, 100], by default it was initialized as 20(%).

What:		/sys/fs/f2fs/<disk>/atgc_candidate_count
Date:		May 2021
Contact:	"Chao Yu" <yuchao0@huawei.com>
Description:	When ATGC is on, it controls candidate count in order to limit total
		number of potential victim in all candidates, by default it was
		initialized as 10 (sections).

What:		/sys/fs/f2fs/<disk>/atgc_age_weight
Date:		May 2021
Contact:	"Chao Yu" <yuchao0@huawei.com>
Description:	When ATGC is on, it controls age weight to balance weight proportion
		in between aging and valid blocks, the value should be in range of
		[0, 100], by default it was initialized as 60(%).

What:		/sys/fs/f2fs/<disk>/atgc_age_threshold
Date:		May 2021
Contact:	"Chao Yu" <yuchao0@huawei.com>
Description:	When ATGC is on, it controls age threshold to bypass GCing young
		candidates whose age is not beyond the threshold, by default it was
		initialized as 604800 seconds (equals to 7 days).

What:		/sys/fs/f2fs/<disk>/atgc_enabled
Date:		Feb 2024
Contact:	"Jinbao Liu" <liujinbao1@xiaomi.com>
Description:	It represents whether ATGC is on or off. The value is 1 which
               indicates that ATGC is on, and 0 indicates that it is off.

What:		/sys/fs/f2fs/<disk>/gc_reclaimed_segments
Date:		July 2021
Contact:	"Daeho Jeong" <daehojeong@google.com>
Description:	Show how many segments have been reclaimed by GC during a specific
		GC mode (0: GC normal, 1: GC idle CB, 2: GC idle greedy,
		3: GC idle AT, 4: GC urgent high, 5: GC urgent low 6: GC urgent mid)
		You can re-initialize this value to "0".

What:		/sys/fs/f2fs/<disk>/gc_segment_mode
Date:		July 2021
Contact:	"Daeho Jeong" <daehojeong@google.com>
Description:	You can control for which gc mode the "gc_reclaimed_segments" node shows.
		Refer to the description of the modes in "gc_reclaimed_segments".

What:		/sys/fs/f2fs/<disk>/seq_file_ra_mul
Date:		July 2021
Contact:	"Daeho Jeong" <daehojeong@google.com>
Description:	You can	control the multiplier value of	bdi device readahead window size
		between 2 (default) and 256 for POSIX_FADV_SEQUENTIAL advise option.

What:		/sys/fs/f2fs/<disk>/max_fragment_chunk
Date:		August 2021
Contact:	"Daeho Jeong" <daehojeong@google.com>
Description:	With "mode=fragment:block" mount options, we can scatter block allocation.
		f2fs will allocate 1..<max_fragment_chunk> blocks in a chunk and make a hole
		in the length of 1..<max_fragment_hole> by turns. This value can be set
		between 1..512 and the default value is 4.

What:		/sys/fs/f2fs/<disk>/max_fragment_hole
Date:		August 2021
Contact:	"Daeho Jeong" <daehojeong@google.com>
Description:	With "mode=fragment:block" mount options, we can scatter block allocation.
		f2fs will allocate 1..<max_fragment_chunk> blocks in a chunk and make a hole
		in the length of 1..<max_fragment_hole> by turns. This value can be set
		between 1..512 and the default value is 4.

What:		/sys/fs/f2fs/<disk>/gc_remaining_trials
Date:		October 2022
Contact:	"Yangtao Li" <frank.li@vivo.com>
Description:	You can set the trial count limit for GC urgent and idle mode with this value.
		If GC thread gets to the limit, the mode will turn back to GC normal mode.
		By default, the value is zero, which means there is no limit like before.

What:		/sys/fs/f2fs/<disk>/max_roll_forward_node_blocks
Date:		January 2022
Contact:	"Jaegeuk Kim" <jaegeuk@kernel.org>
Description:	Controls max # of node block writes to be used for roll forward
		recovery. This can limit the roll forward recovery time.

What:		/sys/fs/f2fs/<disk>/unusable_blocks_per_sec
Date:		June 2022
Contact:	"Jaegeuk Kim" <jaegeuk@kernel.org>
Description:	Shows the number of unusable blocks in a section which was defined by
		the zone capacity reported by underlying zoned device.

What:		/sys/fs/f2fs/<disk>/current_atomic_write
Date:		July 2022
Contact:	"Daeho Jeong" <daehojeong@google.com>
Description:	Show the total current atomic write block count, which is not committed yet.
		This is a read-only entry.

What:		/sys/fs/f2fs/<disk>/peak_atomic_write
Date:		July 2022
Contact:	"Daeho Jeong" <daehojeong@google.com>
Description:	Show the peak value of total current atomic write block count after boot.
		If you write "0" here, you can initialize to "0".

What:		/sys/fs/f2fs/<disk>/committed_atomic_block
Date:		July 2022
Contact:	"Daeho Jeong" <daehojeong@google.com>
Description:	Show the accumulated total committed atomic write block count after boot.
		If you write "0" here, you can initialize to "0".

What:		/sys/fs/f2fs/<disk>/revoked_atomic_block
Date:		July 2022
Contact:	"Daeho Jeong" <daehojeong@google.com>
Description:	Show the accumulated total revoked atomic write block count after boot.
		If you write "0" here, you can initialize to "0".

What:		/sys/fs/f2fs/<disk>/gc_mode
Date:		October 2022
Contact:	"Yangtao Li" <frank.li@vivo.com>
Description:	Show the current gc_mode as a string.
		This is a read-only entry.

What:		/sys/fs/f2fs/<disk>/discard_urgent_util
Date:		November 2022
Contact:	"Yangtao Li" <frank.li@vivo.com>
Description:	When space utilization exceeds this, do background DISCARD aggressively.
		Does DISCARD forcibly in a period of given min_discard_issue_time when the number
		of discards is not 0 and set discard granularity to 1.
		Default: 80

What:		/sys/fs/f2fs/<disk>/hot_data_age_threshold
Date:		November 2022
Contact:	"Ping Xiong" <xiongping1@xiaomi.com>
Description:	When DATA SEPARATION is on, it controls the age threshold to indicate
		the data blocks as hot. By default it was initialized as 262144 blocks
		(equals to 1GB).

What:		/sys/fs/f2fs/<disk>/warm_data_age_threshold
Date:		November 2022
Contact:	"Ping Xiong" <xiongping1@xiaomi.com>
Description:	When DATA SEPARATION is on, it controls the age threshold to indicate
		the data blocks as warm. By default it was initialized as 2621440 blocks
		(equals to 10GB).

What:		/sys/fs/f2fs/<disk>/fault_rate
Date:		May 2016
Contact:	"Sheng Yong" <shengyong@oppo.com>
Contact:	"Chao Yu" <chao@kernel.org>
Description:	Enable fault injection in all supported types with
		specified injection rate.

What:		/sys/fs/f2fs/<disk>/fault_type
Date:		May 2016
Contact:	"Sheng Yong" <shengyong@oppo.com>
Contact:	"Chao Yu" <chao@kernel.org>
Description:	Support configuring fault injection type, should be
		enabled with fault_injection option, fault type value
		is shown below, it supports single or combined type.

		===========================      ===========
		Type_Name                        Type_Value
		===========================      ===========
		FAULT_KMALLOC                    0x000000001
		FAULT_KVMALLOC                   0x000000002
		FAULT_PAGE_ALLOC                 0x000000004
		FAULT_PAGE_GET                   0x000000008
		FAULT_ALLOC_BIO                  0x000000010 (obsolete)
		FAULT_ALLOC_NID                  0x000000020
		FAULT_ORPHAN                     0x000000040
		FAULT_BLOCK                      0x000000080
		FAULT_DIR_DEPTH                  0x000000100
		FAULT_EVICT_INODE                0x000000200
		FAULT_TRUNCATE                   0x000000400
		FAULT_READ_IO                    0x000000800
		FAULT_CHECKPOINT                 0x000001000
		FAULT_DISCARD                    0x000002000
		FAULT_WRITE_IO                   0x000004000
		FAULT_SLAB_ALLOC                 0x000008000
		FAULT_DQUOT_INIT                 0x000010000
		FAULT_LOCK_OP                    0x000020000
		FAULT_BLKADDR_VALIDITY           0x000040000
		FAULT_BLKADDR_CONSISTENCE        0x000080000
		FAULT_NO_SEGMENT                 0x000100000
		===========================      ===========

What:		/sys/fs/f2fs/<disk>/discard_io_aware_gran
Date:		January 2023
Contact:	"Yangtao Li" <frank.li@vivo.com>
Description:	Controls background discard granularity of inner discard thread
		when is not in idle. Inner thread will not issue discards with size that
		is smaller than granularity. The unit size is one block(4KB), now only
		support configuring in range of [0, 512].
		Default: 512

What:		/sys/fs/f2fs/<disk>/last_age_weight
Date:		January 2023
Contact:	"Ping Xiong" <xiongping1@xiaomi.com>
Description:	When DATA SEPARATION is on, it controls the weight of last data block age.

What:		/sys/fs/f2fs/<disk>/compress_watermark
Date:		February 2023
Contact:	"Yangtao Li" <frank.li@vivo.com>
Description:	When compress cache is on, it controls free memory watermark
		in order to limit caching compress page. If free memory is lower
		than watermark, then deny caching compress page. The value should be in
		range of (0, 100], by default it was initialized as 20(%).

What:		/sys/fs/f2fs/<disk>/compress_percent
Date:		February 2023
Contact:	"Yangtao Li" <frank.li@vivo.com>
Description:	When compress cache is on, it controls cached page
		percent(compress pages / free_ram) in order to limit caching compress page.
		If cached page percent exceed threshold, then deny caching compress page.
		The value should be in range of (0, 100], by default it was initialized
		as 20(%).

What:		/sys/fs/f2fs/<disk>/discard_io_aware
Date:		November 2023
Contact:	"Chao Yu" <chao@kernel.org>
Description:	It controls to enable/disable IO aware feature for background discard.
		By default, the value is 1 which indicates IO aware is on.

What:		/sys/fs/f2fs/<disk>/blkzone_alloc_policy
Date:		July 2024
Contact:	"Yuanhong Liao" <liaoyuanhong@vivo.com>
Description:	The zone UFS we are currently using consists of two parts:
		conventional zones and sequential zones. It can be used to control which part
		to prioritize for writes, with a default value of 0.

		========================  =========================================
		value					  description
		blkzone_alloc_policy = 0  Prioritize writing to sequential zones
		blkzone_alloc_policy = 1  Only allow writing to sequential zones
		blkzone_alloc_policy = 2  Prioritize writing to conventional zones
		========================  =========================================

What:		/sys/fs/f2fs/<disk>/migration_window_granularity
Date:		September 2024
Contact:	"Daeho Jeong" <daehojeong@google.com>
Description:	Controls migration window granularity of garbage collection on large
		section. it can control the scanning window granularity for GC migration
		in a unit of segment, while migration_granularity controls the number
		of segments which can be migrated at the same turn.

What:		/sys/fs/f2fs/<disk>/reserved_segments
Date:		September 2024
Contact:	"Daeho Jeong" <daehojeong@google.com>
Description:	In order to fine tune GC behavior, we can control the number of
		reserved segments.

What:		/sys/fs/f2fs/<disk>/gc_no_zoned_gc_percent
Date:		September 2024
Contact:	"Daeho Jeong" <daehojeong@google.com>
Description:	If the percentage of free sections over total sections is above this
		number, F2FS do not garbage collection for zoned devices through the
		background GC thread. the default number is "60".

What:		/sys/fs/f2fs/<disk>/gc_boost_zoned_gc_percent
Date:		September 2024
Contact:	"Daeho Jeong" <daehojeong@google.com>
Description:	If the percentage of free sections over total sections is under this
		number, F2FS boosts garbage collection for zoned devices through the
		background GC thread. the default number is "25".

What:		/sys/fs/f2fs/<disk>/gc_valid_thresh_ratio
Date:		September 2024
Contact:	"Daeho Jeong" <daehojeong@google.com>
Description:	It controls the valid block ratio threshold not to trigger excessive GC
		for zoned deivces. The initial value of it is 95(%). F2FS will stop the
		background GC thread from intiating GC for sections having valid blocks
<<<<<<< HEAD
		exceeding the ratio.
=======
		exceeding the ratio.

What:		/sys/fs/f2fs/<disk>/max_read_extent_count
Date:		November 2024
Contact:	"Chao Yu" <chao@kernel.org>
Description:	It controls max read extent count for per-inode, the value of threshold
		is 10240 by default.
>>>>>>> 4163e724
<|MERGE_RESOLUTION|>--- conflicted
+++ resolved
@@ -821,14 +821,10 @@
 Description:	It controls the valid block ratio threshold not to trigger excessive GC
 		for zoned deivces. The initial value of it is 95(%). F2FS will stop the
 		background GC thread from intiating GC for sections having valid blocks
-<<<<<<< HEAD
-		exceeding the ratio.
-=======
 		exceeding the ratio.
 
 What:		/sys/fs/f2fs/<disk>/max_read_extent_count
 Date:		November 2024
 Contact:	"Chao Yu" <chao@kernel.org>
 Description:	It controls max read extent count for per-inode, the value of threshold
-		is 10240 by default.
->>>>>>> 4163e724
+		is 10240 by default.