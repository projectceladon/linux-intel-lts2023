# SPDX-License-Identifier: GPL-2.0-only
%YAML 1.2
---
$id: http://devicetree.org/schemas/connector/usb-connector.yaml#
$schema: http://devicetree.org/meta-schemas/core.yaml#

title: USB Connector

maintainers:
  - Rob Herring <robh@kernel.org>

description:
  A USB connector node represents a physical USB connector. It should be a child
  of a USB interface controller or a separate node when it is attached to both
  MUX and USB interface controller.

properties:
  compatible:
    oneOf:
      - enum:
          - usb-a-connector
          - usb-b-connector
          - usb-c-connector

      - items:
          - const: gpio-usb-b-connector
          - const: usb-b-connector

      - items:
          - const: samsung,usb-connector-11pin
          - const: usb-b-connector

  reg:
    maxItems: 1

  label:
    description: Symbolic name for the connector.

  type:
    description: Size of the connector, should be specified in case of
      non-fullsize 'usb-a-connector' or 'usb-b-connector' compatible
      connectors.
    $ref: /schemas/types.yaml#/definitions/string

    enum:
      - mini
      - micro

  self-powered:
    description: Set this property if the USB device has its own power source.
    type: boolean

  # The following are optional properties for "usb-b-connector".
  id-gpios:
    description: An input gpio for USB ID pin.
    maxItems: 1

  vbus-gpios:
    description: An input gpio for USB VBus pin, used to detect presence of
      VBUS 5V.
    maxItems: 1

  vbus-supply:
    description: A phandle to the regulator for USB VBUS if needed when host
      mode or dual role mode is supported.
      Particularly, if use an output GPIO to control a VBUS regulator, should
      model it as a regulator. See bindings/regulator/fixed-regulator.yaml

  # The following are optional properties for "usb-c-connector".
  power-role:
    description: Determines the power role that the Type C connector will
      support. "dual" refers to Dual Role Port (DRP).
    $ref: /schemas/types.yaml#/definitions/string

    enum:
      - source
      - sink
      - dual

  try-power-role:
    description: Preferred power role.
    $ref: /schemas/types.yaml#/definitions/string

    enum:
      - source
      - sink
      - dual

  data-role:
    description: Data role if Type C connector supports USB data. "dual" refers
      Dual Role Device (DRD).
    $ref: /schemas/types.yaml#/definitions/string

    enum:
      - host
      - device
      - dual

  typec-power-opmode:
    description: Determines the power operation mode that the Type C connector
      will support and will advertise through CC pins when it has no power
      delivery support.
      - "default" corresponds to default USB voltage and current defined by the
        USB 2.0 and USB 3.2 specifications, 5V 500mA for USB 2.0 ports and
        5V 900mA or 1500mA for USB 3.2 ports in single-lane or dual-lane
        operation respectively.
      - "1.5A" and "3.0A", 5V 1.5A and 5V 3.0A respectively, as defined in USB
        Type-C Cable and Connector specification, when Power Delivery is not
        supported.
    $ref: /schemas/types.yaml#/definitions/string
    enum:
      - default
      - 1.5A
      - 3.0A

  pd-disable:
    description: Set this property if the Type-C connector has no power delivery support.
    type: boolean

  # The following are optional properties for "usb-c-connector" with power
  # delivery support.
  source-pdos:
    description: An array of u32 with each entry providing supported power
      source data object(PDO), the detailed bit definitions of PDO can be found
      in "Universal Serial Bus Power Delivery Specification" chapter 6.4.1.2
      Source_Capabilities Message, the order of each entry(PDO) should follow
      the PD spec chapter 6.4.1. Required for power source and power dual role.
      User can specify the source PDO array via PDO_FIXED/BATT/VAR/PPS_APDO()
      defined in dt-bindings/usb/pd.h.
    minItems: 1
    maxItems: 7
    $ref: /schemas/types.yaml#/definitions/uint32-array

  sink-pdos:
    description: An array of u32 with each entry providing supported power sink
      data object(PDO), the detailed bit definitions of PDO can be found in
      "Universal Serial Bus Power Delivery Specification" chapter 6.4.1.3
      Sink Capabilities Message, the order of each entry(PDO) should follow the
      PD spec chapter 6.4.1. Required for power sink and power dual role. User
      can specify the sink PDO array via PDO_FIXED/BATT/VAR/PPS_APDO() defined
      in dt-bindings/usb/pd.h.
    minItems: 1
    maxItems: 7
    $ref: /schemas/types.yaml#/definitions/uint32-array

  sink-vdos:
    description: An array of u32 with each entry, a Vendor Defined Message Object (VDO),
      providing additional information corresponding to the product, the detailed bit
      definitions and the order of each VDO can be found in
      "USB Power Delivery Specification Revision 3.0, Version 2.0 + ECNs 2020-12-10"
      chapter 6.4.4.3.1 Discover Identity. User can specify the VDO array via
      VDO_IDH/_CERT/_PRODUCT/_UFP/_DFP/_PCABLE/_ACABLE(1/2)/_VPD() defined in
      dt-bindings/usb/pd.h.
    minItems: 3
    maxItems: 6
    $ref: /schemas/types.yaml#/definitions/uint32-array

  sink-vdos-v1:
    description: An array of u32 with each entry, a Vendor Defined Message Object (VDO),
      providing additional information corresponding to the product, the detailed bit
      definitions and the order of each VDO can be found in
      "USB Power Delivery Specification Revision 2.0, Version 1.3" chapter 6.4.4.3.1 Discover
      Identity. User can specify the VDO array via VDO_IDH/_CERT/_PRODUCT/_CABLE/_AMA defined in
      dt-bindings/usb/pd.h.
    minItems: 3
    maxItems: 6
    $ref: /schemas/types.yaml#/definitions/uint32-array

  op-sink-microwatt:
    description: Sink required operating power in microwatt, if source can't
      offer the power, Capability Mismatch is set. Required for power sink and
      power dual role.

  port:
    $ref: /schemas/graph.yaml#/properties/port
    description: OF graph bindings modeling a data bus to the connector, e.g.
      there is a single High Speed (HS) port present in this connector. If there
      is more than one bus (several port, with 'reg' property), they can be grouped
      under 'ports'.

  ports:
    $ref: /schemas/graph.yaml#/properties/ports
    description: OF graph bindings modeling any data bus to the connector
      unless the bus is between parent node and the connector. Since a single
      connector can have multiple data buses every bus has an assigned OF graph
      port number as described below.

    properties:
      port@0:
        $ref: /schemas/graph.yaml#/properties/port
        description: High Speed (HS), present in all connectors.

      port@1:
        $ref: /schemas/graph.yaml#/properties/port
        description: Super Speed (SS), present in SS capable connectors.

      port@2:
        $ref: /schemas/graph.yaml#/properties/port
        description: Sideband Use (SBU), present in USB-C. This describes the
          alternate mode connection of which SBU is a part.

    required:
      - port@0

  new-source-frs-typec-current:
    description: Initial current capability of the new source when vSafe5V
      is applied during PD3.0 Fast Role Swap. "Table 6-14 Fixed Supply PDO - Sink"
      of "USB Power Delivery Specification Revision 3.0, Version 1.2" provides the
      different power levels and "6.4.1.3.1.6 Fast Role Swap USB Type-C Current"
      provides a detailed description of the field. The sink PDO from current source
      reflects the current source's(i.e. transmitter of the FRS signal) power
      requirement during fr swap. The current sink (i.e. receiver of the FRS signal),
      a.k.a new source, should check if it will be able to satisfy the current source's,
      new sink's, requirement during frswap before enabling the frs signal reception.
      This property refers to maximum current capability that the current sink can
      satisfy. During FRS, VBUS voltage is at 5V, as the partners are in implicit
      contract, hence, the power level is only a function of the current capability.
      "1" refers to default USB power level as described by "Table 6-14 Fixed Supply PDO - Sink".
      "2" refers to 1.5A@5V.
      "3" refers to 3.0A@5V.
    $ref: /schemas/types.yaml#/definitions/uint32
    enum: [1, 2, 3]

  slow-charger-loop:
    description: Allows PMIC charger loops which are slow(i.e. cannot meet the 15ms deadline) to
      still comply to pSnkStby i.e Maximum power that can be consumed by sink while in Sink Standby
      state as defined in 7.4.2 Sink Electrical Parameters of USB Power Delivery Specification
      Revision 3.0, Version 1.2. When the property is set, the port requests pSnkStby(2.5W -
      5V@500mA) upon entering SNK_DISCOVERY(instead of 3A or the 1.5A, Rp current advertised, during
      SNK_DISCOVERY) and the actual current limit after reception of PS_Ready for PD link or during
      SNK_READY for non-pd link.
    type: boolean

  sink-wait-cap-time-ms:
    description: Represents the max time in ms that USB Type-C port (in sink
      role) should wait for the port partner (source role) to send source caps.
      SinkWaitCap timer starts when port in sink role attaches to the source.
      This timer will stop when sink receives PD source cap advertisement before
      timeout in which case it'll move to capability negotiation stage. A
      timeout leads to a hard reset message by the port.
    minimum: 310
    maximum: 620
    default: 310

  ps-source-off-time-ms:
    description: Represents the max time in ms that a DRP in source role should
      take to turn off power after the PsSourceOff timer starts. PsSourceOff
      timer starts when a sink's PHY layer receives EOP of the GoodCRC message
      (corresponding to an Accept message sent in response to a PR_Swap or a
      FR_Swap request). This timer stops when last bit of GoodCRC EOP
      corresponding to the received PS_RDY message is transmitted by the PHY
      layer. A timeout shall lead to error recovery in the type-c port.
    minimum: 750
    maximum: 920
    default: 920

  cc-debounce-time-ms:
    description: Represents the max time in ms that a port shall wait to
      determine if it's attached to a partner.
    minimum: 100
    maximum: 200
    default: 200

<<<<<<< HEAD
=======
  sink-bc12-completion-time-ms:
    description: Represents the max time in ms that a port in sink role takes
      to complete Battery Charger (BC1.2) Detection. BC1.2 detection is a
      hardware mechanism, which in some TCPC implementations, can run in
      parallel once the Type-C connection state machine reaches the "potential
      connect as sink" state. In TCPCs where this causes delays to respond to
      the incoming PD messages, sink-bc12-completion-time-ms is used to delay
      PD negotiation till BC1.2 detection completes.
    default: 0

>>>>>>> 4163e724
dependencies:
  sink-vdos-v1: [ sink-vdos ]
  sink-vdos: [ sink-vdos-v1 ]

required:
  - compatible

allOf:
  - if:
      properties:
        compatible:
          contains:
            const: gpio-usb-b-connector
    then:
      anyOf:
        - required:
            - vbus-gpios
        - required:
            - id-gpios

  - if:
      properties:
        compatible:
          contains:
            const: samsung,usb-connector-11pin
    then:
      properties:
        type:
          const: micro

anyOf:
  - not:
      required:
        - typec-power-opmode
        - new-source-frs-typec-current

additionalProperties: false

examples:
  # Micro-USB connector with HS lines routed via controller (MUIC).
  - |
    muic-max77843 {
        usb_con1: connector {
            compatible = "usb-b-connector";
            label = "micro-USB";
            type = "micro";
        };
    };

  # USB-C connector attached to CC controller (s2mm005), HS lines routed
  # to companion PMIC (max77865), SS lines to USB3 PHY and SBU to DisplayPort.
  # DisplayPort video lines are routed to the connector via SS mux in USB3 PHY.
  - |
    ccic: s2mm005 {
        usb_con2: connector {
            compatible = "usb-c-connector";
            label = "USB-C";

            ports {
                #address-cells = <1>;
                #size-cells = <0>;

                port@0 {
                    reg = <0>;
                    usb_con_hs: endpoint {
                        remote-endpoint = <&max77865_usbc_hs>;
                    };
                };
                port@1 {
                    reg = <1>;
                    usb_con_ss: endpoint {
                        remote-endpoint = <&usbdrd_phy_ss>;
                    };
                };
                port@2 {
                    reg = <2>;
                    usb_con_sbu: endpoint {
                        remote-endpoint = <&dp_aux>;
                    };
                };
            };
        };
    };

  # USB-C connector attached to a typec port controller(ptn5110), which has
  # power delivery support, explicitly defines time properties and enables drp.
  - |
    #include <dt-bindings/usb/pd.h>
    typec: ptn5110 {
        usb_con3: connector {
            compatible = "usb-c-connector";
            label = "USB-C";
            power-role = "dual";
            try-power-role = "sink";
            source-pdos = <PDO_FIXED(5000, 2000, PDO_FIXED_USB_COMM)>;
            sink-pdos = <PDO_FIXED(5000, 2000, PDO_FIXED_USB_COMM)
                         PDO_VAR(5000, 12000, 2000)>;
            op-sink-microwatt = <10000000>;
            sink-wait-cap-time-ms = <465>;
            ps-source-off-time-ms = <835>;
            cc-debounce-time-ms = <101>;
<<<<<<< HEAD
=======
            sink-bc12-completion-time-ms = <500>;
>>>>>>> 4163e724
        };
    };

  # USB-C connector attached to SoC with a single High-Speed controller
  - |
    connector {
        compatible = "usb-c-connector";
        label = "USB-C";

        port {
            high_speed_ep: endpoint {
                remote-endpoint = <&usb_hs_ep>;
            };
        };
    };

  # USB-C connector attached to SoC and USB3 typec port controller(hd3ss3220)
  # with SS 2:1 MUX. HS lines routed to SoC, SS lines routed to the MUX and
  # the output of MUX is connected to the SoC.
  - |
    connector {
        compatible = "usb-c-connector";
        label = "USB-C";
        data-role = "dual";

        ports {
            #address-cells = <1>;
            #size-cells = <0>;
            port@0 {
                reg = <0>;
                hs_ep: endpoint {
                    remote-endpoint = <&usb3_hs_ep>;
                };
            };
            port@1 {
                reg = <1>;
                ss_ep: endpoint {
                    remote-endpoint = <&hd3ss3220_in_ep>;
                };
            };
        };
    };

  # USB connector with GPIO control lines
  - |
    #include <dt-bindings/gpio/gpio.h>

    usb {
        connector {
            compatible = "gpio-usb-b-connector", "usb-b-connector";
            type = "micro";
            id-gpios = <&pio 12 GPIO_ACTIVE_HIGH>;
            vbus-supply = <&usb_p0_vbus>;
        };
    };

  # Micro-USB connector with HS lines routed via controller (MUIC) and MHL
  # lines connected to HDMI-MHL bridge (sii8620) on Samsung Exynos5433-based
  # mobile phone
  - |
    muic-max77843 {
        usb_con4: connector {
            compatible = "samsung,usb-connector-11pin", "usb-b-connector";
            label = "micro-USB";
            type = "micro";

            ports {
                #address-cells = <1>;
                #size-cells = <0>;

                port@0 {
                    reg = <0>;
                    muic_to_usb: endpoint {
                        remote-endpoint = <&usb_to_muic>;
                    };
                };
                port@3 {
                    reg = <3>;
                    usb_con_mhl: endpoint {
                        remote-endpoint = <&sii8620_mhl>;
                    };
                };
            };
        };
    };<|MERGE_RESOLUTION|>--- conflicted
+++ resolved
@@ -261,8 +261,6 @@
     maximum: 200
     default: 200
 
-<<<<<<< HEAD
-=======
   sink-bc12-completion-time-ms:
     description: Represents the max time in ms that a port in sink role takes
       to complete Battery Charger (BC1.2) Detection. BC1.2 detection is a
@@ -273,7 +271,6 @@
       PD negotiation till BC1.2 detection completes.
     default: 0
 
->>>>>>> 4163e724
 dependencies:
   sink-vdos-v1: [ sink-vdos ]
   sink-vdos: [ sink-vdos-v1 ]
@@ -375,10 +372,7 @@
             sink-wait-cap-time-ms = <465>;
             ps-source-off-time-ms = <835>;
             cc-debounce-time-ms = <101>;
-<<<<<<< HEAD
-=======
             sink-bc12-completion-time-ms = <500>;
->>>>>>> 4163e724
         };
     };
 
