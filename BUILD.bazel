# SPDX-License-Identifier: GPL-2.0
# Copyright (C) 2021 The Android Open Source Project

load("@bazel_skylib//rules:copy_file.bzl", "copy_file")
load("@bazel_skylib//rules:write_file.bzl", "write_file")
load("@rules_pkg//pkg:install.bzl", "pkg_install")
load(
    "@rules_pkg//pkg:mappings.bzl",
    "pkg_filegroup",
    "pkg_files",
    "strip_prefix",
)
load("@rules_pkg//pkg:pkg.bzl", "pkg_zip")
load("//build/bazel_common_rules/dist:dist.bzl", "copy_to_dist_dir")
load("//build/kernel/kleaf:common_kernels.bzl", "define_common_kernels")
load("//build/kernel/kleaf:constants.bzl", "X86_64_OUTS")
load(
    "//build/kernel/kleaf:kernel.bzl",
    "android_filegroup",
    "checkpatch",
    "ddk_headers",
    "ddk_headers_archive",
    "kernel_abi",
    "kernel_build",
    "kernel_images",
    "kernel_modules_install",
    "merged_kernel_uapi_headers",
)
load(":abi.bzl", "cc_binary_with_abi")
load(
    ":modules.bzl",
    "get_gki_modules_list",
    "get_gki_protected_modules_list",
    "get_kunit_modules_list",
)

package(
    default_visibility = [
        "//visibility:public",
    ],
)

_GKI_AARCH64_MAKE_GOALS = [
    "Image",
    "Image.lz4",
    "Image.gz",
    "modules",
]

_GKI_X86_64_MAKE_GOALS = [
    "bzImage",
    "modules",
]

checkpatch(
    name = "checkpatch",
    checkpatch_pl = "scripts/checkpatch.pl",
)

# Deprecated - Use arch specific files from below.
alias(
    name = "gki_system_dlkm_modules",
    actual = "gki_system_dlkm_modules_arm64",
    deprecation = """
    Common list for all architectures is deprecated.
    Instead use the file corresponding to the architecture used:
    i.e. `gki_system_dlkm_modules_{arch}`
    """,
)

alias(
    name = "android/gki_system_dlkm_modules",
    actual = "android/gki_system_dlkm_modules_arm64",
    deprecation = """
    Common list for all architectures is deprecated.
    Instead use the file corresponding to the architecture used:
    i.e. `gki_system_dlkm_modules_{arch}`
    """,
)

write_file(
    name = "gki_system_dlkm_modules_arm64",
    out = "android/gki_system_dlkm_modules_arm64",
    # Do not built kunit modules into system_dlkm
    content = get_gki_modules_list("arm64") + [
        # Ensure new line at the end.
        "",
    ],
)

write_file(
    name = "gki_system_dlkm_modules_x86_64",
    out = "android/gki_system_dlkm_modules_x86_64",
    # Do not built kunit modules into system_dlkm
    content = get_gki_modules_list("x86_64") + [
        # Ensure new line at the end.
        "",
    ],
)

write_file(
    name = "gki_aarch64_protected_modules",
    out = "android/gki_aarch64_protected_modules",
    content = get_gki_protected_modules_list("arm64") + [
        "",  # Ensure new line at the end.
    ],
)

filegroup(
    name = "aarch64_additional_kmi_symbol_lists",
    srcs = [
        # keep sorted
        "android/abi_gki_aarch64_amlogic",
        "android/abi_gki_aarch64_asr",
        "android/abi_gki_aarch64_asus",
        "android/abi_gki_aarch64_db845c",
        "android/abi_gki_aarch64_exynos",
        "android/abi_gki_aarch64_exynosauto",
        "android/abi_gki_aarch64_fips140",
        "android/abi_gki_aarch64_galaxy",
        "android/abi_gki_aarch64_honor",
        "android/abi_gki_aarch64_imx",
        "android/abi_gki_aarch64_kunit",
        "android/abi_gki_aarch64_lenovo",
        "android/abi_gki_aarch64_mtk",
        "android/abi_gki_aarch64_mtktv",
        "android/abi_gki_aarch64_nothing",
        "android/abi_gki_aarch64_oplus",
        "android/abi_gki_aarch64_pixel",
        "android/abi_gki_aarch64_pixel_watch",
        "android/abi_gki_aarch64_qcom",
        "android/abi_gki_aarch64_sunxi",
        "android/abi_gki_aarch64_tcl",
        "android/abi_gki_aarch64_tuxera",
        "android/abi_gki_aarch64_type_visibility",
        "android/abi_gki_aarch64_unisoc",
        "android/abi_gki_aarch64_virtual_device",
        "android/abi_gki_aarch64_vivo",
        "android/abi_gki_aarch64_xiaomi",
    ],
    visibility = ["//visibility:public"],
)

define_common_kernels(target_configs = {
    "kernel_aarch64": {
        "kmi_symbol_list_strict_mode": True,
        "kmi_symbol_list": "android/abi_gki_aarch64",
        "additional_kmi_symbol_lists": [":aarch64_additional_kmi_symbol_lists"],
        "trim_nonlisted_kmi": True,
        "protected_exports_list": "android/abi_gki_protected_exports_aarch64",
        "protected_modules_list": ":gki_aarch64_protected_modules",
        "module_implicit_outs": get_gki_modules_list("arm64") + get_kunit_modules_list("arm64"),
        "make_goals": _GKI_AARCH64_MAKE_GOALS,
        "ddk_headers_archive": ":kernel_aarch64_ddk_headers_archive",
        "extra_dist": [
            ":test_mappings_zip",
            ":tests_zip_arm64",
        ],
    },
    "kernel_aarch64_16k": {
        "kmi_symbol_list_strict_mode": True,
        "kmi_symbol_list": "android/abi_gki_aarch64",
        "additional_kmi_symbol_lists": [":aarch64_additional_kmi_symbol_lists"],
        "trim_nonlisted_kmi": True,
        "protected_exports_list": "android/abi_gki_protected_exports_aarch64",
        "protected_modules_list": ":gki_aarch64_protected_modules",
        "module_implicit_outs": get_gki_modules_list("arm64") + get_kunit_modules_list("arm64"),
        "make_goals": _GKI_AARCH64_MAKE_GOALS,
        "ddk_headers_archive": ":kernel_aarch64_ddk_headers_archive",
        "extra_dist": [
            ":test_mappings_zip",
            ":tests_zip_arm64",
        ],
    },
    "kernel_x86_64": {
        "kmi_symbol_list_strict_mode": False,
        "module_implicit_outs": get_gki_modules_list("x86_64") + get_kunit_modules_list("x86_64"),
        "make_goals": _GKI_X86_64_MAKE_GOALS,
        "extra_dist": [
            ":test_mappings_zip",
            ":tests_zip_x86_64",
        ],
    },
})

# Microdroid is not a real device. The kernel image is built with special
#  configs to reduce the size. Hence, not using mixed build.
kernel_build(
    name = "kernel_aarch64_microdroid",
    srcs = ["//common:kernel_aarch64_sources"],
    outs = [
        "Image",
        "System.map",
        "modules.builtin",
        "modules.builtin.modinfo",
        "vmlinux",
        "vmlinux.symvers",
    ],
    build_config = "build.config.microdroid.aarch64",
    make_goals = [
        "Image",
    ],
)

kernel_build(
    name = "kernel_aarch64_microdroid_16k",
    srcs = ["//common:kernel_aarch64_sources"],
    outs = [
        "Image",
        "System.map",
        "modules.builtin",
        "modules.builtin.modinfo",
        "vmlinux",
        "vmlinux.symvers",
    ],
    build_config = "build.config.microdroid.aarch64",
    make_goals = [
        "Image",
    ],
    page_size = "16k",
)

copy_to_dist_dir(
    name = "kernel_aarch64_microdroid_16k_dist",
    data = [
        ":kernel_aarch64_microdroid_16k",
    ],
    dist_dir = "out/kernel_aarch64_microdroid_16k/dist",
    flat = True,
    log = "info",
)

copy_to_dist_dir(
    name = "kernel_aarch64_microdroid_dist",
    data = [
        ":kernel_aarch64_microdroid",
    ],
    dist_dir = "out/kernel_aarch64_microdroid/dist",
    flat = True,
    log = "info",
)

# Microdroid is not a real device. The kernel image is built with special
#  configs to reduce the size. Hence, not using mixed build.
kernel_build(
    name = "kernel_x86_64_microdroid",
    srcs = ["//common:kernel_x86_64_sources"],
    outs = X86_64_OUTS,
    arch = "x86_64",
    build_config = "build.config.microdroid.x86_64",
    make_goals = [
        "bzImage",
    ],
)

copy_to_dist_dir(
    name = "kernel_x86_64_microdroid_dist",
    data = [
        ":kernel_x86_64_microdroid",
    ],
    dist_dir = "out/kernel_x86_64_microdroid/dist",
    flat = True,
    log = "info",
)

kernel_build(
    name = "kernel_aarch64_crashdump",
    srcs = ["//common:kernel_aarch64_sources"],
    outs = [
        "Image",
    ],
    build_config = "build.config.crashdump.aarch64",
    make_goals = [
        "Image",
    ],
)

copy_to_dist_dir(
    name = "kernel_aarch64_crashdump_dist",
    data = [
        ":kernel_aarch64_crashdump",
    ],
    dist_dir = "out/kernel_aarch64_crashdump/dist",
    flat = True,
    log = "info",
)

kernel_build(
    name = "kernel_x86_64_crashdump",
    srcs = ["//common:kernel_x86_64_sources"],
    outs = X86_64_OUTS,
    arch = "x86_64",
    build_config = "build.config.crashdump.x86_64",
    make_goals = [
        "bzImage",
    ],
)

copy_to_dist_dir(
    name = "kernel_x86_64_crashdump_dist",
    data = [
        ":kernel_x86_64_crashdump",
    ],
    dist_dir = "out/kernel_x86_64_crashdump/dist",
    flat = True,
    log = "info",
)

_DB845C_MODULE_OUTS = [
    # keep sorted
    "crypto/michael_mic.ko",
    "drivers/base/regmap/regmap-sdw.ko",
    "drivers/base/regmap/regmap-slimbus.ko",
    "drivers/bus/mhi/host/mhi.ko",
    "drivers/clk/qcom/clk-qcom.ko",
    "drivers/clk/qcom/clk-rpmh.ko",
    "drivers/clk/qcom/clk-spmi-pmic-div.ko",
    "drivers/clk/qcom/dispcc-sdm845.ko",
    "drivers/clk/qcom/dispcc-sm8250.ko",
    "drivers/clk/qcom/gcc-sdm845.ko",
    "drivers/clk/qcom/gcc-sm8250.ko",
    "drivers/clk/qcom/gcc-sm8450.ko",
    "drivers/clk/qcom/gpucc-sdm845.ko",
    "drivers/clk/qcom/gpucc-sm8250.ko",
    "drivers/clk/qcom/lpass-gfm-sm8250.ko",
    "drivers/clk/qcom/videocc-sdm845.ko",
    "drivers/clk/qcom/videocc-sm8250.ko",
    "drivers/cpufreq/qcom-cpufreq-hw.ko",
    "drivers/dma-buf/heaps/system_heap.ko",
    "drivers/dma/qcom/bam_dma.ko",
    "drivers/dma/qcom/gpi.ko",
    "drivers/extcon/extcon-usb-gpio.ko",
    "drivers/firmware/qcom-scm.ko",
    "drivers/gpio/gpio-wcd934x.ko",
    "drivers/gpu/drm/bridge/display-connector.ko",
    "drivers/gpu/drm/bridge/lontium-lt9611.ko",
    "drivers/gpu/drm/bridge/lontium-lt9611uxc.ko",
    "drivers/gpu/drm/display/drm_display_helper.ko",
    "drivers/gpu/drm/display/drm_dp_aux_bus.ko",
    "drivers/gpu/drm/msm/msm.ko",
    "drivers/gpu/drm/scheduler/gpu-sched.ko",
    "drivers/hwspinlock/qcom_hwspinlock.ko",
    "drivers/i2c/busses/i2c-designware-core.ko",
    "drivers/i2c/busses/i2c-designware-platform.ko",
    "drivers/i2c/busses/i2c-qcom-geni.ko",
    "drivers/i2c/busses/i2c-qup.ko",
    "drivers/i2c/busses/i2c-rk3x.ko",
    "drivers/i2c/i2c-dev.ko",
    "drivers/i2c/i2c-mux.ko",
    "drivers/i2c/muxes/i2c-mux-pca954x.ko",
    "drivers/iio/adc/qcom-spmi-adc5.ko",
    "drivers/iio/adc/qcom-vadc-common.ko",
    "drivers/input/misc/pm8941-pwrkey.ko",
    "drivers/interconnect/qcom/icc-bcm-voter.ko",
    "drivers/interconnect/qcom/icc-osm-l3.ko",
    "drivers/interconnect/qcom/icc-rpmh.ko",
    "drivers/interconnect/qcom/qnoc-sdm845.ko",
    "drivers/interconnect/qcom/qnoc-sm8250.ko",
    "drivers/interconnect/qcom/qnoc-sm8450.ko",
    "drivers/iommu/arm/arm-smmu/arm_smmu.ko",
    "drivers/irqchip/qcom-pdc.ko",
    "drivers/leds/rgb/leds-qcom-lpg.ko",
    "drivers/mailbox/qcom-apcs-ipc-mailbox.ko",
    "drivers/mailbox/qcom-ipcc.ko",
    "drivers/media/platform/qcom/venus/venus-core.ko",
    "drivers/media/platform/qcom/venus/venus-dec.ko",
    "drivers/media/platform/qcom/venus/venus-enc.ko",
    "drivers/mfd/qcom-spmi-pmic.ko",
    "drivers/mfd/wcd934x.ko",
    "drivers/misc/fastrpc.ko",
    "drivers/mmc/host/cqhci.ko",
    "drivers/mmc/host/sdhci-msm.ko",
    "drivers/net/can/spi/mcp251xfd/mcp251xfd.ko",
    "drivers/net/wireless/ath/ath.ko",
    "drivers/net/wireless/ath/ath10k/ath10k_core.ko",
    "drivers/net/wireless/ath/ath10k/ath10k_pci.ko",
    "drivers/net/wireless/ath/ath10k/ath10k_snoc.ko",
    "drivers/net/wireless/ath/ath11k/ath11k.ko",
    "drivers/net/wireless/ath/ath11k/ath11k_ahb.ko",
    "drivers/net/wireless/ath/ath11k/ath11k_pci.ko",
    "drivers/nvmem/nvmem_qfprom.ko",
    "drivers/phy/qualcomm/phy-qcom-qmp-combo.ko",
    "drivers/phy/qualcomm/phy-qcom-qmp-pcie.ko",
    "drivers/phy/qualcomm/phy-qcom-qmp-pcie-msm8996.ko",
    "drivers/phy/qualcomm/phy-qcom-qmp-ufs.ko",
    "drivers/phy/qualcomm/phy-qcom-qmp-usb.ko",
    "drivers/phy/qualcomm/phy-qcom-qusb2.ko",
    "drivers/phy/qualcomm/phy-qcom-snps-femto-v2.ko",
    "drivers/phy/qualcomm/phy-qcom-usb-hs.ko",
    "drivers/pinctrl/qcom/pinctrl-lpass-lpi.ko",
    "drivers/pinctrl/qcom/pinctrl-msm.ko",
    "drivers/pinctrl/qcom/pinctrl-sdm845.ko",
    "drivers/pinctrl/qcom/pinctrl-sm8250.ko",
    "drivers/pinctrl/qcom/pinctrl-sm8250-lpass-lpi.ko",
    "drivers/pinctrl/qcom/pinctrl-sm8450.ko",
    "drivers/pinctrl/qcom/pinctrl-spmi-gpio.ko",
    "drivers/pinctrl/qcom/pinctrl-spmi-mpp.ko",
    "drivers/pmdomain/qcom/cpr.ko",
    "drivers/pmdomain/qcom/rpmhpd.ko",
    "drivers/power/reset/qcom-pon.ko",
    "drivers/power/reset/reboot-mode.ko",
    "drivers/power/reset/syscon-reboot-mode.ko",
    "drivers/regulator/gpio-regulator.ko",
    "drivers/regulator/qcom-rpmh-regulator.ko",
    "drivers/regulator/qcom_spmi-regulator.ko",
    "drivers/regulator/qcom_usb_vbus-regulator.ko",
    "drivers/remoteproc/qcom_common.ko",
    "drivers/remoteproc/qcom_pil_info.ko",
    "drivers/remoteproc/qcom_q6v5.ko",
    "drivers/remoteproc/qcom_q6v5_adsp.ko",
    "drivers/remoteproc/qcom_q6v5_mss.ko",
    "drivers/remoteproc/qcom_q6v5_pas.ko",
    "drivers/remoteproc/qcom_q6v5_wcss.ko",
    "drivers/remoteproc/qcom_sysmon.ko",
    "drivers/reset/reset-qcom-aoss.ko",
    "drivers/reset/reset-qcom-pdc.ko",
    "drivers/rpmsg/qcom_glink.ko",
    "drivers/rpmsg/qcom_glink_rpm.ko",
    "drivers/rpmsg/qcom_glink_smem.ko",
    "drivers/rpmsg/qcom_smd.ko",
    "drivers/rpmsg/rpmsg_ns.ko",
    "drivers/rtc/rtc-pm8xxx.ko",
    "drivers/slimbus/slim-qcom-ngd-ctrl.ko",
    "drivers/slimbus/slimbus.ko",
    "drivers/soc/qcom/apr.ko",
    "drivers/soc/qcom/cmd-db.ko",
    "drivers/soc/qcom/llcc-qcom.ko",
    "drivers/soc/qcom/mdt_loader.ko",
    "drivers/soc/qcom/pdr_interface.ko",
    "drivers/soc/qcom/qcom_aoss.ko",
    "drivers/soc/qcom/qcom_ice.ko",
    "drivers/soc/qcom/qcom_rpmh.ko",
    "drivers/soc/qcom/qmi_helpers.ko",
    "drivers/soc/qcom/rmtfs_mem.ko",
    "drivers/soc/qcom/smem.ko",
    "drivers/soc/qcom/smp2p.ko",
    "drivers/soc/qcom/smsm.ko",
    "drivers/soc/qcom/socinfo.ko",
    "drivers/soc/qcom/spm.ko",
    "drivers/soundwire/soundwire-bus.ko",
    "drivers/soundwire/soundwire-qcom.ko",
    "drivers/spi/spi-geni-qcom.ko",
    "drivers/spi/spi-pl022.ko",
    "drivers/spi/spi-qcom-qspi.ko",
    "drivers/spi/spi-qup.ko",
    "drivers/spmi/spmi-pmic-arb.ko",
    "drivers/thermal/qcom/lmh.ko",
    "drivers/thermal/qcom/qcom-spmi-adc-tm5.ko",
    "drivers/thermal/qcom/qcom-spmi-temp-alarm.ko",
    "drivers/thermal/qcom/qcom_tsens.ko",
    "drivers/tty/serial/msm_serial.ko",
    "drivers/ufs/host/ufs-qcom.ko",
    "drivers/usb/common/ulpi.ko",
    "drivers/usb/host/ohci-hcd.ko",
    "drivers/usb/host/ohci-pci.ko",
    "drivers/usb/host/ohci-platform.ko",
    "drivers/usb/typec/tcpm/qcom/qcom_pmic_tcpm.ko",
    "net/mac80211/mac80211.ko",
    "net/qrtr/qrtr.ko",
    "net/qrtr/qrtr-mhi.ko",
    "net/qrtr/qrtr-smd.ko",
    "net/qrtr/qrtr-tun.ko",
    "net/wireless/cfg80211.ko",
    "sound/soc/codecs/snd-soc-dmic.ko",
    "sound/soc/codecs/snd-soc-hdmi-codec.ko",
    "sound/soc/codecs/snd-soc-lpass-macro-common.ko",
    "sound/soc/codecs/snd-soc-lpass-va-macro.ko",
    "sound/soc/codecs/snd-soc-lpass-wsa-macro.ko",
    "sound/soc/codecs/snd-soc-max98927.ko",
    "sound/soc/codecs/snd-soc-rl6231.ko",
    "sound/soc/codecs/snd-soc-rt5663.ko",
    "sound/soc/codecs/snd-soc-wcd-classh.ko",
    "sound/soc/codecs/snd-soc-wcd-mbhc.ko",
    "sound/soc/codecs/snd-soc-wcd9335.ko",
    "sound/soc/codecs/snd-soc-wcd934x.ko",
    "sound/soc/codecs/snd-soc-wsa881x.ko",
    "sound/soc/qcom/qdsp6/q6adm.ko",
    "sound/soc/qcom/qdsp6/q6afe.ko",
    "sound/soc/qcom/qdsp6/q6afe-clocks.ko",
    "sound/soc/qcom/qdsp6/q6afe-dai.ko",
    "sound/soc/qcom/qdsp6/q6apm-dai.ko",
    "sound/soc/qcom/qdsp6/q6apm-lpass-dais.ko",
    "sound/soc/qcom/qdsp6/q6asm.ko",
    "sound/soc/qcom/qdsp6/q6asm-dai.ko",
    "sound/soc/qcom/qdsp6/q6core.ko",
    "sound/soc/qcom/qdsp6/q6prm.ko",
    "sound/soc/qcom/qdsp6/q6prm-clocks.ko",
    "sound/soc/qcom/qdsp6/q6routing.ko",
    "sound/soc/qcom/qdsp6/snd-q6apm.ko",
    "sound/soc/qcom/qdsp6/snd-q6dsp-common.ko",
    "sound/soc/qcom/snd-soc-qcom-common.ko",
    "sound/soc/qcom/snd-soc-qcom-sdw.ko",
    "sound/soc/qcom/snd-soc-sdm845.ko",
    "sound/soc/qcom/snd-soc-sm8250.ko",
]

_DB845C_WATCHDOG_MODULE_OUTS = [
    "drivers/watchdog/pm8916_wdt.ko",
    "drivers/watchdog/qcom-wdt.ko",
]

kernel_build(
    name = "db845c_no_kgdb",
    srcs = [":kernel_aarch64_sources"],
    outs = [
        "arch/arm64/boot/dts/qcom/qrb5165-rb5.dtb",
        "arch/arm64/boot/dts/qcom/sdm845-db845c.dtb",
        "arch/arm64/boot/dts/qcom/sm8450-qrd.dtb",
    ],
    # Enable mixed build.
    base_kernel = ":kernel_aarch64",
    build_config = "build.config.db845c",
    collect_unstripped_modules = True,
    kmi_symbol_list = "android/abi_gki_aarch64_db845c",
    make_goals = [
        "modules",
        "qcom/sdm845-db845c.dtb",
        "qcom/qrb5165-rb5.dtb",
        "qcom/sm8450-qrd.dtb",
    ],
    module_outs = _DB845C_MODULE_OUTS + _DB845C_WATCHDOG_MODULE_OUTS,
    strip_modules = True,
)

kernel_build(
    name = "db845c_with_kgdb",
    srcs = [":kernel_aarch64_sources"],
    outs = [
        "arch/arm64/boot/dts/qcom/qrb5165-rb5.dtb",
        "arch/arm64/boot/dts/qcom/sdm845-db845c.dtb",
        "arch/arm64/boot/dts/qcom/sm8450-qrd.dtb",
    ],
    # Enable mixed build.
    base_kernel = ":kernel_aarch64",
    build_config = "build.config.db845c",
    make_goals = [
        "modules",
        "qcom/sdm845-db845c.dtb",
        "qcom/qrb5165-rb5.dtb",
        "qcom/sm8450-qrd.dtb",
    ],
    module_outs = _DB845C_MODULE_OUTS,
    strip_modules = True,
)

alias(
    name = "db845c",
    actual = select({
        "//build/kernel/kleaf:kgdb_is_true": "db845c_with_kgdb",
        "//conditions:default": "db845c_no_kgdb",
    }),
)

kernel_abi(
    name = "db845c_abi",
    kernel_build = ":db845c",
)

kernel_modules_install(
    name = "db845c_modules_install",
    kernel_build = ":db845c",
)

merged_kernel_uapi_headers(
    name = "db845c_merged_kernel_uapi_headers",
    kernel_build = ":db845c",
)

kernel_images(
    name = "db845c_images",
    build_initramfs = True,
    kernel_build = ":db845c",
    kernel_modules_install = ":db845c_modules_install",
)

copy_to_dist_dir(
    name = "db845c_dist",
    data = [
        ":db845c",
        ":db845c_images",
        ":db845c_modules_install",
        ":db845c_merged_kernel_uapi_headers",
        # Mixed build: Additional GKI artifacts.
        ":kernel_aarch64",
        ":kernel_aarch64_modules",
        ":kernel_aarch64_additional_artifacts",
    ],
    dist_dir = "out/db845/dist",
    flat = True,
    log = "info",
)

_ROCKPI4_MODULE_OUTS = [
    # keep sorted
    "drivers/char/hw_random/virtio-rng.ko",
    "drivers/clk/clk-rk808.ko",
    "drivers/cpufreq/cpufreq-dt.ko",
    "drivers/cpufreq/cpufreq-dt-platdev.ko",
    "drivers/cpufreq/tegra20-cpufreq.ko",
    "drivers/dma/pl330.ko",
    "drivers/gpu/drm/bridge/analogix/analogix_dp.ko",
    "drivers/gpu/drm/bridge/synopsys/dw-hdmi.ko",
    "drivers/gpu/drm/bridge/synopsys/dw-mipi-dsi.ko",
    "drivers/gpu/drm/display/drm_display_helper.ko",
    "drivers/gpu/drm/drm_dma_helper.ko",
    "drivers/gpu/drm/rockchip/rockchipdrm.ko",
    "drivers/i2c/busses/i2c-rk3x.ko",
    "drivers/iio/adc/rockchip_saradc.ko",
    "drivers/iio/buffer/industrialio-triggered-buffer.ko",
    "drivers/iio/buffer/kfifo_buf.ko",
    "drivers/mfd/rk8xx-core.ko",
    "drivers/mfd/rk8xx-i2c.ko",
    "drivers/mfd/rk8xx-spi.ko",
    "drivers/mmc/core/pwrseq_simple.ko",
    "drivers/mmc/host/cqhci.ko",
    "drivers/mmc/host/dw_mmc.ko",
    "drivers/mmc/host/dw_mmc-pltfm.ko",
    "drivers/mmc/host/dw_mmc-rockchip.ko",
    "drivers/mmc/host/sdhci-of-arasan.ko",
    "drivers/net/ethernet/stmicro/stmmac/dwmac-rk.ko",
    "drivers/net/ethernet/stmicro/stmmac/stmmac.ko",
    "drivers/net/ethernet/stmicro/stmmac/stmmac-platform.ko",
    "drivers/net/net_failover.ko",
    "drivers/net/pcs/pcs_xpcs.ko",
    "drivers/net/virtio_net.ko",
    "drivers/pci/controller/pcie-rockchip-host.ko",
    "drivers/phy/rockchip/phy-rockchip-emmc.ko",
    "drivers/phy/rockchip/phy-rockchip-inno-usb2.ko",
    "drivers/phy/rockchip/phy-rockchip-pcie.ko",
    "drivers/phy/rockchip/phy-rockchip-typec.ko",
    "drivers/pwm/pwm-rockchip.ko",
    "drivers/regulator/fan53555.ko",
    "drivers/regulator/pwm-regulator.ko",
    "drivers/regulator/rk808-regulator.ko",
    "drivers/rtc/rtc-rk808.ko",
    "drivers/soc/rockchip/io-domain.ko",
    "drivers/thermal/rockchip_thermal.ko",
    "drivers/usb/host/ohci-hcd.ko",
    "drivers/usb/host/ohci-platform.ko",
    "net/core/failover.ko",
]

_ROCKPI4_WATCHDOG_MODULE_OUTS = [
    # keep sorted
    "drivers/watchdog/dw_wdt.ko",
]

# TODO(b/258259749): Convert rockpi4 to mixed build
kernel_build(
    name = "rockpi4_no_kgdb",
    srcs = [":kernel_aarch64_sources"],
    outs = [
        "Image",
        "System.map",
        "modules.builtin",
        "modules.builtin.modinfo",
        "rk3399-rock-pi-4b.dtb",
        "vmlinux",
        "vmlinux.symvers",
    ],
    build_config = "build.config.rockpi4",
    dtstree = "//common-modules/virtual-device:rockpi4_dts",
    make_goals = [
        "Image",
        "modules",
        "rk3399-rock-pi-4b.dtb",
    ],
    module_outs = get_gki_modules_list("arm64") + get_kunit_modules_list("arm64") + _ROCKPI4_MODULE_OUTS + _ROCKPI4_WATCHDOG_MODULE_OUTS,
    visibility = ["//visibility:private"],
)

# TODO(b/258259749): Convert rockpi4 to mixed build
kernel_build(
    name = "rockpi4_with_kgdb",
    srcs = [":kernel_aarch64_sources"],
    outs = [
        "Image",
        "System.map",
        "modules.builtin",
        "modules.builtin.modinfo",
        "rk3399-rock-pi-4b.dtb",
        "vmlinux",
        "vmlinux.symvers",
    ],
    build_config = "build.config.rockpi4",
    dtstree = "//common-modules/virtual-device:rockpi4_dts",
    make_goals = [
        "Image",
        "modules",
        "rk3399-rock-pi-4b.dtb",
    ],
    module_outs = get_gki_modules_list("arm64") + get_kunit_modules_list("arm64") + _ROCKPI4_MODULE_OUTS,
    visibility = ["//visibility:private"],
)

alias(
    name = "rockpi4",
    actual = select({
        "//build/kernel/kleaf:kgdb_is_true": "rockpi4_with_kgdb",
        "//conditions:default": "rockpi4_no_kgdb",
    }),
)

kernel_modules_install(
    name = "rockpi4_modules_install",
    kernel_build = ":rockpi4",
)

kernel_images(
    name = "rockpi4_images",
    build_initramfs = True,
    kernel_build = ":rockpi4",
    kernel_modules_install = ":rockpi4_modules_install",
)

copy_to_dist_dir(
    name = "rockpi4_dist",
    data = [
        ":rockpi4",
        ":rockpi4_images",
        ":rockpi4_modules_install",
    ],
    dist_dir = "out/rockpi4/dist",
    flat = True,
)

kernel_build(
    name = "fips140",
    outs = [],
    base_kernel = ":kernel_aarch64",
    build_config = "build.config.gki.aarch64.fips140",
    kmi_symbol_list = "android/abi_gki_aarch64_fips140",
    module_outs = ["crypto/fips140.ko"],
)

kernel_abi(
    name = "fips140_abi",
    kernel_build = ":fips140",
    kmi_symbol_list_add_only = True,
)

copy_to_dist_dir(
    name = "fips140_dist",
    data = [
        ":fips140",
    ],
    dist_dir = "out/fips140/dist",
    flat = True,
)

# allmodconfig build tests.
# These are build tests only, so:
# - outs are intentionally set to empty to not copy anything to DIST_DIR
# - --allow-undeclared-modules must be used so modules are not declared or copied.
# - No dist target because these are build tests. We don't care about the artifacts.

# tools/bazel build --allow_undeclared_modules //common:kernel_aarch64_allmodconfig
kernel_build(
    name = "kernel_aarch64_allmodconfig",
    srcs = [":kernel_aarch64_sources"],
    # Hack to actually check the build.
    # Otherwise, Bazel thinks that there are no output files, and skip building.
    outs = [".config"],
    build_config = "build.config.allmodconfig.aarch64",
    make_goals = [
        "Image",
        "modules",
    ],
    visibility = ["//visibility:private"],
)

# tools/bazel build --allow_undeclared_modules //common:kernel_x86_64_allmodconfig
kernel_build(
    name = "kernel_x86_64_allmodconfig",
    srcs = [":kernel_x86_64_sources"],
    # Hack to actually check the build.
    # Otherwise, Bazel thinks that there are no output files, and skip building.
    outs = [".config"],
    arch = "x86_64",
    build_config = "build.config.allmodconfig.x86_64",
    make_goals = [
        "bzImage",
        "modules",
    ],
    visibility = ["//visibility:private"],
)

# tools/bazel build --allow_undeclared_modules //common:kernel_arm_allmodconfig
kernel_build(
    name = "kernel_arm_allmodconfig",
    # We don't have an arm-specific source list, so use the common one.
    srcs = [":common_kernel_sources"],
    # Hack to actually check the build.
    # Otherwise, Bazel thinks that there are no output files, and skip building.
    outs = [".config"],
    arch = "arm",
    build_config = "build.config.allmodconfig.arm",
    make_goals = [
        "zImage",
        "modules",
    ],
    visibility = ["//visibility:private"],
)

# KUnit test targets
_KUNIT_DIR = "testcases/kunit"

pkg_files(
    name = "kunit_tests_config_arm64",
    srcs = [
        "tools/testing/kunit/android/tradefed_configs/config_arm64.xml",
    ],
    renames = {
        "tools/testing/kunit/android/tradefed_configs/config_arm64.xml": _KUNIT_DIR + "/kunit.config",
    },
    visibility = ["//visibility:private"],
)

pkg_files(
    name = "kunit_tests_config_x86_64",
    srcs = [
        "tools/testing/kunit/android/tradefed_configs/config_x86_64.xml",
    ],
    renames = {
        "tools/testing/kunit/android/tradefed_configs/config_x86_64.xml": _KUNIT_DIR + "/kunit.config",
    },
    visibility = ["//visibility:private"],
)

pkg_files(
    name = "kunit_modules_arm64",
    srcs = [
        ":kernel_aarch64/" + e
        for e in get_kunit_modules_list("arm64")
    ],
    prefix = _KUNIT_DIR + "/arm64",
    visibility = ["//visibility:private"],
)

pkg_files(
    name = "kunit_modules_x86_64",
    srcs = [
        ":kernel_x86_64/" + e
        for e in get_kunit_modules_list("x86_64")
    ],
    prefix = _KUNIT_DIR + "/x86_64/",
    visibility = ["//visibility:private"],
)

pkg_filegroup(
    name = "kunit_tests_arm64_pkg_files",
    srcs = [
        ":kunit_modules_arm64",
        ":kunit_tests_config_arm64",
    ],
    visibility = ["//visibility:private"],
)

pkg_filegroup(
    name = "kunit_tests_x86_64_pkg_files",
    srcs = [
        ":kunit_modules_x86_64",
        ":kunit_tests_config_x86_64",
    ],
    visibility = ["//visibility:private"],
)

# KUnit build rules for local execution workflow
# Run by bazel run //common:kunit_tests_arm64 -- -v --destdir /tmp/kernel_tests/
pkg_install(
    name = "kunit_tests_arm64",
    srcs = [
        ":kunit_tests_arm64_pkg_files",
    ],
    visibility = ["//visibility:private"],
)

pkg_install(
    name = "kunit_tests_x86_64",
    srcs = [
        ":kunit_tests_x86_64_pkg_files",
    ],
    visibility = ["//visibility:private"],
)

# DDK Headers
# All headers. These are the public targets for DDK modules to use.
alias(
    name = "all_headers",
    actual = "all_headers_aarch64",
    visibility = ["//visibility:public"],
)

ddk_headers(
    name = "all_headers_aarch64",
    hdrs = [":all_headers_allowlist_aarch64"] + select({
        "//build/kernel/kleaf:allow_ddk_unsafe_headers_set": [":all_headers_unsafe"],
        "//conditions:default": [],
    }),
    visibility = ["//visibility:public"],
)

ddk_headers_archive(
    name = "kernel_aarch64_ddk_headers_archive",
    srcs = [
        "all_headers_aarch64",
    ],
    visibility = ["//visibility:private"],
)

ddk_headers(
    name = "all_headers_arm",
    hdrs = [":all_headers_allowlist_arm"] + select({
        "//build/kernel/kleaf:allow_ddk_unsafe_headers_set": [":all_headers_unsafe"],
        "//conditions:default": [],
    }),
    visibility = ["//visibility:public"],
)

ddk_headers(
    name = "all_headers_x86_64",
    hdrs = [":all_headers_allowlist_x86_64"] + select({
        "//build/kernel/kleaf:allow_ddk_unsafe_headers_set": [":all_headers_unsafe"],
        "//conditions:default": [],
    }),
    visibility = ["//visibility:public"],
)

ddk_headers_archive(
    name = "kernel_x86_64_ddk_headers_archive",
    srcs = [
        "all_headers_x86_64",
    ],
    visibility = ["//visibility:private"],
)

# Implementation details for DDK headers. The targets below cannot be directly
# depended on by DDK modules.

# Headers needed to include drivers/usb/host/xhci.h.
ddk_headers(
    name = "xhci_headers",
    hdrs = [
        "drivers/usb/core/hub.h",
        "drivers/usb/core/usb.h",
        "drivers/usb/host/pci-quirks.h",
        "drivers/usb/host/xhci.h",
<<<<<<< HEAD
        "drivers/usb/host/xhci-ext-caps.h",
        "drivers/usb/host/xhci-plat.h",
=======
        "drivers/usb/host/xhci-caps.h",
        "drivers/usb/host/xhci-ext-caps.h",
        "drivers/usb/host/xhci-plat.h",
        "drivers/usb/host/xhci-port.h",
>>>>>>> 44bc0fc0
    ],
    linux_includes = [
        "drivers/usb",
        "drivers/usb/host",
    ],
    visibility = ["//visibility:private"],
)

# DDK headers allowlist. This is the list of all headers and include
# directories that are safe to use in DDK modules.
ddk_headers(
    name = "all_headers_allowlist_aarch64",
    hdrs = [
        "drivers/dma-buf/heaps/deferred-free-helper.h",
        "drivers/extcon/extcon.h",
        "drivers/thermal/thermal_core.h",
        "drivers/thermal/thermal_netlink.h",
<<<<<<< HEAD
=======
        "drivers/usb/dwc3/core.h",
>>>>>>> 44bc0fc0
        "sound/usb/card.h",
        "sound/usb/usbaudio.h",
        ":all_headers_allowlist_aarch64_globs",
        ":all_headers_allowlist_common_globs",
        ":xhci_headers",
    ],
    # The list of include directories where source files can #include headers
    # from. In other words, these are the `-I` option to the C compiler.
    # These are prepended to LINUXINCLUDE.
    linux_includes = [
        "arch/arm64/include",
        "arch/arm64/include/uapi",
        "drivers/dma-buf",
        "drivers/extcon",
        "drivers/thermal",
<<<<<<< HEAD
=======
        "drivers/usb",
>>>>>>> 44bc0fc0
        "sound/usb",
        "include",
        "include/uapi",
    ],
    visibility = ["//visibility:private"],
)

ddk_headers(
    name = "all_headers_allowlist_arm",
    hdrs = [
        ":all_headers_allowlist_arm_globs",
        ":all_headers_allowlist_common_globs",
    ],
    # The list of include directories where source files can #include headers
    # from. In other words, these are the `-I` option to the C compiler.
    # These are prepended to LINUXINCLUDE.
    linux_includes = [
        "arch/arm/include",
        "arch/arm/include/uapi",
        "include",
        "include/uapi",
    ],
    visibility = ["//visibility:private"],
)

ddk_headers(
    name = "all_headers_allowlist_x86_64",
    hdrs = [
        ":all_headers_allowlist_common_globs",
        ":all_headers_allowlist_x86_64_globs",
    ],
    # The list of include directories where source files can #include headers
    # from. In other words, these are the `-I` option to the C compiler.
    # These are prepended to LINUXINCLUDE.
    linux_includes = [
        "arch/x86/include",
        "arch/x86/include/uapi",
        "include",
        "include/uapi",
    ],
    visibility = ["//visibility:private"],
)

# List of DDK headers allowlist that are glob()-ed to avoid changes of BUILD
# file when the list of files changes. All headers in these directories
# are safe to use.
# These are separate filegroup targets so the all_headers_allowlist_* are
# more friendly to batch BUILD file update tools like buildozer.

# globs() for arm64 only
filegroup(
    name = "all_headers_allowlist_aarch64_globs",
    srcs = glob(["arch/arm64/include/**/*.h"]),
    visibility = ["//visibility:private"],
)

# globs() for arm only
filegroup(
    name = "all_headers_allowlist_arm_globs",
    srcs = glob(["arch/arm/include/**/*.h"]),
    visibility = ["//visibility:private"],
)

# globs() for x86 only
filegroup(
    name = "all_headers_allowlist_x86_64_globs",
    srcs = glob(["arch/x86/include/**/*.h"]),
    visibility = ["//visibility:private"],
)

# globs() for all architectures
filegroup(
    name = "all_headers_allowlist_common_globs",
    srcs = glob(["include/**/*.h"]),
    visibility = ["//visibility:private"],
)

# DDK headers unsafe list. This is the list of all headers and include
# directories that may be used during migration from kernel_module's, but
# should be avoided in general.
# Use with caution; items may:
# - be removed without notice
# - be moved into all_headers
ddk_headers(
    name = "all_headers_unsafe",
    hdrs = [
        "drivers/gpu/drm/virtio/virtgpu_trace.h",
    ],
    # The list of include directories where source files can #include headers
    # from. In other words, these are the `-I` option to the C compiler.
    # Unsafe include directories are appended to ccflags-y.
    includes = [],
    visibility = ["//visibility:private"],
)

_KSELFTEST_DIR = "testcases/selftests"

_KSELFTEST_COPTS = [
    "-O3",
    "-pthread",
    "-std=gnu99",
] + select({
    "//build/kernel/kleaf/platforms/config_settings:android_arm": ["-mcpu=cortex-a8"],
    "//conditions:default": [],
})

cc_library(
    name = "kselftest_headers_lib",
    hdrs = glob(["tools/testing/selftests/*.h"]),
    copts = _KSELFTEST_COPTS,
    defines = [
        "_GNU_SOURCE=",
    ],
    visibility = ["//visibility:private"],
)

cc_binary_with_abi(
    name = "kselftest_binderfs_binderfs_test",
    srcs = ["tools/testing/selftests/filesystems/binderfs/binderfs_test.c"],
    copts = _KSELFTEST_COPTS,
    path_prefix = _KSELFTEST_DIR,
    target_compatible_with = ["@platforms//os:android"],
    visibility = ["//visibility:private"],
    deps = [":kselftest_headers_lib"],
)

cc_binary_with_abi(
    name = "kselftest_breakpoints_breakpoint_test",
    srcs = select({
        "//build/kernel/kleaf/platforms/config_settings:android_x86_64": ["tools/testing/selftests/breakpoints/breakpoint_test.c"],
        "//build/kernel/kleaf/platforms/config_settings:android_i386": ["tools/testing/selftests/breakpoints/breakpoint_test.c"],
        "//build/kernel/kleaf/platforms/config_settings:android_arm64": ["tools/testing/selftests/breakpoints/breakpoint_test_arm64.c"],
        "//conditions:default": [],
    }),
    copts = _KSELFTEST_COPTS,
    path_prefix = _KSELFTEST_DIR,
    target_compatible_with = ["@platforms//os:android"],
    visibility = ["//visibility:private"],
    deps = [":kselftest_headers_lib"],
)

cc_binary_with_abi(
    name = "kselftest_kcmp_kcmp_test",
    srcs = ["tools/testing/selftests/kcmp/kcmp_test.c"],
    copts = _KSELFTEST_COPTS,
    path_prefix = _KSELFTEST_DIR,
    target_compatible_with = ["@platforms//os:android"],
    visibility = ["//visibility:private"],
    deps = [":kselftest_headers_lib"],
)

cc_binary_with_abi(
    name = "kselftest_ptrace_peeksiginfo",
    srcs = ["tools/testing/selftests/ptrace/peeksiginfo.c"],
    copts = _KSELFTEST_COPTS,
    path_prefix = _KSELFTEST_DIR,
    target_compatible_with = ["@platforms//os:android"],
    visibility = ["//visibility:private"],
    deps = [":kselftest_headers_lib"],
)

cc_binary_with_abi(
    name = "kselftest_rtc_rtctest",
    srcs = ["tools/testing/selftests/rtc/rtctest.c"],
    copts = _KSELFTEST_COPTS,
    path_prefix = _KSELFTEST_DIR,
    target_compatible_with = ["@platforms//os:android"],
    visibility = ["//visibility:private"],
    deps = [":kselftest_headers_lib"],
)

cc_library(
    name = "kselftest_vdso",
    srcs = ["tools/testing/selftests/vDSO/parse_vdso.c"],
    hdrs = [
        "tools/testing/selftests/vDSO/parse_vdso.h",
        "tools/testing/selftests/vDSO/vdso_config.h",
    ],
    copts = _KSELFTEST_COPTS,
    visibility = ["//visibility:private"],
)

cc_binary_with_abi(
    name = "kselftest_vdso_vdso_test_abi",
    srcs = ["tools/testing/selftests/vDSO/vdso_test_abi.c"],
    copts = _KSELFTEST_COPTS,
    path_prefix = _KSELFTEST_DIR,
    target_compatible_with = ["@platforms//os:android"],
    visibility = ["//visibility:private"],
    deps = [
        ":kselftest_headers_lib",
        ":kselftest_vdso",
    ],
)

cc_binary_with_abi(
    name = "kselftest_vdso_vdso_test_clock_getres",
    srcs = ["tools/testing/selftests/vDSO/vdso_test_clock_getres.c"],
    copts = _KSELFTEST_COPTS,
    path_prefix = _KSELFTEST_DIR,
    target_compatible_with = ["@platforms//os:android"],
    visibility = ["//visibility:private"],
    deps = [
        ":kselftest_headers_lib",
        ":kselftest_vdso",
    ],
)

cc_binary_with_abi(
    name = "kselftest_vdso_vdso_test_getcpu",
    srcs = ["tools/testing/selftests/vDSO/vdso_test_getcpu.c"],
    copts = _KSELFTEST_COPTS,
    path_prefix = _KSELFTEST_DIR,
    target_compatible_with = ["@platforms//os:android"],
    visibility = ["//visibility:private"],
    deps = [
        ":kselftest_headers_lib",
        ":kselftest_vdso",
    ],
)

cc_binary_with_abi(
    name = "kselftest_vdso_vdso_test_gettimeofday",
    srcs = ["tools/testing/selftests/vDSO/vdso_test_gettimeofday.c"],
    copts = _KSELFTEST_COPTS,
    path_prefix = _KSELFTEST_DIR,
    target_compatible_with = ["@platforms//os:android"],
    visibility = ["//visibility:private"],
    deps = [
        ":kselftest_headers_lib",
        ":kselftest_vdso",
    ],
)

cc_library(
    name = "kselftest_futex_headers_lib",
    hdrs = glob(["tools/testing/selftests/futex/include/*.h"]),
    copts = _KSELFTEST_COPTS,
    visibility = ["//visibility:private"],
)

cc_binary_with_abi(
    name = "kselftest_futex_futex_requeue_pi_mismatched_ops",
    srcs = ["tools/testing/selftests/futex/functional/futex_requeue_pi_mismatched_ops.c"],
    out = "futex_requeue_pi_mismatched_ops",
    copts = _KSELFTEST_COPTS,
    includes = [
        "tools/testing/selftests",
        "tools/testing/selftests/futex/include",
    ],
    path_prefix = _KSELFTEST_DIR,
    target_compatible_with = ["@platforms//os:android"],
    visibility = ["//visibility:private"],
    deps = [
        ":kselftest_futex_headers_lib",
        ":kselftest_headers_lib",
    ],
)

cc_binary_with_abi(
    name = "kselftest_futex_futex_requeue_pi_signal_restart",
    srcs = ["tools/testing/selftests/futex/functional/futex_requeue_pi_signal_restart.c"],
    out = "futex_requeue_pi_signal_restart",
    copts = _KSELFTEST_COPTS,
    includes = [
        "tools/testing/selftests",
        "tools/testing/selftests/futex/include",
    ],
    path_prefix = _KSELFTEST_DIR,
    target_compatible_with = ["@platforms//os:android"],
    visibility = ["//visibility:private"],
    deps = [
        ":kselftest_futex_headers_lib",
        ":kselftest_headers_lib",
    ],
)

cc_binary_with_abi(
    name = "kselftest_futex_futex_requeue_pi",
    srcs = ["tools/testing/selftests/futex/functional/futex_requeue_pi.c"],
    out = "futex_requeue_pi",
    copts = _KSELFTEST_COPTS,
    includes = [
        "tools/testing/selftests",
        "tools/testing/selftests/futex/include",
    ],
    path_prefix = _KSELFTEST_DIR,
    target_compatible_with = ["@platforms//os:android"],
    visibility = ["//visibility:private"],
    deps = [
        ":kselftest_futex_headers_lib",
        ":kselftest_headers_lib",
    ],
)

cc_binary_with_abi(
    name = "kselftest_futex_futex_requeue",
    srcs = ["tools/testing/selftests/futex/functional/futex_requeue.c"],
    out = "futex_requeue",
    copts = _KSELFTEST_COPTS,
    includes = [
        "tools/testing/selftests",
        "tools/testing/selftests/futex/include",
    ],
    path_prefix = _KSELFTEST_DIR,
    target_compatible_with = ["@platforms//os:android"],
    visibility = ["//visibility:private"],
    deps = [
        ":kselftest_futex_headers_lib",
        ":kselftest_headers_lib",
    ],
)

cc_binary_with_abi(
    name = "kselftest_futex_futex_wait_private_mapped_file",
    srcs = ["tools/testing/selftests/futex/functional/futex_wait_private_mapped_file.c"],
    out = "futex_wait_private_mapped_file",
    copts = _KSELFTEST_COPTS,
    includes = [
        "tools/testing/selftests",
        "tools/testing/selftests/futex/include",
    ],
    path_prefix = _KSELFTEST_DIR,
    target_compatible_with = ["@platforms//os:android"],
    visibility = ["//visibility:private"],
    deps = [
        ":kselftest_futex_headers_lib",
        ":kselftest_headers_lib",
    ],
)

cc_binary_with_abi(
    name = "kselftest_futex_futex_wait_timeout",
    srcs = ["tools/testing/selftests/futex/functional/futex_wait_timeout.c"],
    out = "futex_wait_timeout",
    copts = _KSELFTEST_COPTS,
    includes = [
        "tools/testing/selftests",
        "tools/testing/selftests/futex/include",
    ],
    path_prefix = _KSELFTEST_DIR,
    target_compatible_with = ["@platforms//os:android"],
    visibility = ["//visibility:private"],
    deps = [
        ":kselftest_futex_headers_lib",
        ":kselftest_headers_lib",
    ],
)

cc_binary_with_abi(
    name = "kselftest_futex_futex_wait_uninitialized_heap",
    srcs = ["tools/testing/selftests/futex/functional/futex_wait_uninitialized_heap.c"],
    out = "futex_wait_uninitialized_heap",
    copts = _KSELFTEST_COPTS,
    includes = [
        "tools/testing/selftests",
        "tools/testing/selftests/futex/include",
    ],
    path_prefix = _KSELFTEST_DIR,
    target_compatible_with = ["@platforms//os:android"],
    visibility = ["//visibility:private"],
    deps = [
        ":kselftest_futex_headers_lib",
        ":kselftest_headers_lib",
    ],
)

cc_binary_with_abi(
    name = "kselftest_futex_futex_wait_wouldblock",
    srcs = ["tools/testing/selftests/futex/functional/futex_wait_wouldblock.c"],
    out = "futex_wait_wouldblock",
    copts = _KSELFTEST_COPTS,
    includes = [
        "tools/testing/selftests",
        "tools/testing/selftests/futex/include",
    ],
    path_prefix = _KSELFTEST_DIR,
    target_compatible_with = ["@platforms//os:android"],
    visibility = ["//visibility:private"],
    deps = [
        ":kselftest_futex_headers_lib",
        ":kselftest_headers_lib",
    ],
)

cc_binary_with_abi(
    name = "kselftest_futex_futex_wait",
    srcs = ["tools/testing/selftests/futex/functional/futex_wait.c"],
    out = "futex_wait",
    copts = _KSELFTEST_COPTS,
    includes = [
        "tools/testing/selftests",
        "tools/testing/selftests/futex/include",
    ],
    path_prefix = _KSELFTEST_DIR,
    target_compatible_with = ["@platforms//os:android"],
    visibility = ["//visibility:private"],
    deps = [
        ":kselftest_futex_headers_lib",
        ":kselftest_headers_lib",
    ],
)

cc_library(
    name = "kselftest_memfd",
    srcs = ["tools/testing/selftests/memfd/common.c"],
    hdrs = ["tools/testing/selftests/memfd/common.h"],
    copts = _KSELFTEST_COPTS,
    visibility = ["//visibility:private"],
    deps = [
        ":kselftest_headers_lib",
    ],
)

cc_binary_with_abi(
    name = "kselftest_memfd_test",
    srcs = ["tools/testing/selftests/memfd/memfd_test.c"],
    copts = _KSELFTEST_COPTS,
    includes = ["tools/testing/selftests"],
    path_prefix = _KSELFTEST_DIR,
    target_compatible_with = ["@platforms//os:android"],
    visibility = ["//visibility:private"],
    deps = [":kselftest_memfd"],
)

cc_binary_with_abi(
    name = "kselftest_mm_compaction_test",
    srcs = ["tools/testing/selftests/mm/compaction_test.c"],
    copts = _KSELFTEST_COPTS,
    includes = ["tools/testing/selftests"],
    path_prefix = _KSELFTEST_DIR,
    target_compatible_with = ["@platforms//os:android"],
    visibility = ["//visibility:private"],
    deps = [
        ":kselftest_headers_lib",
        "@libcap",
    ],
)

cc_binary_with_abi(
    name = "kselftest_mm_hugepage_mmap",
    srcs = ["tools/testing/selftests/mm/hugepage-mmap.c"],
    copts = _KSELFTEST_COPTS,
    includes = ["tools/testing/selftests"],
    path_prefix = _KSELFTEST_DIR,
    target_compatible_with = ["@platforms//os:android"],
    visibility = ["//visibility:private"],
    deps = [
        ":kselftest_headers_lib",
        "@libcap",
    ],
)

cc_binary_with_abi(
    name = "kselftest_mm_hugepage_shm",
    srcs = ["tools/testing/selftests/mm/hugepage-shm.c"],
    copts = _KSELFTEST_COPTS,
    includes = ["tools/testing/selftests"],
    path_prefix = _KSELFTEST_DIR,
    target_compatible_with = ["@platforms//os:android"],
    visibility = ["//visibility:private"],
    deps = [
        ":kselftest_headers_lib",
        "@libcap",
    ],
)

cc_binary_with_abi(
    name = "kselftest_mm_map_hugetlb",
    srcs = ["tools/testing/selftests/mm/map_hugetlb.c"],
    copts = _KSELFTEST_COPTS,
    includes = ["tools/testing/selftests"],
    path_prefix = _KSELFTEST_DIR,
    target_compatible_with = ["@platforms//os:android"],
    visibility = ["//visibility:private"],
    deps = [
        ":kselftest_headers_lib",
        ":kselftest_mm_vm_util",
        "@libcap",
    ],
)

cc_binary_with_abi(
    name = "kselftest_mm_mlock_random_test",
    srcs = [
        "tools/testing/selftests/mm/mlock-random-test.c",
        "tools/testing/selftests/mm/mlock2.h",
    ],
    copts = _KSELFTEST_COPTS,
    includes = [
        "tools/testing/selftests",
        "tools/testing/selftests/mm",
    ],
    path_prefix = _KSELFTEST_DIR,
    target_compatible_with = ["@platforms//os:android"],
    visibility = ["//visibility:private"],
    deps = [
        ":kselftest_headers_lib",
        "@libcap",
    ],
)

cc_binary_with_abi(
    name = "kselftest_mm_mlock2_tests",
    srcs = [
        "tools/testing/selftests/mm/mlock2.h",
        "tools/testing/selftests/mm/mlock2-tests.c",
    ],
    copts = _KSELFTEST_COPTS,
    includes = [
        "tools/testing/selftests",
        "tools/testing/selftests/mm",
    ],
    path_prefix = _KSELFTEST_DIR,
    target_compatible_with = ["@platforms//os:android"],
    visibility = ["//visibility:private"],
    deps = [
        ":kselftest_headers_lib",
        "@libcap",
    ],
)

cc_binary_with_abi(
    name = "kselftest_mm_on_fault_limit",
    srcs = ["tools/testing/selftests/mm/on-fault-limit.c"],
    copts = _KSELFTEST_COPTS,
    includes = ["tools/testing/selftests"],
    path_prefix = _KSELFTEST_DIR,
    target_compatible_with = ["@platforms//os:android"],
    visibility = ["//visibility:private"],
    deps = [
        ":kselftest_headers_lib",
        "@libcap",
    ],
)

cc_binary_with_abi(
    name = "kselftest_mm_mremap_dontunmap",
    srcs = ["tools/testing/selftests/mm/mremap_dontunmap.c"],
    copts = _KSELFTEST_COPTS,
    includes = ["tools/testing/selftests"],
    path_prefix = _KSELFTEST_DIR,
    target_compatible_with = ["@platforms//os:android"],
    visibility = ["//visibility:private"],
    deps = [
        ":kselftest_headers_lib",
        "@libcap",
    ],
)

cc_binary_with_abi(
    name = "kselftest_mm_mremap_test",
    srcs = ["tools/testing/selftests/mm/mremap_test.c"],
    copts = _KSELFTEST_COPTS,
    includes = ["tools/testing/selftests"],
    path_prefix = _KSELFTEST_DIR,
    target_compatible_with = ["@platforms//os:android"],
    visibility = ["//visibility:private"],
    deps = [
        ":kselftest_headers_lib",
        "@libcap",
    ],
)

cc_library(
    name = "kselftest_mm_vm_util",
    srcs = ["tools/testing/selftests/mm/vm_util.c"],
    hdrs = [
        "include/uapi/linux/fs.h",
        "tools/testing/selftests/mm/vm_util.h",
    ],
    copts = _KSELFTEST_COPTS,
    includes = [
        "include/uapi/",
        "tools/testing/selftests",
    ],
    visibility = ["//visibility:private"],
    deps = [
        ":kselftest_headers_lib",
    ],
)

cc_binary_with_abi(
    name = "kselftest_mm_thuge_gen",
    srcs = [
        "tools/testing/selftests/mm/thuge-gen.c",
    ],
    copts = _KSELFTEST_COPTS + [
        "-Wno-macro-redefined",
    ],
    includes = ["tools/testing/selftests"],
    path_prefix = _KSELFTEST_DIR,
    target_compatible_with = ["@platforms//os:android"],
    visibility = ["//visibility:private"],
    deps = [
        ":kselftest_headers_lib",
        ":kselftest_mm_vm_util",
        "@libcap",
    ],
)

cc_binary_with_abi(
    name = "kselftest_mm_transhuge_stress",
    srcs = [
        "tools/testing/selftests/mm/transhuge-stress.c",
    ],
    copts = _KSELFTEST_COPTS,
    includes = [
        "tools/testing/selftests",
        "tools/testing/selftests/mm/",
    ],
    path_prefix = _KSELFTEST_DIR,
    target_compatible_with = ["@platforms//os:android"],
    visibility = ["//visibility:private"],
    deps = [
        ":kselftest_headers_lib",
        ":kselftest_mm_vm_util",
        "@libcap",
    ],
)

cc_library(
    name = "kselftest_mm_uffd_common",
    srcs = ["tools/testing/selftests/mm/uffd-common.c"],
    hdrs = [
        "include/uapi/linux/userfaultfd.h",
        "mm/gup_test.h",
        "tools/testing/selftests/kselftest.h",
        "tools/testing/selftests/mm/uffd-common.h",
    ],
    copts = _KSELFTEST_COPTS,
    includes = [
        "include/uapi/",
        "tools/testing/selftests/mm/",
    ],
    visibility = ["//visibility:private"],
    deps = [
        ":kselftest_headers_lib",
        ":kselftest_mm_vm_util",
    ],
)

cc_binary_with_abi(
    name = "kselftest_mm_uffd_unit_tests",
    srcs = [
        "tools/testing/selftests/mm/uffd-unit-tests.c",
    ],
    copts = _KSELFTEST_COPTS,
    includes = [
        "tools/testing/selftests",
        "tools/testing/selftests/mm/",
    ],
    path_prefix = _KSELFTEST_DIR,
    target_compatible_with = ["@platforms//os:android"],
    visibility = ["//visibility:private"],
    deps = [
        ":kselftest_headers_lib",
        ":kselftest_mm_uffd_common",
        ":kselftest_mm_vm_util",
        "@libcap",
    ],
)

cc_binary_with_abi(
    name = "kselftest_size_test_get_size",
    srcs = ["tools/testing/selftests/size/get_size.c"],
    copts = _KSELFTEST_COPTS + select({
        "//build/kernel/kleaf/platforms/config_settings:android_x86_64": ["-mstackrealign"],
        "//conditions:default": [],
    }),
    includes = [
        "tools/testing/selftests",
    ],
    linkopts = ["-nostartfiles"],
    path_prefix = _KSELFTEST_DIR,
    target_compatible_with = ["@platforms//os:android"],
    visibility = ["//visibility:private"],
    deps = [":kselftest_headers_lib"],
)

cc_binary_with_abi(
    name = "kselftest_timers_adjtick",
    srcs = ["tools/testing/selftests/timers/adjtick.c"],
    copts = _KSELFTEST_COPTS,
    path_prefix = _KSELFTEST_DIR,
    target_compatible_with = ["@platforms//os:android"],
    visibility = ["//visibility:private"],
    deps = [":kselftest_headers_lib"],
)

cc_binary_with_abi(
    name = "kselftest_timers_alarmtimer_suspend",
    srcs = ["tools/testing/selftests/timers/alarmtimer-suspend.c"],
    copts = _KSELFTEST_COPTS,
    path_prefix = _KSELFTEST_DIR,
    target_compatible_with = ["@platforms//os:android"],
    visibility = ["//visibility:private"],
    deps = [":kselftest_headers_lib"],
)

cc_binary_with_abi(
    name = "kselftest_timers_change_skew",
    srcs = ["tools/testing/selftests/timers/change_skew.c"],
    copts = _KSELFTEST_COPTS,
    path_prefix = _KSELFTEST_DIR,
    target_compatible_with = ["@platforms//os:android"],
    visibility = ["//visibility:private"],
    deps = [
        ":kselftest_headers_lib",
        ":kselftest_timers_inconsistency_check",
        ":kselftest_timers_nanosleep",
        ":kselftest_timers_tests_raw_skew",
    ],
)

cc_binary_with_abi(
    name = "kselftest_timers_clocksource_switch",
    srcs = ["tools/testing/selftests/timers/clocksource-switch.c"],
    copts = _KSELFTEST_COPTS,
    path_prefix = _KSELFTEST_DIR,
    target_compatible_with = ["@platforms//os:android"],
    visibility = ["//visibility:private"],
    deps = [
        ":kselftest_headers_lib",
        ":kselftest_timers_inconsistency_check",
        ":kselftest_timers_nanosleep",
    ],
)

cc_binary_with_abi(
    name = "kselftest_timers_freq_step",
    srcs = ["tools/testing/selftests/timers/freq-step.c"],
    copts = _KSELFTEST_COPTS,
    path_prefix = _KSELFTEST_DIR,
    target_compatible_with = ["@platforms//os:android"],
    visibility = ["//visibility:private"],
    deps = [":kselftest_headers_lib"],
)

cc_binary_with_abi(
    name = "kselftest_timers_inconsistency_check",
    srcs = ["tools/testing/selftests/timers/inconsistency-check.c"],
    out = "inconsistency-check",
    copts = _KSELFTEST_COPTS,
    path_prefix = _KSELFTEST_DIR,
    target_compatible_with = ["@platforms//os:android"],
    visibility = ["//visibility:private"],
    deps = [":kselftest_headers_lib"],
)

cc_binary_with_abi(
    name = "kselftest_timers_leap_a_day",
    srcs = ["tools/testing/selftests/timers/leap-a-day.c"],
    copts = _KSELFTEST_COPTS,
    path_prefix = _KSELFTEST_DIR,
    target_compatible_with = ["@platforms//os:android"],
    visibility = ["//visibility:private"],
    deps = [":kselftest_headers_lib"],
)

cc_binary_with_abi(
    name = "kselftest_timers_leapcrash",
    srcs = ["tools/testing/selftests/timers/leapcrash.c"],
    copts = _KSELFTEST_COPTS,
    path_prefix = _KSELFTEST_DIR,
    target_compatible_with = ["@platforms//os:android"],
    visibility = ["//visibility:private"],
    deps = [":kselftest_headers_lib"],
)

cc_binary_with_abi(
    name = "kselftest_timers_nanosleep",
    srcs = ["tools/testing/selftests/timers/nanosleep.c"],
    out = "nanosleep",
    copts = _KSELFTEST_COPTS,
    path_prefix = _KSELFTEST_DIR,
    target_compatible_with = ["@platforms//os:android"],
    visibility = ["//visibility:private"],
    deps = [":kselftest_headers_lib"],
)

cc_binary_with_abi(
    name = "kselftest_timers_nsleep_lat",
    srcs = ["tools/testing/selftests/timers/nsleep-lat.c"],
    out = "nsleep-lat",
    copts = _KSELFTEST_COPTS,
    path_prefix = _KSELFTEST_DIR,
    target_compatible_with = ["@platforms//os:android"],
    visibility = ["//visibility:private"],
    deps = [":kselftest_headers_lib"],
)

cc_binary_with_abi(
    name = "kselftest_timers_posix_timers",
    srcs = ["tools/testing/selftests/timers/posix_timers.c"],
    copts = _KSELFTEST_COPTS,
    path_prefix = _KSELFTEST_DIR,
    target_compatible_with = ["@platforms//os:android"],
    visibility = ["//visibility:private"],
    deps = [":kselftest_headers_lib"],
)

cc_binary_with_abi(
    name = "kselftest_timers_tests_raw_skew",
    srcs = ["tools/testing/selftests/timers/raw_skew.c"],
    out = "raw_skew",
    copts = _KSELFTEST_COPTS,
    path_prefix = _KSELFTEST_DIR,
    target_compatible_with = ["@platforms//os:android"],
    visibility = ["//visibility:private"],
    deps = [":kselftest_headers_lib"],
)

cc_binary_with_abi(
    name = "kselftest_timers_set_2038",
    srcs = ["tools/testing/selftests/timers/set-2038.c"],
    copts = _KSELFTEST_COPTS,
    path_prefix = _KSELFTEST_DIR,
    target_compatible_with = ["@platforms//os:android"],
    visibility = ["//visibility:private"],
    deps = [
        ":kselftest_headers_lib",
        ":kselftest_timers_inconsistency_check",
        ":kselftest_timers_nanosleep",
        ":kselftest_timers_nsleep_lat",
    ],
)

cc_binary_with_abi(
    name = "kselftest_timers_set_tai",
    srcs = ["tools/testing/selftests/timers/set-tai.c"],
    copts = _KSELFTEST_COPTS,
    path_prefix = _KSELFTEST_DIR,
    target_compatible_with = ["@platforms//os:android"],
    visibility = ["//visibility:private"],
    deps = [":kselftest_headers_lib"],
)

cc_binary_with_abi(
    name = "kselftest_timers_set_timer_lat",
    srcs = ["tools/testing/selftests/timers/set-timer-lat.c"],
    copts = _KSELFTEST_COPTS,
    path_prefix = _KSELFTEST_DIR,
    target_compatible_with = ["@platforms//os:android"],
    visibility = ["//visibility:private"],
    deps = [":kselftest_headers_lib"],
)

cc_binary_with_abi(
    name = "kselftest_timers_set_tz",
    srcs = ["tools/testing/selftests/timers/set-tz.c"],
    copts = _KSELFTEST_COPTS,
    path_prefix = _KSELFTEST_DIR,
    target_compatible_with = ["@platforms//os:android"],
    visibility = ["//visibility:private"],
    deps = [":kselftest_headers_lib"],
)

cc_binary_with_abi(
    name = "kselftest_timers_skew_consistency",
    srcs = ["tools/testing/selftests/timers/skew_consistency.c"],
    copts = _KSELFTEST_COPTS,
    path_prefix = _KSELFTEST_DIR,
    target_compatible_with = ["@platforms//os:android"],
    visibility = ["//visibility:private"],
    deps = [
        ":kselftest_headers_lib",
        ":kselftest_timers_inconsistency_check",
    ],
)

cc_binary_with_abi(
    name = "kselftest_timers_threadtest",
    srcs = ["tools/testing/selftests/timers/threadtest.c"],
    copts = _KSELFTEST_COPTS,
    path_prefix = _KSELFTEST_DIR,
    target_compatible_with = ["@platforms//os:android"],
    visibility = ["//visibility:private"],
    deps = [":kselftest_headers_lib"],
)

cc_binary_with_abi(
    name = "kselftest_timers_valid_adjtimex",
    srcs = ["tools/testing/selftests/timers/valid-adjtimex.c"],
    copts = _KSELFTEST_COPTS,
    path_prefix = _KSELFTEST_DIR,
    target_compatible_with = ["@platforms//os:android"],
    visibility = ["//visibility:private"],
    deps = [":kselftest_headers_lib"],
)

cc_binary_with_abi(
    name = "kselftest_net_socket",
    srcs = ["tools/testing/selftests/net/socket.c"],
    copts = _KSELFTEST_COPTS + ["-Wno-gnu-variable-sized-type-not-at-end"],
    includes = ["tools/testing/selftests"],
    path_prefix = _KSELFTEST_DIR,
    target_compatible_with = ["@platforms//os:android"],
    visibility = ["//visibility:private"],
    deps = [":kselftest_headers_lib"],
)

cc_binary_with_abi(
    name = "kselftest_net_reuseaddr_conflict",
    srcs = ["tools/testing/selftests/net/reuseaddr_conflict.c"],
    copts = _KSELFTEST_COPTS,
    includes = ["tools/testing/selftests"],
    path_prefix = _KSELFTEST_DIR,
    target_compatible_with = ["@platforms//os:android"],
    visibility = ["//visibility:private"],
    deps = [":kselftest_headers_lib"],
)

cc_binary_with_abi(
    name = "kselftest_net_psock_tpacket",
    srcs = [
        "tools/testing/selftests/net/psock_lib.h",
        "tools/testing/selftests/net/psock_tpacket.c",
    ],
    copts = _KSELFTEST_COPTS + ["-Wno-gnu-variable-sized-type-not-at-end"],
    includes = ["tools/testing/selftests"],
    path_prefix = _KSELFTEST_DIR,
    target_compatible_with = ["@platforms//os:android"],
    visibility = ["//visibility:private"],
    deps = [":kselftest_headers_lib"],
)

cc_binary_with_abi(
    name = "kselftest_capabilities_test_execve",
    srcs = ["tools/testing/selftests/capabilities/test_execve.c"],
    copts = _KSELFTEST_COPTS,
    path_prefix = _KSELFTEST_DIR,
    target_compatible_with = ["@platforms//os:android"],
    visibility = ["//visibility:private"],
    deps = [
        ":kselftest_capabilities_validate_cap",
        ":kselftest_headers_lib",
        "@libcap_ng//:libcap-ng",
    ],
)

cc_binary_with_abi(
    name = "kselftest_capabilities_validate_cap",
    srcs = ["tools/testing/selftests/capabilities/validate_cap.c"],
    out = "validate_cap",
    copts = _KSELFTEST_COPTS,
    path_prefix = _KSELFTEST_DIR,
    target_compatible_with = ["@platforms//os:android"],
    visibility = ["//visibility:private"],
    deps = [
        ":kselftest_headers_lib",
        "@libcap_ng//:libcap-ng",
    ],
)

cc_binary_with_abi(
    name = "kselftest_seccomp_seccomp_bpf",
    srcs = [
        "tools/testing/selftests/clone3/clone3_selftests.h",
        "tools/testing/selftests/seccomp/seccomp_bpf.c",
    ],
    copts = _KSELFTEST_COPTS + [
        "-Wno-unused-function",
        "-D__GLIBC_PREREQ(a,b)",
    ],
    includes = ["tools/testing/selftests"],
    path_prefix = _KSELFTEST_DIR,
    target_compatible_with = ["@platforms//os:android"],
    visibility = ["//visibility:private"],
    deps = [
        ":kselftest_headers_lib",
        "@libcap",
    ],
)

cc_binary_with_abi(
    name = "kselftest_x86_single_step_syscall",
    srcs = [
        "tools/testing/selftests/x86/helpers.h",
        "tools/testing/selftests/x86/single_step_syscall.c",
    ],
    abis = [
        "x86_64",
        "x86",
    ],
    copts = _KSELFTEST_COPTS,
    includes = ["tools/testing/selftests"],
    linkopts = ["-static"],
    path_prefix = _KSELFTEST_DIR,
    target_compatible_with = ["@platforms//os:android"],
    visibility = ["//visibility:private"],
    deps = [
        ":kselftest_headers_lib",
    ],
)

cc_binary_with_abi(
    name = "kselftest_x86_syscall_nt",
    srcs = [
        "tools/testing/selftests/x86/helpers.h",
        "tools/testing/selftests/x86/syscall_nt.c",
    ],
    abis = [
        "x86_64",
        "x86",
    ],
    copts = _KSELFTEST_COPTS,
    includes = ["tools/testing/selftests"],
    linkopts = ["-static"],
    path_prefix = _KSELFTEST_DIR,
    target_compatible_with = ["@platforms//os:android"],
    visibility = ["//visibility:private"],
    deps = [
        ":kselftest_headers_lib",
    ],
)

cc_binary_with_abi(
    name = "kselftest_x86_ptrace_syscall",
    srcs = [
        "tools/testing/selftests/x86/helpers.h",
        "tools/testing/selftests/x86/ptrace_syscall.c",
    ],
    abis = [
        "x86_64",
        "x86",
    ],
    copts = _KSELFTEST_COPTS + ["-fomit-frame-pointer"],
    includes = ["tools/testing/selftests"],
    linkopts = ["-static"],
    path_prefix = _KSELFTEST_DIR,
    target_compatible_with = ["@platforms//os:android"],
    visibility = ["//visibility:private"],
    deps = [
        ":kselftest_headers_lib",
    ],
)

cc_binary_with_abi(
    name = "kselftest_x86_test_mremap_vdso",
    srcs = [
        "tools/testing/selftests/x86/helpers.h",
        "tools/testing/selftests/x86/test_mremap_vdso.c",
    ],
    abis = [
        "x86_64",
        "x86",
    ],
    copts = _KSELFTEST_COPTS,
    includes = ["tools/testing/selftests"],
    linkopts = ["-static"],
    path_prefix = _KSELFTEST_DIR,
    target_compatible_with = ["@platforms//os:android"],
    visibility = ["//visibility:private"],
    deps = [
        ":kselftest_headers_lib",
    ],
)

cc_binary_with_abi(
    name = "kselftest_x86_check_initial_reg_state",
    srcs = [
        "tools/testing/selftests/x86/check_initial_reg_state.c",
        "tools/testing/selftests/x86/helpers.h",
    ],
    abis = [
        "x86_64",
        "x86",
    ],
    copts = _KSELFTEST_COPTS,
    includes = ["tools/testing/selftests"],
    linkopts = [
        "-static",
        "-Wl,-ereal_start",
    ],
    path_prefix = _KSELFTEST_DIR,
    target_compatible_with = ["@platforms//os:android"],
    visibility = ["//visibility:private"],
    deps = [
        ":kselftest_headers_lib",
    ],
)

cc_binary_with_abi(
    name = "kselftest_x86_ldt_gdt",
    srcs = [
        "tools/testing/selftests/x86/helpers.h",
        "tools/testing/selftests/x86/ldt_gdt.c",
    ],
    abis = [
        "x86_64",
        "x86",
    ],
    copts = _KSELFTEST_COPTS,
    includes = ["tools/testing/selftests"],
    linkopts = ["-static"],
    path_prefix = _KSELFTEST_DIR,
    target_compatible_with = ["@platforms//os:android"],
    visibility = ["//visibility:private"],
    deps = [
        ":kselftest_headers_lib",
    ],
)

copy_file(
    name = "kselftest_gen_config",
    src = select({
        "//build/kernel/kleaf/platforms/config_settings:android_x86_64": "tools/testing/selftests/android/config_x86_64.xml",
        "//build/kernel/kleaf/platforms/config_settings:android_i386": "tools/testing/selftests/android/config_x86.xml",
        "//build/kernel/kleaf/platforms/config_settings:android_arm64": "tools/testing/selftests/android/config_arm64.xml",
        "//build/kernel/kleaf/platforms/config_settings:android_arm": "tools/testing/selftests/android/config_arm.xml",
    }),
    out = _KSELFTEST_DIR + "/selftests.config",
    visibility = ["//visibility:private"],
)

android_filegroup(
    name = "kselftest_tests_x86_64",
    srcs = [
        ":kselftest_binderfs_binderfs_test_x86_64",
        ":kselftest_breakpoints_breakpoint_test_x86_64",
        ":kselftest_capabilities_test_execve_x86_64",
        ":kselftest_capabilities_validate_cap_x86_64",
        ":kselftest_futex_futex_requeue_pi_mismatched_ops_x86_64",
        ":kselftest_futex_futex_requeue_pi_signal_restart_x86_64",
        ":kselftest_futex_futex_requeue_pi_x86_64",
        ":kselftest_futex_futex_requeue_x86_64",
        ":kselftest_futex_futex_wait_private_mapped_file_x86_64",
        ":kselftest_futex_futex_wait_timeout_x86_64",
        ":kselftest_futex_futex_wait_uninitialized_heap_x86_64",
        ":kselftest_futex_futex_wait_wouldblock_x86_64",
        ":kselftest_futex_futex_wait_x86_64",
        ":kselftest_gen_config",
        ":kselftest_kcmp_kcmp_test_x86_64",
        ":kselftest_memfd_test_x86_64",
        ":kselftest_mm_compaction_test_x86_64",
        ":kselftest_mm_hugepage_mmap_x86_64",
        ":kselftest_mm_hugepage_shm_x86_64",
        ":kselftest_mm_map_hugetlb_x86_64",
        ":kselftest_mm_mlock2_tests_x86_64",
        ":kselftest_mm_mlock_random_test_x86_64",
        ":kselftest_mm_mremap_dontunmap_x86_64",
        ":kselftest_mm_mremap_test_x86_64",
        ":kselftest_mm_on_fault_limit_x86_64",
        ":kselftest_mm_thuge_gen_x86_64",
        ":kselftest_mm_transhuge_stress_x86_64",
        ":kselftest_mm_uffd_unit_tests_x86_64",
        ":kselftest_net_psock_tpacket_x86_64",
        ":kselftest_net_reuseaddr_conflict_x86_64",
        ":kselftest_net_socket_x86_64",
        ":kselftest_ptrace_peeksiginfo_x86_64",
        ":kselftest_rtc_rtctest_x86_64",
        ":kselftest_seccomp_seccomp_bpf_x86_64",
        ":kselftest_size_test_get_size_x86_64",
        ":kselftest_timers_adjtick_x86_64",
        ":kselftest_timers_alarmtimer_suspend_x86_64",
        ":kselftest_timers_change_skew_x86_64",
        ":kselftest_timers_clocksource_switch_x86_64",
        ":kselftest_timers_freq_step_x86_64",
        ":kselftest_timers_inconsistency_check_x86_64",
        ":kselftest_timers_leap_a_day_x86_64",
        ":kselftest_timers_leapcrash_x86_64",
        ":kselftest_timers_nanosleep_x86_64",
        ":kselftest_timers_nsleep_lat_x86_64",
        ":kselftest_timers_posix_timers_x86_64",
        ":kselftest_timers_set_2038_x86_64",
        ":kselftest_timers_set_tai_x86_64",
        ":kselftest_timers_set_timer_lat_x86_64",
        ":kselftest_timers_set_tz_x86_64",
        ":kselftest_timers_skew_consistency_x86_64",
        ":kselftest_timers_tests_raw_skew_x86_64",
        ":kselftest_timers_threadtest_x86_64",
        ":kselftest_timers_valid_adjtimex_x86_64",
        ":kselftest_vdso_vdso_test_abi_x86_64",
        ":kselftest_vdso_vdso_test_clock_getres_x86_64",
        ":kselftest_vdso_vdso_test_getcpu_x86_64",
        ":kselftest_vdso_vdso_test_gettimeofday_x86_64",
        ":kselftest_x86_check_initial_reg_state_x86_64",
        ":kselftest_x86_ldt_gdt_x86_64",
        ":kselftest_x86_ptrace_syscall_x86_64",
        ":kselftest_x86_single_step_syscall_x86_64",
        ":kselftest_x86_syscall_nt_x86_64",
        ":kselftest_x86_test_mremap_vdso_x86_64",
    ],
    cpu = "x86_64",
    visibility = ["//visibility:private"],
)

android_filegroup(
    name = "kselftest_tests_x86",
    srcs = [
        ":kselftest_binderfs_binderfs_test_x86",
        ":kselftest_breakpoints_breakpoint_test_x86",
        ":kselftest_capabilities_test_execve_x86",
        ":kselftest_capabilities_validate_cap_x86",
        ":kselftest_futex_futex_requeue_pi_mismatched_ops_x86",
        ":kselftest_futex_futex_requeue_pi_signal_restart_x86",
        ":kselftest_futex_futex_requeue_pi_x86",
        ":kselftest_futex_futex_requeue_x86",
        ":kselftest_futex_futex_wait_private_mapped_file_x86",
        ":kselftest_futex_futex_wait_timeout_x86",
        ":kselftest_futex_futex_wait_uninitialized_heap_x86",
        ":kselftest_futex_futex_wait_wouldblock_x86",
        ":kselftest_futex_futex_wait_x86",
        ":kselftest_kcmp_kcmp_test_x86",
        ":kselftest_mm_compaction_test_x86",
        ":kselftest_mm_hugepage_mmap_x86",
        ":kselftest_mm_hugepage_shm_x86",
        ":kselftest_mm_map_hugetlb_x86",
        ":kselftest_mm_mlock2_tests_x86",
        ":kselftest_mm_mlock_random_test_x86",
        ":kselftest_mm_mremap_dontunmap_x86",
        ":kselftest_mm_mremap_test_x86",
        ":kselftest_mm_on_fault_limit_x86",
        ":kselftest_mm_thuge_gen_x86",
        ":kselftest_mm_transhuge_stress_x86",
        ":kselftest_mm_uffd_unit_tests_x86",
        ":kselftest_net_psock_tpacket_x86",
        ":kselftest_net_reuseaddr_conflict_x86",
        ":kselftest_net_socket_x86",
        ":kselftest_ptrace_peeksiginfo_x86",
        ":kselftest_rtc_rtctest_x86",
        ":kselftest_seccomp_seccomp_bpf_x86",
        ":kselftest_size_test_get_size_x86",
        ":kselftest_timers_adjtick_x86",
        ":kselftest_timers_alarmtimer_suspend_x86",
        ":kselftest_timers_change_skew_x86",
        ":kselftest_timers_clocksource_switch_x86",
        ":kselftest_timers_freq_step_x86",
        ":kselftest_timers_inconsistency_check_x86",
        ":kselftest_timers_leap_a_day_x86",
        ":kselftest_timers_leapcrash_x86",
        ":kselftest_timers_nanosleep_x86",
        ":kselftest_timers_nsleep_lat_x86",
        ":kselftest_timers_posix_timers_x86",
        ":kselftest_timers_set_2038_x86",
        ":kselftest_timers_set_tai_x86",
        ":kselftest_timers_set_timer_lat_x86",
        ":kselftest_timers_set_tz_x86",
        ":kselftest_timers_skew_consistency_x86",
        ":kselftest_timers_tests_raw_skew_x86",
        ":kselftest_timers_threadtest_x86",
        ":kselftest_timers_valid_adjtimex_x86",
        ":kselftest_vdso_vdso_test_abi_x86",
        ":kselftest_vdso_vdso_test_clock_getres_x86",
        ":kselftest_vdso_vdso_test_getcpu_x86",
        ":kselftest_vdso_vdso_test_gettimeofday_x86",
        ":kselftest_x86_check_initial_reg_state_x86",
        ":kselftest_x86_ldt_gdt_x86",
        ":kselftest_x86_ptrace_syscall_x86",
        ":kselftest_x86_single_step_syscall_x86",
        ":kselftest_x86_syscall_nt_x86",
        ":kselftest_x86_test_mremap_vdso_x86",
    ],
    cpu = "i386",
    visibility = ["//visibility:private"],
)

android_filegroup(
    name = "kselftest_tests_arm",
    srcs = [
        ":kselftest_binderfs_binderfs_test_arm",
        ":kselftest_capabilities_test_execve_arm",
        ":kselftest_capabilities_validate_cap_arm",
        ":kselftest_futex_futex_requeue_arm",
        ":kselftest_futex_futex_requeue_pi_arm",
        ":kselftest_futex_futex_requeue_pi_mismatched_ops_arm",
        ":kselftest_futex_futex_requeue_pi_signal_restart_arm",
        ":kselftest_futex_futex_wait_arm",
        ":kselftest_futex_futex_wait_private_mapped_file_arm",
        ":kselftest_futex_futex_wait_timeout_arm",
        ":kselftest_futex_futex_wait_uninitialized_heap_arm",
        ":kselftest_futex_futex_wait_wouldblock_arm",
        ":kselftest_kcmp_kcmp_test_arm",
        ":kselftest_mm_compaction_test_arm",
        ":kselftest_mm_hugepage_mmap_arm",
        ":kselftest_mm_hugepage_shm_arm",
        ":kselftest_mm_map_hugetlb_arm",
        ":kselftest_mm_mlock2_tests_arm",
        #":kselftest_mm_mlock_random_test_arm",
        ":kselftest_mm_mremap_dontunmap_arm",
        ":kselftest_mm_mremap_test_arm",
        ":kselftest_mm_on_fault_limit_arm",
        ":kselftest_mm_thuge_gen_arm",
        ":kselftest_mm_transhuge_stress_arm",
        ":kselftest_mm_uffd_unit_tests_arm",
        #":kselftest_net_psock_tpacket_arm",
        ":kselftest_net_reuseaddr_conflict_arm",
        ":kselftest_net_socket_arm",
        ":kselftest_ptrace_peeksiginfo_arm",
        ":kselftest_rtc_rtctest_arm",
        #":kselftest_seccomp_seccomp_bpf_arm",
        ":kselftest_size_test_get_size_arm",
        ":kselftest_timers_adjtick_arm",
        ":kselftest_timers_alarmtimer_suspend_arm",
        ":kselftest_timers_change_skew_arm",
        ":kselftest_timers_clocksource_switch_arm",
        #":kselftest_timers_freq_step_arm",
        ":kselftest_timers_inconsistency_check_arm",
        ":kselftest_timers_leap_a_day_arm",
        ":kselftest_timers_leapcrash_arm",
        ":kselftest_timers_nanosleep_arm",
        ":kselftest_timers_nsleep_lat_arm",
        ":kselftest_timers_posix_timers_arm",
        ":kselftest_timers_set_2038_arm",
        ":kselftest_timers_set_tai_arm",
        ":kselftest_timers_set_timer_lat_arm",
        ":kselftest_timers_set_tz_arm",
        ":kselftest_timers_skew_consistency_arm",
        ":kselftest_timers_tests_raw_skew_arm",
        ":kselftest_timers_threadtest_arm",
        ":kselftest_timers_valid_adjtimex_arm",
        ":kselftest_vdso_vdso_test_abi_arm",
        ":kselftest_vdso_vdso_test_clock_getres_arm",
        ":kselftest_vdso_vdso_test_getcpu_arm",
        ":kselftest_vdso_vdso_test_gettimeofday_arm",
    ],
    cpu = "arm",
    visibility = ["//visibility:private"],
)

android_filegroup(
    name = "kselftest_tests_arm64",
    srcs = [
        ":kselftest_binderfs_binderfs_test_arm64",
        ":kselftest_breakpoints_breakpoint_test_arm64",
        ":kselftest_capabilities_test_execve_arm64",
        ":kselftest_capabilities_validate_cap_arm64",
        ":kselftest_futex_futex_requeue_arm64",
        ":kselftest_futex_futex_requeue_pi_arm64",
        ":kselftest_futex_futex_requeue_pi_mismatched_ops_arm64",
        ":kselftest_futex_futex_requeue_pi_signal_restart_arm64",
        ":kselftest_futex_futex_wait_arm64",
        ":kselftest_futex_futex_wait_private_mapped_file_arm64",
        ":kselftest_futex_futex_wait_timeout_arm64",
        ":kselftest_futex_futex_wait_uninitialized_heap_arm64",
        ":kselftest_futex_futex_wait_wouldblock_arm64",
        ":kselftest_gen_config",
        ":kselftest_kcmp_kcmp_test_arm64",
        ":kselftest_memfd_test_arm64",
        ":kselftest_mm_compaction_test_arm64",
        ":kselftest_mm_hugepage_mmap_arm64",
        ":kselftest_mm_hugepage_shm_arm64",
        ":kselftest_mm_map_hugetlb_arm64",
        ":kselftest_mm_mlock2_tests_arm64",
        ":kselftest_mm_mlock_random_test_arm64",
        ":kselftest_mm_mremap_dontunmap_arm64",
        ":kselftest_mm_mremap_test_arm64",
        ":kselftest_mm_on_fault_limit_arm64",
        ":kselftest_mm_thuge_gen_arm64",
        ":kselftest_mm_transhuge_stress_arm64",
        ":kselftest_mm_uffd_unit_tests_arm64",
        ":kselftest_net_psock_tpacket_arm64",
        ":kselftest_net_reuseaddr_conflict_arm64",
        ":kselftest_net_socket_arm64",
        ":kselftest_ptrace_peeksiginfo_arm64",
        ":kselftest_rtc_rtctest_arm64",
        ":kselftest_seccomp_seccomp_bpf_arm64",
        ":kselftest_size_test_get_size_arm64",
        ":kselftest_timers_adjtick_arm64",
        ":kselftest_timers_alarmtimer_suspend_arm64",
        ":kselftest_timers_change_skew_arm64",
        ":kselftest_timers_clocksource_switch_arm64",
        ":kselftest_timers_freq_step_arm64",
        ":kselftest_timers_inconsistency_check_arm64",
        ":kselftest_timers_leap_a_day_arm64",
        ":kselftest_timers_leapcrash_arm64",
        ":kselftest_timers_nanosleep_arm64",
        ":kselftest_timers_nsleep_lat_arm64",
        ":kselftest_timers_posix_timers_arm64",
        ":kselftest_timers_set_2038_arm64",
        ":kselftest_timers_set_tai_arm64",
        ":kselftest_timers_set_timer_lat_arm64",
        ":kselftest_timers_set_tz_arm64",
        ":kselftest_timers_skew_consistency_arm64",
        ":kselftest_timers_tests_raw_skew_arm64",
        ":kselftest_timers_threadtest_arm64",
        ":kselftest_timers_valid_adjtimex_arm64",
        ":kselftest_vdso_vdso_test_abi_arm64",
        ":kselftest_vdso_vdso_test_clock_getres_arm64",
        ":kselftest_vdso_vdso_test_getcpu_arm64",
        ":kselftest_vdso_vdso_test_gettimeofday_arm64",
    ],
    cpu = "arm64",
    visibility = ["//visibility:private"],
)

pkg_files(
    name = "kselftest_tests_x86_64_pkg_files",
    srcs = [
        ":kselftest_tests_x86",
        ":kselftest_tests_x86_64",
    ],
    strip_prefix = strip_prefix.from_pkg(),
    visibility = ["//visibility:private"],
)

pkg_files(
    name = "kselftest_tests_arm64_pkg_files",
    srcs = [
        ":kselftest_tests_arm",
        ":kselftest_tests_arm64",
    ],
    strip_prefix = strip_prefix.from_pkg(),
    visibility = ["//visibility:private"],
)

pkg_zip(
    name = "tests_zip_x86_64",
    srcs = [
        ":kselftest_tests_x86_64_pkg_files",
        ":kunit_tests_x86_64_pkg_files",
    ],
    out = "x86_64/tests.zip",
    visibility = ["//visibility:public"],
)

pkg_zip(
    name = "tests_zip_arm64",
    srcs = [
        ":kselftest_tests_arm64_pkg_files",
        ":kunit_tests_arm64_pkg_files",
    ],
    out = "arm64/tests.zip",
    visibility = ["//visibility:public"],
)

copy_to_dist_dir(
    name = "tests_zip_x86_64_dist",
    data = [":tests_zip_x86_64"],
    dist_dir = "out/tests_x86_64/dist",
    flat = True,
)

copy_to_dist_dir(
    name = "tests_zip_arm64_dist",
    data = [":tests_zip_arm64"],
    dist_dir = "out/tests_arm64/dist",
    flat = True,
)

_TEST_MAPPINGS = glob(["**/TEST_MAPPING"])

pkg_files(
    name = "test_mappings",
    srcs = _TEST_MAPPINGS,
    prefix = package_name(),
    renames = {file: file for file in _TEST_MAPPINGS},
    visibility = ["//visibility:private"],
)

pkg_zip(
    name = "test_mappings_zip",
    srcs = [
        ":test_mappings",
    ],
    out = "test_mappings.zip",
    visibility = ["//visibility:public"],
)<|MERGE_RESOLUTION|>--- conflicted
+++ resolved
@@ -945,15 +945,10 @@
         "drivers/usb/core/usb.h",
         "drivers/usb/host/pci-quirks.h",
         "drivers/usb/host/xhci.h",
-<<<<<<< HEAD
-        "drivers/usb/host/xhci-ext-caps.h",
-        "drivers/usb/host/xhci-plat.h",
-=======
         "drivers/usb/host/xhci-caps.h",
         "drivers/usb/host/xhci-ext-caps.h",
         "drivers/usb/host/xhci-plat.h",
         "drivers/usb/host/xhci-port.h",
->>>>>>> 44bc0fc0
     ],
     linux_includes = [
         "drivers/usb",
@@ -971,10 +966,7 @@
         "drivers/extcon/extcon.h",
         "drivers/thermal/thermal_core.h",
         "drivers/thermal/thermal_netlink.h",
-<<<<<<< HEAD
-=======
         "drivers/usb/dwc3/core.h",
->>>>>>> 44bc0fc0
         "sound/usb/card.h",
         "sound/usb/usbaudio.h",
         ":all_headers_allowlist_aarch64_globs",
@@ -990,10 +982,7 @@
         "drivers/dma-buf",
         "drivers/extcon",
         "drivers/thermal",
-<<<<<<< HEAD
-=======
         "drivers/usb",
->>>>>>> 44bc0fc0
         "sound/usb",
         "include",
         "include/uapi",
