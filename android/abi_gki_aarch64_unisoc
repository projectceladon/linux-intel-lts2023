--- conflicted
+++ resolved
@@ -313,8 +313,6 @@
   snd_usb_register_platform_ops
   snd_usb_unlock_shutdown
   snd_usb_unregister_platform_ops
-<<<<<<< HEAD
-=======
 
 # required by batman-adv.ko
   br_multicast_has_querier_adjacent
@@ -327,7 +325,6 @@
   netdev_master_upper_dev_get_rcu
   skb_prepare_seq_read
   skb_seq_read
->>>>>>> 44bc0fc0
 
 # required by gzvm.ko
   __traceiter_android_vh_gzvm_vcpu_exit_reason
