// SPDX-License-Identifier: GPL-2.0-only
/*
 * Copyright (C) 2016 Facebook
 * Copyright (C) 2013-2014 Jens Axboe
 */

#include <linux/sched.h>
#include <linux/random.h>
#include <linux/sbitmap.h>
#include <linux/seq_file.h>

static int init_alloc_hint(struct sbitmap *sb, gfp_t flags)
{
	unsigned depth = sb->depth;

	sb->alloc_hint = alloc_percpu_gfp(unsigned int, flags);
	if (!sb->alloc_hint)
		return -ENOMEM;

	if (depth && !sb->round_robin) {
		int i;

		for_each_possible_cpu(i)
			*per_cpu_ptr(sb->alloc_hint, i) = get_random_u32_below(depth);
	}
	return 0;
}

static inline unsigned update_alloc_hint_before_get(struct sbitmap *sb,
						    unsigned int depth)
{
	unsigned hint;

	hint = this_cpu_read(*sb->alloc_hint);
	if (unlikely(hint >= depth)) {
		hint = depth ? get_random_u32_below(depth) : 0;
		this_cpu_write(*sb->alloc_hint, hint);
	}

	return hint;
}

static inline void update_alloc_hint_after_get(struct sbitmap *sb,
					       unsigned int depth,
					       unsigned int hint,
					       unsigned int nr)
{
	if (nr == -1) {
		/* If the map is full, a hint won't do us much good. */
		this_cpu_write(*sb->alloc_hint, 0);
	} else if (nr == hint || unlikely(sb->round_robin)) {
		/* Only update the hint if we used it. */
		hint = nr + 1;
		if (hint >= depth - 1)
			hint = 0;
		this_cpu_write(*sb->alloc_hint, hint);
	}
}

/*
 * See if we have deferred clears that we can batch move
 */
static inline bool sbitmap_deferred_clear(struct sbitmap_word *map)
{
	unsigned long mask;

<<<<<<< HEAD
	if (!READ_ONCE(map->cleared))
		return false;
=======
	guard(raw_spinlock_irqsave)(&map->swap_lock);

	if (!map->cleared) {
		if (depth == 0)
			return false;

		word_mask = (~0UL) >> (BITS_PER_LONG - depth);
		/*
		 * The current behavior is to always retry after moving
		 * ->cleared to word, and we change it to retry in case
		 * of any free bits. To avoid an infinite loop, we need
		 * to take wrap & alloc_hint into account, otherwise a
		 * soft lockup may occur.
		 */
		if (!wrap && alloc_hint)
			word_mask &= ~((1UL << alloc_hint) - 1);

		return (READ_ONCE(map->word) & word_mask) != word_mask;
	}
>>>>>>> aff52723

	/*
	 * First get a stable cleared mask, setting the old mask to 0.
	 */
	mask = xchg(&map->cleared, 0);

	/*
	 * Now clear the masked bits in our free word
	 */
	atomic_long_andnot(mask, (atomic_long_t *)&map->word);
	BUILD_BUG_ON(sizeof(atomic_long_t) != sizeof(map->word));
	return true;
}

int sbitmap_init_node(struct sbitmap *sb, unsigned int depth, int shift,
		      gfp_t flags, int node, bool round_robin,
		      bool alloc_hint)
{
	unsigned int bits_per_word;

	if (shift < 0)
		shift = sbitmap_calculate_shift(depth);

	bits_per_word = 1U << shift;
	if (bits_per_word > BITS_PER_LONG)
		return -EINVAL;

	sb->shift = shift;
	sb->depth = depth;
	sb->map_nr = DIV_ROUND_UP(sb->depth, bits_per_word);
	sb->round_robin = round_robin;

	if (depth == 0) {
		sb->map = NULL;
		return 0;
	}

	if (alloc_hint) {
		if (init_alloc_hint(sb, flags))
			return -ENOMEM;
	} else {
		sb->alloc_hint = NULL;
	}

	sb->map = kvzalloc_node(sb->map_nr * sizeof(*sb->map), flags, node);
	if (!sb->map) {
		free_percpu(sb->alloc_hint);
		return -ENOMEM;
	}

<<<<<<< HEAD
=======
	for (i = 0; i < sb->map_nr; i++)
		raw_spin_lock_init(&sb->map[i].swap_lock);

>>>>>>> aff52723
	return 0;
}
EXPORT_SYMBOL_GPL(sbitmap_init_node);

void sbitmap_resize(struct sbitmap *sb, unsigned int depth)
{
	unsigned int bits_per_word = 1U << sb->shift;
	unsigned int i;

	for (i = 0; i < sb->map_nr; i++)
		sbitmap_deferred_clear(&sb->map[i]);

	sb->depth = depth;
	sb->map_nr = DIV_ROUND_UP(sb->depth, bits_per_word);
}
EXPORT_SYMBOL_GPL(sbitmap_resize);

static int __sbitmap_get_word(unsigned long *word, unsigned long depth,
			      unsigned int hint, bool wrap)
{
	int nr;

	/* don't wrap if starting from 0 */
	wrap = wrap && hint;

	while (1) {
		nr = find_next_zero_bit(word, depth, hint);
		if (unlikely(nr >= depth)) {
			/*
			 * We started with an offset, and we didn't reset the
			 * offset to 0 in a failure case, so start from 0 to
			 * exhaust the map.
			 */
			if (hint && wrap) {
				hint = 0;
				continue;
			}
			return -1;
		}

		if (!test_and_set_bit_lock(nr, word))
			break;

		hint = nr + 1;
		if (hint >= depth - 1)
			hint = 0;
	}

	return nr;
}

static int sbitmap_find_bit_in_word(struct sbitmap_word *map,
				    unsigned int depth,
				    unsigned int alloc_hint,
				    bool wrap)
{
	int nr;

	do {
		nr = __sbitmap_get_word(&map->word, depth,
					alloc_hint, wrap);
		if (nr != -1)
			break;
		if (!sbitmap_deferred_clear(map))
			break;
	} while (1);

	return nr;
}

static int sbitmap_find_bit(struct sbitmap *sb,
			    unsigned int depth,
			    unsigned int index,
			    unsigned int alloc_hint,
			    bool wrap)
{
	unsigned int i;
	int nr = -1;

	for (i = 0; i < sb->map_nr; i++) {
		nr = sbitmap_find_bit_in_word(&sb->map[index],
					      min_t(unsigned int,
						    __map_depth(sb, index),
						    depth),
					      alloc_hint, wrap);

		if (nr != -1) {
			nr += index << sb->shift;
			break;
		}

		/* Jump to next index. */
		alloc_hint = 0;
		if (++index >= sb->map_nr)
			index = 0;
	}

	return nr;
}

static int __sbitmap_get(struct sbitmap *sb, unsigned int alloc_hint)
{
	unsigned int index;

	index = SB_NR_TO_INDEX(sb, alloc_hint);

	/*
	 * Unless we're doing round robin tag allocation, just use the
	 * alloc_hint to find the right word index. No point in looping
	 * twice in find_next_zero_bit() for that case.
	 */
	if (sb->round_robin)
		alloc_hint = SB_NR_TO_BIT(sb, alloc_hint);
	else
		alloc_hint = 0;

	return sbitmap_find_bit(sb, UINT_MAX, index, alloc_hint,
				!sb->round_robin);
}

int sbitmap_get(struct sbitmap *sb)
{
	int nr;
	unsigned int hint, depth;

	if (WARN_ON_ONCE(unlikely(!sb->alloc_hint)))
		return -1;

	depth = READ_ONCE(sb->depth);
	hint = update_alloc_hint_before_get(sb, depth);
	nr = __sbitmap_get(sb, hint);
	update_alloc_hint_after_get(sb, depth, hint, nr);

	return nr;
}
EXPORT_SYMBOL_GPL(sbitmap_get);

static int __sbitmap_get_shallow(struct sbitmap *sb,
				 unsigned int alloc_hint,
				 unsigned long shallow_depth)
{
	unsigned int index;

	index = SB_NR_TO_INDEX(sb, alloc_hint);
	alloc_hint = SB_NR_TO_BIT(sb, alloc_hint);

	return sbitmap_find_bit(sb, shallow_depth, index, alloc_hint, true);
}

int sbitmap_get_shallow(struct sbitmap *sb, unsigned long shallow_depth)
{
	int nr;
	unsigned int hint, depth;

	if (WARN_ON_ONCE(unlikely(!sb->alloc_hint)))
		return -1;

	depth = READ_ONCE(sb->depth);
	hint = update_alloc_hint_before_get(sb, depth);
	nr = __sbitmap_get_shallow(sb, hint, shallow_depth);
	update_alloc_hint_after_get(sb, depth, hint, nr);

	return nr;
}
EXPORT_SYMBOL_GPL(sbitmap_get_shallow);

bool sbitmap_any_bit_set(const struct sbitmap *sb)
{
	unsigned int i;

	for (i = 0; i < sb->map_nr; i++) {
		if (sb->map[i].word & ~sb->map[i].cleared)
			return true;
	}
	return false;
}
EXPORT_SYMBOL_GPL(sbitmap_any_bit_set);

static unsigned int __sbitmap_weight(const struct sbitmap *sb, bool set)
{
	unsigned int i, weight = 0;

	for (i = 0; i < sb->map_nr; i++) {
		const struct sbitmap_word *word = &sb->map[i];
		unsigned int word_depth = __map_depth(sb, i);

		if (set)
			weight += bitmap_weight(&word->word, word_depth);
		else
			weight += bitmap_weight(&word->cleared, word_depth);
	}
	return weight;
}

static unsigned int sbitmap_cleared(const struct sbitmap *sb)
{
	return __sbitmap_weight(sb, false);
}

unsigned int sbitmap_weight(const struct sbitmap *sb)
{
	return __sbitmap_weight(sb, true) - sbitmap_cleared(sb);
}
EXPORT_SYMBOL_GPL(sbitmap_weight);

void sbitmap_show(struct sbitmap *sb, struct seq_file *m)
{
	seq_printf(m, "depth=%u\n", sb->depth);
	seq_printf(m, "busy=%u\n", sbitmap_weight(sb));
	seq_printf(m, "cleared=%u\n", sbitmap_cleared(sb));
	seq_printf(m, "bits_per_word=%u\n", 1U << sb->shift);
	seq_printf(m, "map_nr=%u\n", sb->map_nr);
}
EXPORT_SYMBOL_GPL(sbitmap_show);

static inline void emit_byte(struct seq_file *m, unsigned int offset, u8 byte)
{
	if ((offset & 0xf) == 0) {
		if (offset != 0)
			seq_putc(m, '\n');
		seq_printf(m, "%08x:", offset);
	}
	if ((offset & 0x1) == 0)
		seq_putc(m, ' ');
	seq_printf(m, "%02x", byte);
}

void sbitmap_bitmap_show(struct sbitmap *sb, struct seq_file *m)
{
	u8 byte = 0;
	unsigned int byte_bits = 0;
	unsigned int offset = 0;
	int i;

	for (i = 0; i < sb->map_nr; i++) {
		unsigned long word = READ_ONCE(sb->map[i].word);
		unsigned long cleared = READ_ONCE(sb->map[i].cleared);
		unsigned int word_bits = __map_depth(sb, i);

		word &= ~cleared;

		while (word_bits > 0) {
			unsigned int bits = min(8 - byte_bits, word_bits);

			byte |= (word & (BIT(bits) - 1)) << byte_bits;
			byte_bits += bits;
			if (byte_bits == 8) {
				emit_byte(m, offset, byte);
				byte = 0;
				byte_bits = 0;
				offset++;
			}
			word >>= bits;
			word_bits -= bits;
		}
	}
	if (byte_bits) {
		emit_byte(m, offset, byte);
		offset++;
	}
	if (offset)
		seq_putc(m, '\n');
}
EXPORT_SYMBOL_GPL(sbitmap_bitmap_show);

static unsigned int sbq_calc_wake_batch(struct sbitmap_queue *sbq,
					unsigned int depth)
{
	unsigned int wake_batch;
	unsigned int shallow_depth;

	/*
	 * For each batch, we wake up one queue. We need to make sure that our
	 * batch size is small enough that the full depth of the bitmap,
	 * potentially limited by a shallow depth, is enough to wake up all of
	 * the queues.
	 *
	 * Each full word of the bitmap has bits_per_word bits, and there might
	 * be a partial word. There are depth / bits_per_word full words and
	 * depth % bits_per_word bits left over. In bitwise arithmetic:
	 *
	 * bits_per_word = 1 << shift
	 * depth / bits_per_word = depth >> shift
	 * depth % bits_per_word = depth & ((1 << shift) - 1)
	 *
	 * Each word can be limited to sbq->min_shallow_depth bits.
	 */
	shallow_depth = min(1U << sbq->sb.shift, sbq->min_shallow_depth);
	depth = ((depth >> sbq->sb.shift) * shallow_depth +
		 min(depth & ((1U << sbq->sb.shift) - 1), shallow_depth));
	wake_batch = clamp_t(unsigned int, depth / SBQ_WAIT_QUEUES, 1,
			     SBQ_WAKE_BATCH);

	return wake_batch;
}

int sbitmap_queue_init_node(struct sbitmap_queue *sbq, unsigned int depth,
			    int shift, bool round_robin, gfp_t flags, int node)
{
	int ret;
	int i;

	ret = sbitmap_init_node(&sbq->sb, depth, shift, flags, node,
				round_robin, true);
	if (ret)
		return ret;

	sbq->min_shallow_depth = UINT_MAX;
	sbq->wake_batch = sbq_calc_wake_batch(sbq, depth);
	atomic_set(&sbq->wake_index, 0);
	atomic_set(&sbq->ws_active, 0);
	atomic_set(&sbq->completion_cnt, 0);
	atomic_set(&sbq->wakeup_cnt, 0);

	sbq->ws = kzalloc_node(SBQ_WAIT_QUEUES * sizeof(*sbq->ws), flags, node);
	if (!sbq->ws) {
		sbitmap_free(&sbq->sb);
		return -ENOMEM;
	}

	for (i = 0; i < SBQ_WAIT_QUEUES; i++)
		init_waitqueue_head(&sbq->ws[i].wait);

	return 0;
}
EXPORT_SYMBOL_GPL(sbitmap_queue_init_node);

static void sbitmap_queue_update_wake_batch(struct sbitmap_queue *sbq,
					    unsigned int depth)
{
	unsigned int wake_batch;

	wake_batch = sbq_calc_wake_batch(sbq, depth);
	if (sbq->wake_batch != wake_batch)
		WRITE_ONCE(sbq->wake_batch, wake_batch);
}

void sbitmap_queue_recalculate_wake_batch(struct sbitmap_queue *sbq,
					    unsigned int users)
{
	unsigned int wake_batch;
	unsigned int depth = (sbq->sb.depth + users - 1) / users;

	wake_batch = clamp_val(depth / SBQ_WAIT_QUEUES,
			1, SBQ_WAKE_BATCH);

	WRITE_ONCE(sbq->wake_batch, wake_batch);
}
EXPORT_SYMBOL_GPL(sbitmap_queue_recalculate_wake_batch);

void sbitmap_queue_resize(struct sbitmap_queue *sbq, unsigned int depth)
{
	sbitmap_queue_update_wake_batch(sbq, depth);
	sbitmap_resize(&sbq->sb, depth);
}
EXPORT_SYMBOL_GPL(sbitmap_queue_resize);

int __sbitmap_queue_get(struct sbitmap_queue *sbq)
{
	return sbitmap_get(&sbq->sb);
}
EXPORT_SYMBOL_GPL(__sbitmap_queue_get);

unsigned long __sbitmap_queue_get_batch(struct sbitmap_queue *sbq, int nr_tags,
					unsigned int *offset)
{
	struct sbitmap *sb = &sbq->sb;
	unsigned int hint, depth;
	unsigned long index, nr;
	int i;

	if (unlikely(sb->round_robin))
		return 0;

	depth = READ_ONCE(sb->depth);
	hint = update_alloc_hint_before_get(sb, depth);

	index = SB_NR_TO_INDEX(sb, hint);

	for (i = 0; i < sb->map_nr; i++) {
		struct sbitmap_word *map = &sb->map[index];
		unsigned long get_mask;
		unsigned int map_depth = __map_depth(sb, index);
		unsigned long val;

		sbitmap_deferred_clear(map);
		val = READ_ONCE(map->word);
		if (val == (1UL << (map_depth - 1)) - 1)
			goto next;

		nr = find_first_zero_bit(&val, map_depth);
		if (nr + nr_tags <= map_depth) {
			atomic_long_t *ptr = (atomic_long_t *) &map->word;

			get_mask = ((1UL << nr_tags) - 1) << nr;
			while (!atomic_long_try_cmpxchg(ptr, &val,
							  get_mask | val))
				;
			get_mask = (get_mask & ~val) >> nr;
			if (get_mask) {
				*offset = nr + (index << sb->shift);
				update_alloc_hint_after_get(sb, depth, hint,
							*offset + nr_tags - 1);
				return get_mask;
			}
		}
next:
		/* Jump to next index. */
		if (++index >= sb->map_nr)
			index = 0;
	}

	return 0;
}

int sbitmap_queue_get_shallow(struct sbitmap_queue *sbq,
			      unsigned int shallow_depth)
{
	WARN_ON_ONCE(shallow_depth < sbq->min_shallow_depth);

	return sbitmap_get_shallow(&sbq->sb, shallow_depth);
}
EXPORT_SYMBOL_GPL(sbitmap_queue_get_shallow);

void sbitmap_queue_min_shallow_depth(struct sbitmap_queue *sbq,
				     unsigned int min_shallow_depth)
{
	sbq->min_shallow_depth = min_shallow_depth;
	sbitmap_queue_update_wake_batch(sbq, sbq->sb.depth);
}
EXPORT_SYMBOL_GPL(sbitmap_queue_min_shallow_depth);

static void __sbitmap_queue_wake_up(struct sbitmap_queue *sbq, int nr)
{
	int i, wake_index, woken;

	if (!atomic_read(&sbq->ws_active))
		return;

	wake_index = atomic_read(&sbq->wake_index);
	for (i = 0; i < SBQ_WAIT_QUEUES; i++) {
		struct sbq_wait_state *ws = &sbq->ws[wake_index];

		/*
		 * Advance the index before checking the current queue.
		 * It improves fairness, by ensuring the queue doesn't
		 * need to be fully emptied before trying to wake up
		 * from the next one.
		 */
		wake_index = sbq_index_inc(wake_index);

		if (waitqueue_active(&ws->wait)) {
			woken = wake_up_nr(&ws->wait, nr);
			if (woken == nr)
				break;
			nr -= woken;
		}
	}

	if (wake_index != atomic_read(&sbq->wake_index))
		atomic_set(&sbq->wake_index, wake_index);
}

void sbitmap_queue_wake_up(struct sbitmap_queue *sbq, int nr)
{
	unsigned int wake_batch = READ_ONCE(sbq->wake_batch);
	unsigned int wakeups;

	if (!atomic_read(&sbq->ws_active))
		return;

	atomic_add(nr, &sbq->completion_cnt);
	wakeups = atomic_read(&sbq->wakeup_cnt);

	do {
		if (atomic_read(&sbq->completion_cnt) - wakeups < wake_batch)
			return;
	} while (!atomic_try_cmpxchg(&sbq->wakeup_cnt,
				     &wakeups, wakeups + wake_batch));

	__sbitmap_queue_wake_up(sbq, wake_batch);
}
EXPORT_SYMBOL_GPL(sbitmap_queue_wake_up);

static inline void sbitmap_update_cpu_hint(struct sbitmap *sb, int cpu, int tag)
{
	if (likely(!sb->round_robin && tag < sb->depth))
		data_race(*per_cpu_ptr(sb->alloc_hint, cpu) = tag);
}

void sbitmap_queue_clear_batch(struct sbitmap_queue *sbq, int offset,
				int *tags, int nr_tags)
{
	struct sbitmap *sb = &sbq->sb;
	unsigned long *addr = NULL;
	unsigned long mask = 0;
	int i;

	smp_mb__before_atomic();
	for (i = 0; i < nr_tags; i++) {
		const int tag = tags[i] - offset;
		unsigned long *this_addr;

		/* since we're clearing a batch, skip the deferred map */
		this_addr = &sb->map[SB_NR_TO_INDEX(sb, tag)].word;
		if (!addr) {
			addr = this_addr;
		} else if (addr != this_addr) {
			atomic_long_andnot(mask, (atomic_long_t *) addr);
			mask = 0;
			addr = this_addr;
		}
		mask |= (1UL << SB_NR_TO_BIT(sb, tag));
	}

	if (mask)
		atomic_long_andnot(mask, (atomic_long_t *) addr);

	smp_mb__after_atomic();
	sbitmap_queue_wake_up(sbq, nr_tags);
	sbitmap_update_cpu_hint(&sbq->sb, raw_smp_processor_id(),
					tags[nr_tags - 1] - offset);
}

void sbitmap_queue_clear(struct sbitmap_queue *sbq, unsigned int nr,
			 unsigned int cpu)
{
	/*
	 * Once the clear bit is set, the bit may be allocated out.
	 *
	 * Orders READ/WRITE on the associated instance(such as request
	 * of blk_mq) by this bit for avoiding race with re-allocation,
	 * and its pair is the memory barrier implied in __sbitmap_get_word.
	 *
	 * One invariant is that the clear bit has to be zero when the bit
	 * is in use.
	 */
	smp_mb__before_atomic();
	sbitmap_deferred_clear_bit(&sbq->sb, nr);

	/*
	 * Pairs with the memory barrier in set_current_state() to ensure the
	 * proper ordering of clear_bit_unlock()/waitqueue_active() in the waker
	 * and test_and_set_bit_lock()/prepare_to_wait()/finish_wait() in the
	 * waiter. See the comment on waitqueue_active().
	 */
	smp_mb__after_atomic();
	sbitmap_queue_wake_up(sbq, 1);
	sbitmap_update_cpu_hint(&sbq->sb, cpu, nr);
}
EXPORT_SYMBOL_GPL(sbitmap_queue_clear);

void sbitmap_queue_wake_all(struct sbitmap_queue *sbq)
{
	int i, wake_index;

	/*
	 * Pairs with the memory barrier in set_current_state() like in
	 * sbitmap_queue_wake_up().
	 */
	smp_mb();
	wake_index = atomic_read(&sbq->wake_index);
	for (i = 0; i < SBQ_WAIT_QUEUES; i++) {
		struct sbq_wait_state *ws = &sbq->ws[wake_index];

		if (waitqueue_active(&ws->wait))
			wake_up(&ws->wait);

		wake_index = sbq_index_inc(wake_index);
	}
}
EXPORT_SYMBOL_GPL(sbitmap_queue_wake_all);

void sbitmap_queue_show(struct sbitmap_queue *sbq, struct seq_file *m)
{
	bool first;
	int i;

	sbitmap_show(&sbq->sb, m);

	seq_puts(m, "alloc_hint={");
	first = true;
	for_each_possible_cpu(i) {
		if (!first)
			seq_puts(m, ", ");
		first = false;
		seq_printf(m, "%u", *per_cpu_ptr(sbq->sb.alloc_hint, i));
	}
	seq_puts(m, "}\n");

	seq_printf(m, "wake_batch=%u\n", sbq->wake_batch);
	seq_printf(m, "wake_index=%d\n", atomic_read(&sbq->wake_index));
	seq_printf(m, "ws_active=%d\n", atomic_read(&sbq->ws_active));

	seq_puts(m, "ws={\n");
	for (i = 0; i < SBQ_WAIT_QUEUES; i++) {
		struct sbq_wait_state *ws = &sbq->ws[i];
		seq_printf(m, "\t{.wait=%s},\n",
			   waitqueue_active(&ws->wait) ? "active" : "inactive");
	}
	seq_puts(m, "}\n");

	seq_printf(m, "round_robin=%d\n", sbq->sb.round_robin);
	seq_printf(m, "min_shallow_depth=%u\n", sbq->min_shallow_depth);
}
EXPORT_SYMBOL_GPL(sbitmap_queue_show);

void sbitmap_add_wait_queue(struct sbitmap_queue *sbq,
			    struct sbq_wait_state *ws,
			    struct sbq_wait *sbq_wait)
{
	if (!sbq_wait->sbq) {
		sbq_wait->sbq = sbq;
		atomic_inc(&sbq->ws_active);
		add_wait_queue(&ws->wait, &sbq_wait->wait);
	}
}
EXPORT_SYMBOL_GPL(sbitmap_add_wait_queue);

void sbitmap_del_wait_queue(struct sbq_wait *sbq_wait)
{
	list_del_init(&sbq_wait->wait.entry);
	if (sbq_wait->sbq) {
		atomic_dec(&sbq_wait->sbq->ws_active);
		sbq_wait->sbq = NULL;
	}
}
EXPORT_SYMBOL_GPL(sbitmap_del_wait_queue);

void sbitmap_prepare_to_wait(struct sbitmap_queue *sbq,
			     struct sbq_wait_state *ws,
			     struct sbq_wait *sbq_wait, int state)
{
	if (!sbq_wait->sbq) {
		atomic_inc(&sbq->ws_active);
		sbq_wait->sbq = sbq;
	}
	prepare_to_wait_exclusive(&ws->wait, &sbq_wait->wait, state);
}
EXPORT_SYMBOL_GPL(sbitmap_prepare_to_wait);

void sbitmap_finish_wait(struct sbitmap_queue *sbq, struct sbq_wait_state *ws,
			 struct sbq_wait *sbq_wait)
{
	finish_wait(&ws->wait, &sbq_wait->wait);
	if (sbq_wait->sbq) {
		atomic_dec(&sbq->ws_active);
		sbq_wait->sbq = NULL;
	}
}
EXPORT_SYMBOL_GPL(sbitmap_finish_wait);<|MERGE_RESOLUTION|>--- conflicted
+++ resolved
@@ -64,10 +64,6 @@
 {
 	unsigned long mask;
 
-<<<<<<< HEAD
-	if (!READ_ONCE(map->cleared))
-		return false;
-=======
 	guard(raw_spinlock_irqsave)(&map->swap_lock);
 
 	if (!map->cleared) {
@@ -87,7 +83,6 @@
 
 		return (READ_ONCE(map->word) & word_mask) != word_mask;
 	}
->>>>>>> aff52723
 
 	/*
 	 * First get a stable cleared mask, setting the old mask to 0.
@@ -138,12 +133,9 @@
 		return -ENOMEM;
 	}
 
-<<<<<<< HEAD
-=======
 	for (i = 0; i < sb->map_nr; i++)
 		raw_spin_lock_init(&sb->map[i].swap_lock);
 
->>>>>>> aff52723
 	return 0;
 }
 EXPORT_SYMBOL_GPL(sbitmap_init_node);
