// SPDX-License-Identifier: GPL-2.0-only
/*
 * Copyright (C) 2020 Google LLC
 * Author: Will Deacon <will@kernel.org>
 */

#ifndef __ARM64_KVM_PGTABLE_H__
#define __ARM64_KVM_PGTABLE_H__

#include <linux/bits.h>
#include <linux/kvm_host.h>
#include <linux/types.h>

#define KVM_PGTABLE_MAX_LEVELS		4U

/*
 * The largest supported block sizes for KVM (no 52-bit PA support):
 *  - 4K (level 1):	1GB
 *  - 16K (level 2):	32MB
 *  - 64K (level 2):	512MB
 */
#ifdef CONFIG_ARM64_4K_PAGES
#define KVM_PGTABLE_MIN_BLOCK_LEVEL	1U
#else
#define KVM_PGTABLE_MIN_BLOCK_LEVEL	2U
#endif

static inline u64 kvm_get_parange(u64 mmfr0)
{
	u64 parange = cpuid_feature_extract_unsigned_field(mmfr0,
				ID_AA64MMFR0_EL1_PARANGE_SHIFT);
	if (parange > ID_AA64MMFR0_EL1_PARANGE_MAX)
		parange = ID_AA64MMFR0_EL1_PARANGE_MAX;

	return parange;
}

typedef u64 kvm_pte_t;

#define KVM_PTE_VALID			BIT(0)

#define KVM_PTE_ADDR_MASK		GENMASK(47, PAGE_SHIFT)
#define KVM_PTE_ADDR_51_48		GENMASK(15, 12)

#define KVM_PHYS_INVALID		(-1ULL)

#define KVM_PTE_TYPE			BIT(1)
#define KVM_PTE_TYPE_BLOCK		0
#define KVM_PTE_TYPE_PAGE		1
#define KVM_PTE_TYPE_TABLE		1

#define KVM_PTE_LEAF_ATTR_LO		GENMASK(11, 2)

#define KVM_PTE_LEAF_ATTR_LO_S1_ATTRIDX	GENMASK(4, 2)
#define KVM_PTE_LEAF_ATTR_LO_S1_AP	GENMASK(7, 6)
#define KVM_PTE_LEAF_ATTR_LO_S1_AP_RO		\
	({ cpus_have_final_cap(ARM64_KVM_HVHE) ? 2 : 3; })
#define KVM_PTE_LEAF_ATTR_LO_S1_AP_RW		\
	({ cpus_have_final_cap(ARM64_KVM_HVHE) ? 0 : 1; })
#define KVM_PTE_LEAF_ATTR_LO_S1_SH	GENMASK(9, 8)
#define KVM_PTE_LEAF_ATTR_LO_S1_SH_IS	3
#define KVM_PTE_LEAF_ATTR_LO_S1_AF	BIT(10)

#define KVM_PTE_LEAF_ATTR_LO_S2_MEMATTR	GENMASK(5, 2)
#define KVM_PTE_LEAF_ATTR_LO_S2_S2AP_R	BIT(6)
#define KVM_PTE_LEAF_ATTR_LO_S2_S2AP_W	BIT(7)
#define KVM_PTE_LEAF_ATTR_LO_S2_SH	GENMASK(9, 8)
#define KVM_PTE_LEAF_ATTR_LO_S2_SH_IS	3
#define KVM_PTE_LEAF_ATTR_LO_S2_AF	BIT(10)

#define KVM_PTE_LEAF_ATTR_HI		GENMASK(63, 50)

#define KVM_PTE_LEAF_ATTR_HI_SW		GENMASK(58, 55)

#define KVM_PTE_LEAF_ATTR_HI_S1_XN	BIT(54)

#define KVM_PTE_LEAF_ATTR_HI_S2_XN_PXN	1
#define KVM_PTE_LEAF_ATTR_HI_S2_XN_UXN	3
#define KVM_PTE_LEAF_ATTR_HI_S2_XN_XN	2
#define KVM_PTE_LEAF_ATTR_HI_S2_XN	GENMASK(54, 53)

#define KVM_PTE_LEAF_ATTR_HI_S1_GP	BIT(50)

static inline bool kvm_pte_valid(kvm_pte_t pte)
{
	return pte & KVM_PTE_VALID;
}

static inline u64 kvm_pte_to_phys(kvm_pte_t pte)
{
	u64 pa = pte & KVM_PTE_ADDR_MASK;

	if (PAGE_SHIFT == 16)
		pa |= FIELD_GET(KVM_PTE_ADDR_51_48, pte) << 48;

	return pa;
}

static inline kvm_pte_t kvm_phys_to_pte(u64 pa)
{
	kvm_pte_t pte = pa & KVM_PTE_ADDR_MASK;

	if (PAGE_SHIFT == 16) {
		pa &= GENMASK(51, 48);
		pte |= FIELD_PREP(KVM_PTE_ADDR_51_48, pa >> 48);
	}

	return pte;
}

static inline kvm_pfn_t kvm_pte_to_pfn(kvm_pte_t pte)
{
	return __phys_to_pfn(kvm_pte_to_phys(pte));
}

static inline u64 kvm_granule_shift(u32 level)
{
	/* Assumes KVM_PGTABLE_MAX_LEVELS is 4 */
	return ARM64_HW_PGTABLE_LEVEL_SHIFT(level);
}

static inline u64 kvm_granule_size(u32 level)
{
	return BIT(kvm_granule_shift(level));
}

static inline bool kvm_level_supports_block_mapping(u32 level)
{
	return level >= KVM_PGTABLE_MIN_BLOCK_LEVEL;
}

static inline u32 kvm_supported_block_sizes(void)
{
	u32 level = KVM_PGTABLE_MIN_BLOCK_LEVEL;
	u32 r = 0;

	for (; level < KVM_PGTABLE_MAX_LEVELS; level++)
		r |= BIT(kvm_granule_shift(level));

	return r;
}

static inline bool kvm_is_block_size_supported(u64 size)
{
	bool is_power_of_two = IS_ALIGNED(size, size);

	return is_power_of_two && (size & kvm_supported_block_sizes());
}

static inline bool kvm_pte_table(kvm_pte_t pte, u32 level)
{
	if (level == KVM_PGTABLE_MAX_LEVELS - 1)
		return false;

	if (!kvm_pte_valid(pte))
		return false;

	return FIELD_GET(KVM_PTE_TYPE, pte) == KVM_PTE_TYPE_TABLE;
}

/**
 * struct kvm_pgtable_mm_ops - Memory management callbacks.
 * @zalloc_page:		Allocate a single zeroed memory page.
 *				The @arg parameter can be used by the walker
 *				to pass a memcache. The initial refcount of
 *				the page is 1.
 * @zalloc_pages_exact:		Allocate an exact number of zeroed memory pages.
 *				The @size parameter is in bytes, and is rounded
 *				up to the next page boundary. The resulting
 *				allocation is physically contiguous.
 * @free_pages_exact:		Free an exact number of memory pages previously
 *				allocated by zalloc_pages_exact.
 * @free_unlinked_table:	Free an unlinked paging structure by unlinking and
 *				dropping references.
 * @get_page:			Increment the refcount on a page.
 * @put_page:			Decrement the refcount on a page. When the
 *				refcount reaches 0 the page is automatically
 *				freed.
 * @page_count:			Return the refcount of a page.
 * @phys_to_virt:		Convert a physical address into a virtual
 *				address	mapped in the current context.
 * @virt_to_phys:		Convert a virtual address mapped in the current
 *				context into a physical address.
 * @dcache_clean_inval_poc:	Clean and invalidate the data cache to the PoC
 *				for the	specified memory address range.
 * @icache_inval_pou:		Invalidate the instruction cache to the PoU
 *				for the specified memory address range.
 */
struct kvm_pgtable_mm_ops {
	void*		(*zalloc_page)(void *arg);
	void*		(*zalloc_pages_exact)(size_t size);
	void		(*free_pages_exact)(void *addr, size_t size);
	void		(*free_unlinked_table)(void *addr, u32 level);
	void		(*get_page)(void *addr);
	void		(*put_page)(void *addr);
	int		(*page_count)(void *addr);
	void*		(*phys_to_virt)(phys_addr_t phys);
	phys_addr_t	(*virt_to_phys)(void *addr);
	void		(*dcache_clean_inval_poc)(void *addr, size_t size);
	void		(*icache_inval_pou)(void *addr, size_t size);
};

static inline kvm_pte_t *kvm_pte_follow(kvm_pte_t pte, struct kvm_pgtable_mm_ops *mm_ops)
{
	return mm_ops->phys_to_virt(kvm_pte_to_phys(pte));
}

/**
 * enum kvm_pgtable_stage2_flags - Stage-2 page-table flags.
 * @KVM_PGTABLE_S2_NOFWB:	Don't enforce Normal-WB even if the CPUs have
 *				ARM64_HAS_STAGE2_FWB.
 * @KVM_PGTABLE_S2_IDMAP:	Only use identity mappings.
 * @KVM_PGTABLE_S2_PREFAULT_BLOCK:
 * 				Prefault a table, when a block is broken down.
 */
enum kvm_pgtable_stage2_flags {
	KVM_PGTABLE_S2_NOFWB			= BIT(0),
	KVM_PGTABLE_S2_IDMAP			= BIT(1),
	KVM_PGTABLE_S2_PREFAULT_BLOCK		= BIT(2),
};

/**
 * enum kvm_pgtable_prot - Page-table permissions and attributes.
 * @KVM_PGTABLE_PROT_X:		Execute permission.
 * @KVM_PGTABLE_PROT_W:		Write permission.
 * @KVM_PGTABLE_PROT_R:		Read permission.
 * @KVM_PGTABLE_PROT_DEVICE:	Device attributes.
 * @KVM_PGTABLE_PROT_NC:	Normal non-cacheable attributes.
 * @KVM_PGTABLE_PROT_PXN:	Privileged execute-never.
 * @KVM_PGTABLE_PROT_UXN:	Unprivileged execute-never.
 * @KVM_PGTABLE_PROT_SW0:	Software bit 0.
 * @KVM_PGTABLE_PROT_SW1:	Software bit 1.
 * @KVM_PGTABLE_PROT_SW2:	Software bit 2.
 * @KVM_PGTABLE_PROT_SW3:	Software bit 3.
 */
enum kvm_pgtable_prot {
	KVM_PGTABLE_PROT_X			= BIT(0),
	KVM_PGTABLE_PROT_W			= BIT(1),
	KVM_PGTABLE_PROT_R			= BIT(2),

	KVM_PGTABLE_PROT_DEVICE			= BIT(3),
	KVM_PGTABLE_PROT_NC			= BIT(4),
	KVM_PGTABLE_PROT_PXN			= BIT(5),
	KVM_PGTABLE_PROT_UXN			= BIT(6),

	KVM_PGTABLE_PROT_SW0			= BIT(55),
	KVM_PGTABLE_PROT_SW1			= BIT(56),
	KVM_PGTABLE_PROT_SW2			= BIT(57),
	KVM_PGTABLE_PROT_SW3			= BIT(58),
};

/*
 * Stage-2 invalid-PTE annotations. These are non-overlapping bitfields which
 * define mutually-exclusive PTE states.
 */

/* (Host S2) The owner of the corresponding physical page. */
#define KVM_INVALID_PTE_OWNER_MASK	GENMASK(9, 2)

/*
 * Used to indicate a pte for which a 'break-before-make' sequence is in
 * progress.
 */
#define KVM_INVALID_PTE_LOCKED		BIT(10)

/* This corresponds to page-table locking order */
enum pkvm_component_id {
	PKVM_ID_HOST,
	PKVM_ID_HYP,
	PKVM_ID_FFA,
	PKVM_ID_GUEST,
	PKVM_ID_PROTECTED,
	PKVM_ID_MAX = PKVM_ID_PROTECTED,
};

/* Indicates a valid MMIO mapping registered via ioguard. */
#define KVM_INVALID_PTE_MMIO_NOTE	BIT(11)

#define KVM_PGTABLE_PROT_RW	(KVM_PGTABLE_PROT_R | KVM_PGTABLE_PROT_W)
#define KVM_PGTABLE_PROT_RWX	(KVM_PGTABLE_PROT_RW | KVM_PGTABLE_PROT_X)

#define PKVM_HOST_MEM_PROT	KVM_PGTABLE_PROT_RWX
#define PKVM_HOST_MMIO_PROT	KVM_PGTABLE_PROT_RW

#define KVM_HOST_S2_DEFAULT_MASK   (KVM_PTE_LEAF_ATTR_HI |	\
				    KVM_PTE_LEAF_ATTR_LO)

#define KVM_HOST_S2_DEFAULT_MEM_PTE		\
	(PTE_S2_MEMATTR(MT_S2_NORMAL) |		\
	KVM_PTE_LEAF_ATTR_LO_S2_S2AP_R |	\
	KVM_PTE_LEAF_ATTR_LO_S2_S2AP_W |	\
	KVM_PTE_LEAF_ATTR_LO_S2_AF |		\
	FIELD_PREP(KVM_PTE_LEAF_ATTR_LO_S2_SH, KVM_PTE_LEAF_ATTR_LO_S2_SH_IS))

#define KVM_HOST_S2_DEFAULT_MMIO_PTE		\
	(KVM_HOST_S2_DEFAULT_MEM_PTE |		\
	FIELD_PREP(KVM_PTE_LEAF_ATTR_HI_S2_XN, KVM_PTE_LEAF_ATTR_HI_S2_XN_XN))

#define PAGE_HYP		KVM_PGTABLE_PROT_RW
#define PAGE_HYP_EXEC		(KVM_PGTABLE_PROT_R | KVM_PGTABLE_PROT_X)
#define PAGE_HYP_RO		(KVM_PGTABLE_PROT_R)
#define PAGE_HYP_DEVICE		(PAGE_HYP | KVM_PGTABLE_PROT_DEVICE)

typedef bool (*kvm_pgtable_force_pte_cb_t)(u64 addr, u64 end,
					   enum kvm_pgtable_prot prot);

typedef bool (*kvm_pgtable_pte_is_counted_cb_t)(kvm_pte_t pte, u32 level);

/**
 * struct kvm_pgtable_pte_ops - PTE callbacks.
 * @force_pte_cb:		Force the mapping granularity to pages and
 *				return true if we support this instead of
 *				block mappings.
 * @pte_is_counted_cb		Verify the attributes of the @pte argument
 *				and return true if the descriptor needs to be
 *				refcounted, otherwise return false.
 */
struct kvm_pgtable_pte_ops {
	kvm_pgtable_force_pte_cb_t		force_pte_cb;
	kvm_pgtable_pte_is_counted_cb_t		pte_is_counted_cb;
};

/**
 * enum kvm_pgtable_walk_flags - Flags to control a depth-first page-table walk.
 * @KVM_PGTABLE_WALK_LEAF:		Visit leaf entries, including invalid
 *					entries.
 * @KVM_PGTABLE_WALK_TABLE_PRE:		Visit table entries before their
 *					children.
 * @KVM_PGTABLE_WALK_TABLE_POST:	Visit table entries after their
 *					children.
 * @KVM_PGTABLE_WALK_SHARED:		Indicates the page-tables may be shared
 *					with other software walkers.
 * @KVM_PGTABLE_WALK_HANDLE_FAULT:	Indicates the page-table walk was
 *					invoked from a fault handler.
 * @KVM_PGTABLE_WALK_SKIP_BBM_TLBI:	Visit and update table entries
 *					without Break-before-make's
 *					TLB invalidation.
 * @KVM_PGTABLE_WALK_SKIP_CMO:		Visit and update table entries
 *					without Cache maintenance
 *					operations required.
 */
enum kvm_pgtable_walk_flags {
	KVM_PGTABLE_WALK_LEAF			= BIT(0),
	KVM_PGTABLE_WALK_TABLE_PRE		= BIT(1),
	KVM_PGTABLE_WALK_TABLE_POST		= BIT(2),
	KVM_PGTABLE_WALK_SHARED			= BIT(3),
	KVM_PGTABLE_WALK_HANDLE_FAULT		= BIT(4),
	KVM_PGTABLE_WALK_SKIP_BBM_TLBI		= BIT(5),
	KVM_PGTABLE_WALK_SKIP_CMO		= BIT(6),
};

struct kvm_pgtable_visit_ctx {
	kvm_pte_t				*ptep;
	kvm_pte_t				old;
	void					*arg;
	struct kvm_pgtable_mm_ops		*mm_ops;
	u64					start;
	struct kvm_pgtable_pte_ops		*pte_ops;
	u64					addr;
	u64					end;
	u32					level;
	enum kvm_pgtable_walk_flags		flags;
};

typedef int (*kvm_pgtable_visitor_fn_t)(const struct kvm_pgtable_visit_ctx *ctx,
					enum kvm_pgtable_walk_flags visit);

static inline bool kvm_pgtable_walk_shared(const struct kvm_pgtable_visit_ctx *ctx)
{
	return ctx->flags & KVM_PGTABLE_WALK_SHARED;
}

/**
 * struct kvm_pgtable_walker - Hook into a page-table walk.
 * @cb:		Callback function to invoke during the walk.
 * @arg:	Argument passed to the callback function.
 * @flags:	Bitwise-OR of flags to identify the entry types on which to
 *		invoke the callback function.
 */
struct kvm_pgtable_walker {
	const kvm_pgtable_visitor_fn_t		cb;
	void * const				arg;
	const enum kvm_pgtable_walk_flags	flags;
};

/*
 * RCU cannot be used in a non-kernel context such as the hyp. As such, page
 * table walkers used in hyp do not call into RCU and instead use other
 * synchronization mechanisms (such as a spinlock).
 */
#if defined(__KVM_NVHE_HYPERVISOR__) || defined(__KVM_VHE_HYPERVISOR__)

typedef kvm_pte_t *kvm_pteref_t;

static inline kvm_pte_t *kvm_dereference_pteref(struct kvm_pgtable_walker *walker,
						kvm_pteref_t pteref)
{
	return pteref;
}

static inline int kvm_pgtable_walk_begin(struct kvm_pgtable_walker *walker)
{
	/*
	 * Due to the lack of RCU (or a similar protection scheme), only
	 * non-shared table walkers are allowed in the hypervisor.
	 */
	if (walker->flags & KVM_PGTABLE_WALK_SHARED)
		return -EPERM;

	return 0;
}

static inline void kvm_pgtable_walk_end(struct kvm_pgtable_walker *walker) {}

static inline bool kvm_pgtable_walk_lock_held(void)
{
	return true;
}

#else

typedef kvm_pte_t __rcu *kvm_pteref_t;

static inline kvm_pte_t *kvm_dereference_pteref(struct kvm_pgtable_walker *walker,
						kvm_pteref_t pteref)
{
	return rcu_dereference_check(pteref, !(walker->flags & KVM_PGTABLE_WALK_SHARED));
}

static inline int kvm_pgtable_walk_begin(struct kvm_pgtable_walker *walker)
{
	if (walker->flags & KVM_PGTABLE_WALK_SHARED)
		rcu_read_lock();

	return 0;
}

static inline void kvm_pgtable_walk_end(struct kvm_pgtable_walker *walker)
{
	if (walker->flags & KVM_PGTABLE_WALK_SHARED)
		rcu_read_unlock();
}

static inline bool kvm_pgtable_walk_lock_held(void)
{
	return rcu_read_lock_held();
}

#endif

/**
 * struct kvm_pgtable - KVM page-table.
 * @ia_bits:		Maximum input address size, in bits.
 * @start_level:	Level at which the page-table walk starts.
 * @pgd:		Pointer to the first top-level entry of the page-table.
 * @mm_ops:		Memory management callbacks.
 * @mmu:		Stage-2 KVM MMU struct. Unused for stage-1 page-tables.
 * @flags:		Stage-2 page-table flags.
 * @pte_ops:		PTE callbacks.
 */
struct kvm_pgtable {
	u32					ia_bits;
	u32					start_level;
	kvm_pteref_t				pgd;
	struct kvm_pgtable_mm_ops		*mm_ops;

	/* Stage-2 only */
	struct kvm_s2_mmu			*mmu;
	enum kvm_pgtable_stage2_flags		flags;
	struct kvm_pgtable_pte_ops		*pte_ops;
};

/**
 * struct kvm_pgtable_snapshot - Snapshot page-table.
 * @pgtable:		The page-table configuration.
 * @mc:			Memcache used for pagetable pages allocation.
 * @pgd_hva:		Host virtual address of a physically contiguous buffer
 *			used for storing the PGD.
 * @pgd_pages:		The size of the phyisically contiguous buffer in pages.
 * @used_pages_hva:	Host virtual address of a physically contiguous buffer
 *			used for storing the consumed pages from the memcache.
 * @num_used_pages		The size of the used buffer in pages.
 * @used_pages_idx		The current index of the used pages array.
 */
struct kvm_pgtable_snapshot {
	struct kvm_pgtable			pgtable;
	struct kvm_hyp_memcache			mc;
	void					*pgd_hva;
	size_t					pgd_pages;
	phys_addr_t				*used_pages_hva;
	size_t					num_used_pages;
	size_t					used_pages_idx;
};

/**
 * kvm_pgtable_hyp_init() - Initialise a hypervisor stage-1 page-table.
 * @pgt:	Uninitialised page-table structure to initialise.
 * @va_bits:	Maximum virtual address bits.
 * @mm_ops:	Memory management callbacks.
 *
 * Return: 0 on success, negative error code on failure.
 */
int kvm_pgtable_hyp_init(struct kvm_pgtable *pgt, u32 va_bits,
			 struct kvm_pgtable_mm_ops *mm_ops);

/**
 * kvm_pgtable_hyp_destroy() - Destroy an unused hypervisor stage-1 page-table.
 * @pgt:	Page-table structure initialised by kvm_pgtable_hyp_init().
 *
 * The page-table is assumed to be unreachable by any hardware walkers prior
 * to freeing and therefore no TLB invalidation is performed.
 */
void kvm_pgtable_hyp_destroy(struct kvm_pgtable *pgt);

/**
 * kvm_pgtable_hyp_map() - Install a mapping in a hypervisor stage-1 page-table.
 * @pgt:	Page-table structure initialised by kvm_pgtable_hyp_init().
 * @addr:	Virtual address at which to place the mapping.
 * @size:	Size of the mapping.
 * @phys:	Physical address of the memory to map.
 * @prot:	Permissions and attributes for the mapping.
 *
 * The offset of @addr within a page is ignored, @size is rounded-up to
 * the next page boundary and @phys is rounded-down to the previous page
 * boundary.
 *
 * If device attributes are not explicitly requested in @prot, then the
 * mapping will be normal, cacheable. Attempts to install a new mapping
 * for a virtual address that is already mapped will be rejected with an
 * error and a WARN().
 *
 * Return: 0 on success, negative error code on failure.
 */
int kvm_pgtable_hyp_map(struct kvm_pgtable *pgt, u64 addr, u64 size, u64 phys,
			enum kvm_pgtable_prot prot);

/**
 * kvm_pgtable_hyp_unmap() - Remove a mapping from a hypervisor stage-1 page-table.
 * @pgt:	Page-table structure initialised by kvm_pgtable_hyp_init().
 * @addr:	Virtual address from which to remove the mapping.
 * @size:	Size of the mapping.
 *
 * The offset of @addr within a page is ignored, @size is rounded-up to
 * the next page boundary and @phys is rounded-down to the previous page
 * boundary.
 *
 * TLB invalidation is performed for each page-table entry cleared during the
 * unmapping operation and the reference count for the page-table page
 * containing the cleared entry is decremented, with unreferenced pages being
 * freed. The unmapping operation will stop early if it encounters either an
 * invalid page-table entry or a valid block mapping which maps beyond the range
 * being unmapped.
 *
 * Return: Number of bytes unmapped, which may be 0.
 */
u64 kvm_pgtable_hyp_unmap(struct kvm_pgtable *pgt, u64 addr, u64 size);

/**
 * kvm_get_vtcr() - Helper to construct VTCR_EL2
 * @mmfr0:	Sanitized value of SYS_ID_AA64MMFR0_EL1 register.
 * @mmfr1:	Sanitized value of SYS_ID_AA64MMFR1_EL1 register.
 * @phys_shfit:	Value to set in VTCR_EL2.T0SZ.
 *
 * The VTCR value is common across all the physical CPUs on the system.
 * We use system wide sanitised values to fill in different fields,
 * except for Hardware Management of Access Flags. HA Flag is set
 * unconditionally on all CPUs, as it is safe to run with or without
 * the feature and the bit is RES0 on CPUs that don't support it.
 *
 * Return: VTCR_EL2 value
 */
u64 kvm_get_vtcr(u64 mmfr0, u64 mmfr1, u32 phys_shift);

/**
 * kvm_pgtable_stage2_pgd_size() - Helper to compute size of a stage-2 PGD
 * @vtcr:	Content of the VTCR register.
 *
 * Return: the size (in bytes) of the stage-2 PGD
 */
size_t kvm_pgtable_stage2_pgd_size(u64 vtcr);

/**
 * __kvm_pgtable_stage2_init() - Initialise a guest stage-2 page-table.
 * @pgt:	Uninitialised page-table structure to initialise.
 * @mmu:	S2 MMU context for this S2 translation
 * @mm_ops:	Memory management callbacks.
 * @flags:	Stage-2 configuration flags.
 * @pte_ops:	PTE callbacks.
 *
 * Return: 0 on success, negative error code on failure.
 */
int __kvm_pgtable_stage2_init(struct kvm_pgtable *pgt, struct kvm_s2_mmu *mmu,
			      struct kvm_pgtable_mm_ops *mm_ops,
			      enum kvm_pgtable_stage2_flags flags,
			      struct kvm_pgtable_pte_ops *pte_ops);

#define kvm_pgtable_stage2_init(pgt, mmu, mm_ops, pte_ops) \
	__kvm_pgtable_stage2_init(pgt, mmu, mm_ops, 0, pte_ops)

/**
 * kvm_pgtable_stage2_destroy() - Destroy an unused guest stage-2 page-table.
 * @pgt:	Page-table structure initialised by kvm_pgtable_stage2_init*().
 *
 * The page-table is assumed to be unreachable by any hardware walkers prior
 * to freeing and therefore no TLB invalidation is performed.
 */
void kvm_pgtable_stage2_destroy(struct kvm_pgtable *pgt);

/**
 * kvm_pgtable_stage2_free_unlinked() - Free an unlinked stage-2 paging structure.
 * @mm_ops:	Memory management callbacks.
 * @pte_ops:	Pagetable entries management callbacks.
 * @pgtable:	Unlinked stage-2 paging structure to be freed.
 * @level:	Level of the stage-2 paging structure to be freed.
 *
 * The page-table is assumed to be unreachable by any hardware walkers prior to
 * freeing and therefore no TLB invalidation is performed.
 */
void kvm_pgtable_stage2_free_unlinked(struct kvm_pgtable_mm_ops *mm_ops,
				      struct kvm_pgtable_pte_ops *pte_ops,
				      void *pgtable, u32 level);

/**
 * kvm_pgtable_stage2_create_unlinked() - Create an unlinked stage-2 paging structure.
 * @pgt:	Page-table structure initialised by kvm_pgtable_stage2_init*().
 * @phys:	Physical address of the memory to map.
 * @level:	Starting level of the stage-2 paging structure to be created.
 * @prot:	Permissions and attributes for the mapping.
 * @mc:		Cache of pre-allocated and zeroed memory from which to allocate
 *		page-table pages.
 * @force_pte:  Force mappings to PAGE_SIZE granularity.
 *
 * Returns an unlinked page-table tree.  This new page-table tree is
 * not reachable (i.e., it is unlinked) from the root pgd and it's
 * therefore unreachableby the hardware page-table walker. No TLB
 * invalidation or CMOs are performed.
 *
 * If device attributes are not explicitly requested in @prot, then the
 * mapping will be normal, cacheable.
 *
 * Return: The fully populated (unlinked) stage-2 paging structure, or
 * an ERR_PTR(error) on failure.
 */
kvm_pte_t *kvm_pgtable_stage2_create_unlinked(struct kvm_pgtable *pgt,
					      u64 phys, u32 level,
					      enum kvm_pgtable_prot prot,
					      void *mc, bool force_pte);

/**
 * kvm_pgtable_stage2_map() - Install a mapping in a guest stage-2 page-table.
 * @pgt:	Page-table structure initialised by kvm_pgtable_stage2_init*().
 * @addr:	Intermediate physical address at which to place the mapping.
 * @size:	Size of the mapping.
 * @phys:	Physical address of the memory to map.
 * @prot:	Permissions and attributes for the mapping.
 * @mc:		Cache of pre-allocated and zeroed memory from which to allocate
 *		page-table pages.
 * @flags:	Flags to control the page-table walk (ex. a shared walk)
 *
 * The offset of @addr within a page is ignored, @size is rounded-up to
 * the next page boundary and @phys is rounded-down to the previous page
 * boundary.
 *
 * If device attributes are not explicitly requested in @prot, then the
 * mapping will be normal, cacheable.
 *
 * Note that the update of a valid leaf PTE in this function will be aborted,
 * if it's trying to recreate the exact same mapping or only change the access
 * permissions. Instead, the vCPU will exit one more time from guest if still
 * needed and then go through the path of relaxing permissions.
 *
 * Note that this function will both coalesce existing table entries and split
 * existing block mappings, relying on page-faults to fault back areas outside
 * of the new mapping lazily.
 *
 * Return: 0 on success, negative error code on failure.
 */
int kvm_pgtable_stage2_map(struct kvm_pgtable *pgt, u64 addr, u64 size,
			   u64 phys, enum kvm_pgtable_prot prot,
			   void *mc, enum kvm_pgtable_walk_flags flags);

/**
 * kvm_pgtable_stage2_annotate() - Unmap and annotate pages in the IPA space
 *				   to track ownership (and more).
 * @pgt:	Page-table structure initialised by kvm_pgtable_stage2_init*().
 * @addr:	Base intermediate physical address to annotate.
 * @size:	Size of the annotated range.
 * @mc:		Cache of pre-allocated and zeroed memory from which to allocate
 *		page-table pages.
 * @annotation:	A 63 bit value that will be stored in the page tables.
 *		@annotation[0] must be 0, and @annotation[63:1] is stored
 *		in the page tables.
 *
 * By default, all page-tables are owned by identifier 0. This function can be
 * used to mark portions of the IPA space as owned by other entities. When a
 * stage 2 is used with identity-mappings, these annotations allow to use the
 * page-table data structure as a simple rmap.
 *
 * Return: 0 on success, negative error code on failure.
 */
int kvm_pgtable_stage2_annotate(struct kvm_pgtable *pgt, u64 addr, u64 size,
				void *mc, kvm_pte_t annotation);

/**
 * kvm_pgtable_stage2_unmap() - Remove a mapping from a guest stage-2 page-table.
 * @pgt:	Page-table structure initialised by kvm_pgtable_stage2_init*().
 * @addr:	Intermediate physical address from which to remove the mapping.
 * @size:	Size of the mapping.
 *
 * The offset of @addr within a page is ignored and @size is rounded-up to
 * the next page boundary.
 *
 * TLB invalidation is performed for each page-table entry cleared during the
 * unmapping operation and the reference count for the page-table page
 * containing the cleared entry is decremented, with unreferenced pages being
 * freed. Unmapping a cacheable page will ensure that it is clean to the PoC if
 * FWB is not supported by the CPU.
 *
 * Return: 0 on success, negative error code on failure.
 */
int kvm_pgtable_stage2_unmap(struct kvm_pgtable *pgt, u64 addr, u64 size);

/**
 * kvm_pgtable_stage2_reclaim_leaves() - Attempt to reclaim leaf page-table
 *					 pages by coalescing table entries into
 *					 block mappings.
 * @pgt:	Page-table structure initialised by kvm_pgtable_stage2_init*().
 * @addr:	Intermediate physical address from which to reclaim leaves.
 * @size:	Size of the range.
 *
 * The offset of @addr within a page is ignored and @size is rounded-up to
 * the next page boundary.
 *
 * Return: 0 on success, negative error code on failure.
 */
int kvm_pgtable_stage2_reclaim_leaves(struct kvm_pgtable *pgt, u64 addr, u64 size);

/**
 * kvm_pgtable_stage2_wrprotect() - Write-protect guest stage-2 address range
 *                                  without TLB invalidation.
 * @pgt:	Page-table structure initialised by kvm_pgtable_stage2_init*().
 * @addr:	Intermediate physical address from which to write-protect,
 * @size:	Size of the range.
 *
 * The offset of @addr within a page is ignored and @size is rounded-up to
 * the next page boundary.
 *
 * Note that it is the caller's responsibility to invalidate the TLB after
 * calling this function to ensure that the updated permissions are visible
 * to the CPUs.
 *
 * Return: 0 on success, negative error code on failure.
 */
int kvm_pgtable_stage2_wrprotect(struct kvm_pgtable *pgt, u64 addr, u64 size);

/**
 * kvm_pgtable_stage2_mkyoung() - Set the access flag in a page-table entry.
 * @pgt:	Page-table structure initialised by kvm_pgtable_stage2_init*().
 * @addr:	Intermediate physical address to identify the page-table entry.
 *
 * The offset of @addr within a page is ignored.
 *
 * If there is a valid, leaf page-table entry used to translate @addr, then
 * set the access flag in that entry.
 *
 * Return: The old page-table entry prior to setting the flag, 0 on failure.
 */
kvm_pte_t kvm_pgtable_stage2_mkyoung(struct kvm_pgtable *pgt, u64 addr);

/**
 * kvm_pgtable_stage2_test_clear_young() - Test and optionally clear the access
 *					   flag in a page-table entry.
 * @pgt:	Page-table structure initialised by kvm_pgtable_stage2_init*().
 * @addr:	Intermediate physical address to identify the page-table entry.
 * @size:	Size of the address range to visit.
 * @mkold:	True if the access flag should be cleared.
 *
 * The offset of @addr within a page is ignored.
 *
 * Tests and conditionally clears the access flag for every valid, leaf
 * page-table entry used to translate the range [@addr, @addr + @size).
 *
 * Note that it is the caller's responsibility to invalidate the TLB after
 * calling this function to ensure that the updated permissions are visible
 * to the CPUs.
 *
 * Return: True if any of the visited PTEs had the access flag set.
 */
bool kvm_pgtable_stage2_test_clear_young(struct kvm_pgtable *pgt, u64 addr,
					 u64 size, bool mkold);

/**
 * kvm_pgtable_stage2_relax_perms() - Relax the permissions enforced by a
 *				      page-table entry.
 * @pgt:	Page-table structure initialised by kvm_pgtable_stage2_init*().
 * @addr:	Intermediate physical address to identify the page-table entry.
 * @prot:	Additional permissions to grant for the mapping.
 *
 * The offset of @addr within a page is ignored.
 *
 * If there is a valid, leaf page-table entry used to translate @addr, then
 * relax the permissions in that entry according to the read, write and
 * execute permissions specified by @prot. No permissions are removed, and
 * TLB invalidation is performed after updating the entry. Software bits cannot
 * be set or cleared using kvm_pgtable_stage2_relax_perms().
 *
 * Return: 0 on success, negative error code on failure.
 */
int kvm_pgtable_stage2_relax_perms(struct kvm_pgtable *pgt, u64 addr,
				   enum kvm_pgtable_prot prot);

/**
 * __kvm_pgtable_stage2_relax_perms() - Relax the permissions enforced by a
 *				        page-table entry.
 * @pgt:	Page-table structure initialised by kvm_pgtable_stage2_init*().
 * @addr:	Intermediate physical address to identify the page-table entry.
 * @prot:	Additional permissions to grant for the mapping.
 * @flags:	Flags for the page-table walker
 *
 * The offset of @addr within a page is ignored.
 *
 * If there is a valid, leaf page-table entry used to translate @addr, then
 * relax the permissions in that entry according to the read, write and
 * execute permissions specified by @prot. No permissions are removed, and
 * TLB invalidation is performed after updating the entry. Software bits cannot
 * be set or cleared using kvm_pgtable_stage2_relax_perms().
 *
 * Return: 0 on success, negative error code on failure.
 */
int __kvm_pgtable_stage2_relax_perms(struct kvm_pgtable *pgt, u64 addr,
				     enum kvm_pgtable_prot prot,
				     enum kvm_pgtable_walk_flags flags);

/**
 * kvm_pgtable_stage2_flush_range() - Clean and invalidate data cache to Point
 * 				      of Coherency for guest stage-2 address
 *				      range.
 * @pgt:	Page-table structure initialised by kvm_pgtable_stage2_init*().
 * @addr:	Intermediate physical address from which to flush.
 * @size:	Size of the range.
 *
 * The offset of @addr within a page is ignored and @size is rounded-up to
 * the next page boundary.
 *
 * Return: 0 on success, negative error code on failure.
 */
int kvm_pgtable_stage2_flush(struct kvm_pgtable *pgt, u64 addr, u64 size);

/**
 * kvm_pgtable_stage2_split() - Split a range of huge pages into leaf PTEs pointing
 *				to PAGE_SIZE guest pages.
 * @pgt:	 Page-table structure initialised by kvm_pgtable_stage2_init().
 * @addr:	 Intermediate physical address from which to split.
 * @size:	 Size of the range.
 * @mc:		 Cache of pre-allocated and zeroed memory from which to allocate
 *		 page-table pages.
 *
 * The function tries to split any level 1 or 2 entry that overlaps
 * with the input range (given by @addr and @size).
 *
 * Return: 0 on success, negative error code on failure. Note that
 * kvm_pgtable_stage2_split() is best effort: it tries to break as many
 * blocks in the input range as allowed by @mc_capacity.
 */
int kvm_pgtable_stage2_split(struct kvm_pgtable *pgt, u64 addr, u64 size,
			     struct kvm_mmu_memory_cache *mc);

/**
 * kvm_pgtable_walk() - Walk a page-table.
 * @pgt:	Page-table structure initialised by kvm_pgtable_*_init().
 * @addr:	Input address for the start of the walk.
 * @size:	Size of the range to walk.
 * @walker:	Walker callback description.
 *
 * The offset of @addr within a page is ignored and @size is rounded-up to
 * the next page boundary.
 *
 * The walker will walk the page-table entries corresponding to the input
 * address range specified, visiting entries according to the walker flags.
 * Invalid entries are treated as leaf entries. The visited page table entry is
 * reloaded after invoking the walker callback, allowing the walker to descend
 * into a newly installed table.
 *
 * Returning a negative error code from the walker callback function will
 * terminate the walk immediately with the same error code.
 *
 * Return: 0 on success, negative error code on failure.
 */
int kvm_pgtable_walk(struct kvm_pgtable *pgt, u64 addr, u64 size,
		     struct kvm_pgtable_walker *walker);

/**
 * kvm_pgtable_get_leaf() - Walk a page-table and retrieve the leaf entry
 *			    with its level.
 * @pgt:	Page-table structure initialised by kvm_pgtable_*_init()
 *		or a similar initialiser.
 * @addr:	Input address for the start of the walk.
 * @ptep:	Pointer to storage for the retrieved PTE.
 * @level:	Pointer to storage for the level of the retrieved PTE.
 *
 * The offset of @addr within a page is ignored.
 *
 * The walker will walk the page-table entries corresponding to the input
 * address specified, retrieving the leaf corresponding to this address.
 * Invalid entries are treated as leaf entries.
 *
 * Return: 0 on success, negative error code on failure.
 */
int kvm_pgtable_get_leaf(struct kvm_pgtable *pgt, u64 addr,
			 kvm_pte_t *ptep, u32 *level);

/**
 * kvm_pgtable_stage2_pte_prot() - Retrieve the protection attributes of a
 *				   stage-2 Page-Table Entry.
 * @pte:	Page-table entry
 *
 * Return: protection attributes of the page-table entry in the enum
 *	   kvm_pgtable_prot format.
 */
enum kvm_pgtable_prot kvm_pgtable_stage2_pte_prot(kvm_pte_t pte);

/**
 * kvm_pgtable_hyp_pte_prot() - Retrieve the protection attributes of a stage-1
 *				Page-Table Entry.
 * @pte:	Page-table entry
 *
 * Return: protection attributes of the page-table entry in the enum
 *	   kvm_pgtable_prot format.
 */
enum kvm_pgtable_prot kvm_pgtable_hyp_pte_prot(kvm_pte_t pte);

/**
 * kvm_tlb_flush_vmid_range() - Invalidate/flush a range of TLB entries
 *
 * @mmu:	Stage-2 KVM MMU struct
 * @addr:	The base Intermediate physical address from which to invalidate
 * @size:	Size of the range from the base to invalidate
 */
void kvm_tlb_flush_vmid_range(struct kvm_s2_mmu *mmu,
				phys_addr_t addr, size_t size);

#ifdef CONFIG_NVHE_EL2_DEBUG
/**
 * kvm_pgtable_stage2_snapshot() - Snapshot the pagetable
 *
 * @dest_pgt:	Destination pagetable
 * @src_pgt:	Source pagetable
 * @pgd_len:	The size of the PGD
 */
int kvm_pgtable_stage2_snapshot(struct kvm_pgtable_snapshot *dest_pgt,
				struct kvm_pgtable *src_pgt,
				size_t pgd_len);
#else
static inline int kvm_pgtable_stage2_snapshot(struct kvm_pgtable_snapshot *dest_pgt,
					      struct kvm_pgtable *src_pgt,
					      size_t pgd_len)
{
	return -EPERM;
}
#endif	/* CONFIG_NVHE_EL2_DEBUG */
<<<<<<< HEAD
=======

/**
 * kvm_pgtable_get_pages() - Raise the refcount for each entry and unmap them.
 *
 * @pgt:	Page-table structure initialised by kvm_pgtable_*_init()
 * 		or a similar initialiser.
 * @addr:	Input address for the start of the walk.
 * @size:	Size of the range.
 * @mc:		Cache of pre-allocated and zeroed memory from which to allocate
 *		page-table pages.
 */
int kvm_pgtable_stage2_get_pages(struct kvm_pgtable *pgt, u64 addr, u64 size, void *mc);

/**
 * kvm_pgtable_put_pages() - Drop the refcount for each entry. This is the
 *			     opposite of kvm_pgtable_get_pages().
 *
 * @pgt:	Page-table structure initialised by kvm_pgtable_*_init()
 * 		or a similar initialiser.
 * @addr:	Input address for the start of the walk.
 * @size:	Size of the range.
 */
int kvm_pgtable_stage2_put_pages(struct kvm_pgtable *pgt, u64 addr, u64 size);

>>>>>>> 227f0fab
#endif	/* __ARM64_KVM_PGTABLE_H__ */<|MERGE_RESOLUTION|>--- conflicted
+++ resolved
@@ -958,8 +958,6 @@
 	return -EPERM;
 }
 #endif	/* CONFIG_NVHE_EL2_DEBUG */
-<<<<<<< HEAD
-=======
 
 /**
  * kvm_pgtable_get_pages() - Raise the refcount for each entry and unmap them.
@@ -984,5 +982,4 @@
  */
 int kvm_pgtable_stage2_put_pages(struct kvm_pgtable *pgt, u64 addr, u64 size);
 
->>>>>>> 227f0fab
 #endif	/* __ARM64_KVM_PGTABLE_H__ */