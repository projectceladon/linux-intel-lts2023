--- conflicted
+++ resolved
@@ -2261,7 +2261,6 @@
 	kvm_nvhe_sym(smccc_trng_available) = smccc_trng_available;
 	kvm_nvhe_sym(kvm_sve_max_vl) = kvm_sve_max_vl;
 	kvm_nvhe_sym(kvm_host_sve_max_vl) = kvm_host_sve_max_vl;
-<<<<<<< HEAD
 }
 
 static unsigned long kvm_hyp_shrinker_count(struct shrinker *shrinker,
@@ -2272,18 +2271,6 @@
 	return reclaimable ? reclaimable : SHRINK_EMPTY;
 }
 
-=======
-}
-
-static unsigned long kvm_hyp_shrinker_count(struct shrinker *shrinker,
-					    struct shrink_control *sc)
-{
-	unsigned long reclaimable = kvm_call_hyp_nvhe(__pkvm_hyp_alloc_mgt_reclaimable);
-
-	return reclaimable ? reclaimable : SHRINK_EMPTY;
-}
-
->>>>>>> 4163e724
 static unsigned long kvm_hyp_shrinker_scan(struct shrinker *shrinker,
 					   struct shrink_control *sc)
 {
