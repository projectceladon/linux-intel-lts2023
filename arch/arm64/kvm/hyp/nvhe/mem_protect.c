// SPDX-License-Identifier: GPL-2.0-only
/*
 * Copyright (C) 2020 Google LLC
 * Author: Quentin Perret <qperret@google.com>
 */

#include <linux/kvm_host.h>
#include <asm/kvm_emulate.h>
#include <asm/kvm_hyp.h>
#include <asm/kvm_hypevents.h>
#include <asm/kvm_mmu.h>
#include <asm/kvm_pgtable.h>
#include <asm/kvm_pkvm.h>
#include <asm/stage2_pgtable.h>

#include <hyp/fault.h>

#include <nvhe/gfp.h>
#include <nvhe/iommu.h>
#include <nvhe/memory.h>
#include <nvhe/mem_protect.h>
#include <nvhe/mm.h>
#include <nvhe/modules.h>
#include <nvhe/pkvm.h>

#define KVM_HOST_S2_FLAGS (KVM_PGTABLE_S2_NOFWB | \
			   KVM_PGTABLE_S2_IDMAP | \
			   KVM_PGTABLE_S2_PREFAULT_BLOCK)

struct host_mmu host_mmu;

struct pkvm_moveable_reg pkvm_moveable_regs[PKVM_NR_MOVEABLE_REGS];
unsigned int pkvm_moveable_regs_nr;

static struct hyp_pool host_s2_pool;

static DEFINE_PER_CPU(struct pkvm_hyp_vm *, __current_vm);
#define current_vm (*this_cpu_ptr(&__current_vm))

static struct kvm_pgtable_pte_ops host_s2_pte_ops;
static bool host_stage2_force_pte(u64 addr, u64 end, enum kvm_pgtable_prot prot);
static bool host_stage2_pte_is_counted(kvm_pte_t pte, u32 level);
static bool guest_stage2_force_pte_cb(u64 addr, u64 end,
				      enum kvm_pgtable_prot prot);
static bool guest_stage2_pte_is_counted(kvm_pte_t pte, u32 level);

static struct kvm_pgtable_pte_ops guest_s2_pte_ops = {
	.force_pte_cb = guest_stage2_force_pte_cb,
	.pte_is_counted_cb = guest_stage2_pte_is_counted
};

static void guest_lock_component(struct pkvm_hyp_vm *vm)
{
	hyp_spin_lock(&vm->pgtable_lock);
	current_vm = vm;
}

static void guest_unlock_component(struct pkvm_hyp_vm *vm)
{
	current_vm = NULL;
	hyp_spin_unlock(&vm->pgtable_lock);
}

static void host_lock_component(void)
{
	hyp_spin_lock(&host_mmu.lock);
}

static void host_unlock_component(void)
{
	hyp_spin_unlock(&host_mmu.lock);
}

static void hyp_lock_component(void)
{
	hyp_spin_lock(&pkvm_pgd_lock);
}

static void hyp_unlock_component(void)
{
	hyp_spin_unlock(&pkvm_pgd_lock);
}

static void *host_s2_zalloc_pages_exact(size_t size)
{
	void *addr = hyp_alloc_pages(&host_s2_pool, get_order(size));

	hyp_split_page(hyp_virt_to_page(addr));

	/*
	 * The size of concatenated PGDs is always a power of two of PAGE_SIZE,
	 * so there should be no need to free any of the tail pages to make the
	 * allocation exact.
	 */
	WARN_ON(size != (PAGE_SIZE << get_order(size)));

	return addr;
}

static void *host_s2_zalloc_page(void *pool)
{
	return hyp_alloc_pages(pool, 0);
}

static void host_s2_get_page(void *addr)
{
	hyp_get_page(&host_s2_pool, addr);
}

static void host_s2_put_page(void *addr)
{
	hyp_put_page(&host_s2_pool, addr);
}

static void host_s2_free_unlinked_table(void *addr, u32 level)
{
	kvm_pgtable_stage2_free_unlinked(&host_mmu.mm_ops, host_mmu.pgt.pte_ops,
					 addr, level);
}

static int prepare_s2_pool(void *pgt_pool_base)
{
	unsigned long nr_pages, pfn;
	int ret;

	pfn = hyp_virt_to_pfn(pgt_pool_base);
	nr_pages = host_s2_pgtable_pages();
	ret = hyp_pool_init(&host_s2_pool, pfn, nr_pages, 0);
	if (ret)
		return ret;

	host_mmu.mm_ops = (struct kvm_pgtable_mm_ops) {
		.zalloc_pages_exact = host_s2_zalloc_pages_exact,
		.zalloc_page = host_s2_zalloc_page,
		.free_unlinked_table = host_s2_free_unlinked_table,
		.phys_to_virt = hyp_phys_to_virt,
		.virt_to_phys = hyp_virt_to_phys,
		.page_count = hyp_page_count,
		.get_page = host_s2_get_page,
		.put_page = host_s2_put_page,
	};

	return 0;
}

static void prepare_host_vtcr(void)
{
	u32 parange, phys_shift;

	/* The host stage 2 is id-mapped, so use parange for T0SZ */
	parange = kvm_get_parange(id_aa64mmfr0_el1_sys_val);
	phys_shift = id_aa64mmfr0_parange_to_phys_shift(parange);

	host_mmu.arch.vtcr = kvm_get_vtcr(id_aa64mmfr0_el1_sys_val,
					  id_aa64mmfr1_el1_sys_val, phys_shift);
}

static int prepopulate_host_stage2(void)
{
	struct memblock_region *reg;
<<<<<<< HEAD
	u64 addr = 0;
	int i, ret;

	for (i = 0; i < hyp_memblock_nr; i++) {
		reg = &hyp_memory[i];
		ret = host_stage2_idmap_locked(addr, reg->base - addr, PKVM_HOST_MMIO_PROT, false);
		if (ret)
			return ret;
		ret = host_stage2_idmap_locked(reg->base, reg->size, PKVM_HOST_MEM_PROT, false);
		if (ret)
			return ret;
		addr = reg->base + reg->size;
	}

	return host_stage2_idmap_locked(addr, BIT(host_mmu.pgt.ia_bits) - addr,
					PKVM_HOST_MMIO_PROT, false);
=======
	int i, ret = 0;

	for (i = 0; i < hyp_memblock_nr; i++) {
		reg = &hyp_memory[i];
		ret = host_stage2_idmap_locked(reg->base, reg->size, PKVM_HOST_MEM_PROT, false);
		if (ret)
			return ret;
	}

	return ret;
>>>>>>> 4163e724
}

int kvm_host_prepare_stage2(void *pgt_pool_base)
{
	struct kvm_s2_mmu *mmu = &host_mmu.arch.mmu;
	int ret;

	prepare_host_vtcr();
	hyp_spin_lock_init(&host_mmu.lock);
	mmu->arch = &host_mmu.arch;

	ret = prepare_s2_pool(pgt_pool_base);
	if (ret)
		return ret;

	host_s2_pte_ops.force_pte_cb = host_stage2_force_pte;
	host_s2_pte_ops.pte_is_counted_cb = host_stage2_pte_is_counted;

	ret = __kvm_pgtable_stage2_init(&host_mmu.pgt, mmu,
					&host_mmu.mm_ops, KVM_HOST_S2_FLAGS,
					&host_s2_pte_ops);
	if (ret)
		return ret;

	mmu->pgd_phys = __hyp_pa(host_mmu.pgt.pgd);
	mmu->pgt = &host_mmu.pgt;
	atomic64_set(&mmu->vmid.id, 0);

	return prepopulate_host_stage2();
}

static bool guest_stage2_force_pte_cb(u64 addr, u64 end,
				      enum kvm_pgtable_prot prot)
{
	return false;
}

static bool guest_stage2_pte_is_counted(kvm_pte_t pte, u32 level)
{
	/*
	 * The refcount tracks valid entries as well as invalid entries if they
	 * encode ownership of a page to another entity than the page-table
	 * owner, whose id is 0.
	 */
	return !!pte;
}

static void *guest_s2_zalloc_pages_exact(size_t size)
{
	void *addr = hyp_alloc_pages(&current_vm->pool, get_order(size));

	WARN_ON(size != (PAGE_SIZE << get_order(size)));
	hyp_split_page(hyp_virt_to_page(addr));

	return addr;
}

static void guest_s2_free_pages_exact(void *addr, unsigned long size)
{
	u8 order = get_order(size);
	unsigned int i;

	for (i = 0; i < (1 << order); i++)
		hyp_put_page(&current_vm->pool, addr + (i * PAGE_SIZE));
}

static void *guest_s2_zalloc_page(void *mc)
{
	struct hyp_page *p;
	void *addr;
	unsigned long order;

	addr = hyp_alloc_pages(&current_vm->pool, 0);
	if (addr)
		return addr;

	addr = pop_hyp_memcache(mc, hyp_phys_to_virt, &order);
	if (!addr)
		return addr;

	WARN_ON(order);
	memset(addr, 0, PAGE_SIZE);
	p = hyp_virt_to_page(addr);
	hyp_set_page_refcounted(p);
	p->order = 0;

	return addr;
}

static void guest_s2_get_page(void *addr)
{
	hyp_get_page(&current_vm->pool, addr);
}

static void guest_s2_put_page(void *addr)
{
	hyp_put_page(&current_vm->pool, addr);
}

static void *__fixmap_guest_page(void *va, size_t *size)
{
	void *addr;

	if (WARN_ON(!IS_ALIGNED(*size, *size)))
		return NULL;

	if (IS_ALIGNED(*size, PMD_SIZE)) {
		addr = hyp_fixblock_map(__hyp_pa(va));
		if (addr)
			return addr;

		*size = PAGE_SIZE;
	}

	if (IS_ALIGNED(*size, PAGE_SIZE))
		return hyp_fixmap_map(__hyp_pa(va));

	WARN_ON(1);

	return NULL;
}

static void __fixunmap_guest_page(size_t size)
{
	switch (size) {
	case PAGE_SIZE:
		hyp_fixmap_unmap();
		break;
	case PMD_SIZE:
		hyp_fixblock_unmap();
		break;
	default:
		BUG();
	}
}

static void clean_dcache_guest_page(void *va, size_t size)
{
	while (size) {
		size_t __size = size == PMD_SIZE ? size : PAGE_SIZE;
		void *addr = __fixmap_guest_page(va, &__size);

		__clean_dcache_guest_page(addr, __size);
		__fixunmap_guest_page(__size);

		size -= __size;
		va += __size;
	}
}

static void invalidate_icache_guest_page(void *va, size_t size)
{
	while (size) {
		size_t __size = size == PMD_SIZE ? size : PAGE_SIZE;
		void *addr = __fixmap_guest_page(va, &__size);

		__invalidate_icache_guest_page(addr, __size);
		__fixunmap_guest_page(__size);

		size -= __size;
		va += __size;
	}
}

int kvm_guest_prepare_stage2(struct pkvm_hyp_vm *vm, void *pgd)
{
	struct kvm_s2_mmu *mmu = &vm->kvm.arch.mmu;
	unsigned long nr_pages;
	int ret;

	nr_pages = kvm_pgtable_stage2_pgd_size(vm->kvm.arch.vtcr) >> PAGE_SHIFT;
	ret = hyp_pool_init(&vm->pool, hyp_virt_to_pfn(pgd), nr_pages, 0);
	if (ret)
		return ret;

	hyp_spin_lock_init(&vm->pgtable_lock);
	vm->mm_ops = (struct kvm_pgtable_mm_ops) {
		.zalloc_pages_exact	= guest_s2_zalloc_pages_exact,
		.free_pages_exact	= guest_s2_free_pages_exact,
		.zalloc_page		= guest_s2_zalloc_page,
		.phys_to_virt		= hyp_phys_to_virt,
		.virt_to_phys		= hyp_virt_to_phys,
		.page_count		= hyp_page_count,
		.get_page		= guest_s2_get_page,
		.put_page		= guest_s2_put_page,
		.dcache_clean_inval_poc	= clean_dcache_guest_page,
		.icache_inval_pou	= invalidate_icache_guest_page,
	};

	guest_lock_component(vm);
	ret = __kvm_pgtable_stage2_init(mmu->pgt, mmu, &vm->mm_ops,
					KVM_PGTABLE_S2_PREFAULT_BLOCK,
					&guest_s2_pte_ops);
	guest_unlock_component(vm);
	if (ret)
		return ret;

	vm->kvm.arch.mmu.pgd_phys = __hyp_pa(vm->pgt.pgd);

	return 0;
}

struct relinquish_data {
	enum pkvm_page_state expected_state;
	u64 pa;
};

static int relinquish_walker(const struct kvm_pgtable_visit_ctx *ctx,
			     enum kvm_pgtable_walk_flags visit)
{
	u64 addr = ALIGN_DOWN(ctx->addr, kvm_granule_size(ctx->level));
	kvm_pte_t pte = *ctx->ptep;
	struct relinquish_data *data = ctx->arg;
	enum pkvm_page_state state;
	phys_addr_t phys;

	if (!kvm_pte_valid(pte))
		return 0;

	state = pkvm_getstate(kvm_pgtable_stage2_pte_prot(pte));
	if (state != data->expected_state)
		return -EPERM;

	phys = kvm_pte_to_phys(pte);
	phys += ctx->addr - addr;

	if (state == PKVM_PAGE_OWNED) {
		hyp_poison_page(phys);
		psci_mem_protect_dec(1);
	}

	data->pa = phys;
<<<<<<< HEAD

	return 0;
}

=======

	return 0;
}

>>>>>>> 4163e724
int __pkvm_guest_relinquish_to_host(struct pkvm_hyp_vcpu *vcpu,
				    u64 ipa, u64 *ppa)
{
	struct relinquish_data data;
	struct kvm_pgtable_walker walker = {
		.cb     = relinquish_walker,
		.flags  = KVM_PGTABLE_WALK_LEAF,
		.arg    = &data,
	};
	struct pkvm_hyp_vm *vm = pkvm_hyp_vcpu_to_hyp_vm(vcpu);
	int ret;

	host_lock_component();
	guest_lock_component(vm);

	/* Expected page state depends on VM type. */
	data.expected_state = pkvm_hyp_vcpu_is_protected(vcpu) ?
		PKVM_PAGE_OWNED :
		PKVM_PAGE_SHARED_BORROWED;

	/* Set default pa value to "not found". */
	data.pa = 0;

	/* If ipa is mapped: poisons the page, and gets the pa. */
	ret = kvm_pgtable_walk(&vm->pgt, ipa, PAGE_SIZE, &walker);
	if (ret || !data.pa)
		goto end;

	/* Zap the guest stage2 pte and return ownership to the host */
	ret = kvm_pgtable_stage2_annotate(&vm->pgt, ipa, PAGE_SIZE,
					  &vcpu->vcpu.arch.stage2_mc, 0);
	if (ret)
		goto end;

	WARN_ON(host_stage2_set_owner_locked(data.pa, PAGE_SIZE, PKVM_ID_HOST));
end:
	guest_unlock_component(vm);
	host_unlock_component();

	*ppa = data.pa;
	return ret;
}

int __pkvm_prot_finalize(void)
{
	struct kvm_s2_mmu *mmu = &host_mmu.arch.mmu;
	struct kvm_nvhe_init_params *params = this_cpu_ptr(&kvm_init_params);

	if (params->hcr_el2 & HCR_VM)
		return -EPERM;

	params->vttbr = kvm_get_vttbr(mmu);
	params->vtcr = host_mmu.arch.vtcr;
	params->hcr_el2 |= HCR_VM;

	/*
	 * The CMO below not only cleans the updated params to the
	 * PoC, but also provides the DSB that ensures ongoing
	 * page-table walks that have started before we trapped to EL2
	 * have completed.
	 */
	kvm_flush_dcache_to_poc(params, sizeof(*params));

	write_sysreg(params->hcr_el2, hcr_el2);
	__load_stage2(&host_mmu.arch.mmu, &host_mmu.arch);

	/*
	 * Make sure to have an ISB before the TLB maintenance below but only
	 * when __load_stage2() doesn't include one already.
	 */
	asm(ALTERNATIVE("isb", "nop", ARM64_WORKAROUND_SPECULATIVE_AT));

	/* Invalidate stale HCR bits that may be cached in TLBs */
	__tlbi(vmalls12e1);
	dsb(nsh);
	isb();

	__pkvm_close_module_registration();

	return 0;
}

int host_stage2_unmap_reg_locked(phys_addr_t start, u64 size)
{
	int ret;

	hyp_assert_lock_held(&host_mmu.lock);

	ret = kvm_pgtable_stage2_reclaim_leaves(&host_mmu.pgt, start, size);
	if (ret)
		return ret;

	kvm_iommu_host_stage2_idmap(start, start + size, 0);

	return 0;
}

static int host_stage2_unmap_unmoveable_regs(void)
{
	struct kvm_pgtable *pgt = &host_mmu.pgt;
	struct pkvm_moveable_reg *reg;
	u64 addr = 0;
	int i, ret;

	/* Unmap all unmoveable regions to recycle the pages */
	for (i = 0; i < pkvm_moveable_regs_nr; i++) {
		reg = &pkvm_moveable_regs[i];
		if (reg->start > addr) {
			ret = host_stage2_unmap_reg_locked(addr, reg->start - addr);
			if (ret)
				return ret;
		}
		addr = max(addr, reg->start + reg->size);
	}
	return host_stage2_unmap_reg_locked(addr, BIT(pgt->ia_bits) - addr);
}

struct kvm_mem_range {
	u64 start;
	u64 end;
};

static struct memblock_region *find_mem_range(phys_addr_t addr, struct kvm_mem_range *range)
{
	int cur, left = 0, right = hyp_memblock_nr;
	struct memblock_region *reg;
	phys_addr_t end;

	range->start = 0;
	range->end = ULONG_MAX;

	/* The list of memblock regions is sorted, binary search it */
	while (left < right) {
		cur = (left + right) >> 1;
		reg = &hyp_memory[cur];
		end = reg->base + reg->size;
		if (addr < reg->base) {
			right = cur;
			range->end = reg->base;
		} else if (addr >= end) {
			left = cur + 1;
			range->start = end;
		} else {
			range->start = reg->base;
			range->end = end;
			return reg;
		}
	}

	return NULL;
}

static enum kvm_pgtable_prot default_host_prot(bool is_memory)
{
	return is_memory ? PKVM_HOST_MEM_PROT : PKVM_HOST_MMIO_PROT;
}

static enum kvm_pgtable_prot default_hyp_prot(phys_addr_t phys)
{
	return addr_is_memory(phys) ? PAGE_HYP : PAGE_HYP_DEVICE;
}

bool addr_is_memory(phys_addr_t phys)
{
	struct kvm_mem_range range;

	return !!find_mem_range(phys, &range);
}

static bool is_range_refcounted(phys_addr_t addr, u64 nr_pages)
{
	struct hyp_page *p;
	int i;

	for (i = 0 ; i < nr_pages ; ++i) {
		p = hyp_phys_to_page(addr + i * PAGE_SIZE);
		if (hyp_refcount_get(p->refcount))
			return true;
	}

	return false;
}

static bool addr_is_allowed_memory(phys_addr_t phys)
{
	struct memblock_region *reg;
	struct kvm_mem_range range;

	reg = find_mem_range(phys, &range);

	return reg && !(reg->flags & MEMBLOCK_NOMAP);
}

static bool is_in_mem_range(u64 addr, struct kvm_mem_range *range)
{
	return range->start <= addr && addr < range->end;
}

static bool range_is_memory(u64 start, u64 end)
{
	struct kvm_mem_range r;

	if (!find_mem_range(start, &r))
		return false;

	return is_in_mem_range(end - 1, &r);
}

static inline int __host_stage2_idmap(u64 start, u64 end,
				      enum kvm_pgtable_prot prot,
				      bool update_iommu)
{
	int ret;

	ret = kvm_pgtable_stage2_map(&host_mmu.pgt, start, end - start, start,
				     prot, &host_s2_pool, 0);
	if (ret)
		return ret;

	if (update_iommu)
		kvm_iommu_host_stage2_idmap(start, end, prot);
	return 0;
}

/*
 * The pool has been provided with enough pages to cover all of moveable regions
 * with page granularity, but it is difficult to know how much of the
 * non-moveable regions we will need to cover upfront, so we may need to
 * 'recycle' the pages if we run out.
 */
#define host_stage2_try(fn, ...)					\
	({								\
		int __ret;						\
		hyp_assert_lock_held(&host_mmu.lock);			\
		__ret = fn(__VA_ARGS__);				\
		if (__ret == -ENOMEM) {					\
			__ret = host_stage2_unmap_unmoveable_regs();		\
			if (!__ret)					\
				__ret = fn(__VA_ARGS__);		\
		}							\
		__ret;							\
	 })

static inline bool range_included(struct kvm_mem_range *child,
				  struct kvm_mem_range *parent)
{
	return parent->start <= child->start && child->end <= parent->end;
}

static int host_stage2_adjust_range(u64 addr, struct kvm_mem_range *range)
{
	struct kvm_mem_range cur;
	kvm_pte_t pte;
	u32 level;
	int ret;

	hyp_assert_lock_held(&host_mmu.lock);
	ret = kvm_pgtable_get_leaf(&host_mmu.pgt, addr, &pte, &level);
	if (ret)
		return ret;

	if (kvm_pte_valid(pte))
		return -EAGAIN;

	if (pte) {
		WARN_ON(addr_is_memory(addr) &&
			!(hyp_phys_to_page(addr)->host_state & PKVM_NOPAGE));
		return -EPERM;
	}

	do {
		u64 granule = kvm_granule_size(level);
		cur.start = ALIGN_DOWN(addr, granule);
		cur.end = cur.start + granule;
		level++;
	} while ((level < KVM_PGTABLE_MAX_LEVELS) &&
			!(kvm_level_supports_block_mapping(level) &&
			  range_included(&cur, range)));

	*range = cur;

	return 0;
}

int host_stage2_idmap_locked(phys_addr_t addr, u64 size,
			     enum kvm_pgtable_prot prot,
			     bool update_iommu)
{
	return host_stage2_try(__host_stage2_idmap, addr, addr + size, prot, update_iommu);
}

#define KVM_MAX_OWNER_ID               FIELD_MAX(KVM_INVALID_PTE_OWNER_MASK)

static kvm_pte_t kvm_init_invalid_leaf_owner(u8 owner_id)
{
	return FIELD_PREP(KVM_INVALID_PTE_OWNER_MASK, owner_id);
}

static void __host_update_page_state(phys_addr_t addr, u64 size, enum pkvm_page_state state)
{
	phys_addr_t end = addr + size;

	for (; addr < end; addr += PAGE_SIZE)
		hyp_phys_to_page(addr)->host_state = state;
}

static int __host_stage2_set_owner_locked(phys_addr_t addr, u64 size, u8 owner_id, bool is_memory,
					  enum pkvm_page_state nopage_state, bool update_iommu)
{
	kvm_pte_t annotation;
	enum kvm_pgtable_prot prot;
	int ret;

	if (owner_id > KVM_MAX_OWNER_ID)
		return -EINVAL;

	if (owner_id == PKVM_ID_HOST) {
		prot = default_host_prot(addr_is_memory(addr));
		ret = host_stage2_idmap_locked(addr, size, prot, false);
	} else {
		annotation = kvm_init_invalid_leaf_owner(owner_id);
		ret = host_stage2_try(kvm_pgtable_stage2_annotate,
				      &host_mmu.pgt,
				      addr, size, &host_s2_pool, annotation);
	}
	if (ret)
		return ret;

	if (update_iommu) {
		prot = owner_id == PKVM_ID_HOST ? PKVM_HOST_MEM_PROT : 0;
		kvm_iommu_host_stage2_idmap(addr, addr + size, prot);
	}

	if (!is_memory)
		return 0;

	/* Don't forget to update the vmemmap tracking for the host */
	if (owner_id == PKVM_ID_HOST)
		__host_update_page_state(addr, size, PKVM_PAGE_OWNED);
	else
		__host_update_page_state(addr, size, PKVM_NOPAGE | nopage_state);

	return 0;
}

int host_stage2_set_owner_locked(phys_addr_t addr, u64 size, u8 owner_id)
{
	return __host_stage2_set_owner_locked(addr, size, owner_id, addr_is_memory(addr), 0, true);
}

static bool host_stage2_force_pte(u64 addr, u64 end, enum kvm_pgtable_prot prot)
{
	/*
	 * Block mappings must be used with care in the host stage-2 as a
	 * kvm_pgtable_stage2_map() operation targeting a page in the range of
	 * an existing block will delete the block under the assumption that
	 * mappings in the rest of the block range can always be rebuilt lazily.
	 * That assumption is correct for the host stage-2 with RWX mappings
	 * targeting memory or RW mappings targeting MMIO ranges (see
	 * host_stage2_idmap() below which implements some of the host memory
	 * abort logic). However, this is not safe for any other mappings where
	 * the host stage-2 page-table is in fact the only place where this
	 * state is stored. In all those cases, it is safer to use page-level
	 * mappings, hence avoiding to lose the state because of side-effects in
	 * kvm_pgtable_stage2_map().
	 */
	return prot != default_host_prot(range_is_memory(addr, end));
}

static bool host_stage2_pte_is_counted(kvm_pte_t pte, u32 level)
{
	u64 phys;

	if (!kvm_pte_valid(pte))
		return !!pte;

	if (kvm_pte_table(pte, level))
		return true;

	phys = kvm_pte_to_phys(pte);
	if (addr_is_memory(phys))
		return (pte & KVM_HOST_S2_DEFAULT_MASK) !=
			KVM_HOST_S2_DEFAULT_MEM_PTE;

	return (pte & KVM_HOST_S2_DEFAULT_MASK) != KVM_HOST_S2_DEFAULT_MMIO_PTE;
}

static int host_stage2_idmap(u64 addr)
{
	struct kvm_mem_range range;
	bool is_memory = !!find_mem_range(addr, &range);
	enum kvm_pgtable_prot prot = default_host_prot(is_memory);
	int ret;
	bool update_iommu = !is_memory;

	host_lock_component();
	ret = host_stage2_adjust_range(addr, &range);
	if (ret)
		goto unlock;

	ret = host_stage2_idmap_locked(range.start, range.end - range.start, prot, update_iommu);
unlock:
	host_unlock_component();

	return ret;
}

static void (*illegal_abt_notifier)(struct user_pt_regs *regs);

int __pkvm_register_illegal_abt_notifier(void (*cb)(struct user_pt_regs *))
{
	return cmpxchg(&illegal_abt_notifier, NULL, cb) ? -EBUSY : 0;
}

static void host_inject_abort(struct kvm_cpu_context *host_ctxt)
{
	u64 spsr = read_sysreg_el2(SYS_SPSR);
	u64 esr = read_sysreg_el2(SYS_ESR);
	u64 ventry, ec;

	if (READ_ONCE(illegal_abt_notifier))
		illegal_abt_notifier(&host_ctxt->regs);

	/* Repaint the ESR to report a same-level fault if taken from EL1 */
	if ((spsr & PSR_MODE_MASK) != PSR_MODE_EL0t) {
		ec = ESR_ELx_EC(esr);
		if (ec == ESR_ELx_EC_DABT_LOW)
			ec = ESR_ELx_EC_DABT_CUR;
		else if (ec == ESR_ELx_EC_IABT_LOW)
			ec = ESR_ELx_EC_IABT_CUR;
		else
			WARN_ON(1);
		esr &= ~ESR_ELx_EC_MASK;
		esr |= ec << ESR_ELx_EC_SHIFT;
	}

	/*
	 * Since S1PTW should only ever be set for stage-2 faults, we're pretty
	 * much guaranteed that it won't be set in ESR_EL1 by the hardware. So,
	 * let's use that bit to allow the host abort handler to differentiate
	 * this abort from normal userspace faults.
	 *
	 * Note: although S1PTW is RES0 at EL1, it is guaranteed by the
	 * architecture to be backed by flops, so it should be safe to use.
	 */
	esr |= ESR_ELx_S1PTW;

	write_sysreg_el1(esr, SYS_ESR);
	write_sysreg_el1(spsr, SYS_SPSR);
	write_sysreg_el1(read_sysreg_el2(SYS_ELR), SYS_ELR);
	write_sysreg_el1(read_sysreg_el2(SYS_FAR), SYS_FAR);

	ventry = read_sysreg_el1(SYS_VBAR);
	ventry += get_except64_offset(spsr, PSR_MODE_EL1h, except_type_sync);
	write_sysreg_el2(ventry, SYS_ELR);

	spsr = get_except64_cpsr(spsr, system_supports_mte(),
				 read_sysreg_el1(SYS_SCTLR), PSR_MODE_EL1h);
	write_sysreg_el2(spsr, SYS_SPSR);
}

#define MAX_HOST_FAULT_HANDLERS 16

static int
(*perm_fault_handlers[MAX_HOST_FAULT_HANDLERS])(struct user_pt_regs *regs, u64 esr, u64 addr);

int hyp_register_host_perm_fault_handler(int (*cb)(struct user_pt_regs *regs, u64 esr, u64 addr))
{
	static DEFINE_HYP_SPINLOCK(handlers_lock);
	int i;

	hyp_spin_lock(&handlers_lock);

	for (i = 0; i < MAX_HOST_FAULT_HANDLERS; i++) {
		if (!perm_fault_handlers[i]) {
			WRITE_ONCE(perm_fault_handlers[i], cb);
			break;
		}
	}

	hyp_spin_unlock(&handlers_lock);

	return i >= MAX_HOST_FAULT_HANDLERS ? -EBUSY : 0;
}

static int handle_host_perm_fault(struct kvm_cpu_context *host_ctxt, u64 esr, u64 addr)
{
	int (*cb)(struct user_pt_regs *regs, u64 esr, u64 addr);
	bool handled = false;
	int i;

	for (i = 0; i < MAX_HOST_FAULT_HANDLERS; i++) {
		int err;

		cb = READ_ONCE(perm_fault_handlers[i]);
		if (!cb)
			break;

		handled = true;

		err = cb(&host_ctxt->regs, esr, addr);
		if (err)
			return err;
	}

	return handled ? 0 : -EPERM;
}

static bool is_dabt(u64 esr)
{
	return ESR_ELx_EC(esr) == ESR_ELx_EC_DABT_LOW;
}

void handle_host_mem_abort(struct kvm_cpu_context *host_ctxt)
{
	struct kvm_vcpu_fault_info fault;
	u64 esr, addr;
	int ret = -EPERM;

	esr = read_sysreg_el2(SYS_ESR);
	if (!__get_fault_info(esr, &fault)) {
		addr = (u64)-1;
		/*
		 * We've presumably raced with a page-table change which caused
		 * AT to fail, try again.
		 */
		goto return_to_host;
	}

	addr = (fault.hpfar_el2 & HPFAR_MASK) << 8;
	addr |= fault.far_el2 & FAR_MASK;

	if (is_dabt(esr) && !addr_is_memory(addr) &&
	    kvm_iommu_host_dabt_handler(host_ctxt, esr, addr))
		goto return_to_host;

	/* If not handled, attempt to map the page. */
	if (ret == -EPERM)
		ret = host_stage2_idmap(addr);

	if ((esr & ESR_ELx_FSC_TYPE) == ESR_ELx_FSC_PERM)
		ret = handle_host_perm_fault(host_ctxt, esr, addr);

	if (ret == -EPERM)
		host_inject_abort(host_ctxt);
	else
		BUG_ON(ret && ret != -EAGAIN);

return_to_host:
	trace_host_mem_abort(esr, addr);
}

struct pkvm_mem_transition {
	u64				nr_pages;

	struct {
		enum pkvm_component_id	id;
		/* Address in the initiator's address space */
		u64			addr;

		union {
			struct {
				/* Address in the completer's address space */
				u64	completer_addr;
			} host;
			struct {
				u64	completer_addr;
			} hyp;
			struct {
				struct pkvm_hyp_vm *hyp_vm;
				struct kvm_hyp_memcache *mc;
			} guest;
		};
	} initiator;

	struct {
		enum pkvm_component_id	id;

		union {
			struct {
				struct pkvm_hyp_vm *hyp_vm;
				struct kvm_hyp_memcache *mc;
				phys_addr_t phys;
			} guest;
		};

		const enum kvm_pgtable_prot		prot;
	} completer;
};

struct pkvm_checked_mem_transition {
	const struct pkvm_mem_transition	*tx;
	u64					completer_addr;

	/* Number of physically contiguous pages */
	u64					nr_pages;
};

struct check_walk_data {
	enum pkvm_page_state	desired;
	enum pkvm_page_state	(*get_page_state)(kvm_pte_t pte, u64 addr);
};

static int __check_page_state_visitor(const struct kvm_pgtable_visit_ctx *ctx,
				      enum kvm_pgtable_walk_flags visit)
{
	struct check_walk_data *d = ctx->arg;

	return d->get_page_state(ctx->old, ctx->addr) == d->desired ? 0 : -EPERM;
}

static int check_page_state_range(struct kvm_pgtable *pgt, u64 addr, u64 size,
				  struct check_walk_data *data)
{
	struct kvm_pgtable_walker walker = {
		.cb	= __check_page_state_visitor,
		.arg	= data,
		.flags	= KVM_PGTABLE_WALK_LEAF,
	};

	return kvm_pgtable_walk(pgt, addr, size, &walker);
}

static enum pkvm_page_state host_get_mmio_page_state(kvm_pte_t pte, u64 addr)
{
	enum pkvm_page_state state = 0;
	enum kvm_pgtable_prot prot;

	WARN_ON(addr_is_memory(addr));

	if (!kvm_pte_valid(pte) && pte)
		return PKVM_NOPAGE;

	prot = kvm_pgtable_stage2_pte_prot(pte);
	if (kvm_pte_valid(pte)) {
		if ((prot & KVM_PGTABLE_PROT_RWX) != PKVM_HOST_MMIO_PROT)
			state = PKVM_PAGE_RESTRICTED_PROT;
	}

	return state | pkvm_getstate(prot);
}

static int ___host_check_page_state_range(u64 addr, u64 size,
					  enum pkvm_page_state state,
					  struct memblock_region *reg)
{
	struct check_walk_data d = {
		.desired	= state,
		.get_page_state	= host_get_mmio_page_state,
	};
	u64 end = addr + size;

	hyp_assert_lock_held(&host_mmu.lock);

	/* MMIO state is still in the page-table */
	if (!reg)
		return check_page_state_range(&host_mmu.pgt, addr, size, &d);

	if (reg->flags & MEMBLOCK_NOMAP)
		return -EPERM;

	for (; addr < end; addr += PAGE_SIZE) {
		if (hyp_phys_to_page(addr)->host_state != state)
			return -EPERM;
	}

	/*
	 * All memory pages with restricted permissions will already be covered
	 * by other states (e.g. PKVM_MODULE_OWNED_PAGE), so no need to retrieve
	 * the PKVM_PAGE_RESTRICTED_PROT state from the PTE.
	 */

	return 0;
}

static int __host_check_page_state_range(u64 addr, u64 size,
					 enum pkvm_page_state state)
{
	struct memblock_region *reg;
	struct kvm_mem_range range;
	u64 end = addr + size;

	/* Can't check the state of both MMIO and memory regions at once */
	reg = find_mem_range(addr, &range);
	if (!is_in_mem_range(end - 1, &range))
		return -EINVAL;

	return ___host_check_page_state_range(addr, size, state, reg);
}

static int __host_set_page_state_range(u64 addr, u64 size,
				       enum pkvm_page_state state)
{
	if (hyp_phys_to_page(addr)->host_state & PKVM_NOPAGE) {
		int ret = host_stage2_idmap_locked(addr, size, PKVM_HOST_MEM_PROT, true);

		if (ret)
			return ret;
	}

	__host_update_page_state(addr, size, state);

	return 0;
}

static int host_request_owned_transition(u64 *completer_addr,
					 const struct pkvm_mem_transition *tx)
{
	u64 size = tx->nr_pages * PAGE_SIZE;
	u64 addr = tx->initiator.addr;

	if (range_is_memory(addr, addr + size) && is_range_refcounted(addr, tx->nr_pages))
		return -EINVAL;

	*completer_addr = tx->initiator.host.completer_addr;
	return __host_check_page_state_range(addr, size, PKVM_PAGE_OWNED);
}

static int host_request_unshare(struct pkvm_checked_mem_transition *checked_tx)
{
	const struct pkvm_mem_transition *tx = checked_tx->tx;
	u64 size = tx->nr_pages * PAGE_SIZE;
	u64 addr = tx->initiator.addr;


	if (is_range_refcounted(addr, tx->nr_pages))
		return -EINVAL;

	checked_tx->completer_addr = tx->initiator.host.completer_addr;
	checked_tx->nr_pages = tx->nr_pages;

	return __host_check_page_state_range(addr, size, PKVM_PAGE_SHARED_OWNED);
}

static int host_initiate_share(const struct pkvm_checked_mem_transition *checked_tx)
{
	const struct pkvm_mem_transition *tx = checked_tx->tx;
	u64 size = checked_tx->nr_pages * PAGE_SIZE;
	u64 addr = tx->initiator.addr;

	return __host_set_page_state_range(addr, size, PKVM_PAGE_SHARED_OWNED);
}

static int host_initiate_unshare(const struct pkvm_checked_mem_transition *checked_tx)
{
	const struct pkvm_mem_transition *tx = checked_tx->tx;
	u64 size = checked_tx->nr_pages * PAGE_SIZE;
	u64 addr = tx->initiator.addr;

	return __host_set_page_state_range(addr, size, PKVM_PAGE_OWNED);
}

static int host_initiate_donation(u64 *completer_addr,
				  const struct pkvm_mem_transition *tx)
{
	u8 owner_id = tx->completer.id;
	u64 size = tx->nr_pages * PAGE_SIZE;

	*completer_addr = tx->initiator.host.completer_addr;
	return host_stage2_set_owner_locked(tx->initiator.addr, size, owner_id);
}

static bool __host_ack_skip_pgtable_check(const struct pkvm_mem_transition *tx)
{
	return !(IS_ENABLED(CONFIG_NVHE_EL2_DEBUG) ||
		 tx->initiator.id != PKVM_ID_HYP);
}

static int __host_ack_transition(u64 addr, u64 size,
				 const struct pkvm_mem_transition *tx,
				 enum pkvm_page_state state)
{
	if (__host_ack_skip_pgtable_check(tx))
		return 0;

	return __host_check_page_state_range(addr, size, state);
}

static int host_ack_share(const struct pkvm_checked_mem_transition *checked_tx,
			  enum kvm_pgtable_prot perms)
<<<<<<< HEAD
{
	const struct pkvm_mem_transition *tx = checked_tx->tx;
	u64 size = checked_tx->nr_pages * PAGE_SIZE;

	if (perms != PKVM_HOST_MEM_PROT)
		return -EPERM;

	return __host_ack_transition(checked_tx->completer_addr, size,
				     tx, PKVM_NOPAGE);
}

static int host_ack_donation(u64 addr,
			     const struct pkvm_mem_transition *tx)
{
	return __host_ack_transition(addr, tx->nr_pages * PAGE_SIZE, tx, PKVM_NOPAGE);
}

static int host_ack_unshare(const struct pkvm_checked_mem_transition *checked_tx)
{
	return __host_ack_transition(checked_tx->completer_addr,
				     checked_tx->nr_pages * PAGE_SIZE,
				     checked_tx->tx, PKVM_PAGE_SHARED_BORROWED);
}

static int host_complete_share(const struct pkvm_checked_mem_transition *checked_tx,
			       enum kvm_pgtable_prot perms)
{
	u64 size = checked_tx->nr_pages * PAGE_SIZE;
	int err;

	err = __host_set_page_state_range(checked_tx->completer_addr, size,
					  PKVM_PAGE_SHARED_BORROWED);
	if (err)
		return err;

	if (checked_tx->tx->initiator.id == PKVM_ID_GUEST)
		psci_mem_protect_dec(checked_tx->nr_pages);

	return 0;
}

static int host_complete_unshare(const struct pkvm_checked_mem_transition *checked_tx)
{
=======
{
	const struct pkvm_mem_transition *tx = checked_tx->tx;
	u64 size = checked_tx->nr_pages * PAGE_SIZE;

	if (perms != PKVM_HOST_MEM_PROT)
		return -EPERM;

	return __host_ack_transition(checked_tx->completer_addr, size,
				     tx, PKVM_NOPAGE);
}

static int host_ack_donation(u64 addr,
			     const struct pkvm_mem_transition *tx)
{
	return __host_ack_transition(addr, tx->nr_pages * PAGE_SIZE, tx, PKVM_NOPAGE);
}

static int host_ack_unshare(const struct pkvm_checked_mem_transition *checked_tx)
{
	return __host_check_page_state_range(checked_tx->completer_addr,
					     checked_tx->nr_pages * PAGE_SIZE,
					     PKVM_PAGE_SHARED_BORROWED);
}

static int host_complete_share(const struct pkvm_checked_mem_transition *checked_tx,
			       enum kvm_pgtable_prot perms)
{
	u64 size = checked_tx->nr_pages * PAGE_SIZE;
	int err;

	err = __host_set_page_state_range(checked_tx->completer_addr, size,
					  PKVM_PAGE_SHARED_BORROWED);
	if (err)
		return err;

	if (checked_tx->tx->initiator.id == PKVM_ID_GUEST)
		psci_mem_protect_dec(checked_tx->nr_pages);

	return 0;
}

static int host_complete_unshare(const struct pkvm_checked_mem_transition *checked_tx)
{
>>>>>>> 4163e724
	u64 size = checked_tx->nr_pages * PAGE_SIZE;
	u8 owner_id = checked_tx->tx->initiator.id;

	if (checked_tx->tx->initiator.id == PKVM_ID_GUEST)
		psci_mem_protect_inc(checked_tx->nr_pages);

	return host_stage2_set_owner_locked(checked_tx->completer_addr, size,
					    owner_id);
}

static int host_complete_donation(u64 addr, const struct pkvm_mem_transition *tx)
{
	u64 size = tx->nr_pages * PAGE_SIZE;
	u8 host_id = tx->completer.id;

	return host_stage2_set_owner_locked(addr, size, host_id);
}

static enum pkvm_page_state hyp_get_page_state(kvm_pte_t pte, u64 addr)
{
	enum pkvm_page_state state = 0;
	enum kvm_pgtable_prot prot;

	if (!kvm_pte_valid(pte))
		return PKVM_NOPAGE;

	prot = kvm_pgtable_hyp_pte_prot(pte);
	if (kvm_pte_valid(pte) && ((prot & KVM_PGTABLE_PROT_RWX) != PAGE_HYP))
		state = PKVM_PAGE_RESTRICTED_PROT;

	return state | pkvm_getstate(prot);
}

static int __hyp_check_page_state_range(u64 addr, u64 size,
					enum pkvm_page_state state)
{
	struct check_walk_data d = {
		.desired	= state,
		.get_page_state	= hyp_get_page_state,
	};

	hyp_assert_lock_held(&pkvm_pgd_lock);
	return check_page_state_range(&pkvm_pgtable, addr, size, &d);
}

static int hyp_request_donation(u64 *completer_addr,
				const struct pkvm_mem_transition *tx)
{
	u64 size = tx->nr_pages * PAGE_SIZE;
	u64 addr = tx->initiator.addr;

	*completer_addr = tx->initiator.hyp.completer_addr;
	return __hyp_check_page_state_range(addr, size, PKVM_PAGE_OWNED);
}

static int hyp_initiate_donation(u64 *completer_addr,
				 const struct pkvm_mem_transition *tx)
{
	u64 size = tx->nr_pages * PAGE_SIZE;
	int ret;

	*completer_addr = tx->initiator.hyp.completer_addr;
	ret = kvm_pgtable_hyp_unmap(&pkvm_pgtable, tx->initiator.addr, size);
	return (ret != size) ? -EFAULT : 0;
}

static bool __hyp_ack_skip_pgtable_check(const struct pkvm_mem_transition *tx)
{
	return !(IS_ENABLED(CONFIG_NVHE_EL2_DEBUG) ||
		 tx->initiator.id != PKVM_ID_HOST);
}

static int hyp_ack_share(const struct pkvm_checked_mem_transition *checked_tx,
			 enum kvm_pgtable_prot perms)
{
	phys_addr_t phys = hyp_virt_to_phys((void *)checked_tx->completer_addr);
	enum kvm_pgtable_prot prot = default_hyp_prot(phys);
	const struct pkvm_mem_transition *tx = checked_tx->tx;
	u64 size = checked_tx->nr_pages * PAGE_SIZE;

	if (!addr_is_memory(phys) || perms != prot)
		return -EPERM;

	if (__hyp_ack_skip_pgtable_check(tx))
		return 0;

	return __hyp_check_page_state_range(checked_tx->completer_addr,
					    size, PKVM_NOPAGE);
}

static int hyp_ack_unshare(const struct pkvm_checked_mem_transition *checked_tx)
{
<<<<<<< HEAD
	const struct pkvm_mem_transition *tx = checked_tx->tx;
	u64 size = checked_tx->nr_pages * PAGE_SIZE;
	u64 addr = checked_tx->completer_addr;

	if (__hyp_ack_skip_pgtable_check(tx))
		return 0;
=======
	u64 size = checked_tx->nr_pages * PAGE_SIZE;
	u64 addr = checked_tx->completer_addr;
>>>>>>> 4163e724

	return __hyp_check_page_state_range(addr, size,
					    PKVM_PAGE_SHARED_BORROWED);
}

static int hyp_ack_donation(u64 addr, const struct pkvm_mem_transition *tx)
{
	u64 size = tx->nr_pages * PAGE_SIZE;

	if (__hyp_ack_skip_pgtable_check(tx))
		return 0;

	return __hyp_check_page_state_range(addr, size, PKVM_NOPAGE);
}

static int hyp_complete_share(const struct pkvm_checked_mem_transition *checked_tx,
			      enum kvm_pgtable_prot perms)
{
	void *start = (void *)checked_tx->completer_addr;
	void *end = start + (checked_tx->nr_pages * PAGE_SIZE);
	enum kvm_pgtable_prot prot;

	prot = pkvm_mkstate(perms, PKVM_PAGE_SHARED_BORROWED);
	return pkvm_create_mappings_locked(start, end, prot);
}

static int hyp_complete_unshare(const struct pkvm_checked_mem_transition *checked_tx)
{
	u64 unmapped, size = checked_tx->nr_pages * PAGE_SIZE;

	unmapped = kvm_pgtable_hyp_unmap(&pkvm_pgtable, checked_tx->completer_addr,
					 size);

	return (unmapped != size) ? -EFAULT : 0;
}

static int hyp_complete_donation(u64 addr,
				 const struct pkvm_mem_transition *tx)
{
	void *start = (void *)addr, *end = start + (tx->nr_pages * PAGE_SIZE);
	enum kvm_pgtable_prot prot = tx->completer.prot;

	prot = pkvm_mkstate(prot, PKVM_PAGE_OWNED);
	return pkvm_create_mappings_locked(start, end, prot);
}

static enum pkvm_page_state guest_get_page_state(kvm_pte_t pte, u64 addr)
{
	enum pkvm_page_state state = 0;
	enum kvm_pgtable_prot prot;

	if (!kvm_pte_valid(pte)) {
		state = PKVM_NOPAGE;

		if (pte == KVM_INVALID_PTE_MMIO_NOTE)
			state |= PKVM_MMIO;

		return state;
	}

	prot = kvm_pgtable_stage2_pte_prot(pte);
	if (kvm_pte_valid(pte) && ((prot & KVM_PGTABLE_PROT_RWX) != KVM_PGTABLE_PROT_RWX))
		state = PKVM_PAGE_RESTRICTED_PROT;

	return state | pkvm_getstate(prot);
}

static int __guest_check_page_state_range(struct pkvm_hyp_vm *vm, u64 addr,
					  u64 size, enum pkvm_page_state state)
{
	struct check_walk_data d = {
		.desired	= state,
		.get_page_state	= guest_get_page_state,
	};

	hyp_assert_lock_held(&vm->pgtable_lock);
	return check_page_state_range(&vm->pgt, addr, size, &d);
}

static int guest_ack_share(const struct pkvm_checked_mem_transition *checked_tx,
			   enum kvm_pgtable_prot perms)
{
	const struct pkvm_mem_transition *tx = checked_tx->tx;
	u64 size = checked_tx->nr_pages * PAGE_SIZE;

	if (!addr_is_memory(tx->completer.guest.phys) || (perms & ~KVM_PGTABLE_PROT_RWX))
		return -EPERM;

	return __guest_check_page_state_range(tx->completer.guest.hyp_vm,
					      checked_tx->completer_addr, size,
					      PKVM_NOPAGE);
}

static int guest_ack_unshare(const struct pkvm_checked_mem_transition *checked_tx)
{
	enum pkvm_page_state state = PKVM_PAGE_SHARED_BORROWED;
	const struct pkvm_mem_transition *tx = checked_tx->tx;
	u64 size = checked_tx->nr_pages * PAGE_SIZE;
	u64 addr = checked_tx->completer_addr;
	int ret;

	ret = __guest_check_page_state_range(tx->completer.guest.hyp_vm, addr, size, state);
	if (ret == -EPERM && !pkvm_hyp_vm_is_protected(tx->completer.guest.hyp_vm)) {
		/* NP guest pages have their permission relaxed lazily */
		state |= PKVM_PAGE_RESTRICTED_PROT;
		ret = __guest_check_page_state_range(tx->completer.guest.hyp_vm, addr, size, state);
	}

	return ret;
}

static int guest_ack_donation(u64 addr, const struct pkvm_mem_transition *tx)
{
	u64 size = tx->nr_pages * PAGE_SIZE;

	if (!addr_is_memory(tx->completer.guest.phys))
		return -EPERM;

	return __guest_check_page_state_range(tx->completer.guest.hyp_vm,
					      addr, size, PKVM_NOPAGE);
}

static int guest_complete_share(const struct pkvm_checked_mem_transition *checked_tx,
				enum kvm_pgtable_prot perms)
{
	const struct pkvm_mem_transition *tx = checked_tx->tx;
	struct pkvm_hyp_vm *vm = tx->completer.guest.hyp_vm;
	struct kvm_hyp_memcache *mc = tx->completer.guest.mc;
	u64 size = checked_tx->nr_pages * PAGE_SIZE;
	u64 addr = checked_tx->completer_addr;
	enum kvm_pgtable_prot prot;

	prot = pkvm_mkstate(perms, PKVM_PAGE_SHARED_BORROWED);
	return kvm_pgtable_stage2_map(&vm->pgt, addr, size, tx->completer.guest.phys,
				      prot, mc, 0);
}

static int guest_complete_unshare(const struct pkvm_checked_mem_transition *checked_tx)
{
	const struct pkvm_mem_transition *tx = checked_tx->tx;
	struct pkvm_hyp_vm *vm = tx->completer.guest.hyp_vm;
	u64 size = checked_tx->nr_pages * PAGE_SIZE;
	u64 addr = checked_tx->completer_addr;

	return kvm_pgtable_stage2_unmap(&vm->pgt, addr, size);
}

static int guest_complete_donation(u64 addr, const struct pkvm_mem_transition *tx)
{
	enum kvm_pgtable_prot prot = pkvm_mkstate(KVM_PGTABLE_PROT_RWX, PKVM_PAGE_OWNED);
	struct pkvm_hyp_vm *vm = tx->completer.guest.hyp_vm;
	struct kvm_hyp_memcache *mc = tx->completer.guest.mc;
	phys_addr_t phys = tx->completer.guest.phys;
	u64 size = tx->nr_pages * PAGE_SIZE;
	int err;

	if (tx->initiator.id == PKVM_ID_HOST)
		psci_mem_protect_inc(tx->nr_pages);

	if (pkvm_ipa_range_has_pvmfw(vm, addr, addr + size)) {
		if (WARN_ON(!pkvm_hyp_vm_is_protected(vm))) {
			err = -EPERM;
			goto err_undo_psci;
		}

		WARN_ON(tx->initiator.id != PKVM_ID_HOST);
		err = pkvm_load_pvmfw_pages(vm, addr, phys, size);
		if (err)
			goto err_undo_psci;
	}

	/*
	 * If this fails, we effectively leak the pages since they're now
	 * owned by the guest but not mapped into its stage-2 page-table.
	 */
	return kvm_pgtable_stage2_map(&vm->pgt, addr, size, phys, prot, mc, 0);

err_undo_psci:
	if (tx->initiator.id == PKVM_ID_HOST)
		psci_mem_protect_dec(tx->nr_pages);
	return err;
}

struct guest_request_walker_data {
	unsigned long		ipa_start;
	phys_addr_t		phys_start;
	u64			size;
	enum pkvm_page_state	desired_state;
	enum pkvm_page_state	desired_mask;
	int			max_ptes;
};

#define GUEST_WALKER_DATA_INIT(__state)			\
{						 	\
	.size		= 0,				\
	.desired_state	= __state,			\
	.desired_mask	= ~0,				\
	/*						\
	 * Arbitrary limit of walked PTEs to restrict	\
	 * the time spent at EL2			\
	 */						\
	.max_ptes	= 512,				\
}

static int guest_request_walker(const struct kvm_pgtable_visit_ctx *ctx,
				enum kvm_pgtable_walk_flags visit)
{
	struct guest_request_walker_data *data = (struct guest_request_walker_data *)ctx->arg;
	enum pkvm_page_state state;
	kvm_pte_t pte = *ctx->ptep;
	u32 level = ctx->level;
	phys_addr_t phys;

	state = guest_get_page_state(pte, 0);
	if (data->desired_state != (state & data->desired_mask))
		return (state & PKVM_NOPAGE) ? -EFAULT : -EINVAL;

	if (state & PKVM_NOPAGE) {
		phys = PHYS_ADDR_MAX;
	} else {
		phys = kvm_pte_to_phys(pte);
		if (!addr_is_allowed_memory(phys))
			return -EINVAL;
	}

	data->max_ptes--;

	if (!data->size) {
		data->phys_start = phys;
		data->size = kvm_granule_size(level);
		data->ipa_start = ctx->addr & ~(kvm_granule_size(level) - 1);
		goto end;
	}

	/* Can only describe physically contiguous mappings */
	if ((data->phys_start != PHYS_ADDR_MAX) &&
	    (phys != data->phys_start + data->size))
		return -E2BIG;

	data->size += kvm_granule_size(level);
end:
	return data->max_ptes > 0 ? 0 : -E2BIG;
}

static int __guest_request_page_transition(struct pkvm_checked_mem_transition *checked_tx,
					   enum pkvm_page_state desired)
{
	struct guest_request_walker_data data = GUEST_WALKER_DATA_INIT(desired);
	const struct pkvm_mem_transition *tx = checked_tx->tx;
	struct pkvm_hyp_vm *vm = tx->initiator.guest.hyp_vm;
	struct kvm_pgtable_walker walker = {
		.cb     = guest_request_walker,
		.flags  = KVM_PGTABLE_WALK_LEAF,
		.arg    = (void *)&data,
	};
	u64 phys_offset;
	int ret;

	ret = kvm_pgtable_walk(&vm->pgt, tx->initiator.addr,
			       tx->nr_pages * PAGE_SIZE, &walker);
	/* Walker reached data.max_ptes or a non physically contiguous block */
	if (ret == -E2BIG)
		ret = 0;
	else if (ret)
		return ret;

	if (data.ipa_start > tx->initiator.addr)
		return -EINVAL;

	/*
	 * transition not aligned with block memory mapping. They'll be broken
	 * down and memory donation will be needed.
	 */
	phys_offset = tx->initiator.addr - data.ipa_start;
	if (phys_offset || (tx->nr_pages * PAGE_SIZE < data.size)) {
		struct pkvm_hyp_vcpu *hyp_vcpu = pkvm_get_loaded_hyp_vcpu();
		int min_pages;

		if (WARN_ON(!hyp_vcpu))
			return -EINVAL;

		min_pages = kvm_mmu_cache_min_pages(hyp_vcpu->vcpu.kvm);
		if (hyp_vcpu->vcpu.arch.stage2_mc.nr_pages < min_pages)
			return -ENOMEM;
	}

	checked_tx->completer_addr = data.phys_start + phys_offset;


	checked_tx->nr_pages = min_t(u64, (data.size - phys_offset) >> PAGE_SHIFT,
				     tx->nr_pages);

	return 0;
}

static int guest_request_share(struct pkvm_checked_mem_transition *checked_tx)
{
	return __guest_request_page_transition(checked_tx, PKVM_PAGE_OWNED);
}

static int guest_request_unshare(struct pkvm_checked_mem_transition *checked_tx)
{
	int ret;

	ret = __guest_request_page_transition(checked_tx,
					      PKVM_PAGE_SHARED_OWNED);
	if (ret)
		return ret;

	if (is_range_refcounted(checked_tx->completer_addr, checked_tx->nr_pages))
		return -EINVAL;

	return 0;
}

static int __guest_initiate_page_transition(const struct pkvm_checked_mem_transition *checked_tx,
					    enum pkvm_page_state state)
{
	const struct pkvm_mem_transition *tx = checked_tx->tx;
	struct kvm_hyp_memcache *mc = tx->initiator.guest.mc;
	struct pkvm_hyp_vm *vm = tx->initiator.guest.hyp_vm;
	u64 offset, size = checked_tx->nr_pages * PAGE_SIZE;
	u64 addr = tx->initiator.addr;
	enum kvm_pgtable_prot prot;
	phys_addr_t phys;
	kvm_pte_t pte;
	u32 level;
	int ret;

	ret = kvm_pgtable_get_leaf(&vm->pgt, addr, &pte, &level);
	if (ret)
		return ret;

	offset = addr - ALIGN_DOWN(addr, kvm_granule_size(level));

	phys = kvm_pte_to_phys(pte) + offset;
	prot = pkvm_mkstate(kvm_pgtable_stage2_pte_prot(pte), state);
	return kvm_pgtable_stage2_map(&vm->pgt, addr, size, phys, prot, mc, 0);
}

static int guest_initiate_share(const struct pkvm_checked_mem_transition *checked_tx)
{
	return __guest_initiate_page_transition(checked_tx, PKVM_PAGE_SHARED_OWNED);
}

static int guest_initiate_unshare(const struct pkvm_checked_mem_transition *checked_tx)
{
	return __guest_initiate_page_transition(checked_tx, PKVM_PAGE_OWNED);
}

static int check_share(struct pkvm_checked_mem_transition *checked_tx)
{
	const struct pkvm_mem_transition *tx = checked_tx->tx;
	int ret;

	if (!tx->nr_pages)
		return -EINVAL;

	switch (tx->initiator.id) {
	case PKVM_ID_HOST:
		ret = host_request_owned_transition(&checked_tx->completer_addr, tx);
		checked_tx->nr_pages = tx->nr_pages;
		break;
	case PKVM_ID_GUEST:
		ret = guest_request_share(checked_tx);
		break;
	default:
		ret = -EINVAL;
	}

	if (ret)
		return ret;

	switch (tx->completer.id) {
	case PKVM_ID_HOST:
		ret = host_ack_share(checked_tx, tx->completer.prot);
		break;
	case PKVM_ID_HYP:
		ret = hyp_ack_share(checked_tx, tx->completer.prot);
		break;
	case PKVM_ID_FFA:
		/*
		 * We only check the host; the secure side will check the other
		 * end when we forward the FFA call.
		 */
		ret = 0;
		break;
	case PKVM_ID_GUEST:
		ret = guest_ack_share(checked_tx, tx->completer.prot);
		break;
	default:
		ret = -EINVAL;
	}

	return ret;
}

static int __do_share(struct pkvm_mem_transition *tx,
		      const struct pkvm_checked_mem_transition *checked_tx)
{
	int ret;

	switch (tx->initiator.id) {
	case PKVM_ID_HOST:
		ret = host_initiate_share(checked_tx);
		break;
	case PKVM_ID_GUEST:
		ret = guest_initiate_share(checked_tx);
		break;
	default:
		ret = -EINVAL;
	}

	if (ret)
		return ret;

	switch (tx->completer.id) {
	case PKVM_ID_HOST:
		ret = host_complete_share(checked_tx, tx->completer.prot);
		break;
	case PKVM_ID_HYP:
		ret = hyp_complete_share(checked_tx, tx->completer.prot);
		break;
	case PKVM_ID_FFA:
		/*
		 * We're not responsible for any secure page-tables, so there's
		 * nothing to do here.
		 */
		ret = 0;
		break;
	case PKVM_ID_GUEST:
		ret = guest_complete_share(checked_tx, tx->completer.prot);
		break;
	default:
		ret = -EINVAL;
	}

	return ret;
}

/*
 * do_share():
 *
 * The page owner grants access to another component with a given set
 * of permissions.
 *
 * Initiator: OWNED	=> SHARED_OWNED
 * Completer: NOPAGE	=> SHARED_BORROWED
 */
static int do_share(struct pkvm_mem_transition *share,
		    u64 *nr_shared)
{
	struct pkvm_checked_mem_transition checked_tx = {
		.tx		= share,
		.nr_pages	= 0,
	};
	int ret;

	ret = check_share(&checked_tx);
	if (ret)
		return ret;

	ret = __do_share(share, &checked_tx);
	if (WARN_ON(ret))
		return ret;

	*nr_shared = checked_tx.nr_pages;

	return ret;
}

static int check_unshare(struct pkvm_checked_mem_transition *checked_tx)
{
	const struct pkvm_mem_transition *tx = checked_tx->tx;
	int ret;

	if (!tx->nr_pages)
		return -EINVAL;

	switch (tx->initiator.id) {
	case PKVM_ID_HOST:
		ret = host_request_unshare(checked_tx);
		break;
	case PKVM_ID_GUEST:
		ret = guest_request_unshare(checked_tx);
		break;
	default:
		ret = -EINVAL;
	}

	if (ret)
		return ret;

	switch (tx->completer.id) {
	case PKVM_ID_HOST:
		ret = host_ack_unshare(checked_tx);
		break;
	case PKVM_ID_GUEST:
		ret = guest_ack_unshare(checked_tx);
		break;
	case PKVM_ID_HYP:
		ret = hyp_ack_unshare(checked_tx);
		break;
	case PKVM_ID_FFA:
		/* See check_share() */
		ret = 0;
		break;
	default:
		ret = -EINVAL;
	}

	return ret;
}

static int __do_unshare(const struct pkvm_checked_mem_transition *checked_tx)
{
	const struct pkvm_mem_transition *tx = checked_tx->tx;
	int ret;

	switch (tx->initiator.id) {
	case PKVM_ID_HOST:
		ret = host_initiate_unshare(checked_tx);
		break;
	case PKVM_ID_GUEST:
		ret = guest_initiate_unshare(checked_tx);
		break;
	default:
		ret = -EINVAL;
	}

	if (ret)
		return ret;

	switch (tx->completer.id) {
	case PKVM_ID_HOST:
		ret = host_complete_unshare(checked_tx);
		break;
	case PKVM_ID_GUEST:
		ret = guest_complete_unshare(checked_tx);
		break;
	case PKVM_ID_HYP:
		ret = hyp_complete_unshare(checked_tx);
		break;
	case PKVM_ID_FFA:
		/* See __do_share() */
		ret = 0;
		break;
	default:
		ret = -EINVAL;
	}

	return ret;
}

/*
 * do_unshare():
 *
 * The page owner revokes access from another component for a range of
 * pages which were previously shared using do_share().
 *
 * Initiator: SHARED_OWNED	=> OWNED
 * Completer: SHARED_BORROWED	=> NOPAGE
 */
static int do_unshare(struct pkvm_mem_transition *share,
		      u64 *nr_unshared)
{
	struct pkvm_checked_mem_transition checked_tx = {
		.tx		= share,
		.nr_pages	= 0,
	};
	int ret;

	ret = check_unshare(&checked_tx);
	if (ret)
		return ret;

	ret = __do_unshare(&checked_tx);
	if (WARN_ON(ret))
		return ret;

	*nr_unshared = checked_tx.nr_pages;

	return 0;
}

static int check_donation(struct pkvm_mem_transition *tx)
{
	u64 completer_addr;
	int ret;

	switch (tx->initiator.id) {
	case PKVM_ID_HOST:
		ret = host_request_owned_transition(&completer_addr, tx);
		break;
	case PKVM_ID_HYP:
		ret = hyp_request_donation(&completer_addr, tx);
		break;
	default:
		ret = -EINVAL;
	}

	if (ret)
		return ret;

	switch (tx->completer.id) {
	case PKVM_ID_HOST:
		ret = host_ack_donation(completer_addr, tx);
		break;
	case PKVM_ID_HYP:
		ret = hyp_ack_donation(completer_addr, tx);
		break;
	case PKVM_ID_GUEST:
		ret = guest_ack_donation(completer_addr, tx);
		break;
	default:
		ret = -EINVAL;
	}

	return ret;
}

static int __do_donate(struct pkvm_mem_transition *tx)
{
	u64 completer_addr;
	int ret;

	switch (tx->initiator.id) {
	case PKVM_ID_HOST:
		ret = host_initiate_donation(&completer_addr, tx);
		break;
	case PKVM_ID_HYP:
		ret = hyp_initiate_donation(&completer_addr, tx);
		break;
	default:
		ret = -EINVAL;
	}

	if (ret)
		return ret;

	switch (tx->completer.id) {
	case PKVM_ID_HOST:
		ret = host_complete_donation(completer_addr, tx);
		break;
	case PKVM_ID_HYP:
		ret = hyp_complete_donation(completer_addr, tx);
		break;
	case PKVM_ID_GUEST:
		ret = guest_complete_donation(completer_addr, tx);
		break;
	default:
		ret = -EINVAL;
	}

	return ret;
}

/*
 * do_donate():
 *
 * The page owner transfers ownership to another component, losing access
 * as a consequence.
 *
 * Initiator: OWNED	=> NOPAGE
 * Completer: NOPAGE	=> OWNED
 */
static int do_donate(struct pkvm_mem_transition *donation)
{
	int ret;

	ret = check_donation(donation);
	if (ret)
		return ret;

	return WARN_ON(__do_donate(donation));
}

int __pkvm_host_share_hyp(u64 pfn)
{
	int ret;
	u64 host_addr = hyp_pfn_to_phys(pfn);
	u64 hyp_addr = (u64)__hyp_va(host_addr);
	struct pkvm_mem_transition share = {
		.nr_pages	= 1,
		.initiator	= {
			.id	= PKVM_ID_HOST,
			.addr	= host_addr,
			.host	= {
				.completer_addr = hyp_addr,
			},
		},
		.completer	= {
			.id	= PKVM_ID_HYP,
			.prot = default_hyp_prot(host_addr),
		},
	};
	u64 nr_shared;

	host_lock_component();
	hyp_lock_component();

	ret = do_share(&share, &nr_shared);

	hyp_unlock_component();
	host_unlock_component();

	return ret;
}

int __pkvm_guest_share_host(struct pkvm_hyp_vcpu *vcpu, u64 ipa, u64 nr_pages,
			    u64 *nr_shared)
{
	int ret;
	struct pkvm_hyp_vm *vm = pkvm_hyp_vcpu_to_hyp_vm(vcpu);
	struct pkvm_mem_transition share = {
		.nr_pages	= nr_pages,
		.initiator	= {
			.id	= PKVM_ID_GUEST,
			.addr	= ipa,
			.guest	= {
				.hyp_vm = vm,
				.mc = &vcpu->vcpu.arch.stage2_mc,
			},
		},
		.completer	= {
			.id	= PKVM_ID_HOST,
			.prot = PKVM_HOST_MEM_PROT,
		},
	};

	host_lock_component();
	guest_lock_component(vm);

	ret = do_share(&share, nr_shared);

	guest_unlock_component(vm);
	host_unlock_component();

	return ret;
}

int __pkvm_guest_unshare_host(struct pkvm_hyp_vcpu *vcpu, u64 ipa, u64 nr_pages,
			      u64 *nr_unshared)
{
	int ret;
	struct pkvm_hyp_vm *vm = pkvm_hyp_vcpu_to_hyp_vm(vcpu);
	struct pkvm_mem_transition share = {
		.nr_pages	= nr_pages,
		.initiator	= {
			.id	= PKVM_ID_GUEST,
			.addr	= ipa,
			.guest	= {
				.hyp_vm = vm,
				.mc = &vcpu->vcpu.arch.stage2_mc,
			},
		},
		.completer	= {
			.id	= PKVM_ID_HOST,
			.prot = PKVM_HOST_MEM_PROT,
		},
	};

	host_lock_component();
	guest_lock_component(vm);

	ret = do_unshare(&share, nr_unshared);

	guest_unlock_component(vm);
	host_unlock_component();

	return ret;
}

int __pkvm_host_unshare_hyp(u64 pfn)
{
	int ret;
	u64 host_addr = hyp_pfn_to_phys(pfn);
	u64 hyp_addr = (u64)__hyp_va(host_addr);
	struct pkvm_mem_transition share = {
		.nr_pages	= 1,
		.initiator	= {
			.id	= PKVM_ID_HOST,
			.addr	= host_addr,
			.host	= {
				.completer_addr = hyp_addr,
			},
		},
		.completer	= {
			.id	= PKVM_ID_HYP,
			.prot = default_hyp_prot(host_addr),
		},
	};
	u64 nr_unshared;

	host_lock_component();
	hyp_lock_component();

	ret = do_unshare(&share, &nr_unshared);

	hyp_unlock_component();
	host_unlock_component();

	return ret;
}

int __pkvm_host_donate_hyp(u64 pfn, u64 nr_pages)
{
	return ___pkvm_host_donate_hyp(pfn, nr_pages, false);
}

/* The swiss knife of memory donation. */
int ___pkvm_host_donate_hyp_prot(u64 pfn, u64 nr_pages,
				 bool accept_mmio, enum kvm_pgtable_prot prot)
{
	phys_addr_t start = hyp_pfn_to_phys(pfn);
	phys_addr_t end = start + (nr_pages << PAGE_SHIFT);
	int ret;

	if (!accept_mmio && !range_is_memory(start, end))
		return -EPERM;

	host_lock_component();
	ret = __pkvm_host_donate_hyp_locked(pfn, nr_pages, prot);
	host_unlock_component();

	return ret;
}

int ___pkvm_host_donate_hyp(u64 pfn, u64 nr_pages, bool accept_mmio)
{
	return ___pkvm_host_donate_hyp_prot(pfn, nr_pages, accept_mmio,
					    default_hyp_prot(hyp_pfn_to_phys(pfn)));
}
<<<<<<< HEAD

int __pkvm_host_donate_hyp_locked(u64 pfn, u64 nr_pages, enum kvm_pgtable_prot prot)
{
	int ret;
	u64 host_addr = hyp_pfn_to_phys(pfn);
	u64 hyp_addr = (u64)__hyp_va(host_addr);
	struct pkvm_mem_transition donation = {
		.nr_pages	= nr_pages,
		.initiator	= {
			.id	= PKVM_ID_HOST,
			.addr	= host_addr,
			.host	= {
				.completer_addr = hyp_addr,
			},
		},
		.completer	= {
			.id	= PKVM_ID_HYP,
			.prot = prot,
		},
	};

	hyp_assert_lock_held(&host_mmu.lock);
	hyp_lock_component();

	ret = do_donate(&donation);

	hyp_unlock_component();

	return ret;
}

int __pkvm_hyp_donate_host(u64 pfn, u64 nr_pages)
{
	int ret;
	u64 host_addr = hyp_pfn_to_phys(pfn);
	u64 hyp_addr = (u64)__hyp_va(host_addr);
	struct pkvm_mem_transition donation = {
		.nr_pages	= nr_pages,
		.initiator	= {
			.id	= PKVM_ID_HYP,
			.addr	= hyp_addr,
			.hyp	= {
				.completer_addr = host_addr,
			},
		},
		.completer	= {
			.id	= PKVM_ID_HOST,
		},
	};

	host_lock_component();
	hyp_lock_component();

	ret = do_donate(&donation);

	hyp_unlock_component();
	host_unlock_component();

	return ret;
}

#define MODULE_PROT_ALLOWLIST (KVM_PGTABLE_PROT_RWX |	\
			       KVM_PGTABLE_PROT_DEVICE |\
			       KVM_PGTABLE_PROT_NC |	\
			       KVM_PGTABLE_PROT_PXN |	\
			       KVM_PGTABLE_PROT_UXN)

int module_change_host_page_prot(u64 pfn, enum kvm_pgtable_prot prot, u64 nr_pages,
				 bool update_iommu)
{
	u64 i, addr = hyp_pfn_to_phys(pfn);
	u64 end = addr + nr_pages * PAGE_SIZE;
	struct hyp_page *page = NULL;
	struct kvm_mem_range range;
	struct memblock_region *reg;
	int ret;

	if ((prot & MODULE_PROT_ALLOWLIST) != prot)
		return -EINVAL;

	reg = find_mem_range(addr, &range);
	if (end > range.end) {
		/* Specified range not in a single mmio or memory block. */
		return -EPERM;
	}

	host_lock_component();

	/*
	 * There is no hyp_vmemmap covering MMIO regions, which makes tracking
	 * of module-owned MMIO regions hard, so we trust the modules not to
	 * mess things up.
	 */
	if (!reg)
		goto update;

	/* Range is memory: we can track module ownership. */
	page = hyp_phys_to_page(addr);

	/*
	 * Modules can only modify pages they already own, and pristine host
	 * pages. The entire range must be consistently one or the other.
	 */
	if (page->host_state & PKVM_MODULE_OWNED_PAGE) {
		/* The entire range must be module-owned. */
		ret = -EPERM;
		for (i = 1; i < nr_pages; i++) {
			if (!(page[i].host_state & PKVM_MODULE_OWNED_PAGE))
				goto unlock;
		}
	} else {
		/* The entire range must be pristine. */
		ret = ___host_check_page_state_range(
				addr, nr_pages << PAGE_SHIFT, PKVM_PAGE_OWNED, reg);
		if (ret)
			goto unlock;
	}

update:
	if (!prot) {
		ret = __host_stage2_set_owner_locked(addr, nr_pages << PAGE_SHIFT,
						     PKVM_ID_PROTECTED, !!reg,
						     PKVM_MODULE_OWNED_PAGE, update_iommu);
	} else {
		ret = host_stage2_idmap_locked(
			addr, nr_pages << PAGE_SHIFT, prot, update_iommu);
	}

	if (WARN_ON(ret) || !page || !prot)
		goto unlock;

	for (i = 0; i < nr_pages; i++) {
		if (prot != KVM_PGTABLE_PROT_RWX) {
			page[i].host_state = PKVM_MODULE_OWNED_PAGE;
		} else {
			page[i].host_state = PKVM_PAGE_OWNED;
		}
	}

unlock:
	host_unlock_component();

	return ret;
}

int __pkvm_host_lazy_pte(u64 pfn, u64 nr_pages, bool enable)
{
	u64 size = nr_pages << PAGE_SHIFT;
	u64 addr = hyp_pfn_to_phys(pfn);
	u64 end = addr + size;
	struct memblock_region *reg;
	struct kvm_mem_range range;
	int ret;

	/* Reject MMIO regions */
	reg = find_mem_range(addr, &range);
	if (!reg)
		return -EPERM;

	if (!is_in_mem_range(end - 1, &range) ||
	    is_range_refcounted(addr, nr_pages))
		return -EPERM;

	host_lock_component();

	ret = ___host_check_page_state_range(addr, size, PKVM_PAGE_OWNED, reg);
	if (ret)
		goto unlock;

	if (enable)
		ret = kvm_pgtable_stage2_get_pages(&host_mmu.pgt, addr, size,
						   &host_s2_pool);
	else
		ret = kvm_pgtable_stage2_put_pages(&host_mmu.pgt, addr, size);

unlock:
	host_unlock_component();

	return ret;
}

int hyp_pin_shared_mem(void *from, void *to)
{
	u64 cur, start = ALIGN_DOWN((u64)from, PAGE_SIZE);
	u64 end = PAGE_ALIGN((u64)to);
	u64 size = end - start;
	int ret;

	host_lock_component();
	hyp_lock_component();

	ret = __host_check_page_state_range(__hyp_pa(start), size,
					    PKVM_PAGE_SHARED_OWNED);
	if (ret)
		goto unlock;

	ret = __hyp_check_page_state_range(start, size,
					   PKVM_PAGE_SHARED_BORROWED);
	if (ret)
		goto unlock;

	for (cur = start; cur < end; cur += PAGE_SIZE)
		hyp_page_ref_inc(hyp_virt_to_page(cur));

unlock:
	hyp_unlock_component();
	host_unlock_component();

	return ret;
}

void hyp_unpin_shared_mem(void *from, void *to)
{
	u64 cur, start = ALIGN_DOWN((u64)from, PAGE_SIZE);
	u64 end = PAGE_ALIGN((u64)to);

	host_lock_component();
	hyp_lock_component();
=======
>>>>>>> 4163e724

int __pkvm_host_donate_hyp_locked(u64 pfn, u64 nr_pages, enum kvm_pgtable_prot prot)
{
	int ret;
	u64 host_addr = hyp_pfn_to_phys(pfn);
	u64 hyp_addr = (u64)__hyp_va(host_addr);
	struct pkvm_mem_transition donation = {
		.nr_pages	= nr_pages,
		.initiator	= {
			.id	= PKVM_ID_HOST,
			.addr	= host_addr,
			.host	= {
				.completer_addr = hyp_addr,
			},
		},
		.completer	= {
			.id	= PKVM_ID_HYP,
			.prot = prot,
		},
	};

	hyp_assert_lock_held(&host_mmu.lock);
	hyp_lock_component();

	ret = do_donate(&donation);

	hyp_unlock_component();

	return ret;
}

int __pkvm_hyp_donate_host(u64 pfn, u64 nr_pages)
{
	int ret;
	u64 host_addr = hyp_pfn_to_phys(pfn);
	u64 hyp_addr = (u64)__hyp_va(host_addr);
	struct pkvm_mem_transition donation = {
		.nr_pages	= nr_pages,
		.initiator	= {
			.id	= PKVM_ID_HYP,
			.addr	= hyp_addr,
			.hyp	= {
				.completer_addr = host_addr,
			},
		},
		.completer	= {
			.id	= PKVM_ID_HOST,
		},
	};

	host_lock_component();
	hyp_lock_component();

	ret = do_donate(&donation);

	hyp_unlock_component();
	host_unlock_component();

	return ret;
}

#define MODULE_PROT_ALLOWLIST (KVM_PGTABLE_PROT_RWX |	\
			       KVM_PGTABLE_PROT_DEVICE |\
			       KVM_PGTABLE_PROT_NC |	\
			       KVM_PGTABLE_PROT_PXN |	\
			       KVM_PGTABLE_PROT_UXN)

int module_change_host_page_prot(u64 pfn, enum kvm_pgtable_prot prot, u64 nr_pages,
				 bool update_iommu)
{
	u64 i, addr = hyp_pfn_to_phys(pfn);
	u64 end = addr + nr_pages * PAGE_SIZE;
	struct hyp_page *page = NULL;
	struct kvm_mem_range range;
	struct memblock_region *reg;
	int ret;

	if ((prot & MODULE_PROT_ALLOWLIST) != prot)
		return -EINVAL;

	reg = find_mem_range(addr, &range);
	if (end > range.end) {
		/* Specified range not in a single mmio or memory block. */
		return -EPERM;
	}

	host_lock_component();

	/*
	 * There is no hyp_vmemmap covering MMIO regions, which makes tracking
	 * of module-owned MMIO regions hard, so we trust the modules not to
	 * mess things up.
	 */
	if (!reg)
		goto update;

	/* Range is memory: we can track module ownership. */
	page = hyp_phys_to_page(addr);

	/*
	 * Modules can only modify pages they already own, and pristine host
	 * pages. The entire range must be consistently one or the other.
	 */
	if (page->host_state & PKVM_MODULE_OWNED_PAGE) {
		/* The entire range must be module-owned. */
		ret = -EPERM;
		for (i = 1; i < nr_pages; i++) {
			if (!(page[i].host_state & PKVM_MODULE_OWNED_PAGE))
				goto unlock;
		}
	} else {
		/* The entire range must be pristine. */
		ret = ___host_check_page_state_range(
				addr, nr_pages << PAGE_SHIFT, PKVM_PAGE_OWNED, reg);
		if (ret)
			goto unlock;
	}

update:
	if (!prot) {
		ret = __host_stage2_set_owner_locked(addr, nr_pages << PAGE_SHIFT,
						     PKVM_ID_PROTECTED, !!reg,
						     PKVM_MODULE_OWNED_PAGE, update_iommu);
	} else {
		ret = host_stage2_idmap_locked(
			addr, nr_pages << PAGE_SHIFT, prot, update_iommu);
	}

	if (WARN_ON(ret) || !page || !prot)
		goto unlock;

	for (i = 0; i < nr_pages; i++) {
		if (prot != KVM_PGTABLE_PROT_RWX) {
			page[i].host_state = PKVM_MODULE_OWNED_PAGE;
		} else {
			page[i].host_state = PKVM_PAGE_OWNED;
		}
	}

unlock:
	host_unlock_component();

	return ret;
}

int __pkvm_host_lazy_pte(u64 pfn, u64 nr_pages, bool enable)
{
	u64 size = nr_pages << PAGE_SHIFT;
	u64 addr = hyp_pfn_to_phys(pfn);
	u64 end = addr + size;
	struct memblock_region *reg;
	struct kvm_mem_range range;
	int ret;

	/* Reject MMIO regions */
	reg = find_mem_range(addr, &range);
	if (!reg)
		return -EPERM;

	if (!is_in_mem_range(end - 1, &range) ||
	    is_range_refcounted(addr, nr_pages))
		return -EPERM;

	host_lock_component();

	ret = ___host_check_page_state_range(addr, size, PKVM_PAGE_OWNED, reg);
	if (ret)
		goto unlock;

	if (enable)
		ret = kvm_pgtable_stage2_get_pages(&host_mmu.pgt, addr, size,
						   &host_s2_pool);
	else
		ret = kvm_pgtable_stage2_put_pages(&host_mmu.pgt, addr, size);

unlock:
	host_unlock_component();

	return ret;
}

int hyp_pin_shared_mem(void *from, void *to)
{
	u64 cur, start = ALIGN_DOWN((u64)from, PAGE_SIZE);
	u64 end = PAGE_ALIGN((u64)to);
	u64 size = end - start;
	int ret;

	host_lock_component();
	hyp_lock_component();

	ret = __host_check_page_state_range(__hyp_pa(start), size,
					    PKVM_PAGE_SHARED_OWNED);
	if (ret)
		goto unlock;

	ret = __hyp_check_page_state_range(start, size,
					   PKVM_PAGE_SHARED_BORROWED);
	if (ret)
		goto unlock;

	for (cur = start; cur < end; cur += PAGE_SIZE)
		hyp_page_ref_inc(hyp_virt_to_page(cur));

unlock:
	hyp_unlock_component();
	host_unlock_component();

	return ret;
}

void hyp_unpin_shared_mem(void *from, void *to)
{
	u64 cur, start = ALIGN_DOWN((u64)from, PAGE_SIZE);
	u64 end = PAGE_ALIGN((u64)to);

	host_lock_component();
	hyp_lock_component();

	for (cur = start; cur < end; cur += PAGE_SIZE)
		hyp_page_ref_dec(hyp_virt_to_page(cur));

	hyp_unlock_component();
	host_unlock_component();
}

int __pkvm_host_share_ffa(u64 pfn, u64 nr_pages)
{
	int ret;
	struct pkvm_mem_transition share = {
		.nr_pages	= nr_pages,
		.initiator	= {
			.id	= PKVM_ID_HOST,
			.addr	= hyp_pfn_to_phys(pfn),
		},
		.completer	= {
			.id	= PKVM_ID_FFA,
		},
	};
	u64 nr_shared;

	host_lock_component();
	ret = do_share(&share, &nr_shared);
	host_unlock_component();

	return ret;
}

int __pkvm_host_unshare_ffa(u64 pfn, u64 nr_pages)
{
	int ret;
	struct pkvm_mem_transition share = {
		.nr_pages	= nr_pages,
		.initiator	= {
			.id	= PKVM_ID_HOST,
			.addr	= hyp_pfn_to_phys(pfn),
		},
		.completer	= {
			.id	= PKVM_ID_FFA,
		},
	};
	u64 nr_unshared;

	host_lock_component();
	ret = do_unshare(&share, &nr_unshared);
	host_unlock_component();

	return ret;
}

static int __pkvm_host_use_dma_page(phys_addr_t phys_addr)
{
	int ret;
	struct hyp_page *p = hyp_phys_to_page(phys_addr);
	enum pkvm_page_state state;
	kvm_pte_t pte;
	enum kvm_pgtable_prot prot;

	hyp_assert_lock_held(&host_mmu.lock);

	/*
	 * Some differences between handling of RAM and device memory:
	 * - The hyp vmemmap area for device memory is not backed by physical
	 *   pages in the hyp page tables.
	 * - However, in some cases modules can donate MMIO, as they can't be
	 *   refcounted, taint them by marking them as dma(new state), and that
	 *   will prevent any future transition, this is too restrictive at the,
	 *   moment which can be improved with more infrastructure to track MMIO
	 *   pages that ideally comes with device assignment support.
	 */
	if (!addr_is_memory(phys_addr)) {
		ret = kvm_pgtable_get_leaf(&host_mmu.pgt, phys_addr, &pte, NULL);
		if (ret)
			return ret;
		state = host_get_mmio_page_state(pte, phys_addr);
		if (state == PKVM_PAGE_MMIO_DMA)
			return 0;
		if (state != PKVM_PAGE_OWNED)
			return -EPERM;
		prot = pkvm_mkstate(PKVM_HOST_MMIO_PROT, PKVM_PAGE_MMIO_DMA);
		return host_stage2_idmap_locked(phys_addr, PAGE_SIZE, prot, false);
	}

	state = hyp_phys_to_page(phys_addr)->host_state;

	if (state & (PKVM_NOPAGE | PKVM_MODULE_OWNED_PAGE))
		return -EPERM;

	/*
	 * Technically, this page is accessible by the host, however it seems strange,
	 * so we don't allow DMA to be mapped to pages accessible from hyp even if the
	 * host shared the page.
	 */
	if (state & PKVM_PAGE_SHARED_BORROWED || state & PKVM_PAGE_SHARED_OWNED) {
		ret = __hyp_check_page_state_range((u64)hyp_phys_to_virt(phys_addr),
						   PAGE_SIZE, PKVM_NOPAGE);
		if (ret)
			return ret;
	}

	hyp_page_ref_inc(p);

	return 0;
}

static int __pkvm_host_unuse_dma_page(phys_addr_t phys_addr)
{
	struct hyp_page *p = hyp_phys_to_page(phys_addr);

	if (!addr_is_memory(phys_addr))
		return 0;

	hyp_page_ref_dec(p);

	return 0;
}

/*
 * __pkvm_host_use_dma - Mark host memory as used for DMA
 * @phys_addr:	physical address of the DMA region
 * @size:	size of the DMA region
 *
 * We must not allow the host to donate pages that are mapped in the IOMMU for
 * DMA. So we refcount it, since a page may be mapped in multiple device address spaces.
 * At some point we may end up needing more than the current 16 bits for
 * refcounting, for example if all devices and sub-devices map the same MSI
 * doorbell page. It will do for now.
 */
int __pkvm_host_use_dma(phys_addr_t phys_addr, size_t size)
{
	int i;
	int ret = 0;
	size_t nr_pages = size >> PAGE_SHIFT;

	if (WARN_ON(!PAGE_ALIGNED(phys_addr | size)))
		return -EINVAL;

	host_lock_component();
	hyp_lock_component();

	for (i = 0; i < nr_pages; i++) {
		ret = __pkvm_host_use_dma_page(phys_addr + i * PAGE_SIZE);
		if (ret)
			break;
	}

	if (ret) {
		for (--i; i >= 0; --i)
			__pkvm_host_unuse_dma_page(phys_addr + i * PAGE_SIZE);
	}

	hyp_unlock_component();
	host_unlock_component();

	return ret;
}

int __pkvm_host_unuse_dma(phys_addr_t phys_addr, size_t size)
{
	int i;
	int ret = 0;
	size_t nr_pages = size >> PAGE_SHIFT;

	/*
	 * We end up here after the caller successfully unmapped the page from
	 * the IOMMU table. Which means that a ref is held, the page is shared
	 * in the host s2, there can be no failure.
	 */
	for (i = 0; i < nr_pages; i++) {
		ret = __pkvm_host_unuse_dma_page(phys_addr + i * PAGE_SIZE);
		if (ret)
			break;
	}

	return ret;
}

int __pkvm_host_share_guest(struct pkvm_hyp_vcpu *vcpu, u64 pfn, u64 gfn,
			    u64 nr_pages, enum kvm_pgtable_prot prot)
{
	int ret;
	u64 host_addr = hyp_pfn_to_phys(pfn);
	u64 guest_addr = hyp_pfn_to_phys(gfn);
	struct pkvm_hyp_vm *vm = pkvm_hyp_vcpu_to_hyp_vm(vcpu);
	struct pkvm_mem_transition share = {
		.nr_pages	= nr_pages,
		.initiator	= {
			.id	= PKVM_ID_HOST,
			.addr	= host_addr,
			.host	= {
				.completer_addr = guest_addr,
			},
		},
		.completer	= {
			.id	= PKVM_ID_GUEST,
			.prot = prot,
			.guest	= {
				.hyp_vm = vm,
				.mc = &vcpu->vcpu.arch.stage2_mc,
				.phys = host_addr,
			},
		},
	};
	u64 nr_shared;


	host_lock_component();
	guest_lock_component(vm);

	ret = do_share(&share, &nr_shared);

	guest_unlock_component(vm);
	host_unlock_component();

	return ret;
}

static int guest_get_valid_pte(struct pkvm_hyp_vm *vm, u64 pfn, u64 ipa,
			       u8 order, kvm_pte_t *pte)
{
	size_t size = PAGE_SIZE << order;
	u64 phys = hyp_pfn_to_phys(pfn);
	u32 level;

	if (order && size != PMD_SIZE)
		return -EINVAL;

	WARN_ON(kvm_pgtable_get_leaf(&vm->pgt, ipa, pte, &level));

	if (kvm_granule_size(level) != size)
		return -E2BIG;

	if (!kvm_pte_valid(*pte))
		return -ENOENT;

	if (phys != kvm_pte_to_phys(*pte))
		return -EINVAL;

	return 0;
}

/*
 * Ideally we would like to use check_unshare()... but this wouldn't let us
 * restrict the unshare range to the actual guest stage-2 mapping.
 */
static int __check_host_unshare_guest_order(struct pkvm_hyp_vm *vm, u64 pfn,
					    u64 guest_addr, u8 order)
{
	u64 host_addr = hyp_pfn_to_phys(pfn);
	enum pkvm_page_state state;
	kvm_pte_t pte;
	int ret;

	ret = guest_get_valid_pte(vm, pfn, guest_addr, order, &pte);
	if (ret)
		return ret;

	state = guest_get_page_state(pte, guest_addr) & ~PKVM_PAGE_RESTRICTED_PROT;
	if (state != PKVM_PAGE_SHARED_BORROWED)
		return -EPERM;

	return __host_check_page_state_range(host_addr, PAGE_SIZE << order,
					     PKVM_PAGE_SHARED_OWNED);
}

int __pkvm_host_unshare_guest(struct pkvm_hyp_vm *vm, u64 pfn, u64 gfn,
			      u8 order)
{
	u64 host_addr = hyp_pfn_to_phys(pfn);
	u64 guest_addr = hyp_pfn_to_phys(gfn);
	int ret;

	host_lock_component();
	guest_lock_component(vm);

	ret = __check_host_unshare_guest_order(vm, pfn, guest_addr, order);
	if (ret)
		goto unlock;

	ret = kvm_pgtable_stage2_unmap(&vm->pgt, guest_addr, PAGE_SIZE << order);
	if (ret)
		goto unlock;

	WARN_ON(__host_set_page_state_range(host_addr, PAGE_SIZE << order,
					    PKVM_PAGE_OWNED));
unlock:
	guest_unlock_component(vm);
	host_unlock_component();

	return ret;
}

int __pkvm_relax_perms(struct pkvm_hyp_vcpu *vcpu, u64 pfn, u64 gfn, u8 order,
		       enum kvm_pgtable_prot prot)
{
	struct pkvm_hyp_vm *vm = pkvm_hyp_vcpu_to_hyp_vm(vcpu);
	u64 guest_addr = hyp_pfn_to_phys(gfn);
	int ret;

	if ((prot & KVM_PGTABLE_PROT_RWX) != prot)
		return -EPERM;

	host_lock_component();
	guest_lock_component(vm);

	ret = __check_host_unshare_guest_order(vm, pfn, guest_addr, order);
	if (ret)
		goto unlock;

	ret = __kvm_pgtable_stage2_relax_perms(&vm->pgt, guest_addr, prot, 0);
unlock:
	guest_unlock_component(vm);
	host_unlock_component();

	return ret;
}

int __pkvm_wrprotect(struct pkvm_hyp_vm *vm, u64 pfn, u64 gfn, u8 order)
<<<<<<< HEAD
=======
{
	u64 guest_addr = hyp_pfn_to_phys(gfn);
	int ret;

	host_lock_component();
	guest_lock_component(vm);

	ret = __check_host_unshare_guest_order(vm, pfn, guest_addr, order);
	if (ret)
		goto unlock;

	ret = kvm_pgtable_stage2_wrprotect(&vm->pgt, guest_addr,
					   PAGE_SIZE << order);
unlock:
	guest_unlock_component(vm);
	host_unlock_component();

	return ret;
}

int __pkvm_dirty_log(struct pkvm_hyp_vcpu *hyp_vcpu, u64 pfn, u64 gfn)
{
	struct pkvm_hyp_vm *vm = pkvm_hyp_vcpu_to_hyp_vm(hyp_vcpu);
	u64 guest_addr = hyp_pfn_to_phys(gfn);
	u64 host_addr = hyp_pfn_to_phys(pfn);
	struct pkvm_mem_transition share = {
		.nr_pages       = 1,
		.initiator      = {
			.id     = PKVM_ID_HOST,
			.addr   = host_addr,
			.host   = {
				.completer_addr = guest_addr,
			},
		},
		.completer      = {
			.id     = PKVM_ID_GUEST,
			.guest  = {
				.hyp_vm = vm,
				.mc = NULL,
				.phys = host_addr,
			},
		},
	};
	struct pkvm_checked_mem_transition checked_tx = {
		.tx             = &share,
		.nr_pages       = 0,
	};
	int ret;

	host_lock_component();
	guest_lock_component(vm);

	ret = check_unshare(&checked_tx);
	if (ret)
		goto unlock;

	ret = kvm_pgtable_stage2_map(&vm->pgt, guest_addr, PAGE_SIZE,
				     host_addr, KVM_PGTABLE_PROT_RWX,
				     &hyp_vcpu->vcpu.arch.stage2_mc,
				     0);
unlock:
	guest_unlock_component(vm);
	host_unlock_component();

	return ret;

}

int __pkvm_host_donate_guest(struct pkvm_hyp_vcpu *vcpu, u64 pfn, u64 gfn,
			     u64 nr_pages)
>>>>>>> 4163e724
{
	u64 guest_addr = hyp_pfn_to_phys(gfn);
	int ret;
<<<<<<< HEAD

	host_lock_component();
	guest_lock_component(vm);

	ret = __check_host_unshare_guest_order(vm, pfn, guest_addr, order);
	if (ret)
		goto unlock;

	ret = kvm_pgtable_stage2_wrprotect(&vm->pgt, guest_addr,
					   PAGE_SIZE << order);
unlock:
	guest_unlock_component(vm);
	host_unlock_component();

	return ret;
}

int __pkvm_dirty_log(struct pkvm_hyp_vcpu *hyp_vcpu, u64 pfn, u64 gfn)
{
	struct pkvm_hyp_vm *vm = pkvm_hyp_vcpu_to_hyp_vm(hyp_vcpu);
	u64 guest_addr = hyp_pfn_to_phys(gfn);
	u64 host_addr = hyp_pfn_to_phys(pfn);
	struct pkvm_mem_transition share = {
		.nr_pages       = 1,
		.initiator      = {
			.id     = PKVM_ID_HOST,
			.addr   = host_addr,
			.host   = {
				.completer_addr = guest_addr,
			},
		},
		.completer      = {
			.id     = PKVM_ID_GUEST,
			.guest  = {
				.hyp_vm = vm,
				.mc = NULL,
=======
	u64 host_addr = hyp_pfn_to_phys(pfn);
	u64 guest_addr = hyp_pfn_to_phys(gfn);
	struct pkvm_hyp_vm *vm = pkvm_hyp_vcpu_to_hyp_vm(vcpu);
	struct pkvm_mem_transition donation = {
		.nr_pages	= nr_pages,
		.initiator	= {
			.id	= PKVM_ID_HOST,
			.addr	= host_addr,
			.host	= {
				.completer_addr = guest_addr,
			},
		},
		.completer	= {
			.id	= PKVM_ID_GUEST,
			.guest	= {
				.hyp_vm = vm,
				.mc = &vcpu->vcpu.arch.stage2_mc,
>>>>>>> 4163e724
				.phys = host_addr,
			},
		},
	};
	struct pkvm_checked_mem_transition checked_tx = {
		.tx             = &share,
		.nr_pages       = 0,
	};
	int ret;

	host_lock_component();
	guest_lock_component(vm);

<<<<<<< HEAD
	ret = check_unshare(&checked_tx);
	if (ret)
		goto unlock;

	ret = kvm_pgtable_stage2_map(&vm->pgt, guest_addr, PAGE_SIZE,
				     host_addr, KVM_PGTABLE_PROT_RWX,
				     &hyp_vcpu->vcpu.arch.stage2_mc,
				     0);
=======
	ret = do_donate(&donation);

	guest_unlock_component(vm);
	host_unlock_component();

	return ret;
}

void hyp_poison_page(phys_addr_t phys)
{
	void *addr = hyp_fixmap_map(phys);

	memset(addr, 0, PAGE_SIZE);
	/*
	 * Prefer kvm_flush_dcache_to_poc() over __clean_dcache_guest_page()
	 * here as the latter may elide the CMO under the assumption that FWB
	 * will be enabled on CPUs that support it. This is incorrect for the
	 * host stage-2 and would otherwise lead to a malicious host potentially
	 * being able to read the contents of newly reclaimed guest pages.
	 */
	kvm_flush_dcache_to_poc(addr, PAGE_SIZE);
	hyp_fixmap_unmap();
}

void destroy_hyp_vm_pgt(struct pkvm_hyp_vm *vm)
{
	guest_lock_component(vm);
	kvm_pgtable_stage2_destroy(&vm->pgt);
	guest_unlock_component(vm);
}

void drain_hyp_pool(struct pkvm_hyp_vm *vm, struct kvm_hyp_memcache *mc)
{
	WARN_ON(reclaim_hyp_pool(&vm->pool, mc, INT_MAX) != -ENOMEM);
}

int __pkvm_host_reclaim_page(struct pkvm_hyp_vm *vm, u64 pfn, u64 ipa, u8 order)
{
	phys_addr_t phys = hyp_pfn_to_phys(pfn);
	size_t page_size = PAGE_SIZE << order;
	kvm_pte_t pte;
	int ret = 0;

	host_lock_component();
	guest_lock_component(vm);

	ret = guest_get_valid_pte(vm, pfn, ipa, order, &pte);
	if (ret)
		goto unlock;

	/* We could avoid TLB inval, it is done per VMID on the finalize path */
	WARN_ON(kvm_pgtable_stage2_unmap(&vm->pgt, ipa, page_size));

	switch((int)guest_get_page_state(pte, ipa)) {
	case PKVM_PAGE_OWNED:
		WARN_ON(__host_check_page_state_range(phys, page_size, PKVM_NOPAGE));
		hyp_poison_page(phys);
		psci_mem_protect_dec(1 << order);
		break;
	case PKVM_PAGE_SHARED_BORROWED:
	case PKVM_PAGE_SHARED_BORROWED | PKVM_PAGE_RESTRICTED_PROT:
		WARN_ON(__host_check_page_state_range(phys, page_size, PKVM_PAGE_SHARED_OWNED));
		break;
	case PKVM_PAGE_SHARED_OWNED:
		WARN_ON(__host_check_page_state_range(phys, page_size, PKVM_PAGE_SHARED_BORROWED));
		break;
	default:
		BUG_ON(1);
	}

	WARN_ON(host_stage2_set_owner_locked(phys, page_size, PKVM_ID_HOST));

>>>>>>> 4163e724
unlock:
	guest_unlock_component(vm);
	host_unlock_component();

	return ret;
<<<<<<< HEAD

}

int __pkvm_host_donate_guest(struct pkvm_hyp_vcpu *vcpu, u64 pfn, u64 gfn,
			     u64 nr_pages)
{
	int ret;
	u64 host_addr = hyp_pfn_to_phys(pfn);
	u64 guest_addr = hyp_pfn_to_phys(gfn);
	struct pkvm_hyp_vm *vm = pkvm_hyp_vcpu_to_hyp_vm(vcpu);
	struct pkvm_mem_transition donation = {
		.nr_pages	= nr_pages,
		.initiator	= {
			.id	= PKVM_ID_HOST,
			.addr	= host_addr,
			.host	= {
				.completer_addr = guest_addr,
			},
		},
		.completer	= {
			.id	= PKVM_ID_GUEST,
			.guest	= {
				.hyp_vm = vm,
				.mc = &vcpu->vcpu.arch.stage2_mc,
				.phys = host_addr,
			},
		},
	};

	host_lock_component();
	guest_lock_component(vm);

	ret = do_donate(&donation);

	guest_unlock_component(vm);
=======
}

static bool __check_ioguard_page(struct pkvm_hyp_vcpu *hyp_vcpu, u64 ipa)
{
	struct pkvm_hyp_vm *vm = pkvm_hyp_vcpu_to_hyp_vm(hyp_vcpu);
	kvm_pte_t pte;
	u32 level;
	int ret;

	ret = kvm_pgtable_get_leaf(&vm->pgt, ipa, &pte, &level);
	if (ret)
		return false;

	/* Must be a PAGE_SIZE mapping with our annotation */
	return (BIT(ARM64_HW_PGTABLE_LEVEL_SHIFT(level)) == PAGE_SIZE &&
		pte == KVM_INVALID_PTE_MMIO_NOTE);
}

int __pkvm_install_ioguard_page(struct pkvm_hyp_vcpu *hyp_vcpu, u64 ipa,
				u64 nr_pages, u64 *nr_guarded)
{
	struct guest_request_walker_data data = GUEST_WALKER_DATA_INIT(PKVM_NOPAGE);
	struct pkvm_hyp_vm *vm = pkvm_hyp_vcpu_to_hyp_vm(hyp_vcpu);
	struct kvm_pgtable_walker walker = {
		.cb     = guest_request_walker,
		.flags  = KVM_PGTABLE_WALK_LEAF,
		.arg    = (void *)&data,
	};
	u64 size = nr_pages * PAGE_SIZE;
	int ret;

	if (!test_bit(KVM_ARCH_FLAG_MMIO_GUARD, &vm->kvm.arch.flags))
		return -EINVAL;

	if (!PAGE_ALIGNED(ipa) || !PAGE_ALIGNED(size) || !size)
		return -EINVAL;

	guest_lock_component(vm);

	/* Check we either have NOMAP or NOMAP|MMIO in this range */
	data.desired_mask = ~PKVM_MMIO;
	ret = kvm_pgtable_walk(&vm->pgt, ipa, size, &walker);
	/* Walker reached data.max_ptes */
	if (ret == -E2BIG)
		ret = 0;
	else if (ret)
		goto unlock;

	/*
	 * Intersection between the requested region and what has been verified
	 */
	size = min(data.size - (ipa - data.ipa_start), size);
	ret = kvm_pgtable_stage2_annotate(&vm->pgt, ipa, size,
					  &hyp_vcpu->vcpu.arch.stage2_mc,
					  KVM_INVALID_PTE_MMIO_NOTE);
	if (nr_guarded)
		*nr_guarded = size >> PAGE_SHIFT;
unlock:
	guest_unlock_component(vm);
	return ret;
}

int __pkvm_remove_ioguard_page(struct pkvm_hyp_vcpu *hyp_vcpu, u64 ipa,
			       u64 nr_pages, u64 *nr_unguarded)
{
	struct pkvm_hyp_vm *vm = pkvm_hyp_vcpu_to_hyp_vm(hyp_vcpu);
	struct guest_request_walker_data data =
		GUEST_WALKER_DATA_INIT(PKVM_NOPAGE | PKVM_MMIO);
	struct kvm_pgtable_walker walker = {
		.cb     = guest_request_walker,
		.flags  = KVM_PGTABLE_WALK_LEAF,
		.arg    = (void *)&data,
	};
	u64 size = nr_pages * PAGE_SIZE;
	int ret;

	if (!test_bit(KVM_ARCH_FLAG_MMIO_GUARD, &vm->kvm.arch.flags))
		return -EINVAL;

	if (!PAGE_ALIGNED(ipa) || !PAGE_ALIGNED(size) || !size)
		return -EINVAL;

	guest_lock_component(vm);

	ret = kvm_pgtable_walk(&vm->pgt, ipa, size, &walker);
	/* Walker reached data.max_ptes */
	if (ret == -E2BIG)
		ret = 0;
	else if (ret)
		goto unlock;

	/*
	 * Ioguard is using annotation which has force_pte on.
	 * We shouldn't get any block mapping
	 */
	WARN_ON(data.ipa_start != ipa);
	WARN_ON(data.size > size);

	ret = kvm_pgtable_stage2_unmap(&vm->pgt, data.ipa_start, data.size);

	if (nr_unguarded)
		*nr_unguarded = data.size >> PAGE_SHIFT;
unlock:
	guest_unlock_component(vm);
	return WARN_ON(ret);
}

bool __pkvm_check_ioguard_page(struct pkvm_hyp_vcpu *hyp_vcpu)
{
	struct pkvm_hyp_vm *vm = pkvm_hyp_vcpu_to_hyp_vm(hyp_vcpu);
	u64 ipa, end;
	bool ret;

	if (!kvm_vcpu_dabt_isvalid(&hyp_vcpu->vcpu))
		return false;

	if (!test_bit(KVM_ARCH_FLAG_MMIO_GUARD, &vm->kvm.arch.flags))
		return true;

	ipa  = kvm_vcpu_get_fault_ipa(&hyp_vcpu->vcpu);
	ipa |= kvm_vcpu_get_hfar(&hyp_vcpu->vcpu) & FAR_MASK;
	end = ipa + kvm_vcpu_dabt_get_as(&hyp_vcpu->vcpu) - 1;

	guest_lock_component(vm);
	ret = __check_ioguard_page(hyp_vcpu, ipa);
	if ((end & PAGE_MASK) != (ipa & PAGE_MASK))
		ret &= __check_ioguard_page(hyp_vcpu, end);
	guest_unlock_component(vm);

	return ret;
}

int host_stage2_get_leaf(phys_addr_t phys, kvm_pte_t *ptep, u32 *level)
{
	int ret;

	host_lock_component();
	ret = kvm_pgtable_get_leaf(&host_mmu.pgt, phys, ptep, level);
>>>>>>> 4163e724
	host_unlock_component();

	return ret;
}

<<<<<<< HEAD
void hyp_poison_page(phys_addr_t phys)
{
	void *addr = hyp_fixmap_map(phys);

	memset(addr, 0, PAGE_SIZE);
	/*
	 * Prefer kvm_flush_dcache_to_poc() over __clean_dcache_guest_page()
	 * here as the latter may elide the CMO under the assumption that FWB
	 * will be enabled on CPUs that support it. This is incorrect for the
	 * host stage-2 and would otherwise lead to a malicious host potentially
	 * being able to read the contents of newly reclaimed guest pages.
	 */
	kvm_flush_dcache_to_poc(addr, PAGE_SIZE);
	hyp_fixmap_unmap();
}

void destroy_hyp_vm_pgt(struct pkvm_hyp_vm *vm)
{
	guest_lock_component(vm);
	kvm_pgtable_stage2_destroy(&vm->pgt);
	guest_unlock_component(vm);
}

void drain_hyp_pool(struct pkvm_hyp_vm *vm, struct kvm_hyp_memcache *mc)
{
	void *addr = hyp_alloc_pages(&vm->pool, 0);

	while (addr) {
		hyp_page_ref_dec(hyp_virt_to_page(addr));
		push_hyp_memcache(mc, addr, hyp_virt_to_phys, 0);
		WARN_ON(__pkvm_hyp_donate_host(hyp_virt_to_pfn(addr), 1));
		addr = hyp_alloc_pages(&vm->pool, 0);
	}
}

int __pkvm_host_reclaim_page(struct pkvm_hyp_vm *vm, u64 pfn, u64 ipa, u8 order)
{
	phys_addr_t phys = hyp_pfn_to_phys(pfn);
	size_t page_size = PAGE_SIZE << order;
	kvm_pte_t pte;
	int ret = 0;

	host_lock_component();
	guest_lock_component(vm);

	ret = guest_get_valid_pte(vm, pfn, ipa, order, &pte);
	if (ret)
		goto unlock;

	/* We could avoid TLB inval, it is done per VMID on the finalize path */
	WARN_ON(kvm_pgtable_stage2_unmap(&vm->pgt, ipa, page_size));

	switch((int)guest_get_page_state(pte, ipa)) {
	case PKVM_PAGE_OWNED:
		WARN_ON(__host_check_page_state_range(phys, page_size, PKVM_NOPAGE));
		hyp_poison_page(phys);
		psci_mem_protect_dec(1 << order);
		break;
	case PKVM_PAGE_SHARED_BORROWED:
	case PKVM_PAGE_SHARED_BORROWED | PKVM_PAGE_RESTRICTED_PROT:
		WARN_ON(__host_check_page_state_range(phys, page_size, PKVM_PAGE_SHARED_OWNED));
		break;
	case PKVM_PAGE_SHARED_OWNED:
		WARN_ON(__host_check_page_state_range(phys, page_size, PKVM_PAGE_SHARED_BORROWED));
		break;
	default:
		BUG_ON(1);
	}

	WARN_ON(host_stage2_set_owner_locked(phys, page_size, PKVM_ID_HOST));

unlock:
	guest_unlock_component(vm);
	host_unlock_component();

	return ret;
}

static bool __check_ioguard_page(struct pkvm_hyp_vcpu *hyp_vcpu, u64 ipa)
{
	struct pkvm_hyp_vm *vm = pkvm_hyp_vcpu_to_hyp_vm(hyp_vcpu);
	kvm_pte_t pte;
	u32 level;
	int ret;

	ret = kvm_pgtable_get_leaf(&vm->pgt, ipa, &pte, &level);
	if (ret)
		return false;

	/* Must be a PAGE_SIZE mapping with our annotation */
	return (BIT(ARM64_HW_PGTABLE_LEVEL_SHIFT(level)) == PAGE_SIZE &&
		pte == KVM_INVALID_PTE_MMIO_NOTE);
}

int __pkvm_install_ioguard_page(struct pkvm_hyp_vcpu *hyp_vcpu, u64 ipa,
				u64 nr_pages, u64 *nr_guarded)
{
	struct guest_request_walker_data data = GUEST_WALKER_DATA_INIT(PKVM_NOPAGE);
	struct pkvm_hyp_vm *vm = pkvm_hyp_vcpu_to_hyp_vm(hyp_vcpu);
	struct kvm_pgtable_walker walker = {
		.cb     = guest_request_walker,
		.flags  = KVM_PGTABLE_WALK_LEAF,
		.arg    = (void *)&data,
	};
	u64 size = nr_pages * PAGE_SIZE;
	int ret;

	if (!test_bit(KVM_ARCH_FLAG_MMIO_GUARD, &vm->kvm.arch.flags))
		return -EINVAL;

	if (!PAGE_ALIGNED(ipa) || !PAGE_ALIGNED(size) || !size)
		return -EINVAL;

	guest_lock_component(vm);

	/* Check we either have NOMAP or NOMAP|MMIO in this range */
	data.desired_mask = ~PKVM_MMIO;
	ret = kvm_pgtable_walk(&vm->pgt, ipa, size, &walker);
	/* Walker reached data.max_ptes */
	if (ret == -E2BIG)
		ret = 0;
	else if (ret)
		goto unlock;

	/*
	 * Intersection between the requested region and what has been verified
	 */
	size = min(data.size - (ipa - data.ipa_start), size);
	ret = kvm_pgtable_stage2_annotate(&vm->pgt, ipa, size,
					  &hyp_vcpu->vcpu.arch.stage2_mc,
					  KVM_INVALID_PTE_MMIO_NOTE);
	if (nr_guarded)
		*nr_guarded = size >> PAGE_SHIFT;
unlock:
	guest_unlock_component(vm);
	return ret;
}

int __pkvm_remove_ioguard_page(struct pkvm_hyp_vcpu *hyp_vcpu, u64 ipa,
			       u64 nr_pages, u64 *nr_unguarded)
{
	struct pkvm_hyp_vm *vm = pkvm_hyp_vcpu_to_hyp_vm(hyp_vcpu);
	struct guest_request_walker_data data =
		GUEST_WALKER_DATA_INIT(PKVM_NOPAGE | PKVM_MMIO);
	struct kvm_pgtable_walker walker = {
		.cb     = guest_request_walker,
		.flags  = KVM_PGTABLE_WALK_LEAF,
		.arg    = (void *)&data,
	};
	u64 size = nr_pages * PAGE_SIZE;
	int ret;

	if (!test_bit(KVM_ARCH_FLAG_MMIO_GUARD, &vm->kvm.arch.flags))
		return -EINVAL;

	if (!PAGE_ALIGNED(ipa) || !PAGE_ALIGNED(size) || !size)
		return -EINVAL;

	guest_lock_component(vm);

	ret = kvm_pgtable_walk(&vm->pgt, ipa, size, &walker);
	/* Walker reached data.max_ptes */
	if (ret == -E2BIG)
		ret = 0;
	else if (ret)
		goto unlock;

	/*
	 * Ioguard is using annotation which has force_pte on.
	 * We shouldn't get any block mapping
	 */
	WARN_ON(data.ipa_start != ipa);
	WARN_ON(data.size > size);

	ret = kvm_pgtable_stage2_unmap(&vm->pgt, data.ipa_start, data.size);

	if (nr_unguarded)
		*nr_unguarded = data.size >> PAGE_SHIFT;
unlock:
	guest_unlock_component(vm);
	return WARN_ON(ret);
}

bool __pkvm_check_ioguard_page(struct pkvm_hyp_vcpu *hyp_vcpu)
{
	struct pkvm_hyp_vm *vm = pkvm_hyp_vcpu_to_hyp_vm(hyp_vcpu);
	u64 ipa, end;
	bool ret;

	if (!kvm_vcpu_dabt_isvalid(&hyp_vcpu->vcpu))
		return false;

	if (!test_bit(KVM_ARCH_FLAG_MMIO_GUARD, &vm->kvm.arch.flags))
		return true;

	ipa  = kvm_vcpu_get_fault_ipa(&hyp_vcpu->vcpu);
	ipa |= kvm_vcpu_get_hfar(&hyp_vcpu->vcpu) & FAR_MASK;
	end = ipa + kvm_vcpu_dabt_get_as(&hyp_vcpu->vcpu) - 1;

	guest_lock_component(vm);
	ret = __check_ioguard_page(hyp_vcpu, ipa);
	if ((end & PAGE_MASK) != (ipa & PAGE_MASK))
		ret &= __check_ioguard_page(hyp_vcpu, end);
	guest_unlock_component(vm);

	return ret;
}

int host_stage2_get_leaf(phys_addr_t phys, kvm_pte_t *ptep, u32 *level)
{
	int ret;

	host_lock_component();
	ret = kvm_pgtable_get_leaf(&host_mmu.pgt, phys, ptep, level);
	host_unlock_component();

	return ret;
}

=======
>>>>>>> 4163e724
#ifdef CONFIG_NVHE_EL2_DEBUG
static void *snap_zalloc_page(void *mc)
{
	void *addr;
	struct kvm_pgtable_snapshot *snap;
	phys_addr_t *used_pg;
	unsigned long order;

	snap = container_of(mc, struct kvm_pgtable_snapshot, mc);
	used_pg = kern_hyp_va(snap->used_pages_hva);

	/* Check if we have space to track the used page */
	if (snap->used_pages_idx * sizeof(*used_pg) >= snap->num_used_pages * PAGE_SIZE)
		return NULL;

	addr = pop_hyp_memcache(mc, hyp_phys_to_virt, &order);
	if (!addr)
		return addr;
	used_pg[snap->used_pages_idx++] = hyp_virt_to_phys(addr);

	memset(addr, 0, PAGE_SIZE);
	return addr;
}

static void pkvm_stage2_initialize_snapshot(const struct kvm_pgtable *from_pgt,
					    struct kvm_pgtable *dest_pgt,
					    struct kvm_pgtable_mm_ops *mm_ops)
{
	memset(mm_ops, 0, sizeof(struct kvm_pgtable_mm_ops));

	mm_ops->zalloc_page		= snap_zalloc_page;
	mm_ops->phys_to_virt		= hyp_phys_to_virt;
	mm_ops->virt_to_phys		= hyp_virt_to_phys;
	mm_ops->page_count		= hyp_page_count;

	dest_pgt->mm_ops	= mm_ops;
	dest_pgt->ia_bits	= from_pgt->ia_bits;
	dest_pgt->start_level	= from_pgt->start_level;
	dest_pgt->flags		= from_pgt->flags;
	dest_pgt->pte_ops	= from_pgt->pte_ops;
	dest_pgt->pgd		= NULL;
}

static int __pkvm_stage2_snapshot(struct kvm_pgtable_snapshot *snap,
				  struct kvm_pgtable *from_pgt,
				  size_t pgd_len)
{
	struct kvm_pgtable *to_pgt;
	struct kvm_pgtable_mm_ops mm_ops;

	if (snap->used_pages_idx != 0)
		return -EINVAL;

	to_pgt = &snap->pgtable;
	pkvm_stage2_initialize_snapshot(from_pgt, to_pgt, &mm_ops);

	if (snap->pgd_pages == 0 || snap->num_used_pages == 0)
		return 0;

	if (snap->pgd_pages < (pgd_len >> PAGE_SHIFT))
		return -EINVAL;

	to_pgt->pgd = kern_hyp_va(snap->pgd_hva);
	return kvm_pgtable_stage2_snapshot(snap, from_pgt, pgd_len);
}

int __pkvm_guest_stage2_snapshot(struct kvm_pgtable_snapshot *snap,
				 struct pkvm_hyp_vm *vm)
{
	int ret;
	size_t required_pgd_len;

	guest_lock_component(vm);
	required_pgd_len = kvm_pgtable_stage2_pgd_size(vm->kvm.arch.vtcr);
	ret = __pkvm_stage2_snapshot(snap, &vm->pgt, required_pgd_len);
	guest_unlock_component(vm);

	return ret;
}

int __pkvm_host_stage2_snapshot(struct kvm_pgtable_snapshot *snap)
{
	int ret;
	size_t required_pgd_len;

	host_lock_component();
	required_pgd_len = kvm_pgtable_stage2_pgd_size(host_mmu.arch.vtcr);
	ret = __pkvm_stage2_snapshot(snap, &host_mmu.pgt, required_pgd_len);
	host_unlock_component();

	return ret;
}
#endif /* CONFIG_NVHE_EL2_DEBUG */<|MERGE_RESOLUTION|>--- conflicted
+++ resolved
@@ -158,24 +158,6 @@
 static int prepopulate_host_stage2(void)
 {
 	struct memblock_region *reg;
-<<<<<<< HEAD
-	u64 addr = 0;
-	int i, ret;
-
-	for (i = 0; i < hyp_memblock_nr; i++) {
-		reg = &hyp_memory[i];
-		ret = host_stage2_idmap_locked(addr, reg->base - addr, PKVM_HOST_MMIO_PROT, false);
-		if (ret)
-			return ret;
-		ret = host_stage2_idmap_locked(reg->base, reg->size, PKVM_HOST_MEM_PROT, false);
-		if (ret)
-			return ret;
-		addr = reg->base + reg->size;
-	}
-
-	return host_stage2_idmap_locked(addr, BIT(host_mmu.pgt.ia_bits) - addr,
-					PKVM_HOST_MMIO_PROT, false);
-=======
 	int i, ret = 0;
 
 	for (i = 0; i < hyp_memblock_nr; i++) {
@@ -186,7 +168,6 @@
 	}
 
 	return ret;
->>>>>>> 4163e724
 }
 
 int kvm_host_prepare_stage2(void *pgt_pool_base)
@@ -419,17 +400,10 @@
 	}
 
 	data->pa = phys;
-<<<<<<< HEAD
 
 	return 0;
 }
 
-=======
-
-	return 0;
-}
-
->>>>>>> 4163e724
 int __pkvm_guest_relinquish_to_host(struct pkvm_hyp_vcpu *vcpu,
 				    u64 ipa, u64 *ppa)
 {
@@ -1210,7 +1184,6 @@
 
 static int host_ack_share(const struct pkvm_checked_mem_transition *checked_tx,
 			  enum kvm_pgtable_prot perms)
-<<<<<<< HEAD
 {
 	const struct pkvm_mem_transition *tx = checked_tx->tx;
 	u64 size = checked_tx->nr_pages * PAGE_SIZE;
@@ -1230,9 +1203,9 @@
 
 static int host_ack_unshare(const struct pkvm_checked_mem_transition *checked_tx)
 {
-	return __host_ack_transition(checked_tx->completer_addr,
-				     checked_tx->nr_pages * PAGE_SIZE,
-				     checked_tx->tx, PKVM_PAGE_SHARED_BORROWED);
+	return __host_check_page_state_range(checked_tx->completer_addr,
+					     checked_tx->nr_pages * PAGE_SIZE,
+					     PKVM_PAGE_SHARED_BORROWED);
 }
 
 static int host_complete_share(const struct pkvm_checked_mem_transition *checked_tx,
@@ -1254,51 +1227,6 @@
 
 static int host_complete_unshare(const struct pkvm_checked_mem_transition *checked_tx)
 {
-=======
-{
-	const struct pkvm_mem_transition *tx = checked_tx->tx;
-	u64 size = checked_tx->nr_pages * PAGE_SIZE;
-
-	if (perms != PKVM_HOST_MEM_PROT)
-		return -EPERM;
-
-	return __host_ack_transition(checked_tx->completer_addr, size,
-				     tx, PKVM_NOPAGE);
-}
-
-static int host_ack_donation(u64 addr,
-			     const struct pkvm_mem_transition *tx)
-{
-	return __host_ack_transition(addr, tx->nr_pages * PAGE_SIZE, tx, PKVM_NOPAGE);
-}
-
-static int host_ack_unshare(const struct pkvm_checked_mem_transition *checked_tx)
-{
-	return __host_check_page_state_range(checked_tx->completer_addr,
-					     checked_tx->nr_pages * PAGE_SIZE,
-					     PKVM_PAGE_SHARED_BORROWED);
-}
-
-static int host_complete_share(const struct pkvm_checked_mem_transition *checked_tx,
-			       enum kvm_pgtable_prot perms)
-{
-	u64 size = checked_tx->nr_pages * PAGE_SIZE;
-	int err;
-
-	err = __host_set_page_state_range(checked_tx->completer_addr, size,
-					  PKVM_PAGE_SHARED_BORROWED);
-	if (err)
-		return err;
-
-	if (checked_tx->tx->initiator.id == PKVM_ID_GUEST)
-		psci_mem_protect_dec(checked_tx->nr_pages);
-
-	return 0;
-}
-
-static int host_complete_unshare(const struct pkvm_checked_mem_transition *checked_tx)
-{
->>>>>>> 4163e724
 	u64 size = checked_tx->nr_pages * PAGE_SIZE;
 	u8 owner_id = checked_tx->tx->initiator.id;
 
@@ -1391,17 +1319,8 @@
 
 static int hyp_ack_unshare(const struct pkvm_checked_mem_transition *checked_tx)
 {
-<<<<<<< HEAD
-	const struct pkvm_mem_transition *tx = checked_tx->tx;
 	u64 size = checked_tx->nr_pages * PAGE_SIZE;
 	u64 addr = checked_tx->completer_addr;
-
-	if (__hyp_ack_skip_pgtable_check(tx))
-		return 0;
-=======
-	u64 size = checked_tx->nr_pages * PAGE_SIZE;
-	u64 addr = checked_tx->completer_addr;
->>>>>>> 4163e724
 
 	return __hyp_check_page_state_range(addr, size,
 					    PKVM_PAGE_SHARED_BORROWED);
@@ -2235,227 +2154,6 @@
 	return ___pkvm_host_donate_hyp_prot(pfn, nr_pages, accept_mmio,
 					    default_hyp_prot(hyp_pfn_to_phys(pfn)));
 }
-<<<<<<< HEAD
-
-int __pkvm_host_donate_hyp_locked(u64 pfn, u64 nr_pages, enum kvm_pgtable_prot prot)
-{
-	int ret;
-	u64 host_addr = hyp_pfn_to_phys(pfn);
-	u64 hyp_addr = (u64)__hyp_va(host_addr);
-	struct pkvm_mem_transition donation = {
-		.nr_pages	= nr_pages,
-		.initiator	= {
-			.id	= PKVM_ID_HOST,
-			.addr	= host_addr,
-			.host	= {
-				.completer_addr = hyp_addr,
-			},
-		},
-		.completer	= {
-			.id	= PKVM_ID_HYP,
-			.prot = prot,
-		},
-	};
-
-	hyp_assert_lock_held(&host_mmu.lock);
-	hyp_lock_component();
-
-	ret = do_donate(&donation);
-
-	hyp_unlock_component();
-
-	return ret;
-}
-
-int __pkvm_hyp_donate_host(u64 pfn, u64 nr_pages)
-{
-	int ret;
-	u64 host_addr = hyp_pfn_to_phys(pfn);
-	u64 hyp_addr = (u64)__hyp_va(host_addr);
-	struct pkvm_mem_transition donation = {
-		.nr_pages	= nr_pages,
-		.initiator	= {
-			.id	= PKVM_ID_HYP,
-			.addr	= hyp_addr,
-			.hyp	= {
-				.completer_addr = host_addr,
-			},
-		},
-		.completer	= {
-			.id	= PKVM_ID_HOST,
-		},
-	};
-
-	host_lock_component();
-	hyp_lock_component();
-
-	ret = do_donate(&donation);
-
-	hyp_unlock_component();
-	host_unlock_component();
-
-	return ret;
-}
-
-#define MODULE_PROT_ALLOWLIST (KVM_PGTABLE_PROT_RWX |	\
-			       KVM_PGTABLE_PROT_DEVICE |\
-			       KVM_PGTABLE_PROT_NC |	\
-			       KVM_PGTABLE_PROT_PXN |	\
-			       KVM_PGTABLE_PROT_UXN)
-
-int module_change_host_page_prot(u64 pfn, enum kvm_pgtable_prot prot, u64 nr_pages,
-				 bool update_iommu)
-{
-	u64 i, addr = hyp_pfn_to_phys(pfn);
-	u64 end = addr + nr_pages * PAGE_SIZE;
-	struct hyp_page *page = NULL;
-	struct kvm_mem_range range;
-	struct memblock_region *reg;
-	int ret;
-
-	if ((prot & MODULE_PROT_ALLOWLIST) != prot)
-		return -EINVAL;
-
-	reg = find_mem_range(addr, &range);
-	if (end > range.end) {
-		/* Specified range not in a single mmio or memory block. */
-		return -EPERM;
-	}
-
-	host_lock_component();
-
-	/*
-	 * There is no hyp_vmemmap covering MMIO regions, which makes tracking
-	 * of module-owned MMIO regions hard, so we trust the modules not to
-	 * mess things up.
-	 */
-	if (!reg)
-		goto update;
-
-	/* Range is memory: we can track module ownership. */
-	page = hyp_phys_to_page(addr);
-
-	/*
-	 * Modules can only modify pages they already own, and pristine host
-	 * pages. The entire range must be consistently one or the other.
-	 */
-	if (page->host_state & PKVM_MODULE_OWNED_PAGE) {
-		/* The entire range must be module-owned. */
-		ret = -EPERM;
-		for (i = 1; i < nr_pages; i++) {
-			if (!(page[i].host_state & PKVM_MODULE_OWNED_PAGE))
-				goto unlock;
-		}
-	} else {
-		/* The entire range must be pristine. */
-		ret = ___host_check_page_state_range(
-				addr, nr_pages << PAGE_SHIFT, PKVM_PAGE_OWNED, reg);
-		if (ret)
-			goto unlock;
-	}
-
-update:
-	if (!prot) {
-		ret = __host_stage2_set_owner_locked(addr, nr_pages << PAGE_SHIFT,
-						     PKVM_ID_PROTECTED, !!reg,
-						     PKVM_MODULE_OWNED_PAGE, update_iommu);
-	} else {
-		ret = host_stage2_idmap_locked(
-			addr, nr_pages << PAGE_SHIFT, prot, update_iommu);
-	}
-
-	if (WARN_ON(ret) || !page || !prot)
-		goto unlock;
-
-	for (i = 0; i < nr_pages; i++) {
-		if (prot != KVM_PGTABLE_PROT_RWX) {
-			page[i].host_state = PKVM_MODULE_OWNED_PAGE;
-		} else {
-			page[i].host_state = PKVM_PAGE_OWNED;
-		}
-	}
-
-unlock:
-	host_unlock_component();
-
-	return ret;
-}
-
-int __pkvm_host_lazy_pte(u64 pfn, u64 nr_pages, bool enable)
-{
-	u64 size = nr_pages << PAGE_SHIFT;
-	u64 addr = hyp_pfn_to_phys(pfn);
-	u64 end = addr + size;
-	struct memblock_region *reg;
-	struct kvm_mem_range range;
-	int ret;
-
-	/* Reject MMIO regions */
-	reg = find_mem_range(addr, &range);
-	if (!reg)
-		return -EPERM;
-
-	if (!is_in_mem_range(end - 1, &range) ||
-	    is_range_refcounted(addr, nr_pages))
-		return -EPERM;
-
-	host_lock_component();
-
-	ret = ___host_check_page_state_range(addr, size, PKVM_PAGE_OWNED, reg);
-	if (ret)
-		goto unlock;
-
-	if (enable)
-		ret = kvm_pgtable_stage2_get_pages(&host_mmu.pgt, addr, size,
-						   &host_s2_pool);
-	else
-		ret = kvm_pgtable_stage2_put_pages(&host_mmu.pgt, addr, size);
-
-unlock:
-	host_unlock_component();
-
-	return ret;
-}
-
-int hyp_pin_shared_mem(void *from, void *to)
-{
-	u64 cur, start = ALIGN_DOWN((u64)from, PAGE_SIZE);
-	u64 end = PAGE_ALIGN((u64)to);
-	u64 size = end - start;
-	int ret;
-
-	host_lock_component();
-	hyp_lock_component();
-
-	ret = __host_check_page_state_range(__hyp_pa(start), size,
-					    PKVM_PAGE_SHARED_OWNED);
-	if (ret)
-		goto unlock;
-
-	ret = __hyp_check_page_state_range(start, size,
-					   PKVM_PAGE_SHARED_BORROWED);
-	if (ret)
-		goto unlock;
-
-	for (cur = start; cur < end; cur += PAGE_SIZE)
-		hyp_page_ref_inc(hyp_virt_to_page(cur));
-
-unlock:
-	hyp_unlock_component();
-	host_unlock_component();
-
-	return ret;
-}
-
-void hyp_unpin_shared_mem(void *from, void *to)
-{
-	u64 cur, start = ALIGN_DOWN((u64)from, PAGE_SIZE);
-	u64 end = PAGE_ALIGN((u64)to);
-
-	host_lock_component();
-	hyp_lock_component();
-=======
->>>>>>> 4163e724
 
 int __pkvm_host_donate_hyp_locked(u64 pfn, u64 nr_pages, enum kvm_pgtable_prot prot)
 {
@@ -2994,8 +2692,6 @@
 }
 
 int __pkvm_wrprotect(struct pkvm_hyp_vm *vm, u64 pfn, u64 gfn, u8 order)
-<<<<<<< HEAD
-=======
 {
 	u64 guest_addr = hyp_pfn_to_phys(gfn);
 	int ret;
@@ -3066,173 +2762,6 @@
 
 int __pkvm_host_donate_guest(struct pkvm_hyp_vcpu *vcpu, u64 pfn, u64 gfn,
 			     u64 nr_pages)
->>>>>>> 4163e724
-{
-	u64 guest_addr = hyp_pfn_to_phys(gfn);
-	int ret;
-<<<<<<< HEAD
-
-	host_lock_component();
-	guest_lock_component(vm);
-
-	ret = __check_host_unshare_guest_order(vm, pfn, guest_addr, order);
-	if (ret)
-		goto unlock;
-
-	ret = kvm_pgtable_stage2_wrprotect(&vm->pgt, guest_addr,
-					   PAGE_SIZE << order);
-unlock:
-	guest_unlock_component(vm);
-	host_unlock_component();
-
-	return ret;
-}
-
-int __pkvm_dirty_log(struct pkvm_hyp_vcpu *hyp_vcpu, u64 pfn, u64 gfn)
-{
-	struct pkvm_hyp_vm *vm = pkvm_hyp_vcpu_to_hyp_vm(hyp_vcpu);
-	u64 guest_addr = hyp_pfn_to_phys(gfn);
-	u64 host_addr = hyp_pfn_to_phys(pfn);
-	struct pkvm_mem_transition share = {
-		.nr_pages       = 1,
-		.initiator      = {
-			.id     = PKVM_ID_HOST,
-			.addr   = host_addr,
-			.host   = {
-				.completer_addr = guest_addr,
-			},
-		},
-		.completer      = {
-			.id     = PKVM_ID_GUEST,
-			.guest  = {
-				.hyp_vm = vm,
-				.mc = NULL,
-=======
-	u64 host_addr = hyp_pfn_to_phys(pfn);
-	u64 guest_addr = hyp_pfn_to_phys(gfn);
-	struct pkvm_hyp_vm *vm = pkvm_hyp_vcpu_to_hyp_vm(vcpu);
-	struct pkvm_mem_transition donation = {
-		.nr_pages	= nr_pages,
-		.initiator	= {
-			.id	= PKVM_ID_HOST,
-			.addr	= host_addr,
-			.host	= {
-				.completer_addr = guest_addr,
-			},
-		},
-		.completer	= {
-			.id	= PKVM_ID_GUEST,
-			.guest	= {
-				.hyp_vm = vm,
-				.mc = &vcpu->vcpu.arch.stage2_mc,
->>>>>>> 4163e724
-				.phys = host_addr,
-			},
-		},
-	};
-	struct pkvm_checked_mem_transition checked_tx = {
-		.tx             = &share,
-		.nr_pages       = 0,
-	};
-	int ret;
-
-	host_lock_component();
-	guest_lock_component(vm);
-
-<<<<<<< HEAD
-	ret = check_unshare(&checked_tx);
-	if (ret)
-		goto unlock;
-
-	ret = kvm_pgtable_stage2_map(&vm->pgt, guest_addr, PAGE_SIZE,
-				     host_addr, KVM_PGTABLE_PROT_RWX,
-				     &hyp_vcpu->vcpu.arch.stage2_mc,
-				     0);
-=======
-	ret = do_donate(&donation);
-
-	guest_unlock_component(vm);
-	host_unlock_component();
-
-	return ret;
-}
-
-void hyp_poison_page(phys_addr_t phys)
-{
-	void *addr = hyp_fixmap_map(phys);
-
-	memset(addr, 0, PAGE_SIZE);
-	/*
-	 * Prefer kvm_flush_dcache_to_poc() over __clean_dcache_guest_page()
-	 * here as the latter may elide the CMO under the assumption that FWB
-	 * will be enabled on CPUs that support it. This is incorrect for the
-	 * host stage-2 and would otherwise lead to a malicious host potentially
-	 * being able to read the contents of newly reclaimed guest pages.
-	 */
-	kvm_flush_dcache_to_poc(addr, PAGE_SIZE);
-	hyp_fixmap_unmap();
-}
-
-void destroy_hyp_vm_pgt(struct pkvm_hyp_vm *vm)
-{
-	guest_lock_component(vm);
-	kvm_pgtable_stage2_destroy(&vm->pgt);
-	guest_unlock_component(vm);
-}
-
-void drain_hyp_pool(struct pkvm_hyp_vm *vm, struct kvm_hyp_memcache *mc)
-{
-	WARN_ON(reclaim_hyp_pool(&vm->pool, mc, INT_MAX) != -ENOMEM);
-}
-
-int __pkvm_host_reclaim_page(struct pkvm_hyp_vm *vm, u64 pfn, u64 ipa, u8 order)
-{
-	phys_addr_t phys = hyp_pfn_to_phys(pfn);
-	size_t page_size = PAGE_SIZE << order;
-	kvm_pte_t pte;
-	int ret = 0;
-
-	host_lock_component();
-	guest_lock_component(vm);
-
-	ret = guest_get_valid_pte(vm, pfn, ipa, order, &pte);
-	if (ret)
-		goto unlock;
-
-	/* We could avoid TLB inval, it is done per VMID on the finalize path */
-	WARN_ON(kvm_pgtable_stage2_unmap(&vm->pgt, ipa, page_size));
-
-	switch((int)guest_get_page_state(pte, ipa)) {
-	case PKVM_PAGE_OWNED:
-		WARN_ON(__host_check_page_state_range(phys, page_size, PKVM_NOPAGE));
-		hyp_poison_page(phys);
-		psci_mem_protect_dec(1 << order);
-		break;
-	case PKVM_PAGE_SHARED_BORROWED:
-	case PKVM_PAGE_SHARED_BORROWED | PKVM_PAGE_RESTRICTED_PROT:
-		WARN_ON(__host_check_page_state_range(phys, page_size, PKVM_PAGE_SHARED_OWNED));
-		break;
-	case PKVM_PAGE_SHARED_OWNED:
-		WARN_ON(__host_check_page_state_range(phys, page_size, PKVM_PAGE_SHARED_BORROWED));
-		break;
-	default:
-		BUG_ON(1);
-	}
-
-	WARN_ON(host_stage2_set_owner_locked(phys, page_size, PKVM_ID_HOST));
-
->>>>>>> 4163e724
-unlock:
-	guest_unlock_component(vm);
-	host_unlock_component();
-
-	return ret;
-<<<<<<< HEAD
-
-}
-
-int __pkvm_host_donate_guest(struct pkvm_hyp_vcpu *vcpu, u64 pfn, u64 gfn,
-			     u64 nr_pages)
 {
 	int ret;
 	u64 host_addr = hyp_pfn_to_phys(pfn);
@@ -3263,7 +2792,80 @@
 	ret = do_donate(&donation);
 
 	guest_unlock_component(vm);
-=======
+	host_unlock_component();
+
+	return ret;
+}
+
+void hyp_poison_page(phys_addr_t phys)
+{
+	void *addr = hyp_fixmap_map(phys);
+
+	memset(addr, 0, PAGE_SIZE);
+	/*
+	 * Prefer kvm_flush_dcache_to_poc() over __clean_dcache_guest_page()
+	 * here as the latter may elide the CMO under the assumption that FWB
+	 * will be enabled on CPUs that support it. This is incorrect for the
+	 * host stage-2 and would otherwise lead to a malicious host potentially
+	 * being able to read the contents of newly reclaimed guest pages.
+	 */
+	kvm_flush_dcache_to_poc(addr, PAGE_SIZE);
+	hyp_fixmap_unmap();
+}
+
+void destroy_hyp_vm_pgt(struct pkvm_hyp_vm *vm)
+{
+	guest_lock_component(vm);
+	kvm_pgtable_stage2_destroy(&vm->pgt);
+	guest_unlock_component(vm);
+}
+
+void drain_hyp_pool(struct pkvm_hyp_vm *vm, struct kvm_hyp_memcache *mc)
+{
+	WARN_ON(reclaim_hyp_pool(&vm->pool, mc, INT_MAX) != -ENOMEM);
+}
+
+int __pkvm_host_reclaim_page(struct pkvm_hyp_vm *vm, u64 pfn, u64 ipa, u8 order)
+{
+	phys_addr_t phys = hyp_pfn_to_phys(pfn);
+	size_t page_size = PAGE_SIZE << order;
+	kvm_pte_t pte;
+	int ret = 0;
+
+	host_lock_component();
+	guest_lock_component(vm);
+
+	ret = guest_get_valid_pte(vm, pfn, ipa, order, &pte);
+	if (ret)
+		goto unlock;
+
+	/* We could avoid TLB inval, it is done per VMID on the finalize path */
+	WARN_ON(kvm_pgtable_stage2_unmap(&vm->pgt, ipa, page_size));
+
+	switch((int)guest_get_page_state(pte, ipa)) {
+	case PKVM_PAGE_OWNED:
+		WARN_ON(__host_check_page_state_range(phys, page_size, PKVM_NOPAGE));
+		hyp_poison_page(phys);
+		psci_mem_protect_dec(1 << order);
+		break;
+	case PKVM_PAGE_SHARED_BORROWED:
+	case PKVM_PAGE_SHARED_BORROWED | PKVM_PAGE_RESTRICTED_PROT:
+		WARN_ON(__host_check_page_state_range(phys, page_size, PKVM_PAGE_SHARED_OWNED));
+		break;
+	case PKVM_PAGE_SHARED_OWNED:
+		WARN_ON(__host_check_page_state_range(phys, page_size, PKVM_PAGE_SHARED_BORROWED));
+		break;
+	default:
+		BUG_ON(1);
+	}
+
+	WARN_ON(host_stage2_set_owner_locked(phys, page_size, PKVM_ID_HOST));
+
+unlock:
+	guest_unlock_component(vm);
+	host_unlock_component();
+
+	return ret;
 }
 
 static bool __check_ioguard_page(struct pkvm_hyp_vcpu *hyp_vcpu, u64 ipa)
@@ -3402,234 +3004,11 @@
 
 	host_lock_component();
 	ret = kvm_pgtable_get_leaf(&host_mmu.pgt, phys, ptep, level);
->>>>>>> 4163e724
 	host_unlock_component();
 
 	return ret;
 }
 
-<<<<<<< HEAD
-void hyp_poison_page(phys_addr_t phys)
-{
-	void *addr = hyp_fixmap_map(phys);
-
-	memset(addr, 0, PAGE_SIZE);
-	/*
-	 * Prefer kvm_flush_dcache_to_poc() over __clean_dcache_guest_page()
-	 * here as the latter may elide the CMO under the assumption that FWB
-	 * will be enabled on CPUs that support it. This is incorrect for the
-	 * host stage-2 and would otherwise lead to a malicious host potentially
-	 * being able to read the contents of newly reclaimed guest pages.
-	 */
-	kvm_flush_dcache_to_poc(addr, PAGE_SIZE);
-	hyp_fixmap_unmap();
-}
-
-void destroy_hyp_vm_pgt(struct pkvm_hyp_vm *vm)
-{
-	guest_lock_component(vm);
-	kvm_pgtable_stage2_destroy(&vm->pgt);
-	guest_unlock_component(vm);
-}
-
-void drain_hyp_pool(struct pkvm_hyp_vm *vm, struct kvm_hyp_memcache *mc)
-{
-	void *addr = hyp_alloc_pages(&vm->pool, 0);
-
-	while (addr) {
-		hyp_page_ref_dec(hyp_virt_to_page(addr));
-		push_hyp_memcache(mc, addr, hyp_virt_to_phys, 0);
-		WARN_ON(__pkvm_hyp_donate_host(hyp_virt_to_pfn(addr), 1));
-		addr = hyp_alloc_pages(&vm->pool, 0);
-	}
-}
-
-int __pkvm_host_reclaim_page(struct pkvm_hyp_vm *vm, u64 pfn, u64 ipa, u8 order)
-{
-	phys_addr_t phys = hyp_pfn_to_phys(pfn);
-	size_t page_size = PAGE_SIZE << order;
-	kvm_pte_t pte;
-	int ret = 0;
-
-	host_lock_component();
-	guest_lock_component(vm);
-
-	ret = guest_get_valid_pte(vm, pfn, ipa, order, &pte);
-	if (ret)
-		goto unlock;
-
-	/* We could avoid TLB inval, it is done per VMID on the finalize path */
-	WARN_ON(kvm_pgtable_stage2_unmap(&vm->pgt, ipa, page_size));
-
-	switch((int)guest_get_page_state(pte, ipa)) {
-	case PKVM_PAGE_OWNED:
-		WARN_ON(__host_check_page_state_range(phys, page_size, PKVM_NOPAGE));
-		hyp_poison_page(phys);
-		psci_mem_protect_dec(1 << order);
-		break;
-	case PKVM_PAGE_SHARED_BORROWED:
-	case PKVM_PAGE_SHARED_BORROWED | PKVM_PAGE_RESTRICTED_PROT:
-		WARN_ON(__host_check_page_state_range(phys, page_size, PKVM_PAGE_SHARED_OWNED));
-		break;
-	case PKVM_PAGE_SHARED_OWNED:
-		WARN_ON(__host_check_page_state_range(phys, page_size, PKVM_PAGE_SHARED_BORROWED));
-		break;
-	default:
-		BUG_ON(1);
-	}
-
-	WARN_ON(host_stage2_set_owner_locked(phys, page_size, PKVM_ID_HOST));
-
-unlock:
-	guest_unlock_component(vm);
-	host_unlock_component();
-
-	return ret;
-}
-
-static bool __check_ioguard_page(struct pkvm_hyp_vcpu *hyp_vcpu, u64 ipa)
-{
-	struct pkvm_hyp_vm *vm = pkvm_hyp_vcpu_to_hyp_vm(hyp_vcpu);
-	kvm_pte_t pte;
-	u32 level;
-	int ret;
-
-	ret = kvm_pgtable_get_leaf(&vm->pgt, ipa, &pte, &level);
-	if (ret)
-		return false;
-
-	/* Must be a PAGE_SIZE mapping with our annotation */
-	return (BIT(ARM64_HW_PGTABLE_LEVEL_SHIFT(level)) == PAGE_SIZE &&
-		pte == KVM_INVALID_PTE_MMIO_NOTE);
-}
-
-int __pkvm_install_ioguard_page(struct pkvm_hyp_vcpu *hyp_vcpu, u64 ipa,
-				u64 nr_pages, u64 *nr_guarded)
-{
-	struct guest_request_walker_data data = GUEST_WALKER_DATA_INIT(PKVM_NOPAGE);
-	struct pkvm_hyp_vm *vm = pkvm_hyp_vcpu_to_hyp_vm(hyp_vcpu);
-	struct kvm_pgtable_walker walker = {
-		.cb     = guest_request_walker,
-		.flags  = KVM_PGTABLE_WALK_LEAF,
-		.arg    = (void *)&data,
-	};
-	u64 size = nr_pages * PAGE_SIZE;
-	int ret;
-
-	if (!test_bit(KVM_ARCH_FLAG_MMIO_GUARD, &vm->kvm.arch.flags))
-		return -EINVAL;
-
-	if (!PAGE_ALIGNED(ipa) || !PAGE_ALIGNED(size) || !size)
-		return -EINVAL;
-
-	guest_lock_component(vm);
-
-	/* Check we either have NOMAP or NOMAP|MMIO in this range */
-	data.desired_mask = ~PKVM_MMIO;
-	ret = kvm_pgtable_walk(&vm->pgt, ipa, size, &walker);
-	/* Walker reached data.max_ptes */
-	if (ret == -E2BIG)
-		ret = 0;
-	else if (ret)
-		goto unlock;
-
-	/*
-	 * Intersection between the requested region and what has been verified
-	 */
-	size = min(data.size - (ipa - data.ipa_start), size);
-	ret = kvm_pgtable_stage2_annotate(&vm->pgt, ipa, size,
-					  &hyp_vcpu->vcpu.arch.stage2_mc,
-					  KVM_INVALID_PTE_MMIO_NOTE);
-	if (nr_guarded)
-		*nr_guarded = size >> PAGE_SHIFT;
-unlock:
-	guest_unlock_component(vm);
-	return ret;
-}
-
-int __pkvm_remove_ioguard_page(struct pkvm_hyp_vcpu *hyp_vcpu, u64 ipa,
-			       u64 nr_pages, u64 *nr_unguarded)
-{
-	struct pkvm_hyp_vm *vm = pkvm_hyp_vcpu_to_hyp_vm(hyp_vcpu);
-	struct guest_request_walker_data data =
-		GUEST_WALKER_DATA_INIT(PKVM_NOPAGE | PKVM_MMIO);
-	struct kvm_pgtable_walker walker = {
-		.cb     = guest_request_walker,
-		.flags  = KVM_PGTABLE_WALK_LEAF,
-		.arg    = (void *)&data,
-	};
-	u64 size = nr_pages * PAGE_SIZE;
-	int ret;
-
-	if (!test_bit(KVM_ARCH_FLAG_MMIO_GUARD, &vm->kvm.arch.flags))
-		return -EINVAL;
-
-	if (!PAGE_ALIGNED(ipa) || !PAGE_ALIGNED(size) || !size)
-		return -EINVAL;
-
-	guest_lock_component(vm);
-
-	ret = kvm_pgtable_walk(&vm->pgt, ipa, size, &walker);
-	/* Walker reached data.max_ptes */
-	if (ret == -E2BIG)
-		ret = 0;
-	else if (ret)
-		goto unlock;
-
-	/*
-	 * Ioguard is using annotation which has force_pte on.
-	 * We shouldn't get any block mapping
-	 */
-	WARN_ON(data.ipa_start != ipa);
-	WARN_ON(data.size > size);
-
-	ret = kvm_pgtable_stage2_unmap(&vm->pgt, data.ipa_start, data.size);
-
-	if (nr_unguarded)
-		*nr_unguarded = data.size >> PAGE_SHIFT;
-unlock:
-	guest_unlock_component(vm);
-	return WARN_ON(ret);
-}
-
-bool __pkvm_check_ioguard_page(struct pkvm_hyp_vcpu *hyp_vcpu)
-{
-	struct pkvm_hyp_vm *vm = pkvm_hyp_vcpu_to_hyp_vm(hyp_vcpu);
-	u64 ipa, end;
-	bool ret;
-
-	if (!kvm_vcpu_dabt_isvalid(&hyp_vcpu->vcpu))
-		return false;
-
-	if (!test_bit(KVM_ARCH_FLAG_MMIO_GUARD, &vm->kvm.arch.flags))
-		return true;
-
-	ipa  = kvm_vcpu_get_fault_ipa(&hyp_vcpu->vcpu);
-	ipa |= kvm_vcpu_get_hfar(&hyp_vcpu->vcpu) & FAR_MASK;
-	end = ipa + kvm_vcpu_dabt_get_as(&hyp_vcpu->vcpu) - 1;
-
-	guest_lock_component(vm);
-	ret = __check_ioguard_page(hyp_vcpu, ipa);
-	if ((end & PAGE_MASK) != (ipa & PAGE_MASK))
-		ret &= __check_ioguard_page(hyp_vcpu, end);
-	guest_unlock_component(vm);
-
-	return ret;
-}
-
-int host_stage2_get_leaf(phys_addr_t phys, kvm_pte_t *ptep, u32 *level)
-{
-	int ret;
-
-	host_lock_component();
-	ret = kvm_pgtable_get_leaf(&host_mmu.pgt, phys, ptep, level);
-	host_unlock_component();
-
-	return ret;
-}
-
-=======
->>>>>>> 4163e724
 #ifdef CONFIG_NVHE_EL2_DEBUG
 static void *snap_zalloc_page(void *mc)
 {
