// SPDX-License-Identifier: GPL-2.0-only
/*
 * Copyright (C) 2020 Google LLC
 * Author: Quentin Perret <qperret@google.com>
 */

#include <linux/kvm_host.h>
#include <asm/kvm_emulate.h>
#include <asm/kvm_hyp.h>
#include <asm/kvm_hypevents.h>
#include <asm/kvm_mmu.h>
#include <asm/kvm_pgtable.h>
#include <asm/kvm_pkvm.h>
#include <asm/stage2_pgtable.h>

#include <hyp/fault.h>

#include <nvhe/gfp.h>
#include <nvhe/iommu.h>
#include <nvhe/memory.h>
#include <nvhe/mem_protect.h>
#include <nvhe/mm.h>
#include <nvhe/modules.h>
#include <nvhe/pkvm.h>

#define KVM_HOST_S2_FLAGS (KVM_PGTABLE_S2_NOFWB | \
			   KVM_PGTABLE_S2_IDMAP | \
			   KVM_PGTABLE_S2_PREFAULT_BLOCK)

struct host_mmu host_mmu;

struct pkvm_moveable_reg pkvm_moveable_regs[PKVM_NR_MOVEABLE_REGS];
unsigned int pkvm_moveable_regs_nr;

static struct hyp_pool host_s2_pool;

static DEFINE_PER_CPU(struct pkvm_hyp_vm *, __current_vm);
#define current_vm (*this_cpu_ptr(&__current_vm))

static struct kvm_pgtable_pte_ops host_s2_pte_ops;
static bool host_stage2_force_pte(u64 addr, u64 end, enum kvm_pgtable_prot prot);
static bool host_stage2_pte_is_counted(kvm_pte_t pte, u32 level);
static bool guest_stage2_force_pte_cb(u64 addr, u64 end,
				      enum kvm_pgtable_prot prot);
static bool guest_stage2_pte_is_counted(kvm_pte_t pte, u32 level);

static struct kvm_pgtable_pte_ops guest_s2_pte_ops = {
	.force_pte_cb = guest_stage2_force_pte_cb,
	.pte_is_counted_cb = guest_stage2_pte_is_counted
};

static void guest_lock_component(struct pkvm_hyp_vm *vm)
{
	hyp_spin_lock(&vm->pgtable_lock);
	current_vm = vm;
}

static void guest_unlock_component(struct pkvm_hyp_vm *vm)
{
	current_vm = NULL;
	hyp_spin_unlock(&vm->pgtable_lock);
}

static void host_lock_component(void)
{
	hyp_spin_lock(&host_mmu.lock);
}

static void host_unlock_component(void)
{
	hyp_spin_unlock(&host_mmu.lock);
}

static void hyp_lock_component(void)
{
	hyp_spin_lock(&pkvm_pgd_lock);
}

static void hyp_unlock_component(void)
{
	hyp_spin_unlock(&pkvm_pgd_lock);
}

static void *host_s2_zalloc_pages_exact(size_t size)
{
	void *addr = hyp_alloc_pages(&host_s2_pool, get_order(size));

	hyp_split_page(hyp_virt_to_page(addr));

	/*
	 * The size of concatenated PGDs is always a power of two of PAGE_SIZE,
	 * so there should be no need to free any of the tail pages to make the
	 * allocation exact.
	 */
	WARN_ON(size != (PAGE_SIZE << get_order(size)));

	return addr;
}

static void *host_s2_zalloc_page(void *pool)
{
	return hyp_alloc_pages(pool, 0);
}

static void host_s2_get_page(void *addr)
{
	hyp_get_page(&host_s2_pool, addr);
}

static void host_s2_put_page(void *addr)
{
	hyp_put_page(&host_s2_pool, addr);
}

static void host_s2_free_unlinked_table(void *addr, u32 level)
{
	kvm_pgtable_stage2_free_unlinked(&host_mmu.mm_ops, host_mmu.pgt.pte_ops,
					 addr, level);
}

static int prepare_s2_pool(void *pgt_pool_base)
{
	unsigned long nr_pages, pfn;
	int ret;

	pfn = hyp_virt_to_pfn(pgt_pool_base);
	nr_pages = host_s2_pgtable_pages();
	ret = hyp_pool_init(&host_s2_pool, pfn, nr_pages, 0);
	if (ret)
		return ret;

	host_mmu.mm_ops = (struct kvm_pgtable_mm_ops) {
		.zalloc_pages_exact = host_s2_zalloc_pages_exact,
		.zalloc_page = host_s2_zalloc_page,
		.free_unlinked_table = host_s2_free_unlinked_table,
		.phys_to_virt = hyp_phys_to_virt,
		.virt_to_phys = hyp_virt_to_phys,
		.page_count = hyp_page_count,
		.get_page = host_s2_get_page,
		.put_page = host_s2_put_page,
	};

	return 0;
}

static void prepare_host_vtcr(void)
{
	u32 parange, phys_shift;

	/* The host stage 2 is id-mapped, so use parange for T0SZ */
	parange = kvm_get_parange(id_aa64mmfr0_el1_sys_val);
	phys_shift = id_aa64mmfr0_parange_to_phys_shift(parange);

	host_mmu.arch.vtcr = kvm_get_vtcr(id_aa64mmfr0_el1_sys_val,
					  id_aa64mmfr1_el1_sys_val, phys_shift);
}

static int prepopulate_host_stage2(void)
{
	struct memblock_region *reg;
	u64 addr = 0;
	int i, ret;

	for (i = 0; i < hyp_memblock_nr; i++) {
		reg = &hyp_memory[i];
		ret = host_stage2_idmap_locked(addr, reg->base - addr, PKVM_HOST_MMIO_PROT, false);
		if (ret)
			return ret;
		ret = host_stage2_idmap_locked(reg->base, reg->size, PKVM_HOST_MEM_PROT, false);
		if (ret)
			return ret;
		addr = reg->base + reg->size;
	}

	return host_stage2_idmap_locked(addr, BIT(host_mmu.pgt.ia_bits) - addr,
					PKVM_HOST_MMIO_PROT, false);
}

int kvm_host_prepare_stage2(void *pgt_pool_base)
{
	struct kvm_s2_mmu *mmu = &host_mmu.arch.mmu;
	int ret;

	prepare_host_vtcr();
	hyp_spin_lock_init(&host_mmu.lock);
	mmu->arch = &host_mmu.arch;

	ret = prepare_s2_pool(pgt_pool_base);
	if (ret)
		return ret;

	host_s2_pte_ops.force_pte_cb = host_stage2_force_pte;
	host_s2_pte_ops.pte_is_counted_cb = host_stage2_pte_is_counted;

	ret = __kvm_pgtable_stage2_init(&host_mmu.pgt, mmu,
					&host_mmu.mm_ops, KVM_HOST_S2_FLAGS,
					&host_s2_pte_ops);
	if (ret)
		return ret;

	mmu->pgd_phys = __hyp_pa(host_mmu.pgt.pgd);
	mmu->pgt = &host_mmu.pgt;
	atomic64_set(&mmu->vmid.id, 0);

	return prepopulate_host_stage2();
}

static bool guest_stage2_force_pte_cb(u64 addr, u64 end,
				      enum kvm_pgtable_prot prot)
{
	return false;
}

static bool guest_stage2_pte_is_counted(kvm_pte_t pte, u32 level)
{
	/*
	 * The refcount tracks valid entries as well as invalid entries if they
	 * encode ownership of a page to another entity than the page-table
	 * owner, whose id is 0.
	 */
	return !!pte;
}

static void *guest_s2_zalloc_pages_exact(size_t size)
{
	void *addr = hyp_alloc_pages(&current_vm->pool, get_order(size));

	WARN_ON(size != (PAGE_SIZE << get_order(size)));
	hyp_split_page(hyp_virt_to_page(addr));

	return addr;
}

static void guest_s2_free_pages_exact(void *addr, unsigned long size)
{
	u8 order = get_order(size);
	unsigned int i;

	for (i = 0; i < (1 << order); i++)
		hyp_put_page(&current_vm->pool, addr + (i * PAGE_SIZE));
}

static void *guest_s2_zalloc_page(void *mc)
{
	struct hyp_page *p;
	void *addr;
	unsigned long order;

	addr = hyp_alloc_pages(&current_vm->pool, 0);
	if (addr)
		return addr;

	addr = pop_hyp_memcache(mc, hyp_phys_to_virt, &order);
	if (!addr)
		return addr;

	WARN_ON(order);
	memset(addr, 0, PAGE_SIZE);
	p = hyp_virt_to_page(addr);
	hyp_set_page_refcounted(p);
	p->order = 0;

	return addr;
}

static void guest_s2_get_page(void *addr)
{
	hyp_get_page(&current_vm->pool, addr);
}

static void guest_s2_put_page(void *addr)
{
	hyp_put_page(&current_vm->pool, addr);
}

static void *__fixmap_guest_page(void *va, size_t *size)
{
	void *addr;

	if (WARN_ON(!IS_ALIGNED(*size, *size)))
		return NULL;

	if (IS_ALIGNED(*size, PMD_SIZE)) {
		addr = hyp_fixblock_map(__hyp_pa(va));
		if (addr)
			return addr;

		*size = PAGE_SIZE;
	}

	if (IS_ALIGNED(*size, PAGE_SIZE))
		return hyp_fixmap_map(__hyp_pa(va));

	WARN_ON(1);

	return NULL;
}

static void __fixunmap_guest_page(size_t size)
{
	switch (size) {
	case PAGE_SIZE:
		hyp_fixmap_unmap();
		break;
	case PMD_SIZE:
		hyp_fixblock_unmap();
		break;
	default:
		BUG();
	}
}

static void clean_dcache_guest_page(void *va, size_t size)
{
	while (size) {
		size_t __size = size == PMD_SIZE ? size : PAGE_SIZE;
		void *addr = __fixmap_guest_page(va, &__size);

		__clean_dcache_guest_page(addr, __size);
		__fixunmap_guest_page(__size);

		size -= __size;
		va += __size;
	}
}

static void invalidate_icache_guest_page(void *va, size_t size)
{
	while (size) {
		size_t __size = size == PMD_SIZE ? size : PAGE_SIZE;
		void *addr = __fixmap_guest_page(va, &__size);

		__invalidate_icache_guest_page(addr, __size);
		__fixunmap_guest_page(__size);

		size -= __size;
		va += __size;
	}
}

int kvm_guest_prepare_stage2(struct pkvm_hyp_vm *vm, void *pgd)
{
	struct kvm_s2_mmu *mmu = &vm->kvm.arch.mmu;
	unsigned long nr_pages;
	int ret;

	nr_pages = kvm_pgtable_stage2_pgd_size(vm->kvm.arch.vtcr) >> PAGE_SHIFT;
	ret = hyp_pool_init(&vm->pool, hyp_virt_to_pfn(pgd), nr_pages, 0);
	if (ret)
		return ret;

	hyp_spin_lock_init(&vm->pgtable_lock);
	vm->mm_ops = (struct kvm_pgtable_mm_ops) {
		.zalloc_pages_exact	= guest_s2_zalloc_pages_exact,
		.free_pages_exact	= guest_s2_free_pages_exact,
		.zalloc_page		= guest_s2_zalloc_page,
		.phys_to_virt		= hyp_phys_to_virt,
		.virt_to_phys		= hyp_virt_to_phys,
		.page_count		= hyp_page_count,
		.get_page		= guest_s2_get_page,
		.put_page		= guest_s2_put_page,
		.dcache_clean_inval_poc	= clean_dcache_guest_page,
		.icache_inval_pou	= invalidate_icache_guest_page,
	};

	guest_lock_component(vm);
	ret = __kvm_pgtable_stage2_init(mmu->pgt, mmu, &vm->mm_ops,
					KVM_PGTABLE_S2_PREFAULT_BLOCK,
					&guest_s2_pte_ops);
	guest_unlock_component(vm);
	if (ret)
		return ret;

	vm->kvm.arch.mmu.pgd_phys = __hyp_pa(vm->pgt.pgd);

	return 0;
}

struct relinquish_data {
	enum pkvm_page_state expected_state;
	u64 pa;
};

static int relinquish_walker(const struct kvm_pgtable_visit_ctx *ctx,
			     enum kvm_pgtable_walk_flags visit)
{
	u64 addr = ALIGN_DOWN(ctx->addr, kvm_granule_size(ctx->level));
	kvm_pte_t pte = *ctx->ptep;
	struct relinquish_data *data = ctx->arg;
	enum pkvm_page_state state;
	phys_addr_t phys;

	if (!kvm_pte_valid(pte))
		return 0;

	state = pkvm_getstate(kvm_pgtable_stage2_pte_prot(pte));
	if (state != data->expected_state)
		return -EPERM;

	phys = kvm_pte_to_phys(pte);
	phys += ctx->addr - addr;

	if (state == PKVM_PAGE_OWNED) {
		hyp_poison_page(phys);
		psci_mem_protect_dec(1);
	}

	data->pa = phys;

	return 0;
}

int __pkvm_guest_relinquish_to_host(struct pkvm_hyp_vcpu *vcpu,
				    u64 ipa, u64 *ppa)
{
	struct relinquish_data data;
	struct kvm_pgtable_walker walker = {
		.cb     = relinquish_walker,
		.flags  = KVM_PGTABLE_WALK_LEAF,
		.arg    = &data,
	};
	struct pkvm_hyp_vm *vm = pkvm_hyp_vcpu_to_hyp_vm(vcpu);
	int ret;

	host_lock_component();
	guest_lock_component(vm);

	/* Expected page state depends on VM type. */
	data.expected_state = pkvm_hyp_vcpu_is_protected(vcpu) ?
		PKVM_PAGE_OWNED :
		PKVM_PAGE_SHARED_BORROWED;

	/* Set default pa value to "not found". */
	data.pa = 0;

	/* If ipa is mapped: poisons the page, and gets the pa. */
	ret = kvm_pgtable_walk(&vm->pgt, ipa, PAGE_SIZE, &walker);
	if (ret || !data.pa)
		goto end;

	/* Zap the guest stage2 pte and return ownership to the host */
	ret = kvm_pgtable_stage2_annotate(&vm->pgt, ipa, PAGE_SIZE,
					  &vcpu->vcpu.arch.stage2_mc, 0);
	if (ret)
		goto end;

	WARN_ON(host_stage2_set_owner_locked(data.pa, PAGE_SIZE, PKVM_ID_HOST));
end:
	guest_unlock_component(vm);
	host_unlock_component();

	*ppa = data.pa;
	return ret;
}

int __pkvm_prot_finalize(void)
{
	struct kvm_s2_mmu *mmu = &host_mmu.arch.mmu;
	struct kvm_nvhe_init_params *params = this_cpu_ptr(&kvm_init_params);

	if (params->hcr_el2 & HCR_VM)
		return -EPERM;

	params->vttbr = kvm_get_vttbr(mmu);
	params->vtcr = host_mmu.arch.vtcr;
	params->hcr_el2 |= HCR_VM;

	/*
	 * The CMO below not only cleans the updated params to the
	 * PoC, but also provides the DSB that ensures ongoing
	 * page-table walks that have started before we trapped to EL2
	 * have completed.
	 */
	kvm_flush_dcache_to_poc(params, sizeof(*params));

	write_sysreg(params->hcr_el2, hcr_el2);
	__load_stage2(&host_mmu.arch.mmu, &host_mmu.arch);

	/*
	 * Make sure to have an ISB before the TLB maintenance below but only
	 * when __load_stage2() doesn't include one already.
	 */
	asm(ALTERNATIVE("isb", "nop", ARM64_WORKAROUND_SPECULATIVE_AT));

	/* Invalidate stale HCR bits that may be cached in TLBs */
	__tlbi(vmalls12e1);
	dsb(nsh);
	isb();

	__pkvm_close_module_registration();

	return 0;
}

int host_stage2_unmap_reg_locked(phys_addr_t start, u64 size)
{
	int ret;

	hyp_assert_lock_held(&host_mmu.lock);

	ret = kvm_pgtable_stage2_reclaim_leaves(&host_mmu.pgt, start, size);
	if (ret)
		return ret;

	kvm_iommu_host_stage2_idmap(start, start + size, 0);

	return 0;
}

static int host_stage2_unmap_unmoveable_regs(void)
{
	struct kvm_pgtable *pgt = &host_mmu.pgt;
	struct pkvm_moveable_reg *reg;
	u64 addr = 0;
	int i, ret;

	/* Unmap all unmoveable regions to recycle the pages */
	for (i = 0; i < pkvm_moveable_regs_nr; i++) {
		reg = &pkvm_moveable_regs[i];
		if (reg->start > addr) {
			ret = host_stage2_unmap_reg_locked(addr, reg->start - addr);
			if (ret)
				return ret;
		}
		addr = max(addr, reg->start + reg->size);
	}
	return host_stage2_unmap_reg_locked(addr, BIT(pgt->ia_bits) - addr);
}

struct kvm_mem_range {
	u64 start;
	u64 end;
};

static struct memblock_region *find_mem_range(phys_addr_t addr, struct kvm_mem_range *range)
{
	int cur, left = 0, right = hyp_memblock_nr;
	struct memblock_region *reg;
	phys_addr_t end;

	range->start = 0;
	range->end = ULONG_MAX;

	/* The list of memblock regions is sorted, binary search it */
	while (left < right) {
		cur = (left + right) >> 1;
		reg = &hyp_memory[cur];
		end = reg->base + reg->size;
		if (addr < reg->base) {
			right = cur;
			range->end = reg->base;
		} else if (addr >= end) {
			left = cur + 1;
			range->start = end;
		} else {
			range->start = reg->base;
			range->end = end;
			return reg;
		}
	}

	return NULL;
}

static enum kvm_pgtable_prot default_host_prot(bool is_memory)
{
	return is_memory ? PKVM_HOST_MEM_PROT : PKVM_HOST_MMIO_PROT;
}

static enum kvm_pgtable_prot default_hyp_prot(phys_addr_t phys)
{
	return addr_is_memory(phys) ? PAGE_HYP : PAGE_HYP_DEVICE;
}

bool addr_is_memory(phys_addr_t phys)
{
	struct kvm_mem_range range;

	return !!find_mem_range(phys, &range);
}

static bool is_range_refcounted(phys_addr_t addr, u64 nr_pages)
{
	struct hyp_page *p;
	int i;

	for (i = 0 ; i < nr_pages ; ++i) {
		p = hyp_phys_to_page(addr + i * PAGE_SIZE);
		if (hyp_refcount_get(p->refcount))
			return true;
	}

	return false;
}

static bool addr_is_allowed_memory(phys_addr_t phys)
{
	struct memblock_region *reg;
	struct kvm_mem_range range;

	reg = find_mem_range(phys, &range);

	return reg && !(reg->flags & MEMBLOCK_NOMAP);
}

static bool is_in_mem_range(u64 addr, struct kvm_mem_range *range)
{
	return range->start <= addr && addr < range->end;
}

static bool range_is_memory(u64 start, u64 end)
{
	struct kvm_mem_range r;

	if (!find_mem_range(start, &r))
		return false;

	return is_in_mem_range(end - 1, &r);
}

static inline int __host_stage2_idmap(u64 start, u64 end,
				      enum kvm_pgtable_prot prot,
				      bool update_iommu)
{
	int ret;

	ret = kvm_pgtable_stage2_map(&host_mmu.pgt, start, end - start, start,
				     prot, &host_s2_pool, 0);
	if (ret)
		return ret;

	if (update_iommu)
		kvm_iommu_host_stage2_idmap(start, end, prot);
	return 0;
}

/*
 * The pool has been provided with enough pages to cover all of moveable regions
 * with page granularity, but it is difficult to know how much of the
 * non-moveable regions we will need to cover upfront, so we may need to
 * 'recycle' the pages if we run out.
 */
#define host_stage2_try(fn, ...)					\
	({								\
		int __ret;						\
		hyp_assert_lock_held(&host_mmu.lock);			\
		__ret = fn(__VA_ARGS__);				\
		if (__ret == -ENOMEM) {					\
			__ret = host_stage2_unmap_unmoveable_regs();		\
			if (!__ret)					\
				__ret = fn(__VA_ARGS__);		\
		}							\
		__ret;							\
	 })

static inline bool range_included(struct kvm_mem_range *child,
				  struct kvm_mem_range *parent)
{
	return parent->start <= child->start && child->end <= parent->end;
}

static int host_stage2_adjust_range(u64 addr, struct kvm_mem_range *range)
{
	struct kvm_mem_range cur;
	kvm_pte_t pte;
	u32 level;
	int ret;

	hyp_assert_lock_held(&host_mmu.lock);
	ret = kvm_pgtable_get_leaf(&host_mmu.pgt, addr, &pte, &level);
	if (ret)
		return ret;

	if (kvm_pte_valid(pte))
		return -EAGAIN;

	if (pte) {
		WARN_ON(addr_is_memory(addr) &&
			!(hyp_phys_to_page(addr)->host_state & PKVM_NOPAGE));
		return -EPERM;
	}

	do {
		u64 granule = kvm_granule_size(level);
		cur.start = ALIGN_DOWN(addr, granule);
		cur.end = cur.start + granule;
		level++;
	} while ((level < KVM_PGTABLE_MAX_LEVELS) &&
			!(kvm_level_supports_block_mapping(level) &&
			  range_included(&cur, range)));

	*range = cur;

	return 0;
}

int host_stage2_idmap_locked(phys_addr_t addr, u64 size,
			     enum kvm_pgtable_prot prot,
			     bool update_iommu)
{
	return host_stage2_try(__host_stage2_idmap, addr, addr + size, prot, update_iommu);
}

#define KVM_MAX_OWNER_ID               FIELD_MAX(KVM_INVALID_PTE_OWNER_MASK)

static kvm_pte_t kvm_init_invalid_leaf_owner(u8 owner_id)
{
	return FIELD_PREP(KVM_INVALID_PTE_OWNER_MASK, owner_id);
}

static void __host_update_page_state(phys_addr_t addr, u64 size, enum pkvm_page_state state)
{
	phys_addr_t end = addr + size;

	for (; addr < end; addr += PAGE_SIZE)
		hyp_phys_to_page(addr)->host_state = state;
}

static int __host_stage2_set_owner_locked(phys_addr_t addr, u64 size, u8 owner_id, bool is_memory,
					  enum pkvm_page_state nopage_state, bool update_iommu)
{
	kvm_pte_t annotation;
	enum kvm_pgtable_prot prot;
	int ret;

	if (owner_id > KVM_MAX_OWNER_ID)
		return -EINVAL;

	if (owner_id == PKVM_ID_HOST) {
		prot = default_host_prot(addr_is_memory(addr));
		ret = host_stage2_idmap_locked(addr, size, prot, false);
	} else {
		annotation = kvm_init_invalid_leaf_owner(owner_id);
		ret = host_stage2_try(kvm_pgtable_stage2_annotate,
				      &host_mmu.pgt,
				      addr, size, &host_s2_pool, annotation);
	}
	if (ret)
		return ret;

	if (update_iommu) {
		prot = owner_id == PKVM_ID_HOST ? PKVM_HOST_MEM_PROT : 0;
		kvm_iommu_host_stage2_idmap(addr, addr + size, prot);
	}

	if (!is_memory)
		return 0;

	/* Don't forget to update the vmemmap tracking for the host */
	if (owner_id == PKVM_ID_HOST)
		__host_update_page_state(addr, size, PKVM_PAGE_OWNED);
	else
		__host_update_page_state(addr, size, PKVM_NOPAGE | nopage_state);

	return 0;
}

int host_stage2_set_owner_locked(phys_addr_t addr, u64 size, u8 owner_id)
{
	return __host_stage2_set_owner_locked(addr, size, owner_id, addr_is_memory(addr), 0, true);
}

static bool host_stage2_force_pte(u64 addr, u64 end, enum kvm_pgtable_prot prot)
{
	/*
	 * Block mappings must be used with care in the host stage-2 as a
	 * kvm_pgtable_stage2_map() operation targeting a page in the range of
	 * an existing block will delete the block under the assumption that
	 * mappings in the rest of the block range can always be rebuilt lazily.
	 * That assumption is correct for the host stage-2 with RWX mappings
	 * targeting memory or RW mappings targeting MMIO ranges (see
	 * host_stage2_idmap() below which implements some of the host memory
	 * abort logic). However, this is not safe for any other mappings where
	 * the host stage-2 page-table is in fact the only place where this
	 * state is stored. In all those cases, it is safer to use page-level
	 * mappings, hence avoiding to lose the state because of side-effects in
	 * kvm_pgtable_stage2_map().
	 */
	return prot != default_host_prot(range_is_memory(addr, end));
}

static bool host_stage2_pte_is_counted(kvm_pte_t pte, u32 level)
{
	u64 phys;

	if (!kvm_pte_valid(pte))
		return !!pte;

	if (kvm_pte_table(pte, level))
		return true;

	phys = kvm_pte_to_phys(pte);
	if (addr_is_memory(phys))
		return (pte & KVM_HOST_S2_DEFAULT_MASK) !=
			KVM_HOST_S2_DEFAULT_MEM_PTE;

	return (pte & KVM_HOST_S2_DEFAULT_MASK) != KVM_HOST_S2_DEFAULT_MMIO_PTE;
}

static int host_stage2_idmap(u64 addr)
{
	struct kvm_mem_range range;
	bool is_memory = !!find_mem_range(addr, &range);
	enum kvm_pgtable_prot prot = default_host_prot(is_memory);
	int ret;
	bool update_iommu = !is_memory;

	host_lock_component();
	ret = host_stage2_adjust_range(addr, &range);
	if (ret)
		goto unlock;

	ret = host_stage2_idmap_locked(range.start, range.end - range.start, prot, update_iommu);
unlock:
	host_unlock_component();

	return ret;
}

static void (*illegal_abt_notifier)(struct user_pt_regs *regs);

int __pkvm_register_illegal_abt_notifier(void (*cb)(struct user_pt_regs *))
{
	return cmpxchg(&illegal_abt_notifier, NULL, cb) ? -EBUSY : 0;
}

static void host_inject_abort(struct kvm_cpu_context *host_ctxt)
{
	u64 spsr = read_sysreg_el2(SYS_SPSR);
	u64 esr = read_sysreg_el2(SYS_ESR);
	u64 ventry, ec;

	if (READ_ONCE(illegal_abt_notifier))
		illegal_abt_notifier(&host_ctxt->regs);

	/* Repaint the ESR to report a same-level fault if taken from EL1 */
	if ((spsr & PSR_MODE_MASK) != PSR_MODE_EL0t) {
		ec = ESR_ELx_EC(esr);
		if (ec == ESR_ELx_EC_DABT_LOW)
			ec = ESR_ELx_EC_DABT_CUR;
		else if (ec == ESR_ELx_EC_IABT_LOW)
			ec = ESR_ELx_EC_IABT_CUR;
		else
			WARN_ON(1);
		esr &= ~ESR_ELx_EC_MASK;
		esr |= ec << ESR_ELx_EC_SHIFT;
	}

	/*
	 * Since S1PTW should only ever be set for stage-2 faults, we're pretty
	 * much guaranteed that it won't be set in ESR_EL1 by the hardware. So,
	 * let's use that bit to allow the host abort handler to differentiate
	 * this abort from normal userspace faults.
	 *
	 * Note: although S1PTW is RES0 at EL1, it is guaranteed by the
	 * architecture to be backed by flops, so it should be safe to use.
	 */
	esr |= ESR_ELx_S1PTW;

	write_sysreg_el1(esr, SYS_ESR);
	write_sysreg_el1(spsr, SYS_SPSR);
	write_sysreg_el1(read_sysreg_el2(SYS_ELR), SYS_ELR);
	write_sysreg_el1(read_sysreg_el2(SYS_FAR), SYS_FAR);

	ventry = read_sysreg_el1(SYS_VBAR);
	ventry += get_except64_offset(spsr, PSR_MODE_EL1h, except_type_sync);
	write_sysreg_el2(ventry, SYS_ELR);

	spsr = get_except64_cpsr(spsr, system_supports_mte(),
				 read_sysreg_el1(SYS_SCTLR), PSR_MODE_EL1h);
	write_sysreg_el2(spsr, SYS_SPSR);
}

#define MAX_HOST_FAULT_HANDLERS 16

static int
(*perm_fault_handlers[MAX_HOST_FAULT_HANDLERS])(struct user_pt_regs *regs, u64 esr, u64 addr);

int hyp_register_host_perm_fault_handler(int (*cb)(struct user_pt_regs *regs, u64 esr, u64 addr))
{
	static DEFINE_HYP_SPINLOCK(handlers_lock);
	int i;

	hyp_spin_lock(&handlers_lock);

	for (i = 0; i < MAX_HOST_FAULT_HANDLERS; i++) {
		if (!perm_fault_handlers[i]) {
			WRITE_ONCE(perm_fault_handlers[i], cb);
			break;
		}
	}

	hyp_spin_unlock(&handlers_lock);

	return i >= MAX_HOST_FAULT_HANDLERS ? -EBUSY : 0;
}

static int handle_host_perm_fault(struct kvm_cpu_context *host_ctxt, u64 esr, u64 addr)
{
	int (*cb)(struct user_pt_regs *regs, u64 esr, u64 addr);
	bool handled = false;
	int i;

	for (i = 0; i < MAX_HOST_FAULT_HANDLERS; i++) {
		int err;

		cb = READ_ONCE(perm_fault_handlers[i]);
		if (!cb)
			break;

		handled = true;

		err = cb(&host_ctxt->regs, esr, addr);
		if (err)
			return err;
	}

	return handled ? 0 : -EPERM;
}

static bool is_dabt(u64 esr)
{
	return ESR_ELx_EC(esr) == ESR_ELx_EC_DABT_LOW;
}

void handle_host_mem_abort(struct kvm_cpu_context *host_ctxt)
{
	struct kvm_vcpu_fault_info fault;
	u64 esr, addr;
	int ret = -EPERM;

	esr = read_sysreg_el2(SYS_ESR);
	if (!__get_fault_info(esr, &fault)) {
		addr = (u64)-1;
		/*
		 * We've presumably raced with a page-table change which caused
		 * AT to fail, try again.
		 */
		goto return_to_host;
	}

	addr = (fault.hpfar_el2 & HPFAR_MASK) << 8;
	addr |= fault.far_el2 & FAR_MASK;

	if (is_dabt(esr) && !addr_is_memory(addr) &&
	    kvm_iommu_host_dabt_handler(host_ctxt, esr, addr))
<<<<<<< HEAD
		ret = 0;
=======
		goto return_to_host;
>>>>>>> 227f0fab

	/* If not handled, attempt to map the page. */
	if (ret == -EPERM)
		ret = host_stage2_idmap(addr);

	if ((esr & ESR_ELx_FSC_TYPE) == ESR_ELx_FSC_PERM)
		ret = handle_host_perm_fault(host_ctxt, esr, addr);

	if (ret == -EPERM)
		host_inject_abort(host_ctxt);
	else
		BUG_ON(ret && ret != -EAGAIN);

return_to_host:
	trace_host_mem_abort(esr, addr);
}

struct pkvm_mem_transition {
	u64				nr_pages;

	struct {
		enum pkvm_component_id	id;
		/* Address in the initiator's address space */
		u64			addr;

		union {
			struct {
				/* Address in the completer's address space */
				u64	completer_addr;
			} host;
			struct {
				u64	completer_addr;
			} hyp;
			struct {
				struct pkvm_hyp_vm *hyp_vm;
				struct kvm_hyp_memcache *mc;
			} guest;
		};
	} initiator;

	struct {
		enum pkvm_component_id	id;

		union {
			struct {
				struct pkvm_hyp_vm *hyp_vm;
				struct kvm_hyp_memcache *mc;
				phys_addr_t phys;
			} guest;
		};

		const enum kvm_pgtable_prot		prot;
	} completer;
};

struct pkvm_checked_mem_transition {
	const struct pkvm_mem_transition	*tx;
	u64					completer_addr;

	/* Number of physically contiguous pages */
	u64					nr_pages;
};

struct check_walk_data {
	enum pkvm_page_state	desired;
	enum pkvm_page_state	(*get_page_state)(kvm_pte_t pte, u64 addr);
};

static int __check_page_state_visitor(const struct kvm_pgtable_visit_ctx *ctx,
				      enum kvm_pgtable_walk_flags visit)
{
	struct check_walk_data *d = ctx->arg;

	return d->get_page_state(ctx->old, ctx->addr) == d->desired ? 0 : -EPERM;
}

static int check_page_state_range(struct kvm_pgtable *pgt, u64 addr, u64 size,
				  struct check_walk_data *data)
{
	struct kvm_pgtable_walker walker = {
		.cb	= __check_page_state_visitor,
		.arg	= data,
		.flags	= KVM_PGTABLE_WALK_LEAF,
	};

	return kvm_pgtable_walk(pgt, addr, size, &walker);
}

static enum pkvm_page_state host_get_mmio_page_state(kvm_pte_t pte, u64 addr)
{
	enum pkvm_page_state state = 0;
	enum kvm_pgtable_prot prot;

	WARN_ON(addr_is_memory(addr));

	if (!kvm_pte_valid(pte) && pte)
		return PKVM_NOPAGE;

	prot = kvm_pgtable_stage2_pte_prot(pte);
	if (kvm_pte_valid(pte)) {
		if ((prot & KVM_PGTABLE_PROT_RWX) != PKVM_HOST_MMIO_PROT)
			state = PKVM_PAGE_RESTRICTED_PROT;
	}

	return state | pkvm_getstate(prot);
}

static int ___host_check_page_state_range(u64 addr, u64 size,
					  enum pkvm_page_state state,
					  struct memblock_region *reg)
{
	struct check_walk_data d = {
		.desired	= state,
		.get_page_state	= host_get_mmio_page_state,
	};
	u64 end = addr + size;

	hyp_assert_lock_held(&host_mmu.lock);

	/* MMIO state is still in the page-table */
	if (!reg)
		return check_page_state_range(&host_mmu.pgt, addr, size, &d);

	if (reg->flags & MEMBLOCK_NOMAP)
		return -EPERM;

	for (; addr < end; addr += PAGE_SIZE) {
		if (hyp_phys_to_page(addr)->host_state != state)
			return -EPERM;
	}

	/*
	 * All memory pages with restricted permissions will already be covered
	 * by other states (e.g. PKVM_MODULE_OWNED_PAGE), so no need to retrieve
	 * the PKVM_PAGE_RESTRICTED_PROT state from the PTE.
	 */

	return 0;
}

static int __host_check_page_state_range(u64 addr, u64 size,
					 enum pkvm_page_state state)
{
	struct memblock_region *reg;
	struct kvm_mem_range range;
	u64 end = addr + size;

	/* Can't check the state of both MMIO and memory regions at once */
	reg = find_mem_range(addr, &range);
	if (!is_in_mem_range(end - 1, &range))
		return -EINVAL;

	return ___host_check_page_state_range(addr, size, state, reg);
}

static int __host_set_page_state_range(u64 addr, u64 size,
				       enum pkvm_page_state state)
{
	if (hyp_phys_to_page(addr)->host_state & PKVM_NOPAGE) {
		int ret = host_stage2_idmap_locked(addr, size, PKVM_HOST_MEM_PROT, true);

		if (ret)
			return ret;
	}
<<<<<<< HEAD

	__host_update_page_state(addr, size, state);

=======

	__host_update_page_state(addr, size, state);

>>>>>>> 227f0fab
	return 0;
}

static int host_request_owned_transition(u64 *completer_addr,
					 const struct pkvm_mem_transition *tx)
{
	u64 size = tx->nr_pages * PAGE_SIZE;
	u64 addr = tx->initiator.addr;

	if (range_is_memory(addr, addr + size) && is_range_refcounted(addr, tx->nr_pages))
		return -EINVAL;

	*completer_addr = tx->initiator.host.completer_addr;
	return __host_check_page_state_range(addr, size, PKVM_PAGE_OWNED);
}

static int host_request_unshare(struct pkvm_checked_mem_transition *checked_tx)
{
	const struct pkvm_mem_transition *tx = checked_tx->tx;
	u64 size = tx->nr_pages * PAGE_SIZE;
	u64 addr = tx->initiator.addr;


	if (is_range_refcounted(addr, tx->nr_pages))
		return -EINVAL;

	checked_tx->completer_addr = tx->initiator.host.completer_addr;
	checked_tx->nr_pages = tx->nr_pages;

	return __host_check_page_state_range(addr, size, PKVM_PAGE_SHARED_OWNED);
}

static int host_initiate_share(const struct pkvm_checked_mem_transition *checked_tx)
{
	const struct pkvm_mem_transition *tx = checked_tx->tx;
	u64 size = checked_tx->nr_pages * PAGE_SIZE;
	u64 addr = tx->initiator.addr;

	return __host_set_page_state_range(addr, size, PKVM_PAGE_SHARED_OWNED);
}

static int host_initiate_unshare(const struct pkvm_checked_mem_transition *checked_tx)
{
	const struct pkvm_mem_transition *tx = checked_tx->tx;
	u64 size = checked_tx->nr_pages * PAGE_SIZE;
	u64 addr = tx->initiator.addr;

	return __host_set_page_state_range(addr, size, PKVM_PAGE_OWNED);
}

static int host_initiate_donation(u64 *completer_addr,
				  const struct pkvm_mem_transition *tx)
{
	u8 owner_id = tx->completer.id;
	u64 size = tx->nr_pages * PAGE_SIZE;

	*completer_addr = tx->initiator.host.completer_addr;
	return host_stage2_set_owner_locked(tx->initiator.addr, size, owner_id);
}

static bool __host_ack_skip_pgtable_check(const struct pkvm_mem_transition *tx)
{
	return !(IS_ENABLED(CONFIG_NVHE_EL2_DEBUG) ||
		 tx->initiator.id != PKVM_ID_HYP);
}

static int __host_ack_transition(u64 addr, u64 size,
				 const struct pkvm_mem_transition *tx,
				 enum pkvm_page_state state)
{
	if (__host_ack_skip_pgtable_check(tx))
		return 0;

	return __host_check_page_state_range(addr, size, state);
}

static int host_ack_share(const struct pkvm_checked_mem_transition *checked_tx,
			  enum kvm_pgtable_prot perms)
{
	const struct pkvm_mem_transition *tx = checked_tx->tx;
	u64 size = checked_tx->nr_pages * PAGE_SIZE;

	if (perms != PKVM_HOST_MEM_PROT)
		return -EPERM;

	return __host_ack_transition(checked_tx->completer_addr, size,
				     tx, PKVM_NOPAGE);
}

static int host_ack_donation(u64 addr,
			     const struct pkvm_mem_transition *tx)
{
	return __host_ack_transition(addr, tx->nr_pages * PAGE_SIZE, tx, PKVM_NOPAGE);
}

static int host_ack_unshare(const struct pkvm_checked_mem_transition *checked_tx)
<<<<<<< HEAD
{
	return __host_ack_transition(checked_tx->completer_addr,
				     checked_tx->nr_pages * PAGE_SIZE,
				     checked_tx->tx, PKVM_PAGE_SHARED_BORROWED);
}

static int host_complete_share(const struct pkvm_checked_mem_transition *checked_tx,
			       enum kvm_pgtable_prot perms)
{
	u64 size = checked_tx->nr_pages * PAGE_SIZE;
	int err;

	err = __host_set_page_state_range(checked_tx->completer_addr, size,
					  PKVM_PAGE_SHARED_BORROWED);
	if (err)
		return err;

	if (checked_tx->tx->initiator.id == PKVM_ID_GUEST)
		psci_mem_protect_dec(checked_tx->nr_pages);

	return 0;
}

static int host_complete_unshare(const struct pkvm_checked_mem_transition *checked_tx)
{
=======
{
	return __host_ack_transition(checked_tx->completer_addr,
				     checked_tx->nr_pages * PAGE_SIZE,
				     checked_tx->tx, PKVM_PAGE_SHARED_BORROWED);
}

static int host_complete_share(const struct pkvm_checked_mem_transition *checked_tx,
			       enum kvm_pgtable_prot perms)
{
	u64 size = checked_tx->nr_pages * PAGE_SIZE;
	int err;

	err = __host_set_page_state_range(checked_tx->completer_addr, size,
					  PKVM_PAGE_SHARED_BORROWED);
	if (err)
		return err;

	if (checked_tx->tx->initiator.id == PKVM_ID_GUEST)
		psci_mem_protect_dec(checked_tx->nr_pages);

	return 0;
}

static int host_complete_unshare(const struct pkvm_checked_mem_transition *checked_tx)
{
>>>>>>> 227f0fab
	u64 size = checked_tx->nr_pages * PAGE_SIZE;
	u8 owner_id = checked_tx->tx->initiator.id;

	if (checked_tx->tx->initiator.id == PKVM_ID_GUEST)
		psci_mem_protect_inc(checked_tx->nr_pages);

	return host_stage2_set_owner_locked(checked_tx->completer_addr, size,
					    owner_id);
}

static int host_complete_donation(u64 addr, const struct pkvm_mem_transition *tx)
{
	u64 size = tx->nr_pages * PAGE_SIZE;
	u8 host_id = tx->completer.id;

	return host_stage2_set_owner_locked(addr, size, host_id);
}

static enum pkvm_page_state hyp_get_page_state(kvm_pte_t pte, u64 addr)
{
	enum pkvm_page_state state = 0;
	enum kvm_pgtable_prot prot;

	if (!kvm_pte_valid(pte))
		return PKVM_NOPAGE;

	prot = kvm_pgtable_hyp_pte_prot(pte);
	if (kvm_pte_valid(pte) && ((prot & KVM_PGTABLE_PROT_RWX) != PAGE_HYP))
		state = PKVM_PAGE_RESTRICTED_PROT;

	return state | pkvm_getstate(prot);
}

static int __hyp_check_page_state_range(u64 addr, u64 size,
					enum pkvm_page_state state)
{
	struct check_walk_data d = {
		.desired	= state,
		.get_page_state	= hyp_get_page_state,
	};

	hyp_assert_lock_held(&pkvm_pgd_lock);
	return check_page_state_range(&pkvm_pgtable, addr, size, &d);
}

static int hyp_request_donation(u64 *completer_addr,
				const struct pkvm_mem_transition *tx)
{
	u64 size = tx->nr_pages * PAGE_SIZE;
	u64 addr = tx->initiator.addr;

	*completer_addr = tx->initiator.hyp.completer_addr;
	return __hyp_check_page_state_range(addr, size, PKVM_PAGE_OWNED);
}

static int hyp_initiate_donation(u64 *completer_addr,
				 const struct pkvm_mem_transition *tx)
{
	u64 size = tx->nr_pages * PAGE_SIZE;
	int ret;

	*completer_addr = tx->initiator.hyp.completer_addr;
	ret = kvm_pgtable_hyp_unmap(&pkvm_pgtable, tx->initiator.addr, size);
	return (ret != size) ? -EFAULT : 0;
}

static bool __hyp_ack_skip_pgtable_check(const struct pkvm_mem_transition *tx)
{
	return !(IS_ENABLED(CONFIG_NVHE_EL2_DEBUG) ||
		 tx->initiator.id != PKVM_ID_HOST);
}

static int hyp_ack_share(const struct pkvm_checked_mem_transition *checked_tx,
			 enum kvm_pgtable_prot perms)
{
	phys_addr_t phys = hyp_virt_to_phys((void *)checked_tx->completer_addr);
	enum kvm_pgtable_prot prot = default_hyp_prot(phys);
	const struct pkvm_mem_transition *tx = checked_tx->tx;
	u64 size = checked_tx->nr_pages * PAGE_SIZE;

	if (!addr_is_memory(phys) || perms != prot)
		return -EPERM;

	if (__hyp_ack_skip_pgtable_check(tx))
		return 0;

	return __hyp_check_page_state_range(checked_tx->completer_addr,
					    size, PKVM_NOPAGE);
}

static int hyp_ack_unshare(const struct pkvm_checked_mem_transition *checked_tx)
{
	const struct pkvm_mem_transition *tx = checked_tx->tx;
	u64 size = checked_tx->nr_pages * PAGE_SIZE;
	u64 addr = checked_tx->completer_addr;

	if (__hyp_ack_skip_pgtable_check(tx))
		return 0;

	return __hyp_check_page_state_range(addr, size,
					    PKVM_PAGE_SHARED_BORROWED);
}

static int hyp_ack_donation(u64 addr, const struct pkvm_mem_transition *tx)
{
	u64 size = tx->nr_pages * PAGE_SIZE;

	if (__hyp_ack_skip_pgtable_check(tx))
		return 0;

	return __hyp_check_page_state_range(addr, size, PKVM_NOPAGE);
}

static int hyp_complete_share(const struct pkvm_checked_mem_transition *checked_tx,
			      enum kvm_pgtable_prot perms)
{
	void *start = (void *)checked_tx->completer_addr;
	void *end = start + (checked_tx->nr_pages * PAGE_SIZE);
	enum kvm_pgtable_prot prot;

	prot = pkvm_mkstate(perms, PKVM_PAGE_SHARED_BORROWED);
	return pkvm_create_mappings_locked(start, end, prot);
}

static int hyp_complete_unshare(const struct pkvm_checked_mem_transition *checked_tx)
{
	u64 unmapped, size = checked_tx->nr_pages * PAGE_SIZE;

	unmapped = kvm_pgtable_hyp_unmap(&pkvm_pgtable, checked_tx->completer_addr,
					 size);

	return (unmapped != size) ? -EFAULT : 0;
}

static int hyp_complete_donation(u64 addr,
				 const struct pkvm_mem_transition *tx)
{
	void *start = (void *)addr, *end = start + (tx->nr_pages * PAGE_SIZE);
	enum kvm_pgtable_prot prot = tx->completer.prot;

	prot = pkvm_mkstate(prot, PKVM_PAGE_OWNED);
	return pkvm_create_mappings_locked(start, end, prot);
}

static enum pkvm_page_state guest_get_page_state(kvm_pte_t pte, u64 addr)
{
	enum pkvm_page_state state = 0;
	enum kvm_pgtable_prot prot;

	if (!kvm_pte_valid(pte)) {
		state = PKVM_NOPAGE;

		if (pte == KVM_INVALID_PTE_MMIO_NOTE)
			state |= PKVM_MMIO;

		return state;
	}

	prot = kvm_pgtable_stage2_pte_prot(pte);
	if (kvm_pte_valid(pte) && ((prot & KVM_PGTABLE_PROT_RWX) != KVM_PGTABLE_PROT_RWX))
		state = PKVM_PAGE_RESTRICTED_PROT;

	return state | pkvm_getstate(prot);
}

static int __guest_check_page_state_range(struct pkvm_hyp_vm *vm, u64 addr,
					  u64 size, enum pkvm_page_state state)
{
	struct check_walk_data d = {
		.desired	= state,
		.get_page_state	= guest_get_page_state,
	};

	hyp_assert_lock_held(&vm->pgtable_lock);
	return check_page_state_range(&vm->pgt, addr, size, &d);
}

static int guest_ack_share(const struct pkvm_checked_mem_transition *checked_tx,
			   enum kvm_pgtable_prot perms)
{
	const struct pkvm_mem_transition *tx = checked_tx->tx;
	u64 size = checked_tx->nr_pages * PAGE_SIZE;

	if (!addr_is_memory(tx->completer.guest.phys) || (perms & ~KVM_PGTABLE_PROT_RWX))
		return -EPERM;

	return __guest_check_page_state_range(tx->completer.guest.hyp_vm,
					      checked_tx->completer_addr, size,
					      PKVM_NOPAGE);
}

static int guest_ack_unshare(const struct pkvm_checked_mem_transition *checked_tx)
{
	enum pkvm_page_state state = PKVM_PAGE_SHARED_BORROWED;
	const struct pkvm_mem_transition *tx = checked_tx->tx;
	u64 size = checked_tx->nr_pages * PAGE_SIZE;
	u64 addr = checked_tx->completer_addr;
	int ret;

	ret = __guest_check_page_state_range(tx->completer.guest.hyp_vm, addr, size, state);
	if (ret == -EPERM && !pkvm_hyp_vm_is_protected(tx->completer.guest.hyp_vm)) {
		/* NP guest pages have their permission relaxed lazily */
		state |= PKVM_PAGE_RESTRICTED_PROT;
		ret = __guest_check_page_state_range(tx->completer.guest.hyp_vm, addr, size, state);
	}

	return ret;
}

static int guest_ack_donation(u64 addr, const struct pkvm_mem_transition *tx)
{
	u64 size = tx->nr_pages * PAGE_SIZE;

	if (!addr_is_memory(tx->completer.guest.phys))
		return -EPERM;

	return __guest_check_page_state_range(tx->completer.guest.hyp_vm,
					      addr, size, PKVM_NOPAGE);
}

static int guest_complete_share(const struct pkvm_checked_mem_transition *checked_tx,
				enum kvm_pgtable_prot perms)
{
	const struct pkvm_mem_transition *tx = checked_tx->tx;
	struct pkvm_hyp_vm *vm = tx->completer.guest.hyp_vm;
	struct kvm_hyp_memcache *mc = tx->completer.guest.mc;
	u64 size = checked_tx->nr_pages * PAGE_SIZE;
	u64 addr = checked_tx->completer_addr;
	enum kvm_pgtable_prot prot;

	prot = pkvm_mkstate(perms, PKVM_PAGE_SHARED_BORROWED);
	return kvm_pgtable_stage2_map(&vm->pgt, addr, size, tx->completer.guest.phys,
				      prot, mc, 0);
}

static int guest_complete_unshare(const struct pkvm_checked_mem_transition *checked_tx)
{
	const struct pkvm_mem_transition *tx = checked_tx->tx;
	struct pkvm_hyp_vm *vm = tx->completer.guest.hyp_vm;
	u64 size = checked_tx->nr_pages * PAGE_SIZE;
	u64 addr = checked_tx->completer_addr;

	return kvm_pgtable_stage2_unmap(&vm->pgt, addr, size);
}

static int guest_complete_donation(u64 addr, const struct pkvm_mem_transition *tx)
{
	enum kvm_pgtable_prot prot = pkvm_mkstate(KVM_PGTABLE_PROT_RWX, PKVM_PAGE_OWNED);
	struct pkvm_hyp_vm *vm = tx->completer.guest.hyp_vm;
	struct kvm_hyp_memcache *mc = tx->completer.guest.mc;
	phys_addr_t phys = tx->completer.guest.phys;
	u64 size = tx->nr_pages * PAGE_SIZE;
	int err;

	if (tx->initiator.id == PKVM_ID_HOST)
		psci_mem_protect_inc(tx->nr_pages);

	if (pkvm_ipa_range_has_pvmfw(vm, addr, addr + size)) {
		if (WARN_ON(!pkvm_hyp_vm_is_protected(vm))) {
			err = -EPERM;
			goto err_undo_psci;
		}

		WARN_ON(tx->initiator.id != PKVM_ID_HOST);
		err = pkvm_load_pvmfw_pages(vm, addr, phys, size);
		if (err)
			goto err_undo_psci;
	}

	/*
	 * If this fails, we effectively leak the pages since they're now
	 * owned by the guest but not mapped into its stage-2 page-table.
	 */
	return kvm_pgtable_stage2_map(&vm->pgt, addr, size, phys, prot, mc, 0);

err_undo_psci:
	if (tx->initiator.id == PKVM_ID_HOST)
		psci_mem_protect_dec(tx->nr_pages);
	return err;
}

struct guest_request_walker_data {
	unsigned long		ipa_start;
	phys_addr_t		phys_start;
	u64			size;
	enum pkvm_page_state	desired_state;
	enum pkvm_page_state	desired_mask;
	int			max_ptes;
};

#define GUEST_WALKER_DATA_INIT(__state)			\
{						 	\
	.size		= 0,				\
	.desired_state	= __state,			\
	.desired_mask	= ~0,				\
	/*						\
	 * Arbitrary limit of walked PTEs to restrict	\
	 * the time spent at EL2			\
	 */						\
	.max_ptes	= 512,				\
}

static int guest_request_walker(const struct kvm_pgtable_visit_ctx *ctx,
				enum kvm_pgtable_walk_flags visit)
{
	struct guest_request_walker_data *data = (struct guest_request_walker_data *)ctx->arg;
	enum pkvm_page_state state;
	kvm_pte_t pte = *ctx->ptep;
	u32 level = ctx->level;
	phys_addr_t phys;

	state = guest_get_page_state(pte, 0);
	if (data->desired_state != (state & data->desired_mask))
		return (state & PKVM_NOPAGE) ? -EFAULT : -EINVAL;

	if (state & PKVM_NOPAGE) {
		phys = PHYS_ADDR_MAX;
	} else {
		phys = kvm_pte_to_phys(pte);
		if (!addr_is_allowed_memory(phys))
			return -EINVAL;
	}

	data->max_ptes--;

	if (!data->size) {
		data->phys_start = phys;
		data->size = kvm_granule_size(level);
		data->ipa_start = ctx->addr & ~(kvm_granule_size(level) - 1);
		goto end;
	}

	/* Can only describe physically contiguous mappings */
	if ((data->phys_start != PHYS_ADDR_MAX) &&
	    (phys != data->phys_start + data->size))
		return -E2BIG;

	data->size += kvm_granule_size(level);
end:
	return data->max_ptes > 0 ? 0 : -E2BIG;
}

static int __guest_request_page_transition(struct pkvm_checked_mem_transition *checked_tx,
					   enum pkvm_page_state desired)
{
	struct guest_request_walker_data data = GUEST_WALKER_DATA_INIT(desired);
	const struct pkvm_mem_transition *tx = checked_tx->tx;
	struct pkvm_hyp_vm *vm = tx->initiator.guest.hyp_vm;
	struct kvm_pgtable_walker walker = {
		.cb     = guest_request_walker,
		.flags  = KVM_PGTABLE_WALK_LEAF,
		.arg    = (void *)&data,
	};
	u64 phys_offset;
	int ret;

	ret = kvm_pgtable_walk(&vm->pgt, tx->initiator.addr,
			       tx->nr_pages * PAGE_SIZE, &walker);
	/* Walker reached data.max_ptes or a non physically contiguous block */
	if (ret == -E2BIG)
		ret = 0;
	else if (ret)
		return ret;

	if (data.ipa_start > tx->initiator.addr)
		return -EINVAL;

	/*
	 * transition not aligned with block memory mapping. They'll be broken
	 * down and memory donation will be needed.
	 */
	phys_offset = tx->initiator.addr - data.ipa_start;
	if (phys_offset || (tx->nr_pages * PAGE_SIZE < data.size)) {
		struct pkvm_hyp_vcpu *hyp_vcpu = pkvm_get_loaded_hyp_vcpu();
		int min_pages;

		if (WARN_ON(!hyp_vcpu))
			return -EINVAL;

		min_pages = kvm_mmu_cache_min_pages(hyp_vcpu->vcpu.kvm);
		if (hyp_vcpu->vcpu.arch.stage2_mc.nr_pages < min_pages)
			return -ENOMEM;
	}

	checked_tx->completer_addr = data.phys_start + phys_offset;


	checked_tx->nr_pages = min_t(u64, (data.size - phys_offset) >> PAGE_SHIFT,
				     tx->nr_pages);

	return 0;
}

static int guest_request_share(struct pkvm_checked_mem_transition *checked_tx)
{
	return __guest_request_page_transition(checked_tx, PKVM_PAGE_OWNED);
}

static int guest_request_unshare(struct pkvm_checked_mem_transition *checked_tx)
{
	int ret;

	ret = __guest_request_page_transition(checked_tx,
					      PKVM_PAGE_SHARED_OWNED);
	if (ret)
		return ret;

	if (is_range_refcounted(checked_tx->completer_addr, checked_tx->nr_pages))
		return -EINVAL;

	return 0;
}

static int __guest_initiate_page_transition(const struct pkvm_checked_mem_transition *checked_tx,
					    enum pkvm_page_state state)
{
	const struct pkvm_mem_transition *tx = checked_tx->tx;
	struct kvm_hyp_memcache *mc = tx->initiator.guest.mc;
	struct pkvm_hyp_vm *vm = tx->initiator.guest.hyp_vm;
	u64 offset, size = checked_tx->nr_pages * PAGE_SIZE;
	u64 addr = tx->initiator.addr;
	enum kvm_pgtable_prot prot;
	phys_addr_t phys;
	kvm_pte_t pte;
	u32 level;
	int ret;

	ret = kvm_pgtable_get_leaf(&vm->pgt, addr, &pte, &level);
	if (ret)
		return ret;

	offset = addr - ALIGN_DOWN(addr, kvm_granule_size(level));

	phys = kvm_pte_to_phys(pte) + offset;
	prot = pkvm_mkstate(kvm_pgtable_stage2_pte_prot(pte), state);
	return kvm_pgtable_stage2_map(&vm->pgt, addr, size, phys, prot, mc, 0);
}

static int guest_initiate_share(const struct pkvm_checked_mem_transition *checked_tx)
{
	return __guest_initiate_page_transition(checked_tx, PKVM_PAGE_SHARED_OWNED);
}

static int guest_initiate_unshare(const struct pkvm_checked_mem_transition *checked_tx)
{
	return __guest_initiate_page_transition(checked_tx, PKVM_PAGE_OWNED);
}

static int check_share(struct pkvm_checked_mem_transition *checked_tx)
{
	const struct pkvm_mem_transition *tx = checked_tx->tx;
	int ret;

	if (!tx->nr_pages)
		return -EINVAL;

	switch (tx->initiator.id) {
	case PKVM_ID_HOST:
		ret = host_request_owned_transition(&checked_tx->completer_addr, tx);
		checked_tx->nr_pages = tx->nr_pages;
		break;
	case PKVM_ID_GUEST:
		ret = guest_request_share(checked_tx);
		break;
	default:
		ret = -EINVAL;
	}

	if (ret)
		return ret;

	switch (tx->completer.id) {
	case PKVM_ID_HOST:
		ret = host_ack_share(checked_tx, tx->completer.prot);
		break;
	case PKVM_ID_HYP:
		ret = hyp_ack_share(checked_tx, tx->completer.prot);
		break;
	case PKVM_ID_FFA:
		/*
		 * We only check the host; the secure side will check the other
		 * end when we forward the FFA call.
		 */
		ret = 0;
		break;
	case PKVM_ID_GUEST:
		ret = guest_ack_share(checked_tx, tx->completer.prot);
		break;
	default:
		ret = -EINVAL;
	}

	return ret;
}

static int __do_share(struct pkvm_mem_transition *tx,
		      const struct pkvm_checked_mem_transition *checked_tx)
{
	int ret;

	switch (tx->initiator.id) {
	case PKVM_ID_HOST:
		ret = host_initiate_share(checked_tx);
		break;
	case PKVM_ID_GUEST:
		ret = guest_initiate_share(checked_tx);
		break;
	default:
		ret = -EINVAL;
	}

	if (ret)
		return ret;

	switch (tx->completer.id) {
	case PKVM_ID_HOST:
		ret = host_complete_share(checked_tx, tx->completer.prot);
		break;
	case PKVM_ID_HYP:
		ret = hyp_complete_share(checked_tx, tx->completer.prot);
		break;
	case PKVM_ID_FFA:
		/*
		 * We're not responsible for any secure page-tables, so there's
		 * nothing to do here.
		 */
		ret = 0;
		break;
	case PKVM_ID_GUEST:
		ret = guest_complete_share(checked_tx, tx->completer.prot);
		break;
	default:
		ret = -EINVAL;
	}

	return ret;
}

/*
 * do_share():
 *
 * The page owner grants access to another component with a given set
 * of permissions.
 *
 * Initiator: OWNED	=> SHARED_OWNED
 * Completer: NOPAGE	=> SHARED_BORROWED
 */
static int do_share(struct pkvm_mem_transition *share,
		    u64 *nr_shared)
{
	struct pkvm_checked_mem_transition checked_tx = {
		.tx		= share,
		.nr_pages	= 0,
	};
	int ret;

	ret = check_share(&checked_tx);
	if (ret)
		return ret;

	ret = __do_share(share, &checked_tx);
	if (WARN_ON(ret))
		return ret;

	*nr_shared = checked_tx.nr_pages;

	return ret;
}

static int check_unshare(struct pkvm_checked_mem_transition *checked_tx)
{
	const struct pkvm_mem_transition *tx = checked_tx->tx;
	int ret;

	if (!tx->nr_pages)
		return -EINVAL;

	switch (tx->initiator.id) {
	case PKVM_ID_HOST:
		ret = host_request_unshare(checked_tx);
		break;
	case PKVM_ID_GUEST:
		ret = guest_request_unshare(checked_tx);
		break;
	default:
		ret = -EINVAL;
	}

	if (ret)
		return ret;

	switch (tx->completer.id) {
	case PKVM_ID_HOST:
		ret = host_ack_unshare(checked_tx);
		break;
	case PKVM_ID_GUEST:
		ret = guest_ack_unshare(checked_tx);
		break;
	case PKVM_ID_HYP:
		ret = hyp_ack_unshare(checked_tx);
		break;
	case PKVM_ID_FFA:
		/* See check_share() */
		ret = 0;
		break;
	default:
		ret = -EINVAL;
	}

	return ret;
}

static int __do_unshare(const struct pkvm_checked_mem_transition *checked_tx)
{
	const struct pkvm_mem_transition *tx = checked_tx->tx;
	int ret;

	switch (tx->initiator.id) {
	case PKVM_ID_HOST:
		ret = host_initiate_unshare(checked_tx);
		break;
	case PKVM_ID_GUEST:
		ret = guest_initiate_unshare(checked_tx);
		break;
	default:
		ret = -EINVAL;
	}

	if (ret)
		return ret;

	switch (tx->completer.id) {
	case PKVM_ID_HOST:
		ret = host_complete_unshare(checked_tx);
		break;
	case PKVM_ID_GUEST:
		ret = guest_complete_unshare(checked_tx);
		break;
	case PKVM_ID_HYP:
		ret = hyp_complete_unshare(checked_tx);
		break;
	case PKVM_ID_FFA:
		/* See __do_share() */
		ret = 0;
		break;
	default:
		ret = -EINVAL;
	}

	return ret;
}

/*
 * do_unshare():
 *
 * The page owner revokes access from another component for a range of
 * pages which were previously shared using do_share().
 *
 * Initiator: SHARED_OWNED	=> OWNED
 * Completer: SHARED_BORROWED	=> NOPAGE
 */
static int do_unshare(struct pkvm_mem_transition *share,
		      u64 *nr_unshared)
{
	struct pkvm_checked_mem_transition checked_tx = {
		.tx		= share,
		.nr_pages	= 0,
	};
	int ret;

	ret = check_unshare(&checked_tx);
	if (ret)
		return ret;

	ret = __do_unshare(&checked_tx);
	if (WARN_ON(ret))
		return ret;

	*nr_unshared = checked_tx.nr_pages;

	return 0;
}

static int check_donation(struct pkvm_mem_transition *tx)
{
	u64 completer_addr;
	int ret;

	switch (tx->initiator.id) {
	case PKVM_ID_HOST:
		ret = host_request_owned_transition(&completer_addr, tx);
		break;
	case PKVM_ID_HYP:
		ret = hyp_request_donation(&completer_addr, tx);
		break;
	default:
		ret = -EINVAL;
	}

	if (ret)
		return ret;

	switch (tx->completer.id) {
	case PKVM_ID_HOST:
		ret = host_ack_donation(completer_addr, tx);
		break;
	case PKVM_ID_HYP:
		ret = hyp_ack_donation(completer_addr, tx);
		break;
	case PKVM_ID_GUEST:
		ret = guest_ack_donation(completer_addr, tx);
		break;
	default:
		ret = -EINVAL;
	}

	return ret;
}

static int __do_donate(struct pkvm_mem_transition *tx)
{
	u64 completer_addr;
	int ret;

	switch (tx->initiator.id) {
	case PKVM_ID_HOST:
		ret = host_initiate_donation(&completer_addr, tx);
		break;
	case PKVM_ID_HYP:
		ret = hyp_initiate_donation(&completer_addr, tx);
		break;
	default:
		ret = -EINVAL;
	}

	if (ret)
		return ret;

	switch (tx->completer.id) {
	case PKVM_ID_HOST:
		ret = host_complete_donation(completer_addr, tx);
		break;
	case PKVM_ID_HYP:
		ret = hyp_complete_donation(completer_addr, tx);
		break;
	case PKVM_ID_GUEST:
		ret = guest_complete_donation(completer_addr, tx);
		break;
	default:
		ret = -EINVAL;
	}

	return ret;
}

/*
 * do_donate():
 *
 * The page owner transfers ownership to another component, losing access
 * as a consequence.
 *
 * Initiator: OWNED	=> NOPAGE
 * Completer: NOPAGE	=> OWNED
 */
static int do_donate(struct pkvm_mem_transition *donation)
{
	int ret;

	ret = check_donation(donation);
	if (ret)
		return ret;

	return WARN_ON(__do_donate(donation));
}

int __pkvm_host_share_hyp(u64 pfn)
{
	int ret;
	u64 host_addr = hyp_pfn_to_phys(pfn);
	u64 hyp_addr = (u64)__hyp_va(host_addr);
	struct pkvm_mem_transition share = {
		.nr_pages	= 1,
		.initiator	= {
			.id	= PKVM_ID_HOST,
			.addr	= host_addr,
			.host	= {
				.completer_addr = hyp_addr,
			},
		},
		.completer	= {
			.id	= PKVM_ID_HYP,
			.prot = default_hyp_prot(host_addr),
		},
	};
	u64 nr_shared;

	host_lock_component();
	hyp_lock_component();

	ret = do_share(&share, &nr_shared);

	hyp_unlock_component();
	host_unlock_component();

	return ret;
}

int __pkvm_guest_share_host(struct pkvm_hyp_vcpu *vcpu, u64 ipa, u64 nr_pages,
			    u64 *nr_shared)
{
	int ret;
	struct pkvm_hyp_vm *vm = pkvm_hyp_vcpu_to_hyp_vm(vcpu);
	struct pkvm_mem_transition share = {
		.nr_pages	= nr_pages,
		.initiator	= {
			.id	= PKVM_ID_GUEST,
			.addr	= ipa,
			.guest	= {
				.hyp_vm = vm,
				.mc = &vcpu->vcpu.arch.stage2_mc,
			},
		},
		.completer	= {
			.id	= PKVM_ID_HOST,
			.prot = PKVM_HOST_MEM_PROT,
		},
	};

	host_lock_component();
	guest_lock_component(vm);

	ret = do_share(&share, nr_shared);

	guest_unlock_component(vm);
	host_unlock_component();

	return ret;
}

int __pkvm_guest_unshare_host(struct pkvm_hyp_vcpu *vcpu, u64 ipa, u64 nr_pages,
			      u64 *nr_unshared)
{
	int ret;
	struct pkvm_hyp_vm *vm = pkvm_hyp_vcpu_to_hyp_vm(vcpu);
	struct pkvm_mem_transition share = {
		.nr_pages	= nr_pages,
		.initiator	= {
			.id	= PKVM_ID_GUEST,
			.addr	= ipa,
			.guest	= {
				.hyp_vm = vm,
				.mc = &vcpu->vcpu.arch.stage2_mc,
			},
		},
		.completer	= {
			.id	= PKVM_ID_HOST,
			.prot = PKVM_HOST_MEM_PROT,
		},
	};

	host_lock_component();
	guest_lock_component(vm);

	ret = do_unshare(&share, nr_unshared);

	guest_unlock_component(vm);
	host_unlock_component();

	return ret;
}

int __pkvm_host_unshare_hyp(u64 pfn)
{
	int ret;
	u64 host_addr = hyp_pfn_to_phys(pfn);
	u64 hyp_addr = (u64)__hyp_va(host_addr);
	struct pkvm_mem_transition share = {
		.nr_pages	= 1,
		.initiator	= {
			.id	= PKVM_ID_HOST,
			.addr	= host_addr,
			.host	= {
				.completer_addr = hyp_addr,
			},
		},
		.completer	= {
			.id	= PKVM_ID_HYP,
			.prot = default_hyp_prot(host_addr),
		},
	};
	u64 nr_unshared;

	host_lock_component();
	hyp_lock_component();

	ret = do_unshare(&share, &nr_unshared);

	hyp_unlock_component();
	host_unlock_component();

	return ret;
}

int __pkvm_host_donate_hyp(u64 pfn, u64 nr_pages)
{
	return ___pkvm_host_donate_hyp(pfn, nr_pages, false);
}

/* The swiss knife of memory donation. */
int ___pkvm_host_donate_hyp_prot(u64 pfn, u64 nr_pages,
				 bool accept_mmio, enum kvm_pgtable_prot prot)
{
	phys_addr_t start = hyp_pfn_to_phys(pfn);
	phys_addr_t end = start + (nr_pages << PAGE_SHIFT);
	int ret;

	if (!accept_mmio && !range_is_memory(start, end))
		return -EPERM;

	host_lock_component();
	ret = __pkvm_host_donate_hyp_locked(pfn, nr_pages, prot);
	host_unlock_component();

	return ret;
}

int ___pkvm_host_donate_hyp(u64 pfn, u64 nr_pages, bool accept_mmio)
{
	return ___pkvm_host_donate_hyp_prot(pfn, nr_pages, accept_mmio,
					    default_hyp_prot(hyp_pfn_to_phys(pfn)));
}

int __pkvm_host_donate_hyp_locked(u64 pfn, u64 nr_pages, enum kvm_pgtable_prot prot)
{
	int ret;
	u64 host_addr = hyp_pfn_to_phys(pfn);
	u64 hyp_addr = (u64)__hyp_va(host_addr);
	struct pkvm_mem_transition donation = {
		.nr_pages	= nr_pages,
		.initiator	= {
			.id	= PKVM_ID_HOST,
			.addr	= host_addr,
			.host	= {
				.completer_addr = hyp_addr,
			},
		},
		.completer	= {
			.id	= PKVM_ID_HYP,
			.prot = prot,
		},
	};

	hyp_assert_lock_held(&host_mmu.lock);
	hyp_lock_component();

	ret = do_donate(&donation);

	hyp_unlock_component();

	return ret;
}

int __pkvm_hyp_donate_host(u64 pfn, u64 nr_pages)
{
	int ret;
	u64 host_addr = hyp_pfn_to_phys(pfn);
	u64 hyp_addr = (u64)__hyp_va(host_addr);
	struct pkvm_mem_transition donation = {
		.nr_pages	= nr_pages,
		.initiator	= {
			.id	= PKVM_ID_HYP,
			.addr	= hyp_addr,
			.hyp	= {
				.completer_addr = host_addr,
			},
		},
		.completer	= {
			.id	= PKVM_ID_HOST,
		},
	};

	host_lock_component();
	hyp_lock_component();

	ret = do_donate(&donation);

	hyp_unlock_component();
	host_unlock_component();

	return ret;
}

#define MODULE_PROT_ALLOWLIST (KVM_PGTABLE_PROT_RWX |	\
			       KVM_PGTABLE_PROT_DEVICE |\
			       KVM_PGTABLE_PROT_NC |	\
			       KVM_PGTABLE_PROT_PXN |	\
			       KVM_PGTABLE_PROT_UXN)

int module_change_host_page_prot(u64 pfn, enum kvm_pgtable_prot prot, u64 nr_pages,
				 bool update_iommu)
{
	u64 i, addr = hyp_pfn_to_phys(pfn);
	u64 end = addr + nr_pages * PAGE_SIZE;
	struct hyp_page *page = NULL;
	struct kvm_mem_range range;
	struct memblock_region *reg;
	int ret;

	if ((prot & MODULE_PROT_ALLOWLIST) != prot)
		return -EINVAL;

	reg = find_mem_range(addr, &range);
	if (end > range.end) {
		/* Specified range not in a single mmio or memory block. */
		return -EPERM;
	}

	host_lock_component();

	/*
	 * There is no hyp_vmemmap covering MMIO regions, which makes tracking
	 * of module-owned MMIO regions hard, so we trust the modules not to
	 * mess things up.
	 */
	if (!reg)
		goto update;

	/* Range is memory: we can track module ownership. */
	page = hyp_phys_to_page(addr);

	/*
	 * Modules can only modify pages they already own, and pristine host
	 * pages. The entire range must be consistently one or the other.
	 */
	if (page->host_state & PKVM_MODULE_OWNED_PAGE) {
		/* The entire range must be module-owned. */
		ret = -EPERM;
		for (i = 1; i < nr_pages; i++) {
			if (!(page[i].host_state & PKVM_MODULE_OWNED_PAGE))
				goto unlock;
		}
	} else {
		/* The entire range must be pristine. */
		ret = ___host_check_page_state_range(
				addr, nr_pages << PAGE_SHIFT, PKVM_PAGE_OWNED, reg);
		if (ret)
			goto unlock;
	}

update:
	if (!prot) {
		ret = __host_stage2_set_owner_locked(addr, nr_pages << PAGE_SHIFT,
						     PKVM_ID_PROTECTED, !!reg,
						     PKVM_MODULE_OWNED_PAGE, update_iommu);
	} else {
		ret = host_stage2_idmap_locked(
			addr, nr_pages << PAGE_SHIFT, prot, update_iommu);
	}

	if (WARN_ON(ret) || !page || !prot)
		goto unlock;

	for (i = 0; i < nr_pages; i++) {
		if (prot != KVM_PGTABLE_PROT_RWX) {
			page[i].host_state = PKVM_MODULE_OWNED_PAGE;
		} else {
			page[i].host_state = PKVM_PAGE_OWNED;
		}
	}

unlock:
	host_unlock_component();

	return ret;
}

<<<<<<< HEAD
=======
int __pkvm_host_lazy_pte(u64 pfn, u64 nr_pages, bool enable)
{
	u64 size = nr_pages << PAGE_SHIFT;
	u64 addr = hyp_pfn_to_phys(pfn);
	u64 end = addr + size;
	struct memblock_region *reg;
	struct kvm_mem_range range;
	int ret;

	/* Reject MMIO regions */
	reg = find_mem_range(addr, &range);
	if (!reg)
		return -EPERM;

	if (!is_in_mem_range(end - 1, &range) ||
	    is_range_refcounted(addr, nr_pages))
		return -EPERM;

	host_lock_component();

	ret = ___host_check_page_state_range(addr, size, PKVM_PAGE_OWNED, reg);
	if (ret)
		goto unlock;

	if (enable)
		ret = kvm_pgtable_stage2_get_pages(&host_mmu.pgt, addr, size,
						   &host_s2_pool);
	else
		ret = kvm_pgtable_stage2_put_pages(&host_mmu.pgt, addr, size);

unlock:
	host_unlock_component();

	return ret;
}

>>>>>>> 227f0fab
int hyp_pin_shared_mem(void *from, void *to)
{
	u64 cur, start = ALIGN_DOWN((u64)from, PAGE_SIZE);
	u64 end = PAGE_ALIGN((u64)to);
	u64 size = end - start;
	int ret;

	host_lock_component();
	hyp_lock_component();

	ret = __host_check_page_state_range(__hyp_pa(start), size,
					    PKVM_PAGE_SHARED_OWNED);
	if (ret)
		goto unlock;

	ret = __hyp_check_page_state_range(start, size,
					   PKVM_PAGE_SHARED_BORROWED);
	if (ret)
		goto unlock;

	for (cur = start; cur < end; cur += PAGE_SIZE)
		hyp_page_ref_inc(hyp_virt_to_page(cur));

unlock:
	hyp_unlock_component();
	host_unlock_component();

	return ret;
}

void hyp_unpin_shared_mem(void *from, void *to)
{
	u64 cur, start = ALIGN_DOWN((u64)from, PAGE_SIZE);
	u64 end = PAGE_ALIGN((u64)to);

	host_lock_component();
	hyp_lock_component();

	for (cur = start; cur < end; cur += PAGE_SIZE)
		hyp_page_ref_dec(hyp_virt_to_page(cur));

	hyp_unlock_component();
	host_unlock_component();
}

int __pkvm_host_share_ffa(u64 pfn, u64 nr_pages)
{
	int ret;
	struct pkvm_mem_transition share = {
		.nr_pages	= nr_pages,
		.initiator	= {
			.id	= PKVM_ID_HOST,
			.addr	= hyp_pfn_to_phys(pfn),
		},
		.completer	= {
			.id	= PKVM_ID_FFA,
		},
	};
	u64 nr_shared;

	host_lock_component();
	ret = do_share(&share, &nr_shared);
	host_unlock_component();

	return ret;
}

int __pkvm_host_unshare_ffa(u64 pfn, u64 nr_pages)
{
	int ret;
	struct pkvm_mem_transition share = {
		.nr_pages	= nr_pages,
		.initiator	= {
			.id	= PKVM_ID_HOST,
			.addr	= hyp_pfn_to_phys(pfn),
		},
		.completer	= {
			.id	= PKVM_ID_FFA,
		},
	};
	u64 nr_unshared;

	host_lock_component();
	ret = do_unshare(&share, &nr_unshared);
	host_unlock_component();

	return ret;
}

static int __pkvm_host_use_dma_page(phys_addr_t phys_addr)
{
	int ret;
	struct hyp_page *p = hyp_phys_to_page(phys_addr);
	enum pkvm_page_state state;
	kvm_pte_t pte;
	enum kvm_pgtable_prot prot;

	hyp_assert_lock_held(&host_mmu.lock);

	/*
	 * Some differences between handling of RAM and device memory:
	 * - The hyp vmemmap area for device memory is not backed by physical
	 *   pages in the hyp page tables.
	 * - However, in some cases modules can donate MMIO, as they can't be
	 *   refcounted, taint them by marking them as dma(new state), and that
	 *   will prevent any future transition, this is too restrictive at the,
	 *   moment which can be improved with more infrastructure to track MMIO
	 *   pages that ideally comes with device assignment support.
	 */
	if (!addr_is_memory(phys_addr)) {
		ret = kvm_pgtable_get_leaf(&host_mmu.pgt, phys_addr, &pte, NULL);
		if (ret)
			return ret;
		state = host_get_mmio_page_state(pte, phys_addr);
		if (state == PKVM_PAGE_MMIO_DMA)
			return 0;
		if (state != PKVM_PAGE_OWNED)
			return -EPERM;
		prot = pkvm_mkstate(PKVM_HOST_MMIO_PROT, PKVM_PAGE_MMIO_DMA);
		return host_stage2_idmap_locked(phys_addr, PAGE_SIZE, prot, false);
	}

	state = hyp_phys_to_page(phys_addr)->host_state;

	if (state & (PKVM_NOPAGE | PKVM_MODULE_OWNED_PAGE))
		return -EPERM;

	/*
	 * Technically, this page is accessible by the host, however it seems strange,
	 * so we don't allow DMA to be mapped to pages accessible from hyp even if the
	 * host shared the page.
	 */
	if (state & PKVM_PAGE_SHARED_BORROWED || state & PKVM_PAGE_SHARED_OWNED) {
<<<<<<< HEAD
		ret = __hyp_check_page_state_range(phys_addr, PAGE_SIZE, PKVM_NOPAGE);
=======
		ret = __hyp_check_page_state_range((u64)hyp_phys_to_virt(phys_addr),
						   PAGE_SIZE, PKVM_NOPAGE);
>>>>>>> 227f0fab
		if (ret)
			return ret;
	}

	hyp_page_ref_inc(p);

	return 0;
}

static int __pkvm_host_unuse_dma_page(phys_addr_t phys_addr)
{
	struct hyp_page *p = hyp_phys_to_page(phys_addr);

	if (!addr_is_memory(phys_addr))
		return 0;

	hyp_page_ref_dec(p);

	return 0;
}

/*
 * __pkvm_host_use_dma - Mark host memory as used for DMA
 * @phys_addr:	physical address of the DMA region
 * @size:	size of the DMA region
 *
 * We must not allow the host to donate pages that are mapped in the IOMMU for
 * DMA. So we refcount it, since a page may be mapped in multiple device address spaces.
 * At some point we may end up needing more than the current 16 bits for
 * refcounting, for example if all devices and sub-devices map the same MSI
 * doorbell page. It will do for now.
 */
int __pkvm_host_use_dma(phys_addr_t phys_addr, size_t size)
{
	int i;
	int ret = 0;
	size_t nr_pages = size >> PAGE_SHIFT;

	if (WARN_ON(!PAGE_ALIGNED(phys_addr | size)))
		return -EINVAL;

	host_lock_component();
	hyp_lock_component();

	for (i = 0; i < nr_pages; i++) {
		ret = __pkvm_host_use_dma_page(phys_addr + i * PAGE_SIZE);
		if (ret)
			break;
	}

	if (ret) {
		for (--i; i >= 0; --i)
			__pkvm_host_unuse_dma_page(phys_addr + i * PAGE_SIZE);
	}

	hyp_unlock_component();
	host_unlock_component();

	return ret;
}

int __pkvm_host_unuse_dma(phys_addr_t phys_addr, size_t size)
{
	int i;
	int ret = 0;
	size_t nr_pages = size >> PAGE_SHIFT;

	/*
	 * We end up here after the caller successfully unmapped the page from
	 * the IOMMU table. Which means that a ref is held, the page is shared
	 * in the host s2, there can be no failure.
	 */
	for (i = 0; i < nr_pages; i++) {
		ret = __pkvm_host_unuse_dma_page(phys_addr + i * PAGE_SIZE);
		if (ret)
			break;
	}

	return ret;
}

int __pkvm_host_share_guest(struct pkvm_hyp_vcpu *vcpu, u64 pfn, u64 gfn,
			    u64 nr_pages, enum kvm_pgtable_prot prot)
{
	int ret;
	u64 host_addr = hyp_pfn_to_phys(pfn);
	u64 guest_addr = hyp_pfn_to_phys(gfn);
	struct pkvm_hyp_vm *vm = pkvm_hyp_vcpu_to_hyp_vm(vcpu);
	struct pkvm_mem_transition share = {
		.nr_pages	= nr_pages,
		.initiator	= {
			.id	= PKVM_ID_HOST,
			.addr	= host_addr,
			.host	= {
				.completer_addr = guest_addr,
			},
		},
		.completer	= {
			.id	= PKVM_ID_GUEST,
			.prot = prot,
			.guest	= {
				.hyp_vm = vm,
				.mc = &vcpu->vcpu.arch.stage2_mc,
				.phys = host_addr,
			},
		},
	};
	u64 nr_shared;


	host_lock_component();
	guest_lock_component(vm);

	ret = do_share(&share, &nr_shared);

	guest_unlock_component(vm);
	host_unlock_component();

	return ret;
}

static int guest_get_valid_pte(struct pkvm_hyp_vm *vm, u64 pfn, u64 ipa,
			       u8 order, kvm_pte_t *pte)
{
	size_t size = PAGE_SIZE << order;
	u64 phys = hyp_pfn_to_phys(pfn);
	u32 level;

	if (order && size != PMD_SIZE)
		return -EINVAL;

	WARN_ON(kvm_pgtable_get_leaf(&vm->pgt, ipa, pte, &level));

	if (kvm_granule_size(level) != size)
		return -E2BIG;

	if (!kvm_pte_valid(*pte))
		return -ENOENT;

	if (phys != kvm_pte_to_phys(*pte))
		return -EINVAL;

	return 0;
}

/*
 * Ideally we would like to use check_unshare()... but this wouldn't let us
 * restrict the unshare range to the actual guest stage-2 mapping.
 */
static int __check_host_unshare_guest_order(struct pkvm_hyp_vm *vm, u64 pfn,
					    u64 guest_addr, u8 order)
{
	u64 host_addr = hyp_pfn_to_phys(pfn);
	enum pkvm_page_state state;
	kvm_pte_t pte;
	int ret;

	ret = guest_get_valid_pte(vm, pfn, guest_addr, order, &pte);
	if (ret)
		return ret;

	state = guest_get_page_state(pte, guest_addr) & ~PKVM_PAGE_RESTRICTED_PROT;
	if (state != PKVM_PAGE_SHARED_BORROWED)
		return -EPERM;

	return __host_check_page_state_range(host_addr, PAGE_SIZE << order,
					     PKVM_PAGE_SHARED_OWNED);
}

int __pkvm_host_unshare_guest(struct pkvm_hyp_vm *vm, u64 pfn, u64 gfn,
			      u8 order)
<<<<<<< HEAD
{
	u64 host_addr = hyp_pfn_to_phys(pfn);
=======
{
	u64 host_addr = hyp_pfn_to_phys(pfn);
	u64 guest_addr = hyp_pfn_to_phys(gfn);
	int ret;

	host_lock_component();
	guest_lock_component(vm);

	ret = __check_host_unshare_guest_order(vm, pfn, guest_addr, order);
	if (ret)
		goto unlock;

	ret = kvm_pgtable_stage2_unmap(&vm->pgt, guest_addr, PAGE_SIZE << order);
	if (ret)
		goto unlock;

	WARN_ON(__host_set_page_state_range(host_addr, PAGE_SIZE << order,
					    PKVM_PAGE_OWNED));
unlock:
	guest_unlock_component(vm);
	host_unlock_component();

	return ret;
}

int __pkvm_relax_perms(struct pkvm_hyp_vcpu *vcpu, u64 pfn, u64 gfn, u8 order,
		       enum kvm_pgtable_prot prot)
{
	struct pkvm_hyp_vm *vm = pkvm_hyp_vcpu_to_hyp_vm(vcpu);
	u64 guest_addr = hyp_pfn_to_phys(gfn);
	int ret;

	if ((prot & KVM_PGTABLE_PROT_RWX) != prot)
		return -EPERM;

	host_lock_component();
	guest_lock_component(vm);

	ret = __check_host_unshare_guest_order(vm, pfn, guest_addr, order);
	if (ret)
		goto unlock;

	ret = __kvm_pgtable_stage2_relax_perms(&vm->pgt, guest_addr, prot, 0);
unlock:
	guest_unlock_component(vm);
	host_unlock_component();

	return ret;
}

int __pkvm_wrprotect(struct pkvm_hyp_vm *vm, u64 pfn, u64 gfn, u8 order)
{
>>>>>>> 227f0fab
	u64 guest_addr = hyp_pfn_to_phys(gfn);
	int ret;

	host_lock_component();
	guest_lock_component(vm);

	ret = __check_host_unshare_guest_order(vm, pfn, guest_addr, order);
	if (ret)
		goto unlock;

<<<<<<< HEAD
	ret = kvm_pgtable_stage2_unmap(&vm->pgt, guest_addr, PAGE_SIZE << order);
	if (ret)
		goto unlock;

	WARN_ON(__host_set_page_state_range(host_addr, PAGE_SIZE << order,
					    PKVM_PAGE_OWNED));
unlock:
	guest_unlock_component(vm);
	host_unlock_component();

	return ret;
}

int __pkvm_relax_perms(struct pkvm_hyp_vcpu *vcpu, u64 pfn, u64 gfn, u8 order,
		       enum kvm_pgtable_prot prot)
{
	struct pkvm_hyp_vm *vm = pkvm_hyp_vcpu_to_hyp_vm(vcpu);
	u64 guest_addr = hyp_pfn_to_phys(gfn);
	int ret;

	if ((prot & KVM_PGTABLE_PROT_RWX) != prot)
		return -EPERM;

	host_lock_component();
	guest_lock_component(vm);

	ret = __check_host_unshare_guest_order(vm, pfn, guest_addr, order);
	if (ret)
		goto unlock;

	ret = __kvm_pgtable_stage2_relax_perms(&vm->pgt, guest_addr, prot, 0);
unlock:
	guest_unlock_component(vm);
	host_unlock_component();

	return ret;
}

int __pkvm_wrprotect(struct pkvm_hyp_vm *vm, u64 pfn, u64 gfn, u8 order)
{
	u64 guest_addr = hyp_pfn_to_phys(gfn);
	int ret;

	host_lock_component();
	guest_lock_component(vm);

	ret = __check_host_unshare_guest_order(vm, pfn, guest_addr, order);
	if (ret)
		goto unlock;

=======
>>>>>>> 227f0fab
	ret = kvm_pgtable_stage2_wrprotect(&vm->pgt, guest_addr,
					   PAGE_SIZE << order);
unlock:
	guest_unlock_component(vm);
	host_unlock_component();

	return ret;
}

int __pkvm_dirty_log(struct pkvm_hyp_vcpu *hyp_vcpu, u64 pfn, u64 gfn)
{
	struct pkvm_hyp_vm *vm = pkvm_hyp_vcpu_to_hyp_vm(hyp_vcpu);
	u64 guest_addr = hyp_pfn_to_phys(gfn);
	u64 host_addr = hyp_pfn_to_phys(pfn);
	struct pkvm_mem_transition share = {
		.nr_pages       = 1,
		.initiator      = {
			.id     = PKVM_ID_HOST,
			.addr   = host_addr,
			.host   = {
				.completer_addr = guest_addr,
			},
		},
		.completer      = {
			.id     = PKVM_ID_GUEST,
			.guest  = {
				.hyp_vm = vm,
				.mc = NULL,
				.phys = host_addr,
			},
		},
	};
	struct pkvm_checked_mem_transition checked_tx = {
		.tx             = &share,
		.nr_pages       = 0,
	};
	int ret;

	host_lock_component();
	guest_lock_component(vm);

	ret = check_unshare(&checked_tx);
	if (ret)
		goto unlock;

	ret = kvm_pgtable_stage2_map(&vm->pgt, guest_addr, PAGE_SIZE,
				     host_addr, KVM_PGTABLE_PROT_RWX,
				     &hyp_vcpu->vcpu.arch.stage2_mc,
				     0);
unlock:
	guest_unlock_component(vm);
<<<<<<< HEAD
	host_unlock_component();

	return ret;

}

int __pkvm_host_donate_guest(struct pkvm_hyp_vcpu *vcpu, u64 pfn, u64 gfn,
			     u64 nr_pages)
{
	int ret;
	u64 host_addr = hyp_pfn_to_phys(pfn);
	u64 guest_addr = hyp_pfn_to_phys(gfn);
	struct pkvm_hyp_vm *vm = pkvm_hyp_vcpu_to_hyp_vm(vcpu);
	struct pkvm_mem_transition donation = {
		.nr_pages	= nr_pages,
		.initiator	= {
			.id	= PKVM_ID_HOST,
			.addr	= host_addr,
			.host	= {
				.completer_addr = guest_addr,
			},
		},
		.completer	= {
			.id	= PKVM_ID_GUEST,
			.guest	= {
				.hyp_vm = vm,
				.mc = &vcpu->vcpu.arch.stage2_mc,
				.phys = host_addr,
			},
		},
	};

	host_lock_component();
	guest_lock_component(vm);

	ret = do_donate(&donation);

	guest_unlock_component(vm);
	host_unlock_component();

	return ret;
=======
	host_unlock_component();

	return ret;

}

int __pkvm_host_donate_guest(struct pkvm_hyp_vcpu *vcpu, u64 pfn, u64 gfn,
			     u64 nr_pages)
{
	int ret;
	u64 host_addr = hyp_pfn_to_phys(pfn);
	u64 guest_addr = hyp_pfn_to_phys(gfn);
	struct pkvm_hyp_vm *vm = pkvm_hyp_vcpu_to_hyp_vm(vcpu);
	struct pkvm_mem_transition donation = {
		.nr_pages	= nr_pages,
		.initiator	= {
			.id	= PKVM_ID_HOST,
			.addr	= host_addr,
			.host	= {
				.completer_addr = guest_addr,
			},
		},
		.completer	= {
			.id	= PKVM_ID_GUEST,
			.guest	= {
				.hyp_vm = vm,
				.mc = &vcpu->vcpu.arch.stage2_mc,
				.phys = host_addr,
			},
		},
	};

	host_lock_component();
	guest_lock_component(vm);

	ret = do_donate(&donation);

	guest_unlock_component(vm);
	host_unlock_component();

	return ret;
>>>>>>> 227f0fab
}

void hyp_poison_page(phys_addr_t phys)
{
	void *addr = hyp_fixmap_map(phys);

	memset(addr, 0, PAGE_SIZE);
	/*
	 * Prefer kvm_flush_dcache_to_poc() over __clean_dcache_guest_page()
	 * here as the latter may elide the CMO under the assumption that FWB
	 * will be enabled on CPUs that support it. This is incorrect for the
	 * host stage-2 and would otherwise lead to a malicious host potentially
	 * being able to read the contents of newly reclaimed guest pages.
	 */
	kvm_flush_dcache_to_poc(addr, PAGE_SIZE);
	hyp_fixmap_unmap();
}

void destroy_hyp_vm_pgt(struct pkvm_hyp_vm *vm)
{
	guest_lock_component(vm);
	kvm_pgtable_stage2_destroy(&vm->pgt);
	guest_unlock_component(vm);
}

void drain_hyp_pool(struct pkvm_hyp_vm *vm, struct kvm_hyp_memcache *mc)
{
	void *addr = hyp_alloc_pages(&vm->pool, 0);

	while (addr) {
		hyp_page_ref_dec(hyp_virt_to_page(addr));
		push_hyp_memcache(mc, addr, hyp_virt_to_phys, 0);
		WARN_ON(__pkvm_hyp_donate_host(hyp_virt_to_pfn(addr), 1));
		addr = hyp_alloc_pages(&vm->pool, 0);
	}
}

int __pkvm_host_reclaim_page(struct pkvm_hyp_vm *vm, u64 pfn, u64 ipa, u8 order)
{
	phys_addr_t phys = hyp_pfn_to_phys(pfn);
	size_t page_size = PAGE_SIZE << order;
	kvm_pte_t pte;
	int ret = 0;

	host_lock_component();
	guest_lock_component(vm);

	ret = guest_get_valid_pte(vm, pfn, ipa, order, &pte);
	if (ret)
		goto unlock;

	/* We could avoid TLB inval, it is done per VMID on the finalize path */
	WARN_ON(kvm_pgtable_stage2_unmap(&vm->pgt, ipa, page_size));

	switch((int)guest_get_page_state(pte, ipa)) {
	case PKVM_PAGE_OWNED:
		WARN_ON(__host_check_page_state_range(phys, page_size, PKVM_NOPAGE));
		hyp_poison_page(phys);
		psci_mem_protect_dec(1 << order);
		break;
	case PKVM_PAGE_SHARED_BORROWED:
	case PKVM_PAGE_SHARED_BORROWED | PKVM_PAGE_RESTRICTED_PROT:
		WARN_ON(__host_check_page_state_range(phys, page_size, PKVM_PAGE_SHARED_OWNED));
		break;
	case PKVM_PAGE_SHARED_OWNED:
		WARN_ON(__host_check_page_state_range(phys, page_size, PKVM_PAGE_SHARED_BORROWED));
		break;
	default:
		BUG_ON(1);
	}

	WARN_ON(host_stage2_set_owner_locked(phys, page_size, PKVM_ID_HOST));

unlock:
	guest_unlock_component(vm);
	host_unlock_component();

	return ret;
}

static bool __check_ioguard_page(struct pkvm_hyp_vcpu *hyp_vcpu, u64 ipa)
{
	struct pkvm_hyp_vm *vm = pkvm_hyp_vcpu_to_hyp_vm(hyp_vcpu);
	kvm_pte_t pte;
	u32 level;
	int ret;

	ret = kvm_pgtable_get_leaf(&vm->pgt, ipa, &pte, &level);
	if (ret)
		return false;

	/* Must be a PAGE_SIZE mapping with our annotation */
	return (BIT(ARM64_HW_PGTABLE_LEVEL_SHIFT(level)) == PAGE_SIZE &&
		pte == KVM_INVALID_PTE_MMIO_NOTE);
}

int __pkvm_install_ioguard_page(struct pkvm_hyp_vcpu *hyp_vcpu, u64 ipa,
				u64 nr_pages, u64 *nr_guarded)
{
	struct guest_request_walker_data data = GUEST_WALKER_DATA_INIT(PKVM_NOPAGE);
	struct pkvm_hyp_vm *vm = pkvm_hyp_vcpu_to_hyp_vm(hyp_vcpu);
	struct kvm_pgtable_walker walker = {
		.cb     = guest_request_walker,
		.flags  = KVM_PGTABLE_WALK_LEAF,
		.arg    = (void *)&data,
	};
	u64 size = nr_pages * PAGE_SIZE;
	int ret;

	if (!test_bit(KVM_ARCH_FLAG_MMIO_GUARD, &vm->kvm.arch.flags))
		return -EINVAL;

	if (!PAGE_ALIGNED(ipa) || !PAGE_ALIGNED(size) || !size)
		return -EINVAL;

	guest_lock_component(vm);

	/* Check we either have NOMAP or NOMAP|MMIO in this range */
	data.desired_mask = ~PKVM_MMIO;
	ret = kvm_pgtable_walk(&vm->pgt, ipa, size, &walker);
	/* Walker reached data.max_ptes */
	if (ret == -E2BIG)
		ret = 0;
	else if (ret)
		goto unlock;

	/*
	 * Intersection between the requested region and what has been verified
	 */
	size = min(data.size - (ipa - data.ipa_start), size);
	ret = kvm_pgtable_stage2_annotate(&vm->pgt, ipa, size,
					  &hyp_vcpu->vcpu.arch.stage2_mc,
					  KVM_INVALID_PTE_MMIO_NOTE);
	if (nr_guarded)
		*nr_guarded = size >> PAGE_SHIFT;
unlock:
	guest_unlock_component(vm);
	return ret;
}

int __pkvm_remove_ioguard_page(struct pkvm_hyp_vcpu *hyp_vcpu, u64 ipa,
			       u64 nr_pages, u64 *nr_unguarded)
{
	struct pkvm_hyp_vm *vm = pkvm_hyp_vcpu_to_hyp_vm(hyp_vcpu);
	struct guest_request_walker_data data =
		GUEST_WALKER_DATA_INIT(PKVM_NOPAGE | PKVM_MMIO);
	struct kvm_pgtable_walker walker = {
		.cb     = guest_request_walker,
		.flags  = KVM_PGTABLE_WALK_LEAF,
		.arg    = (void *)&data,
	};
	u64 size = nr_pages * PAGE_SIZE;
	int ret;

	if (!test_bit(KVM_ARCH_FLAG_MMIO_GUARD, &vm->kvm.arch.flags))
		return -EINVAL;

	if (!PAGE_ALIGNED(ipa) || !PAGE_ALIGNED(size) || !size)
		return -EINVAL;

	guest_lock_component(vm);

	ret = kvm_pgtable_walk(&vm->pgt, ipa, size, &walker);
	/* Walker reached data.max_ptes */
	if (ret == -E2BIG)
		ret = 0;
	else if (ret)
		goto unlock;

	/*
	 * Ioguard is using annotation which has force_pte on.
	 * We shouldn't get any block mapping
	 */
	WARN_ON(data.ipa_start != ipa);
	WARN_ON(data.size > size);

	ret = kvm_pgtable_stage2_unmap(&vm->pgt, data.ipa_start, data.size);

	if (nr_unguarded)
		*nr_unguarded = data.size >> PAGE_SHIFT;
unlock:
	guest_unlock_component(vm);
	return WARN_ON(ret);
}

bool __pkvm_check_ioguard_page(struct pkvm_hyp_vcpu *hyp_vcpu)
{
	struct pkvm_hyp_vm *vm = pkvm_hyp_vcpu_to_hyp_vm(hyp_vcpu);
	u64 ipa, end;
	bool ret;

	if (!kvm_vcpu_dabt_isvalid(&hyp_vcpu->vcpu))
		return false;

	if (!test_bit(KVM_ARCH_FLAG_MMIO_GUARD, &vm->kvm.arch.flags))
		return true;

	ipa  = kvm_vcpu_get_fault_ipa(&hyp_vcpu->vcpu);
	ipa |= kvm_vcpu_get_hfar(&hyp_vcpu->vcpu) & FAR_MASK;
	end = ipa + kvm_vcpu_dabt_get_as(&hyp_vcpu->vcpu) - 1;

	guest_lock_component(vm);
	ret = __check_ioguard_page(hyp_vcpu, ipa);
	if ((end & PAGE_MASK) != (ipa & PAGE_MASK))
		ret &= __check_ioguard_page(hyp_vcpu, end);
	guest_unlock_component(vm);

	return ret;
}

int host_stage2_get_leaf(phys_addr_t phys, kvm_pte_t *ptep, u32 *level)
{
	int ret;

	host_lock_component();
	ret = kvm_pgtable_get_leaf(&host_mmu.pgt, phys, ptep, level);
	host_unlock_component();

	return ret;
}

#ifdef CONFIG_NVHE_EL2_DEBUG
static void *snap_zalloc_page(void *mc)
{
	void *addr;
	struct kvm_pgtable_snapshot *snap;
	phys_addr_t *used_pg;
	unsigned long order;

	snap = container_of(mc, struct kvm_pgtable_snapshot, mc);
	used_pg = kern_hyp_va(snap->used_pages_hva);

	/* Check if we have space to track the used page */
	if (snap->used_pages_idx * sizeof(*used_pg) >= snap->num_used_pages * PAGE_SIZE)
		return NULL;

	addr = pop_hyp_memcache(mc, hyp_phys_to_virt, &order);
	if (!addr)
		return addr;
	used_pg[snap->used_pages_idx++] = hyp_virt_to_phys(addr);

	memset(addr, 0, PAGE_SIZE);
	return addr;
}

static void pkvm_stage2_initialize_snapshot(const struct kvm_pgtable *from_pgt,
					    struct kvm_pgtable *dest_pgt,
					    struct kvm_pgtable_mm_ops *mm_ops)
{
	memset(mm_ops, 0, sizeof(struct kvm_pgtable_mm_ops));

	mm_ops->zalloc_page		= snap_zalloc_page;
	mm_ops->phys_to_virt		= hyp_phys_to_virt;
	mm_ops->virt_to_phys		= hyp_virt_to_phys;
	mm_ops->page_count		= hyp_page_count;

	dest_pgt->mm_ops	= mm_ops;
	dest_pgt->ia_bits	= from_pgt->ia_bits;
	dest_pgt->start_level	= from_pgt->start_level;
	dest_pgt->flags		= from_pgt->flags;
	dest_pgt->pte_ops	= from_pgt->pte_ops;
	dest_pgt->pgd		= NULL;
}

static int __pkvm_stage2_snapshot(struct kvm_pgtable_snapshot *snap,
				  struct kvm_pgtable *from_pgt,
				  size_t pgd_len)
{
	struct kvm_pgtable *to_pgt;
	struct kvm_pgtable_mm_ops mm_ops;

	if (snap->used_pages_idx != 0)
		return -EINVAL;

	to_pgt = &snap->pgtable;
	pkvm_stage2_initialize_snapshot(from_pgt, to_pgt, &mm_ops);

	if (snap->pgd_pages == 0 || snap->num_used_pages == 0)
		return 0;

	if (snap->pgd_pages < (pgd_len >> PAGE_SHIFT))
		return -EINVAL;

	to_pgt->pgd = kern_hyp_va(snap->pgd_hva);
	return kvm_pgtable_stage2_snapshot(snap, from_pgt, pgd_len);
}

int __pkvm_guest_stage2_snapshot(struct kvm_pgtable_snapshot *snap,
				 struct pkvm_hyp_vm *vm)
{
	int ret;
	size_t required_pgd_len;

	guest_lock_component(vm);
	required_pgd_len = kvm_pgtable_stage2_pgd_size(vm->kvm.arch.vtcr);
	ret = __pkvm_stage2_snapshot(snap, &vm->pgt, required_pgd_len);
	guest_unlock_component(vm);

	return ret;
}

int __pkvm_host_stage2_snapshot(struct kvm_pgtable_snapshot *snap)
{
	int ret;
	size_t required_pgd_len;

	host_lock_component();
	required_pgd_len = kvm_pgtable_stage2_pgd_size(host_mmu.arch.vtcr);
	ret = __pkvm_stage2_snapshot(snap, &host_mmu.pgt, required_pgd_len);
	host_unlock_component();

	return ret;
}
#endif /* CONFIG_NVHE_EL2_DEBUG */<|MERGE_RESOLUTION|>--- conflicted
+++ resolved
@@ -944,11 +944,7 @@
 
 	if (is_dabt(esr) && !addr_is_memory(addr) &&
 	    kvm_iommu_host_dabt_handler(host_ctxt, esr, addr))
-<<<<<<< HEAD
-		ret = 0;
-=======
 		goto return_to_host;
->>>>>>> 227f0fab
 
 	/* If not handled, attempt to map the page. */
 	if (ret == -EPERM)
@@ -1113,15 +1109,9 @@
 		if (ret)
 			return ret;
 	}
-<<<<<<< HEAD
 
 	__host_update_page_state(addr, size, state);
 
-=======
-
-	__host_update_page_state(addr, size, state);
-
->>>>>>> 227f0fab
 	return 0;
 }
 
@@ -1218,7 +1208,6 @@
 }
 
 static int host_ack_unshare(const struct pkvm_checked_mem_transition *checked_tx)
-<<<<<<< HEAD
 {
 	return __host_ack_transition(checked_tx->completer_addr,
 				     checked_tx->nr_pages * PAGE_SIZE,
@@ -1244,33 +1233,6 @@
 
 static int host_complete_unshare(const struct pkvm_checked_mem_transition *checked_tx)
 {
-=======
-{
-	return __host_ack_transition(checked_tx->completer_addr,
-				     checked_tx->nr_pages * PAGE_SIZE,
-				     checked_tx->tx, PKVM_PAGE_SHARED_BORROWED);
-}
-
-static int host_complete_share(const struct pkvm_checked_mem_transition *checked_tx,
-			       enum kvm_pgtable_prot perms)
-{
-	u64 size = checked_tx->nr_pages * PAGE_SIZE;
-	int err;
-
-	err = __host_set_page_state_range(checked_tx->completer_addr, size,
-					  PKVM_PAGE_SHARED_BORROWED);
-	if (err)
-		return err;
-
-	if (checked_tx->tx->initiator.id == PKVM_ID_GUEST)
-		psci_mem_protect_dec(checked_tx->nr_pages);
-
-	return 0;
-}
-
-static int host_complete_unshare(const struct pkvm_checked_mem_transition *checked_tx)
-{
->>>>>>> 227f0fab
 	u64 size = checked_tx->nr_pages * PAGE_SIZE;
 	u8 owner_id = checked_tx->tx->initiator.id;
 
@@ -2347,8 +2309,6 @@
 	return ret;
 }
 
-<<<<<<< HEAD
-=======
 int __pkvm_host_lazy_pte(u64 pfn, u64 nr_pages, bool enable)
 {
 	u64 size = nr_pages << PAGE_SHIFT;
@@ -2385,7 +2345,6 @@
 	return ret;
 }
 
->>>>>>> 227f0fab
 int hyp_pin_shared_mem(void *from, void *to)
 {
 	u64 cur, start = ALIGN_DOWN((u64)from, PAGE_SIZE);
@@ -2519,12 +2478,8 @@
 	 * host shared the page.
 	 */
 	if (state & PKVM_PAGE_SHARED_BORROWED || state & PKVM_PAGE_SHARED_OWNED) {
-<<<<<<< HEAD
-		ret = __hyp_check_page_state_range(phys_addr, PAGE_SIZE, PKVM_NOPAGE);
-=======
 		ret = __hyp_check_page_state_range((u64)hyp_phys_to_virt(phys_addr),
 						   PAGE_SIZE, PKVM_NOPAGE);
->>>>>>> 227f0fab
 		if (ret)
 			return ret;
 	}
@@ -2696,10 +2651,6 @@
 
 int __pkvm_host_unshare_guest(struct pkvm_hyp_vm *vm, u64 pfn, u64 gfn,
 			      u8 order)
-<<<<<<< HEAD
-{
-	u64 host_addr = hyp_pfn_to_phys(pfn);
-=======
 {
 	u64 host_addr = hyp_pfn_to_phys(pfn);
 	u64 guest_addr = hyp_pfn_to_phys(gfn);
@@ -2752,7 +2703,6 @@
 
 int __pkvm_wrprotect(struct pkvm_hyp_vm *vm, u64 pfn, u64 gfn, u8 order)
 {
->>>>>>> 227f0fab
 	u64 guest_addr = hyp_pfn_to_phys(gfn);
 	int ret;
 
@@ -2763,59 +2713,6 @@
 	if (ret)
 		goto unlock;
 
-<<<<<<< HEAD
-	ret = kvm_pgtable_stage2_unmap(&vm->pgt, guest_addr, PAGE_SIZE << order);
-	if (ret)
-		goto unlock;
-
-	WARN_ON(__host_set_page_state_range(host_addr, PAGE_SIZE << order,
-					    PKVM_PAGE_OWNED));
-unlock:
-	guest_unlock_component(vm);
-	host_unlock_component();
-
-	return ret;
-}
-
-int __pkvm_relax_perms(struct pkvm_hyp_vcpu *vcpu, u64 pfn, u64 gfn, u8 order,
-		       enum kvm_pgtable_prot prot)
-{
-	struct pkvm_hyp_vm *vm = pkvm_hyp_vcpu_to_hyp_vm(vcpu);
-	u64 guest_addr = hyp_pfn_to_phys(gfn);
-	int ret;
-
-	if ((prot & KVM_PGTABLE_PROT_RWX) != prot)
-		return -EPERM;
-
-	host_lock_component();
-	guest_lock_component(vm);
-
-	ret = __check_host_unshare_guest_order(vm, pfn, guest_addr, order);
-	if (ret)
-		goto unlock;
-
-	ret = __kvm_pgtable_stage2_relax_perms(&vm->pgt, guest_addr, prot, 0);
-unlock:
-	guest_unlock_component(vm);
-	host_unlock_component();
-
-	return ret;
-}
-
-int __pkvm_wrprotect(struct pkvm_hyp_vm *vm, u64 pfn, u64 gfn, u8 order)
-{
-	u64 guest_addr = hyp_pfn_to_phys(gfn);
-	int ret;
-
-	host_lock_component();
-	guest_lock_component(vm);
-
-	ret = __check_host_unshare_guest_order(vm, pfn, guest_addr, order);
-	if (ret)
-		goto unlock;
-
-=======
->>>>>>> 227f0fab
 	ret = kvm_pgtable_stage2_wrprotect(&vm->pgt, guest_addr,
 					   PAGE_SIZE << order);
 unlock:
@@ -2867,7 +2764,6 @@
 				     0);
 unlock:
 	guest_unlock_component(vm);
-<<<<<<< HEAD
 	host_unlock_component();
 
 	return ret;
@@ -2909,49 +2805,6 @@
 	host_unlock_component();
 
 	return ret;
-=======
-	host_unlock_component();
-
-	return ret;
-
-}
-
-int __pkvm_host_donate_guest(struct pkvm_hyp_vcpu *vcpu, u64 pfn, u64 gfn,
-			     u64 nr_pages)
-{
-	int ret;
-	u64 host_addr = hyp_pfn_to_phys(pfn);
-	u64 guest_addr = hyp_pfn_to_phys(gfn);
-	struct pkvm_hyp_vm *vm = pkvm_hyp_vcpu_to_hyp_vm(vcpu);
-	struct pkvm_mem_transition donation = {
-		.nr_pages	= nr_pages,
-		.initiator	= {
-			.id	= PKVM_ID_HOST,
-			.addr	= host_addr,
-			.host	= {
-				.completer_addr = guest_addr,
-			},
-		},
-		.completer	= {
-			.id	= PKVM_ID_GUEST,
-			.guest	= {
-				.hyp_vm = vm,
-				.mc = &vcpu->vcpu.arch.stage2_mc,
-				.phys = host_addr,
-			},
-		},
-	};
-
-	host_lock_component();
-	guest_lock_component(vm);
-
-	ret = do_donate(&donation);
-
-	guest_unlock_component(vm);
-	host_unlock_component();
-
-	return ret;
->>>>>>> 227f0fab
 }
 
 void hyp_poison_page(phys_addr_t phys)
