// SPDX-License-Identifier: GPL-2.0-only
/*
 * Copyright (C) 2020 Google LLC
 * Author: Quentin Perret <qperret@google.com>
 */

#include <linux/kvm_host.h>
#include <asm/kvm_hyp.h>
#include <asm/kvm_mmu.h>
#include <asm/kvm_pgtable.h>
#include <asm/kvm_pkvm.h>
#include <asm/spectre.h>

#include <nvhe/early_alloc.h>
#include <nvhe/gfp.h>
#include <nvhe/memory.h>
#include <nvhe/mem_protect.h>
#include <nvhe/mm.h>
#include <nvhe/modules.h>
#include <nvhe/spinlock.h>

struct kvm_pgtable pkvm_pgtable;
hyp_spinlock_t pkvm_pgd_lock;

struct memblock_region hyp_memory[HYP_MEMBLOCK_REGIONS];
unsigned int hyp_memblock_nr;

static u64 __io_map_base;

struct hyp_fixmap_slot {
	u64 addr;
	kvm_pte_t *ptep;
};
static DEFINE_PER_CPU(struct hyp_fixmap_slot, fixmap_slots);

static int __pkvm_create_mappings(unsigned long start, unsigned long size,
				  unsigned long phys, enum kvm_pgtable_prot prot)
{
	int err;

	hyp_spin_lock(&pkvm_pgd_lock);
	err = kvm_pgtable_hyp_map(&pkvm_pgtable, start, size, phys, prot);
	hyp_spin_unlock(&pkvm_pgd_lock);

	return err;
}

static int __pkvm_alloc_private_va_range(unsigned long start, size_t size)
{
	unsigned long cur;

	hyp_assert_lock_held(&pkvm_pgd_lock);

	if (!start || start < __io_map_base)
		return -EINVAL;

	/* The allocated size is always a multiple of PAGE_SIZE */
	cur = start + PAGE_ALIGN(size);

	/* Are we overflowing on the vmemmap ? */
	if (cur > __hyp_vmemmap)
		return -ENOMEM;

	__io_map_base = cur;

	return 0;
}

/**
 * pkvm_alloc_private_va_range - Allocates a private VA range.
 * @size:	The size of the VA range to reserve.
 * @haddr:	The hypervisor virtual start address of the allocation.
 *
 * The private virtual address (VA) range is allocated above __io_map_base
 * and aligned based on the order of @size.
 *
 * Return: 0 on success or negative error code on failure.
 */
int pkvm_alloc_private_va_range(size_t size, unsigned long *haddr)
{
	unsigned long addr;
	int ret;

	hyp_spin_lock(&pkvm_pgd_lock);
	addr = __io_map_base;
	ret = __pkvm_alloc_private_va_range(addr, size);
	hyp_spin_unlock(&pkvm_pgd_lock);

	*haddr = addr;

	return ret;
}

int __pkvm_create_private_mapping(phys_addr_t phys, size_t size,
				  enum kvm_pgtable_prot prot,
				  unsigned long *haddr)
{
	unsigned long addr;
	int err;

	size = PAGE_ALIGN(size + offset_in_page(phys));
	err = pkvm_alloc_private_va_range(size, &addr);
	if (err)
		return err;

	err = __pkvm_create_mappings(addr, size, phys, prot);
	if (err)
		return err;

	*haddr = addr + offset_in_page(phys);
	return err;
}

int __hyp_allocator_map(unsigned long va, phys_addr_t phys)
{
	return __pkvm_create_mappings(va, PAGE_SIZE, phys, PAGE_HYP);
}

#ifdef CONFIG_NVHE_EL2_DEBUG
static unsigned long mod_range_start = ULONG_MAX;
static unsigned long mod_range_end;
static DEFINE_HYP_SPINLOCK(mod_range_lock);

static void update_mod_range(unsigned long addr, size_t size)
{
	hyp_spin_lock(&mod_range_lock);
	mod_range_start = min(mod_range_start, addr);
	mod_range_end = max(mod_range_end, addr + size);
	hyp_spin_unlock(&mod_range_lock);
}

void assert_in_mod_range(unsigned long addr)
{
	/*
	 * This is not entirely watertight if there are private range
	 * allocations between modules being loaded, but in practice that is
	 * probably going to be allocation initiated by the modules themselves.
	 */
	hyp_spin_lock(&mod_range_lock);
	WARN_ON(addr < mod_range_start || mod_range_end <= addr);
	hyp_spin_unlock(&mod_range_lock);
}
#else
static inline void update_mod_range(unsigned long addr, size_t size) { }
#endif

void *__pkvm_alloc_module_va(u64 nr_pages)
{
	size_t size = nr_pages << PAGE_SHIFT;
	unsigned long addr = 0;

	if (!pkvm_alloc_private_va_range(size, &addr))
		update_mod_range(addr, size);

	return (void *)addr;
}

int __pkvm_map_module_page(u64 pfn, void *va, enum kvm_pgtable_prot prot, bool is_protected)
{
	unsigned long addr = (unsigned long)va;
	int ret;

	assert_in_mod_range(addr);

	if (!is_protected) {
		ret = __pkvm_host_donate_hyp(pfn, 1);
		if (ret)
			return ret;
	}

	ret = __pkvm_create_mappings(addr, PAGE_SIZE, hyp_pfn_to_phys(pfn), prot);
	if (ret && !is_protected)
		WARN_ON(__pkvm_hyp_donate_host(pfn, 1));

	return ret;
}

void __pkvm_unmap_module_page(u64 pfn, void *va)
{
	WARN_ON(__pkvm_hyp_donate_host(pfn, 1));
	pkvm_remove_mappings(va, va + PAGE_SIZE);
}

int pkvm_create_mappings_locked(void *from, void *to, enum kvm_pgtable_prot prot)
{
	unsigned long start = (unsigned long)from;
	unsigned long end = (unsigned long)to;
	unsigned long virt_addr;
	phys_addr_t phys;

	hyp_assert_lock_held(&pkvm_pgd_lock);

	start = start & PAGE_MASK;
	end = PAGE_ALIGN(end);

	for (virt_addr = start; virt_addr < end; virt_addr += PAGE_SIZE) {
		int err;

		phys = hyp_virt_to_phys((void *)virt_addr);
		err = kvm_pgtable_hyp_map(&pkvm_pgtable, virt_addr, PAGE_SIZE,
					  phys, prot);
		if (err)
			return err;
	}

	return 0;
}

int pkvm_create_mappings(void *from, void *to, enum kvm_pgtable_prot prot)
{
	int ret;

	hyp_spin_lock(&pkvm_pgd_lock);
	ret = pkvm_create_mappings_locked(from, to, prot);
	hyp_spin_unlock(&pkvm_pgd_lock);

	return ret;
}

void pkvm_remove_mappings(void *from, void *to)
{
	unsigned long size = (unsigned long)to - (unsigned long)from;

	hyp_spin_lock(&pkvm_pgd_lock);
	WARN_ON(kvm_pgtable_hyp_unmap(&pkvm_pgtable, (u64)from, size) != size);
	hyp_spin_unlock(&pkvm_pgd_lock);
}

int hyp_back_vmemmap(phys_addr_t back)
{
	unsigned long i, start, size, end = 0;
	int ret;

	for (i = 0; i < hyp_memblock_nr; i++) {
		start = hyp_memory[i].base;
		start = ALIGN_DOWN((u64)hyp_phys_to_page(start), PAGE_SIZE);
		/*
		 * The begining of the hyp_vmemmap region for the current
		 * memblock may already be backed by the page backing the end
		 * the previous region, so avoid mapping it twice.
		 */
		start = max(start, end);

		end = hyp_memory[i].base + hyp_memory[i].size;
		end = PAGE_ALIGN((u64)hyp_phys_to_page(end));
		if (start >= end)
			continue;

		size = end - start;
		ret = __pkvm_create_mappings(start, size, back, PAGE_HYP);
		if (ret)
			return ret;

		memset(hyp_phys_to_virt(back), 0, size);
		back += size;
	}

	return 0;
}

static void *__hyp_bp_vect_base;
int pkvm_cpu_set_vector(enum arm64_hyp_spectre_vector slot)
{
	void *vector;

	switch (slot) {
	case HYP_VECTOR_DIRECT: {
		vector = __kvm_hyp_vector;
		break;
	}
	case HYP_VECTOR_SPECTRE_DIRECT: {
		vector = __bp_harden_hyp_vecs;
		break;
	}
	case HYP_VECTOR_INDIRECT:
	case HYP_VECTOR_SPECTRE_INDIRECT: {
		vector = (void *)__hyp_bp_vect_base;
		break;
	}
	default:
		return -EINVAL;
	}

	vector = __kvm_vector_slot2addr(vector, slot);
	*this_cpu_ptr(&kvm_hyp_vector) = (unsigned long)vector;

	return 0;
}

int hyp_map_vectors(void)
{
	phys_addr_t phys;
	unsigned long bp_base;
	int ret;

	if (!kvm_system_needs_idmapped_vectors()) {
		__hyp_bp_vect_base = __bp_harden_hyp_vecs;
		return 0;
	}

	phys = __hyp_pa(__bp_harden_hyp_vecs);
	ret = __pkvm_create_private_mapping(phys, __BP_HARDEN_HYP_VECS_SZ,
					    PAGE_HYP_EXEC, &bp_base);
	if (ret)
		return ret;

	__hyp_bp_vect_base = (void *)bp_base;

	return 0;
}

static void *fixmap_map_slot(struct hyp_fixmap_slot *slot, phys_addr_t phys)
{
	kvm_pte_t pte, *ptep = slot->ptep;

	pte = *ptep;
	pte &= ~kvm_phys_to_pte(KVM_PHYS_INVALID);
	pte |= kvm_phys_to_pte(phys) | KVM_PTE_VALID;
	WRITE_ONCE(*ptep, pte);
	dsb(ishst);

	return (void *)slot->addr + offset_in_page(phys);
}

void *hyp_fixmap_map(phys_addr_t phys)
{
	return fixmap_map_slot(this_cpu_ptr(&fixmap_slots), phys);
}

static void fixmap_clear_slot(struct hyp_fixmap_slot *slot)
{
	kvm_pte_t *ptep = slot->ptep;
	u64 addr = slot->addr;
	u32 level;

	if (FIELD_GET(KVM_PTE_TYPE, *ptep) == KVM_PTE_TYPE_PAGE)
		level = KVM_PGTABLE_MAX_LEVELS - 1;
	else
		level = KVM_PGTABLE_MAX_LEVELS - 2; /* create_fixblock() guarantees PMD level */

	WRITE_ONCE(*ptep, *ptep & ~KVM_PTE_VALID);

	/*
	 * Irritatingly, the architecture requires that we use inner-shareable
	 * broadcast TLB invalidation here in case another CPU speculates
	 * through our fixmap and decides to create an "amalagamation of the
	 * values held in the TLB" due to the apparent lack of a
	 * break-before-make sequence.
	 *
	 * https://lore.kernel.org/kvm/20221017115209.2099-1-will@kernel.org/T/#mf10dfbaf1eaef9274c581b81c53758918c1d0f03
	 */
	dsb(ishst);
	__tlbi_level(vale2is, __TLBI_VADDR(addr, 0), level);
	dsb(ish);
	isb();
}

void hyp_fixmap_unmap(void)
{
	fixmap_clear_slot(this_cpu_ptr(&fixmap_slots));
}

static int __create_fixmap_slot_cb(const struct kvm_pgtable_visit_ctx *ctx,
				   enum kvm_pgtable_walk_flags visit)
{
	struct hyp_fixmap_slot *slot = (struct hyp_fixmap_slot *)ctx->arg;

	if (!kvm_pte_valid(ctx->old) || (ctx->end - ctx->start) != kvm_granule_size(ctx->level))
		return -EINVAL;

	slot->addr = ctx->addr;
	slot->ptep = ctx->ptep;

	/*
	 * Clear the PTE, but keep the page-table page refcount elevated to
	 * prevent it from ever being freed. This lets us manipulate the PTEs
	 * by hand safely without ever needing to allocate memory.
	 */
	fixmap_clear_slot(slot);

	return 0;
}

static int create_fixmap_slot(u64 addr, u64 cpu)
{
	struct kvm_pgtable_walker walker = {
		.cb	= __create_fixmap_slot_cb,
		.flags	= KVM_PGTABLE_WALK_LEAF,
		.arg = (void *)per_cpu_ptr(&fixmap_slots, cpu),
	};

	return kvm_pgtable_walk(&pkvm_pgtable, addr, PAGE_SIZE, &walker);
}

#ifndef CONFIG_ARM64_64K_PAGES
static struct hyp_fixmap_slot hyp_fixblock_slot;
static DEFINE_HYP_SPINLOCK(hyp_fixblock_lock);

void *hyp_fixblock_map(phys_addr_t phys)
{
	WARN_ON(!IS_ALIGNED(phys, PMD_SIZE));

	hyp_spin_lock(&hyp_fixblock_lock);
	return fixmap_map_slot(&hyp_fixblock_slot, phys);
}

void hyp_fixblock_unmap(void)
{
	fixmap_clear_slot(&hyp_fixblock_slot);
	hyp_spin_unlock(&hyp_fixblock_lock);
}

static int create_fixblock(void)
{
	struct kvm_pgtable_walker walker = {
		.cb	= __create_fixmap_slot_cb,
		.flags	= KVM_PGTABLE_WALK_LEAF,
		.arg = (void *)&hyp_fixblock_slot,
	};
	unsigned long addr;
	phys_addr_t phys;
	int ret, i;

	/* Find a RAM phys address, PMD aligned */
	for (i = 0; i < hyp_memblock_nr; i++) {
		phys = ALIGN(hyp_memory[i].base, PMD_SIZE);
		if (phys + PMD_SIZE < (hyp_memory[i].base + hyp_memory[i].size))
			break;
	}

	/* Really? Your RAM isn't larger than a couple of times PMD_SIZE? */
	if (i >= hyp_memblock_nr)
		return -EINVAL;

	hyp_spin_lock(&pkvm_pgd_lock);
	addr = ALIGN(__io_map_base, PMD_SIZE);
	ret = __pkvm_alloc_private_va_range(addr, PMD_SIZE);
	if (ret)
		goto unlock;

	ret = kvm_pgtable_hyp_map(&pkvm_pgtable, addr, PMD_SIZE, phys, PAGE_HYP);
	if (ret)
		goto unlock;

	ret = kvm_pgtable_walk(&pkvm_pgtable, addr, PMD_SIZE, &walker);
unlock:
	hyp_spin_unlock(&pkvm_pgd_lock);

	return ret;
}
#else
void hyp_fixblock_unmap(void) { WARN_ON(1); }
void *hyp_fixblock_map(phys_addr_t phys) { return NULL; }
static int create_fixblock(void) { return 0; }
#endif

int hyp_create_fixmap(void)
{
	unsigned long addr, i;
	int ret;

	for (i = 0; i < hyp_nr_cpus; i++) {
		ret = pkvm_alloc_private_va_range(PAGE_SIZE, &addr);
		if (ret)
			return ret;

		ret = kvm_pgtable_hyp_map(&pkvm_pgtable, addr, PAGE_SIZE,
					  __hyp_pa(__hyp_bss_start), PAGE_HYP);
		if (ret)
			return ret;

		ret = create_fixmap_slot(addr, i);
		if (ret)
			return ret;
	}

	return create_fixblock();
}

int hyp_create_idmap(u32 hyp_va_bits)
{
	unsigned long start, end;

	start = hyp_virt_to_phys((void *)__hyp_idmap_text_start);
	start = ALIGN_DOWN(start, PAGE_SIZE);

	end = hyp_virt_to_phys((void *)__hyp_idmap_text_end);
	end = ALIGN(end, PAGE_SIZE);

	/*
	 * One half of the VA space is reserved to linearly map portions of
	 * memory -- see va_layout.c for more details. The other half of the VA
	 * space contains the trampoline page, and needs some care. Split that
	 * second half in two and find the quarter of VA space not conflicting
	 * with the idmap to place the IOs and the vmemmap. IOs use the lower
	 * half of the quarter and the vmemmap the upper half.
	 */
	__io_map_base = start & BIT(hyp_va_bits - 2);
	__io_map_base ^= BIT(hyp_va_bits - 2);
	__hyp_vmemmap = __io_map_base | BIT(hyp_va_bits - 3);

	return __pkvm_create_mappings(start, end - start, start, PAGE_HYP_EXEC);
}

int pkvm_create_stack(phys_addr_t phys, unsigned long *haddr)
{
	unsigned long addr, prev_base;
	size_t size;
	int ret;

	hyp_spin_lock(&pkvm_pgd_lock);

	prev_base = __io_map_base;
	/*
	 * Efficient stack verification using the NVHE_STACK_SHIFT bit implies
	 * an alignment of our allocation on the order of the size.
	 */
	size = NVHE_STACK_SIZE * 2;
	addr = ALIGN(__io_map_base, size);

	ret = __pkvm_alloc_private_va_range(addr, size);
	if (!ret) {
		/*
		 * Since the stack grows downwards, map the stack to the page
		 * at the higher address and leave the lower guard page
		 * unbacked.
		 *
		 * Any valid stack address now has the NVHE_STACK_SHIFT bit as 1
		 * and addresses corresponding to the guard page have the
		 * NVHE_STACK_SHIFT bit as 0 - this is used for overflow detection.
		 */
		ret = kvm_pgtable_hyp_map(&pkvm_pgtable, addr + NVHE_STACK_SIZE,
					  NVHE_STACK_SIZE, phys, PAGE_HYP);
		if (ret)
			__io_map_base = prev_base;
	}
	hyp_spin_unlock(&pkvm_pgd_lock);

	*haddr = addr + size;

	return ret;
}

static void *admit_host_page(void *arg, unsigned long order)
{
	phys_addr_t p;
	struct kvm_hyp_memcache *host_mc = arg;
	unsigned long mc_order;

	if (!host_mc->nr_pages)
		return NULL;

	mc_order = FIELD_GET(~PAGE_MASK, host_mc->head);
	BUG_ON(order != mc_order);

	p = host_mc->head & PAGE_MASK;
	/*
	 * The host still owns the pages in its memcache, so we need to go
	 * through a full host-to-hyp donation cycle to change it. Fortunately,
	 * __pkvm_host_donate_hyp() takes care of races for us, so if it
	 * succeeds we're good to go.
	 */
	if (__pkvm_host_donate_hyp(hyp_phys_to_pfn(p), 1 << order))
		return NULL;

	return pop_hyp_memcache(host_mc, hyp_phys_to_virt, &order);
}

/* Refill our local memcache by poping pages from the one provided by the host. */
int refill_memcache(struct kvm_hyp_memcache *mc, unsigned long min_pages,
		    struct kvm_hyp_memcache *host_mc)
{
	struct kvm_hyp_memcache tmp = *host_mc;
	int ret;

	ret =  __topup_hyp_memcache(mc, min_pages, admit_host_page,
				    hyp_virt_to_phys, &tmp, 0);
	*host_mc = tmp;

	return ret;
}

phys_addr_t __pkvm_private_range_pa(void *va)
{
	kvm_pte_t pte;
	u32 level;

	hyp_spin_lock(&pkvm_pgd_lock);
	WARN_ON(kvm_pgtable_get_leaf(&pkvm_pgtable, (u64)va, &pte, &level));
	hyp_spin_unlock(&pkvm_pgd_lock);

	BUG_ON(!kvm_pte_valid(pte));

	return kvm_pte_to_phys(pte) + offset_in_page(va);
}

/* The host passed a mc, fill a pool with the pages in it. */
int refill_hyp_pool(struct hyp_pool *pool, struct kvm_hyp_memcache *host_mc)
{
	unsigned long order;
	void *p;

	while (host_mc->nr_pages) {
		order = FIELD_GET(~PAGE_MASK, host_mc->head);
		p = admit_host_page(host_mc, order);
		if (!p)
			return -EINVAL;
		hyp_virt_to_page(p)->order = order;
		hyp_set_page_refcounted(hyp_virt_to_page(p));
		hyp_put_page(pool, p);
	}

	return 0;
}

/*
 * Remove target pages from the pool and put them in a memcache,
 * so the host can reclaim them.
 */
int reclaim_hyp_pool(struct hyp_pool *pool, struct kvm_hyp_memcache *host_mc,
		     int nr_pages)
{
<<<<<<< HEAD
	void *p;
	struct hyp_page *page;
=======
	struct hyp_page *page;
	u8 order;
	void *p;
>>>>>>> 4163e724

	while (nr_pages > 0) {
		p = hyp_alloc_pages(pool, 0);
		if (!p)
			return -ENOMEM;
		page = hyp_virt_to_page(p);
<<<<<<< HEAD
		nr_pages -= (1 << page->order);
		push_hyp_memcache(host_mc, p, hyp_virt_to_phys, page->order);
		WARN_ON(__pkvm_hyp_donate_host(hyp_virt_to_pfn(p), 1 << page->order));
		memset(page, 0, sizeof(struct hyp_page));
=======
		order = page->order;
		nr_pages -= (1 << order);

		/*
		 * For a compound page all the tail pages should normally
		 * have page->order == HYP_NO_ORDER which would need to be
		 * cleared one by one. But in this instance, the order 0
		 * allocation above can only return an _external_ compound
		 * page which is in fact ignored by the buddy logic, and the
		 * tail pages are never touched.
		 */
		page->order = 0;
		hyp_page_ref_dec(page);

		push_hyp_memcache(host_mc, p, hyp_virt_to_phys, order);
		WARN_ON(__pkvm_hyp_donate_host(hyp_virt_to_pfn(p), 1 << order));
>>>>>>> 4163e724
	}

	return 0;
}<|MERGE_RESOLUTION|>--- conflicted
+++ resolved
@@ -620,26 +620,15 @@
 int reclaim_hyp_pool(struct hyp_pool *pool, struct kvm_hyp_memcache *host_mc,
 		     int nr_pages)
 {
-<<<<<<< HEAD
-	void *p;
-	struct hyp_page *page;
-=======
 	struct hyp_page *page;
 	u8 order;
 	void *p;
->>>>>>> 4163e724
 
 	while (nr_pages > 0) {
 		p = hyp_alloc_pages(pool, 0);
 		if (!p)
 			return -ENOMEM;
 		page = hyp_virt_to_page(p);
-<<<<<<< HEAD
-		nr_pages -= (1 << page->order);
-		push_hyp_memcache(host_mc, p, hyp_virt_to_phys, page->order);
-		WARN_ON(__pkvm_hyp_donate_host(hyp_virt_to_pfn(p), 1 << page->order));
-		memset(page, 0, sizeof(struct hyp_page));
-=======
 		order = page->order;
 		nr_pages -= (1 << order);
 
@@ -656,7 +645,6 @@
 
 		push_hyp_memcache(host_mc, p, hyp_virt_to_phys, order);
 		WARN_ON(__pkvm_hyp_donate_host(hyp_virt_to_pfn(p), 1 << order));
->>>>>>> 4163e724
 	}
 
 	return 0;
