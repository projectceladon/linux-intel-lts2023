// SPDX-License-Identifier: GPL-2.0-only
/*
 * Stand-alone page-table allocator for hyp stage-1 and guest stage-2.
 * No bombay mix was harmed in the writing of this file.
 *
 * Copyright (C) 2020 Google LLC
 * Author: Will Deacon <will@kernel.org>
 */

#include <linux/bitfield.h>
#include <asm/kvm_pgtable.h>
#include <asm/stage2_pgtable.h>


#define KVM_PTE_LEAF_ATTR_S2_PERMS	(KVM_PTE_LEAF_ATTR_LO_S2_S2AP_R | \
					 KVM_PTE_LEAF_ATTR_LO_S2_S2AP_W | \
					 KVM_PTE_LEAF_ATTR_HI_S2_XN)

#define KVM_INVALID_PTE_OWNER_MASK	GENMASK(9, 2)
#define KVM_MAX_OWNER_ID		FIELD_MAX(KVM_INVALID_PTE_OWNER_MASK)

struct kvm_pgtable_walk_data {
	struct kvm_pgtable_walker	*walker;

	const u64			start;
	u64				addr;
	const u64			end;
};

static bool kvm_pgtable_walk_skip_bbm_tlbi(const struct kvm_pgtable_visit_ctx *ctx)
{
	return unlikely(ctx->flags & KVM_PGTABLE_WALK_SKIP_BBM_TLBI);
}

static bool kvm_pgtable_walk_skip_cmo(const struct kvm_pgtable_visit_ctx *ctx)
{
	return unlikely(ctx->flags & KVM_PGTABLE_WALK_SKIP_CMO);
}

static bool kvm_phys_is_valid(u64 phys)
{
	return phys < BIT(id_aa64mmfr0_parange_to_phys_shift(ID_AA64MMFR0_EL1_PARANGE_MAX));
}

static bool kvm_block_mapping_supported(const struct kvm_pgtable_visit_ctx *ctx, u64 phys)
{
	u64 granule = kvm_granule_size(ctx->level);

	if (!kvm_level_supports_block_mapping(ctx->level))
		return false;

	if (granule > (ctx->end - ctx->addr))
		return false;

	if (kvm_phys_is_valid(phys) && !IS_ALIGNED(phys, granule))
		return false;

	return IS_ALIGNED(ctx->addr, granule);
}

static u32 kvm_pgtable_idx(struct kvm_pgtable_walk_data *data, u32 level)
{
	u64 shift = kvm_granule_shift(level);
	u64 mask = BIT(PAGE_SHIFT - 3) - 1;

	return (data->addr >> shift) & mask;
}

static u32 kvm_pgd_page_idx(struct kvm_pgtable *pgt, u64 addr)
{
	u64 shift = kvm_granule_shift(pgt->start_level - 1); /* May underflow */
	u64 mask = BIT(pgt->ia_bits) - 1;

	return (addr & mask) >> shift;
}

static u32 kvm_pgd_pages(u32 ia_bits, u32 start_level)
{
	struct kvm_pgtable pgt = {
		.ia_bits	= ia_bits,
		.start_level	= start_level,
	};

	return kvm_pgd_page_idx(&pgt, -1ULL) + 1;
}

static void kvm_clear_pte(kvm_pte_t *ptep)
{
	WRITE_ONCE(*ptep, 0);
}

static kvm_pte_t kvm_init_table_pte(kvm_pte_t *childp, struct kvm_pgtable_mm_ops *mm_ops)
{
	kvm_pte_t pte = kvm_phys_to_pte(mm_ops->virt_to_phys(childp));

	pte |= FIELD_PREP(KVM_PTE_TYPE, KVM_PTE_TYPE_TABLE);
	pte |= KVM_PTE_VALID;
	return pte;
}

static kvm_pte_t kvm_init_valid_leaf_pte(u64 pa, kvm_pte_t attr, u32 level)
{
	kvm_pte_t pte = kvm_phys_to_pte(pa);
	u64 type = (level == KVM_PGTABLE_MAX_LEVELS - 1) ? KVM_PTE_TYPE_PAGE :
							   KVM_PTE_TYPE_BLOCK;

	pte |= attr & (KVM_PTE_LEAF_ATTR_LO | KVM_PTE_LEAF_ATTR_HI);
	pte |= FIELD_PREP(KVM_PTE_TYPE, type);
	pte |= KVM_PTE_VALID;

	return pte;
}

static int kvm_pgtable_visitor_cb(struct kvm_pgtable_walk_data *data,
				  const struct kvm_pgtable_visit_ctx *ctx,
				  enum kvm_pgtable_walk_flags visit)
{
	struct kvm_pgtable_walker *walker = data->walker;

	/* Ensure the appropriate lock is held (e.g. RCU lock for stage-2 MMU) */
	WARN_ON_ONCE(kvm_pgtable_walk_shared(ctx) && !kvm_pgtable_walk_lock_held());
	return walker->cb(ctx, visit);
}

static bool kvm_pgtable_walk_continue(const struct kvm_pgtable_walker *walker,
				      int r)
{
	/*
	 * Visitor callbacks return EAGAIN when the conditions that led to a
	 * fault are no longer reflected in the page tables due to a race to
	 * update a PTE. In the context of a fault handler this is interpreted
	 * as a signal to retry guest execution.
	 *
	 * Ignore the return code altogether for walkers outside a fault handler
	 * (e.g. write protecting a range of memory) and chug along with the
	 * page table walk.
	 */
	if (r == -EAGAIN)
		return !(walker->flags & KVM_PGTABLE_WALK_HANDLE_FAULT);

	return !r;
}

static int __kvm_pgtable_walk(struct kvm_pgtable_walk_data *data,
			      struct kvm_pgtable_mm_ops *mm_ops,
			      struct kvm_pgtable_pte_ops *pte_ops,
			      kvm_pteref_t pgtable, u32 level);

static inline int __kvm_pgtable_visit(struct kvm_pgtable_walk_data *data,
				      struct kvm_pgtable_mm_ops *mm_ops,
				      struct kvm_pgtable_pte_ops *pte_ops,
				      kvm_pteref_t pteref, u32 level)
{
	enum kvm_pgtable_walk_flags flags = data->walker->flags;
	kvm_pte_t *ptep = kvm_dereference_pteref(data->walker, pteref);
	struct kvm_pgtable_visit_ctx ctx = {
		.ptep	= ptep,
		.old	= READ_ONCE(*ptep),
		.arg	= data->walker->arg,
		.mm_ops	= mm_ops,
		.start	= data->start,
		.pte_ops = pte_ops,
		.addr	= data->addr,
		.end	= data->end,
		.level	= level,
		.flags	= flags,
	};
	int ret = 0;
	bool reload = false;
	kvm_pteref_t childp;
	bool table = kvm_pte_table(ctx.old, level);

	if (table && (ctx.flags & KVM_PGTABLE_WALK_TABLE_PRE)) {
		ret = kvm_pgtable_visitor_cb(data, &ctx, KVM_PGTABLE_WALK_TABLE_PRE);
		reload = true;
	}

	if (!table && (ctx.flags & KVM_PGTABLE_WALK_LEAF)) {
		ret = kvm_pgtable_visitor_cb(data, &ctx, KVM_PGTABLE_WALK_LEAF);
		reload = true;
	}

	/*
	 * Reload the page table after invoking the walker callback for leaf
	 * entries or after pre-order traversal, to allow the walker to descend
	 * into a newly installed or replaced table.
	 */
	if (reload) {
		ctx.old = READ_ONCE(*ptep);
		table = kvm_pte_table(ctx.old, level);
	}

	if (!kvm_pgtable_walk_continue(data->walker, ret))
		goto out;

	if (!table) {
		data->addr = ALIGN_DOWN(data->addr, kvm_granule_size(level));
		data->addr += kvm_granule_size(level);
		goto out;
	}

	childp = (kvm_pteref_t)kvm_pte_follow(ctx.old, mm_ops);
	ret = __kvm_pgtable_walk(data, mm_ops, pte_ops, childp, level + 1);
	if (!kvm_pgtable_walk_continue(data->walker, ret))
		goto out;

	if (ctx.flags & KVM_PGTABLE_WALK_TABLE_POST)
		ret = kvm_pgtable_visitor_cb(data, &ctx, KVM_PGTABLE_WALK_TABLE_POST);

out:
	if (kvm_pgtable_walk_continue(data->walker, ret))
		return 0;

	return ret;
}

static int __kvm_pgtable_walk(struct kvm_pgtable_walk_data *data,
			      struct kvm_pgtable_mm_ops *mm_ops,
			      struct kvm_pgtable_pte_ops *pte_ops,
			      kvm_pteref_t pgtable, u32 level)
{
	u32 idx;
	int ret = 0;

	if (WARN_ON_ONCE(level >= KVM_PGTABLE_MAX_LEVELS))
		return -EINVAL;

	for (idx = kvm_pgtable_idx(data, level); idx < PTRS_PER_PTE; ++idx) {
		kvm_pteref_t pteref = &pgtable[idx];

		if (data->addr >= data->end)
			break;

		ret = __kvm_pgtable_visit(data, mm_ops, pte_ops, pteref, level);
		if (ret)
			break;
	}

	return ret;
}

static int _kvm_pgtable_walk(struct kvm_pgtable *pgt, struct kvm_pgtable_walk_data *data)
{
	u32 idx;
	int ret = 0;
	u64 limit = BIT(pgt->ia_bits);

	if (data->addr > limit || data->end > limit)
		return -ERANGE;

	if (!pgt->pgd)
		return -EINVAL;

	for (idx = kvm_pgd_page_idx(pgt, data->addr); data->addr < data->end; ++idx) {
		kvm_pteref_t pteref = &pgt->pgd[idx * PTRS_PER_PTE];

		ret = __kvm_pgtable_walk(data, pgt->mm_ops, pgt->pte_ops,
					 pteref, pgt->start_level);
		if (ret)
			break;
	}

	return ret;
}

int kvm_pgtable_walk(struct kvm_pgtable *pgt, u64 addr, u64 size,
		     struct kvm_pgtable_walker *walker)
{
	struct kvm_pgtable_walk_data walk_data = {
		.start	= ALIGN_DOWN(addr, PAGE_SIZE),
		.addr	= ALIGN_DOWN(addr, PAGE_SIZE),
		.end	= PAGE_ALIGN(walk_data.addr + size),
		.walker	= walker,
	};
	int r;

	r = kvm_pgtable_walk_begin(walker);
	if (r)
		return r;

	r = _kvm_pgtable_walk(pgt, &walk_data);
	kvm_pgtable_walk_end(walker);

	return r;
}

struct leaf_walk_data {
	kvm_pte_t	pte;
	u32		level;
};

static int leaf_walker(const struct kvm_pgtable_visit_ctx *ctx,
		       enum kvm_pgtable_walk_flags visit)
{
	struct leaf_walk_data *data = ctx->arg;

	data->pte   = ctx->old;
	data->level = ctx->level;

	return 0;
}

int kvm_pgtable_get_leaf(struct kvm_pgtable *pgt, u64 addr,
			 kvm_pte_t *ptep, u32 *level)
{
	struct leaf_walk_data data;
	struct kvm_pgtable_walker walker = {
		.cb	= leaf_walker,
		.flags	= KVM_PGTABLE_WALK_LEAF,
		.arg	= &data,
	};
	int ret;

	ret = kvm_pgtable_walk(pgt, ALIGN_DOWN(addr, PAGE_SIZE),
			       PAGE_SIZE, &walker);
	if (!ret) {
		if (ptep)
			*ptep  = data.pte;
		if (level)
			*level = data.level;
	}

	return ret;
}

struct hyp_map_data {
	const u64			phys;
	kvm_pte_t			attr;
};

static int hyp_set_prot_attr(enum kvm_pgtable_prot prot, kvm_pte_t *ptep)
{
	u32 ap = (prot & KVM_PGTABLE_PROT_W) ? KVM_PTE_LEAF_ATTR_LO_S1_AP_RW :
					       KVM_PTE_LEAF_ATTR_LO_S1_AP_RO;
	bool device = prot & KVM_PGTABLE_PROT_DEVICE;
	u32 sh = KVM_PTE_LEAF_ATTR_LO_S1_SH_IS;
	bool nc = prot & KVM_PGTABLE_PROT_NC;
	kvm_pte_t attr;
	u32 mtype;

	if (!(prot & KVM_PGTABLE_PROT_R) || (device && nc) ||
			(prot & (KVM_PGTABLE_PROT_PXN | KVM_PGTABLE_PROT_UXN)))
		return -EINVAL;

	if (device)
		mtype = MT_DEVICE_nGnRnE;
	else if (nc)
		mtype = MT_NORMAL_NC;
	else
		mtype = MT_NORMAL;

	attr = FIELD_PREP(KVM_PTE_LEAF_ATTR_LO_S1_ATTRIDX, mtype);

	if (prot & KVM_PGTABLE_PROT_X) {
		if (prot & KVM_PGTABLE_PROT_W)
			return -EINVAL;

		if (device)
			return -EINVAL;

		if (IS_ENABLED(CONFIG_ARM64_BTI_KERNEL) && system_supports_bti())
			attr |= KVM_PTE_LEAF_ATTR_HI_S1_GP;
	} else {
		attr |= KVM_PTE_LEAF_ATTR_HI_S1_XN;
	}

	attr |= FIELD_PREP(KVM_PTE_LEAF_ATTR_LO_S1_AP, ap);
	attr |= FIELD_PREP(KVM_PTE_LEAF_ATTR_LO_S1_SH, sh);
	attr |= KVM_PTE_LEAF_ATTR_LO_S1_AF;
	attr |= prot & KVM_PTE_LEAF_ATTR_HI_SW;
	*ptep = attr;

	return 0;
}

enum kvm_pgtable_prot kvm_pgtable_hyp_pte_prot(kvm_pte_t pte)
{
	enum kvm_pgtable_prot prot = pte & KVM_PTE_LEAF_ATTR_HI_SW;
	u32 ap;

	if (!kvm_pte_valid(pte))
		return prot;

	if (!(pte & KVM_PTE_LEAF_ATTR_HI_S1_XN))
		prot |= KVM_PGTABLE_PROT_X;

	ap = FIELD_GET(KVM_PTE_LEAF_ATTR_LO_S1_AP, pte);
	if (ap == KVM_PTE_LEAF_ATTR_LO_S1_AP_RO)
		prot |= KVM_PGTABLE_PROT_R;
	else if (ap == KVM_PTE_LEAF_ATTR_LO_S1_AP_RW)
		prot |= KVM_PGTABLE_PROT_RW;

	return prot;
}

static bool hyp_map_walker_try_leaf(const struct kvm_pgtable_visit_ctx *ctx,
				    struct hyp_map_data *data)
{
	u64 phys = data->phys + (ctx->addr - ctx->start);
	kvm_pte_t new;

	if (!kvm_block_mapping_supported(ctx, phys))
		return false;

	new = kvm_init_valid_leaf_pte(phys, data->attr, ctx->level);
	if (ctx->old == new)
		return true;
	if (!kvm_pte_valid(ctx->old))
		ctx->mm_ops->get_page(ctx->ptep);
	else if (WARN_ON((ctx->old ^ new) & ~KVM_PTE_LEAF_ATTR_HI_SW))
		return false;

	smp_store_release(ctx->ptep, new);
	return true;
}

static int hyp_map_walker(const struct kvm_pgtable_visit_ctx *ctx,
			  enum kvm_pgtable_walk_flags visit)
{
	kvm_pte_t *childp, new;
	struct hyp_map_data *data = ctx->arg;
	struct kvm_pgtable_mm_ops *mm_ops = ctx->mm_ops;

	if (hyp_map_walker_try_leaf(ctx, data))
		return 0;

	if (WARN_ON(ctx->level == KVM_PGTABLE_MAX_LEVELS - 1))
		return -EINVAL;

	childp = (kvm_pte_t *)mm_ops->zalloc_page(NULL);
	if (!childp)
		return -ENOMEM;

	new = kvm_init_table_pte(childp, mm_ops);
	mm_ops->get_page(ctx->ptep);
	smp_store_release(ctx->ptep, new);

	return 0;
}

int kvm_pgtable_hyp_map(struct kvm_pgtable *pgt, u64 addr, u64 size, u64 phys,
			enum kvm_pgtable_prot prot)
{
	int ret;
	struct hyp_map_data map_data = {
		.phys	= ALIGN_DOWN(phys, PAGE_SIZE),
	};
	struct kvm_pgtable_walker walker = {
		.cb	= hyp_map_walker,
		.flags	= KVM_PGTABLE_WALK_LEAF,
		.arg	= &map_data,
	};

	ret = hyp_set_prot_attr(prot, &map_data.attr);
	if (ret)
		return ret;

	ret = kvm_pgtable_walk(pgt, addr, size, &walker);
	dsb(ishst);
	isb();
	return ret;
}

static int hyp_unmap_walker(const struct kvm_pgtable_visit_ctx *ctx,
			    enum kvm_pgtable_walk_flags visit)
{
	kvm_pte_t *childp = NULL;
	u64 granule = kvm_granule_size(ctx->level);
	u64 *unmapped = ctx->arg;
	struct kvm_pgtable_mm_ops *mm_ops = ctx->mm_ops;

	if (!kvm_pte_valid(ctx->old))
		return -EINVAL;

	if (kvm_pte_table(ctx->old, ctx->level)) {
		childp = kvm_pte_follow(ctx->old, mm_ops);

		if (mm_ops->page_count(childp) != 1)
			return 0;

		kvm_clear_pte(ctx->ptep);
		dsb(ishst);
		__tlbi_level(vae2is, __TLBI_VADDR(ctx->addr, 0), 0);
	} else {
		if (ctx->end - ctx->addr < granule)
			return -EINVAL;

		kvm_clear_pte(ctx->ptep);
		dsb(ishst);
		__tlbi_level(vale2is, __TLBI_VADDR(ctx->addr, 0), ctx->level);
		*unmapped += granule;
	}

	dsb(ish);
	isb();
	mm_ops->put_page(ctx->ptep);

	if (childp)
		mm_ops->put_page(childp);

	return 0;
}

u64 kvm_pgtable_hyp_unmap(struct kvm_pgtable *pgt, u64 addr, u64 size)
{
	u64 unmapped = 0;
	struct kvm_pgtable_walker walker = {
		.cb	= hyp_unmap_walker,
		.arg	= &unmapped,
		.flags	= KVM_PGTABLE_WALK_LEAF | KVM_PGTABLE_WALK_TABLE_POST,
	};

	if (!pgt->mm_ops->page_count)
		return 0;

	kvm_pgtable_walk(pgt, addr, size, &walker);
	return unmapped;
}

int kvm_pgtable_hyp_init(struct kvm_pgtable *pgt, u32 va_bits,
			 struct kvm_pgtable_mm_ops *mm_ops)
{
	u64 levels = ARM64_HW_PGTABLE_LEVELS(va_bits);

	pgt->pgd = (kvm_pteref_t)mm_ops->zalloc_page(NULL);
	if (!pgt->pgd)
		return -ENOMEM;

	pgt->ia_bits		= va_bits;
	pgt->start_level	= KVM_PGTABLE_MAX_LEVELS - levels;
	pgt->mm_ops		= mm_ops;
	pgt->mmu		= NULL;
	pgt->pte_ops		= NULL;

	return 0;
}

static int hyp_free_walker(const struct kvm_pgtable_visit_ctx *ctx,
			   enum kvm_pgtable_walk_flags visit)
{
	struct kvm_pgtable_mm_ops *mm_ops = ctx->mm_ops;

	if (!kvm_pte_valid(ctx->old))
		return 0;

	mm_ops->put_page(ctx->ptep);

	if (kvm_pte_table(ctx->old, ctx->level))
		mm_ops->put_page(kvm_pte_follow(ctx->old, mm_ops));

	return 0;
}

void kvm_pgtable_hyp_destroy(struct kvm_pgtable *pgt)
{
	struct kvm_pgtable_walker walker = {
		.cb	= hyp_free_walker,
		.flags	= KVM_PGTABLE_WALK_LEAF | KVM_PGTABLE_WALK_TABLE_POST,
	};

	WARN_ON(kvm_pgtable_walk(pgt, 0, BIT(pgt->ia_bits), &walker));
	pgt->mm_ops->put_page(kvm_dereference_pteref(&walker, pgt->pgd));
	pgt->pgd = NULL;
}

struct stage2_map_data {
	const u64			phys;
	kvm_pte_t			attr;
	u64				annotation;

	kvm_pte_t			*anchor;
	kvm_pte_t			*childp;

	struct kvm_s2_mmu		*mmu;
	void				*memcache;

	/* Force mappings to page granularity */
	bool				force_pte;
};

u64 kvm_get_vtcr(u64 mmfr0, u64 mmfr1, u32 phys_shift)
{
	u64 vtcr = VTCR_EL2_FLAGS;
	u8 lvls;

	vtcr |= kvm_get_parange(mmfr0) << VTCR_EL2_PS_SHIFT;
	vtcr |= VTCR_EL2_T0SZ(phys_shift);
	/*
	 * Use a minimum 2 level page table to prevent splitting
	 * host PMD huge pages at stage2.
	 */
	lvls = stage2_pgtable_levels(phys_shift);
	if (lvls < 2)
		lvls = 2;
	vtcr |= VTCR_EL2_LVLS_TO_SL0(lvls);

#ifdef CONFIG_ARM64_HW_AFDBM
	/*
	 * Enable the Hardware Access Flag management, unconditionally
	 * on all CPUs. In systems that have asymmetric support for the feature
	 * this allows KVM to leverage hardware support on the subset of cores
	 * that implement the feature.
	 *
	 * The architecture requires VTCR_EL2.HA to be RES0 (thus ignored by
	 * hardware) on implementations that do not advertise support for the
	 * feature. As such, setting HA unconditionally is safe, unless you
	 * happen to be running on a design that has unadvertised support for
	 * HAFDBS. Here be dragons.
	 */
	if (!cpus_have_final_cap(ARM64_WORKAROUND_AMPERE_AC03_CPU_38))
		vtcr |= VTCR_EL2_HA;
#endif /* CONFIG_ARM64_HW_AFDBM */

	/* Set the vmid bits */
	vtcr |= (get_vmid_bits(mmfr1) == 16) ?
		VTCR_EL2_VS_16BIT :
		VTCR_EL2_VS_8BIT;

	return vtcr;
}

static bool stage2_has_fwb(struct kvm_pgtable *pgt)
{
	if (!cpus_have_const_cap(ARM64_HAS_STAGE2_FWB))
		return false;

	return !(pgt->flags & KVM_PGTABLE_S2_NOFWB);
}

void kvm_tlb_flush_vmid_range(struct kvm_s2_mmu *mmu,
				phys_addr_t addr, size_t size)
{
	unsigned long pages, inval_pages;

	if (!system_supports_tlb_range()) {
		kvm_call_hyp(__kvm_tlb_flush_vmid, mmu);
		return;
	}

	pages = size >> PAGE_SHIFT;
	while (pages > 0) {
		inval_pages = min(pages, MAX_TLBI_RANGE_PAGES);
		kvm_call_hyp(__kvm_tlb_flush_vmid_range, mmu, addr, inval_pages);

		addr += inval_pages << PAGE_SHIFT;
		pages -= inval_pages;
	}
}

#define KVM_S2_MEMATTR(pgt, attr) PAGE_S2_MEMATTR(attr, stage2_has_fwb(pgt))

static int stage2_set_prot_attr(struct kvm_pgtable *pgt, enum kvm_pgtable_prot prot,
		kvm_pte_t *ptep)
{
	u64 exec_type = KVM_PTE_LEAF_ATTR_HI_S2_XN_XN;
	bool device = prot & KVM_PGTABLE_PROT_DEVICE;
	u32 sh = KVM_PTE_LEAF_ATTR_LO_S2_SH_IS;
	bool nc = prot & KVM_PGTABLE_PROT_NC;
	enum kvm_pgtable_prot exec_prot;
	kvm_pte_t attr;

	if (device)
		attr = KVM_S2_MEMATTR(pgt, DEVICE_nGnRE);
	else if (nc)
		attr = KVM_S2_MEMATTR(pgt, NORMAL_NC);
	else
		attr = KVM_S2_MEMATTR(pgt, NORMAL);

	exec_prot = prot & (KVM_PGTABLE_PROT_X | KVM_PGTABLE_PROT_PXN | KVM_PGTABLE_PROT_UXN);
	switch(exec_prot) {
	case KVM_PGTABLE_PROT_X:
		goto set_ap;
	case KVM_PGTABLE_PROT_PXN:
		exec_type = KVM_PTE_LEAF_ATTR_HI_S2_XN_PXN;
		break;
	case KVM_PGTABLE_PROT_UXN:
		exec_type = KVM_PTE_LEAF_ATTR_HI_S2_XN_UXN;
		break;
	default:
		if (exec_prot)
			return -EINVAL;
	}
	attr |= FIELD_PREP(KVM_PTE_LEAF_ATTR_HI_S2_XN, exec_type);

set_ap:
	if (prot & KVM_PGTABLE_PROT_R)
		attr |= KVM_PTE_LEAF_ATTR_LO_S2_S2AP_R;

	if (prot & KVM_PGTABLE_PROT_W)
		attr |= KVM_PTE_LEAF_ATTR_LO_S2_S2AP_W;

	attr |= FIELD_PREP(KVM_PTE_LEAF_ATTR_LO_S2_SH, sh);
	attr |= KVM_PTE_LEAF_ATTR_LO_S2_AF;
	attr |= prot & KVM_PTE_LEAF_ATTR_HI_SW;
	*ptep = attr;

	return 0;
}

enum kvm_pgtable_prot kvm_pgtable_stage2_pte_prot(kvm_pte_t pte)
{
	enum kvm_pgtable_prot prot = pte & KVM_PTE_LEAF_ATTR_HI_SW;

	if (!kvm_pte_valid(pte))
		return prot;

	if (pte & KVM_PTE_LEAF_ATTR_LO_S2_S2AP_R)
		prot |= KVM_PGTABLE_PROT_R;
	if (pte & KVM_PTE_LEAF_ATTR_LO_S2_S2AP_W)
		prot |= KVM_PGTABLE_PROT_W;
	switch(FIELD_GET(KVM_PTE_LEAF_ATTR_HI_S2_XN, pte)) {
	case 0:
		prot |= KVM_PGTABLE_PROT_X;
		break;
	case KVM_PTE_LEAF_ATTR_HI_S2_XN_PXN:
		prot |= KVM_PGTABLE_PROT_PXN;
		break;
	case KVM_PTE_LEAF_ATTR_HI_S2_XN_UXN:
		prot |= KVM_PGTABLE_PROT_UXN;
		break;
	case KVM_PTE_LEAF_ATTR_HI_S2_XN_XN:
		break;
	default:
		WARN_ON(1);
	}

	return prot;
}

static bool stage2_pte_needs_update(struct kvm_pgtable *pgt,
				    kvm_pte_t old, kvm_pte_t new)
{
	/* Following filter logic applies only to guest stage-2 entries. */
	if (pgt->flags & KVM_PGTABLE_S2_IDMAP)
		return true;

	if (!kvm_pte_valid(old) || !kvm_pte_valid(new))
		return true;

	return ((old ^ new) & (~KVM_PTE_LEAF_ATTR_S2_PERMS));
}

static bool stage2_pte_is_locked(kvm_pte_t pte)
{
	return !kvm_pte_valid(pte) && (pte & KVM_INVALID_PTE_LOCKED);
}

static bool stage2_try_set_pte(const struct kvm_pgtable_visit_ctx *ctx, kvm_pte_t new)
{
	if (!kvm_pgtable_walk_shared(ctx)) {
		WRITE_ONCE(*ctx->ptep, new);
		return true;
	}

	return cmpxchg(ctx->ptep, ctx->old, new) == ctx->old;
}

/**
 * stage2_try_break_pte() - Invalidates a pte according to the
 *			    'break-before-make' requirements of the
 *			    architecture.
 *
 * @ctx: context of the visited pte.
 * @mmu: stage-2 mmu
 *
 * Returns: true if the pte was successfully broken.
 *
 * If the removed pte was valid, performs the necessary serialization and TLB
 * invalidation for the old value. For counted ptes, drops the reference count
 * on the containing table page.
 */
static bool stage2_try_break_pte(const struct kvm_pgtable_visit_ctx *ctx,
				 struct kvm_s2_mmu *mmu)
{
	struct kvm_pgtable_mm_ops *mm_ops = ctx->mm_ops;
	struct kvm_pgtable_pte_ops *pte_ops = ctx->pte_ops;

	if (stage2_pte_is_locked(ctx->old)) {
		/*
		 * Should never occur if this walker has exclusive access to the
		 * page tables.
		 */
		WARN_ON(!kvm_pgtable_walk_shared(ctx));
		return false;
	}

	if (!stage2_try_set_pte(ctx, KVM_INVALID_PTE_LOCKED))
		return false;

	if (!kvm_pgtable_walk_skip_bbm_tlbi(ctx)) {
		/*
		 * Perform the appropriate TLB invalidation based on the
		 * evicted pte value (if any).
		 */
		if (kvm_pte_table(ctx->old, ctx->level)) {
			u64 size = kvm_granule_size(ctx->level);
			u64 addr = ALIGN_DOWN(ctx->addr, size);

			kvm_tlb_flush_vmid_range(mmu, addr, size);
		} else if (kvm_pte_valid(ctx->old)) {
			kvm_call_hyp(__kvm_tlb_flush_vmid_ipa, mmu,
				     ctx->addr, ctx->level);
		}
	}

	if (pte_ops->pte_is_counted_cb(ctx->old, ctx->level))
		mm_ops->put_page(ctx->ptep);

	return true;
}

static void stage2_make_pte(const struct kvm_pgtable_visit_ctx *ctx, kvm_pte_t new)
{
	struct kvm_pgtable_mm_ops *mm_ops = ctx->mm_ops;
	struct kvm_pgtable_pte_ops *pte_ops = ctx->pte_ops;

	WARN_ON(!stage2_pte_is_locked(*ctx->ptep));

	if (pte_ops->pte_is_counted_cb(new, ctx->level))
		mm_ops->get_page(ctx->ptep);

	smp_store_release(ctx->ptep, new);
}

static bool stage2_unmap_defer_tlb_flush(struct kvm_pgtable *pgt)
{
	/*
	 * If FEAT_TLBIRANGE is implemented, defer the individual
	 * TLB invalidations until the entire walk is finished, and
	 * then use the range-based TLBI instructions to do the
	 * invalidations. Condition deferred TLB invalidation on the
	 * system supporting FWB as the optimization is entirely
	 * pointless when the unmap walker needs to perform CMOs.
	 */
	return system_supports_tlb_range() && stage2_has_fwb(pgt);
}

static void stage2_unmap_clear_pte(const struct kvm_pgtable_visit_ctx *ctx,
				   struct kvm_s2_mmu *mmu)
{
	struct kvm_pgtable *pgt = ctx->arg;
<<<<<<< HEAD
	if (kvm_pte_valid(ctx->old)) {
		kvm_clear_pte(ctx->ptep);

		if (kvm_pte_table(ctx->old, ctx->level)) {
			kvm_call_hyp(__kvm_tlb_flush_vmid_ipa, mmu, ctx->addr,
				     0);
		} else if (!stage2_unmap_defer_tlb_flush(pgt)) {
			kvm_call_hyp(__kvm_tlb_flush_vmid_ipa, mmu, ctx->addr,
				     ctx->level);
		}
	}
}

static void stage2_unmap_put_pte(const struct kvm_pgtable_visit_ctx *ctx,
				 struct kvm_s2_mmu *mmu,
				 struct kvm_pgtable_mm_ops *mm_ops)
{
	/*
	 * Clear the existing PTE, and perform break-before-make if it was
	 * valid. Depending on the system support, defer the TLB maintenance
	 * for the same until the entire unmap walk is completed.
	 */
=======
>>>>>>> 227f0fab
	if (kvm_pte_valid(ctx->old)) {
		kvm_clear_pte(ctx->ptep);

		if (kvm_pte_table(ctx->old, ctx->level)) {
			kvm_call_hyp(__kvm_tlb_flush_vmid_ipa, mmu, ctx->addr,
				     0);
		} else if (!stage2_unmap_defer_tlb_flush(pgt)) {
			kvm_call_hyp(__kvm_tlb_flush_vmid_ipa, mmu, ctx->addr,
				     ctx->level);
		}
	}
}

static void stage2_unmap_put_pte(const struct kvm_pgtable_visit_ctx *ctx,
				 struct kvm_s2_mmu *mmu,
				 struct kvm_pgtable_mm_ops *mm_ops)
{
	/*
	 * Clear the existing PTE, and perform break-before-make if it was
	 * valid. Depending on the system support, defer the TLB maintenance
	 * for the same until the entire unmap walk is completed.
	 */
	stage2_unmap_clear_pte(ctx, mmu);
	mm_ops->put_page(ctx->ptep);
}

static bool stage2_pte_cacheable(struct kvm_pgtable *pgt, kvm_pte_t pte)
{
	u64 memattr = pte & KVM_PTE_LEAF_ATTR_LO_S2_MEMATTR;
	return kvm_pte_valid(pte) && memattr == KVM_S2_MEMATTR(pgt, NORMAL);
}

static bool stage2_pte_executable(kvm_pte_t pte)
{
	kvm_pte_t xn = FIELD_GET(KVM_PTE_LEAF_ATTR_HI_S2_XN, pte);

	return kvm_pte_valid(pte) && xn != KVM_PTE_LEAF_ATTR_HI_S2_XN_XN;
}

static u64 stage2_map_walker_phys_addr(const struct kvm_pgtable_visit_ctx *ctx,
				       const struct stage2_map_data *data)
{
	u64 phys = data->phys;

	/*
	 * Stage-2 walks to update ownership data are communicated to the map
	 * walker using an invalid PA. Avoid offsetting an already invalid PA,
	 * which could overflow and make the address valid again.
	 */
	if (!kvm_phys_is_valid(phys))
		return phys;

	/*
	 * Otherwise, work out the correct PA based on how far the walk has
	 * gotten.
	 */
	return phys + (ctx->addr - ctx->start);
}

static bool stage2_leaf_mapping_allowed(const struct kvm_pgtable_visit_ctx *ctx,
					struct stage2_map_data *data)
{
	u64 phys = stage2_map_walker_phys_addr(ctx, data);

	if (data->force_pte && (ctx->level < (KVM_PGTABLE_MAX_LEVELS - 1)))
		return false;

	return kvm_block_mapping_supported(ctx, phys);
}

static int stage2_map_walker_try_leaf(const struct kvm_pgtable_visit_ctx *ctx,
				      struct stage2_map_data *data)
{
	kvm_pte_t new;
	u64 phys = stage2_map_walker_phys_addr(ctx, data);
	u64 granule = kvm_granule_size(ctx->level);
	struct kvm_pgtable *pgt = data->mmu->pgt;
	struct kvm_pgtable_mm_ops *mm_ops = ctx->mm_ops;
	struct kvm_pgtable_pte_ops *pte_ops = pgt->pte_ops;
	bool old_is_counted;

	if (!stage2_leaf_mapping_allowed(ctx, data))
		return -E2BIG;

	if (kvm_phys_is_valid(phys))
		new = kvm_init_valid_leaf_pte(phys, data->attr, ctx->level);
	else
		new = data->annotation;

	old_is_counted = pte_ops->pte_is_counted_cb(ctx->old, ctx->level);
	if (old_is_counted) {
		/*
		 * Skip updating a guest PTE if we are trying to recreate the
		 * exact same mapping or change only the access permissions.
		 * Instead, the vCPU will exit one more time from the guest if
		 * still needed and then go through the path of relaxing
		 * permissions. This applies only to guest PTEs; Host PTEs
		 * are unconditionally updated. The host cannot livelock
		 * because the abort handler has done prior checks before
		 * calling here.
		 */
		if (!stage2_pte_needs_update(pgt, ctx->old, new))
			return -EAGAIN;
	}

	/* If we're only changing software bits, then store them and go! */
	if (!kvm_pgtable_walk_shared(ctx) &&
	    !((ctx->old ^ new) & ~KVM_PTE_LEAF_ATTR_HI_SW)) {
		if (old_is_counted !=
		    pte_ops->pte_is_counted_cb(new, ctx->level)) {
			if (old_is_counted)
				mm_ops->put_page(ctx->ptep);
			else
				mm_ops->get_page(ctx->ptep);
		}
		WRITE_ONCE(*ctx->ptep, new);
		return 0;
	}

	if (!stage2_try_break_pte(ctx, data->mmu))
		return -EAGAIN;

	/* Perform CMOs before installation of the guest stage-2 PTE */
	if (!kvm_pgtable_walk_skip_cmo(ctx) && mm_ops->dcache_clean_inval_poc &&
	    stage2_pte_cacheable(pgt, new))
		mm_ops->dcache_clean_inval_poc(kvm_pte_follow(new, mm_ops),
					       granule);

	if (!kvm_pgtable_walk_skip_cmo(ctx) && mm_ops->icache_inval_pou &&
	    stage2_pte_executable(new))
		mm_ops->icache_inval_pou(kvm_pte_follow(new, mm_ops), granule);

	stage2_make_pte(ctx, new);

	return 0;
}

static int stage2_map_walk_table_pre(const struct kvm_pgtable_visit_ctx *ctx,
				     struct stage2_map_data *data)
{
	struct kvm_pgtable_mm_ops *mm_ops = ctx->mm_ops;
	kvm_pte_t *childp = kvm_pte_follow(ctx->old, mm_ops);
	int ret;

	if (!stage2_leaf_mapping_allowed(ctx, data))
		return 0;

	ret = stage2_map_walker_try_leaf(ctx, data);
	if (ret)
		return ret;

	mm_ops->free_unlinked_table(childp, ctx->level);
	return 0;
}

static void stage2_map_prefault_block(struct kvm_pgtable_pte_ops *pte_ops,
				      const struct kvm_pgtable_visit_ctx *ctx,
				      kvm_pte_t *ptep)
{
	kvm_pte_t block_pte = ctx->old;
	u64 pa, granule;
	bool counted;
	int i;

	if (!kvm_pte_valid(block_pte))
		return;

	pa = kvm_pte_to_phys(block_pte);
	granule = kvm_granule_size(ctx->level + 1);
	counted = pte_ops->pte_is_counted_cb(block_pte, ctx->level + 1);

	for (i = 0; i < PTRS_PER_PTE; ++i, ++ptep, pa += granule) {
		kvm_pte_t pte = kvm_init_valid_leaf_pte(
			pa, block_pte, ctx->level + 1);
		/*
		 * Skip ptes in the range being modified by the caller if we're
		 * installing last level entries. Otherwise, we need to
		 * temporarily put in a valid mapping to make sure the
		 * prefaulting logic is triggered on the next
		 * stage2_map_walk_leaf(). This adds an unnecessary TLBI as we'll
		 * presumably re-break the freshly installed block, but that
		 * should happen very infrequently.
		 */
		if ((ctx->level < (KVM_PGTABLE_MAX_LEVELS - 2)) ||
				(pa < ctx->addr) || (pa >= ctx->end)) {
			/* We can write non-atomically: ptep isn't yet live. */
			*ptep = pte;

			if (counted)
				ctx->mm_ops->get_page(ptep);
		}
	}
}

static int stage2_map_walk_leaf(const struct kvm_pgtable_visit_ctx *ctx,
				struct stage2_map_data *data)
{
	struct kvm_pgtable_mm_ops *mm_ops = ctx->mm_ops;
	struct kvm_pgtable *pgt = data->mmu->pgt;
	struct kvm_pgtable_pte_ops *pte_ops = pgt->pte_ops;
	kvm_pte_t *childp, new;
	int ret;

	ret = stage2_map_walker_try_leaf(ctx, data);
	if (ret != -E2BIG)
		return ret;

	if (WARN_ON(ctx->level == KVM_PGTABLE_MAX_LEVELS - 1))
		return -EINVAL;

	if (!data->memcache)
		return -ENOMEM;

	childp = mm_ops->zalloc_page(data->memcache);
	if (!childp)
		return -ENOMEM;

	WARN_ON((pgt->flags & KVM_PGTABLE_S2_IDMAP) &&
		pte_ops->pte_is_counted_cb(ctx->old, ctx->level));

	if (pgt->flags & KVM_PGTABLE_S2_PREFAULT_BLOCK)
		stage2_map_prefault_block(pte_ops, ctx, childp);

	if (!stage2_try_break_pte(ctx, data->mmu)) {
		mm_ops->put_page(childp);
		return -EAGAIN;
	}

	/*
	 * If we've run into an existing block mapping then replace it with
	 * a table. Accesses beyond 'end' that fall within the new table
	 * will be mapped lazily.
	 */
	new = kvm_init_table_pte(childp, mm_ops);
	stage2_make_pte(ctx, new);
	return 0;
}

static void debug_check_table_before_coalescing(
	const struct kvm_pgtable_visit_ctx *ctx,
	struct stage2_map_data *data,
	kvm_pte_t *ptep, u64 pa)
{
#ifdef CONFIG_NVHE_EL2_DEBUG
	u64 granule = kvm_granule_size(ctx->level + 1);
	int i;

	for (i = 0; i < PTRS_PER_PTE; i++, ptep++, pa += granule) {
		kvm_pte_t pte = kvm_init_valid_leaf_pte(
			pa, data->attr, ctx->level + 1);
		WARN_ON(pte != *ptep);
	}
#endif
}

static int stage2_coalesce_walk_table_post(const struct kvm_pgtable_visit_ctx *ctx,
					   struct stage2_map_data *data)
{
	struct kvm_pgtable_mm_ops *mm_ops = ctx->mm_ops;
	kvm_pte_t new, *childp = kvm_pte_follow(ctx->old, mm_ops);
	u64 size, addr;

	/*
	 * We don't want to coalesce during pkvm initialisation, before the
	 * overall structure of the host S2 table is created.
	 */
	if (!static_branch_likely(&kvm_protected_mode_initialized))
		return 0;

	/*
	 * If we installed a non-refcounted valid mapping, and the table has no
	 * other raised references, then we can immediately collapse to a block
	 * mapping.
	 */
	if (!kvm_phys_is_valid(data->phys) ||
	    !kvm_level_supports_block_mapping(ctx->level) ||
	    (mm_ops->page_count(childp) != 1))
		return 0;

	/*
	 * This should apply only to the host S2, which does not refcount its
	 * default memory and mmio mappings.
	 */
	WARN_ON(!(data->mmu->pgt->flags & KVM_PGTABLE_S2_IDMAP));

	size = kvm_granule_size(ctx->level);
	addr = ALIGN_DOWN(ctx->addr, size);

	debug_check_table_before_coalescing(ctx, data, childp, addr);

	new = kvm_init_valid_leaf_pte(addr, data->attr, ctx->level);

	/* Breaking must succeed, as this is not a shared walk. */
	WARN_ON(!stage2_try_break_pte(ctx, data->mmu));

	/* Host doesn't require CMOs. */
	WARN_ON(mm_ops->dcache_clean_inval_poc || mm_ops->icache_inval_pou);

	stage2_make_pte(ctx, new);

	/* Finally, free the unlinked table. */
	mm_ops->put_page(childp);

	return 0;
}

/*
 * The TABLE_PRE callback runs for table entries on the way down, looking
 * for table entries which we could conceivably replace with a block entry
 * for this mapping. If it finds one it replaces the entry and calls
 * kvm_pgtable_mm_ops::free_unlinked_table() to tear down the detached table.
 *
 * Otherwise, the LEAF callback performs the mapping at the existing leaves
 * instead.
 */
static int stage2_map_walker(const struct kvm_pgtable_visit_ctx *ctx,
			     enum kvm_pgtable_walk_flags visit)
{
	struct stage2_map_data *data = ctx->arg;

	switch (visit) {
	case KVM_PGTABLE_WALK_TABLE_PRE:
		return stage2_map_walk_table_pre(ctx, data);
	case KVM_PGTABLE_WALK_LEAF:
		return stage2_map_walk_leaf(ctx, data);
	case KVM_PGTABLE_WALK_TABLE_POST:
		return stage2_coalesce_walk_table_post(ctx, data);
	default:
		return -EINVAL;
	}
}

int kvm_pgtable_stage2_map(struct kvm_pgtable *pgt, u64 addr, u64 size,
			   u64 phys, enum kvm_pgtable_prot prot,
			   void *mc, enum kvm_pgtable_walk_flags flags)
{
	int ret;
	struct kvm_pgtable_pte_ops *pte_ops = pgt->pte_ops;
	struct stage2_map_data map_data = {
		.phys		= ALIGN_DOWN(phys, PAGE_SIZE),
		.mmu		= pgt->mmu,
		.memcache	= mc,
		.force_pte	= pte_ops->force_pte_cb &&
			pte_ops->force_pte_cb(addr, addr + size, prot),
	};
	struct kvm_pgtable_walker walker = {
		.cb		= stage2_map_walker,
		.flags		= flags |
				  KVM_PGTABLE_WALK_TABLE_PRE |
				  KVM_PGTABLE_WALK_LEAF |
				  KVM_PGTABLE_WALK_TABLE_POST,
		.arg		= &map_data,
	};

	if (pte_ops->force_pte_cb)
		map_data.force_pte = pte_ops->force_pte_cb(addr, addr + size, prot);

	if (WARN_ON((pgt->flags & KVM_PGTABLE_S2_IDMAP) && (addr != phys)))
		return -EINVAL;

	ret = stage2_set_prot_attr(pgt, prot, &map_data.attr);
	if (ret)
		return ret;

	ret = kvm_pgtable_walk(pgt, addr, size, &walker);
	dsb(ishst);
	return ret;
}

int kvm_pgtable_stage2_annotate(struct kvm_pgtable *pgt, u64 addr, u64 size,
				void *mc, kvm_pte_t annotation)
{
	int ret;
	struct stage2_map_data map_data = {
		.phys		= KVM_PHYS_INVALID,
		.mmu		= pgt->mmu,
		.memcache	= mc,
		.force_pte	= true,
		.annotation	= annotation,
	};
	struct kvm_pgtable_walker walker = {
		.cb		= stage2_map_walker,
		.flags		= KVM_PGTABLE_WALK_TABLE_PRE |
				  KVM_PGTABLE_WALK_LEAF,
		.arg		= &map_data,
	};

	if (annotation & PTE_VALID)
		return -EINVAL;

	ret = kvm_pgtable_walk(pgt, addr, size, &walker);
	return ret;
}

static int stage2_get_pages_walker(const struct kvm_pgtable_visit_ctx *ctx,
				   enum kvm_pgtable_walk_flags visit)
{
	struct kvm_pgtable_mm_ops *mm_ops = ctx->mm_ops;
	struct stage2_map_data *data = ctx->arg;
	int ret;

	ret = stage2_map_walk_leaf(ctx, data);
	if (ret)
		return ret;

	if (ctx->level == KVM_PGTABLE_MAX_LEVELS - 1)
		mm_ops->get_page(ctx->ptep);

	return 0;
}

int kvm_pgtable_stage2_get_pages(struct kvm_pgtable *pgt, u64 addr, u64 size,
				 void *mc)
{
	struct stage2_map_data map_data = {
		.phys		= KVM_PHYS_INVALID,
		.mmu		= pgt->mmu,
		.memcache	= mc,
		.force_pte	= true,
	};
	struct kvm_pgtable_walker walker = {
		.cb		= stage2_get_pages_walker,
		.flags		= KVM_PGTABLE_WALK_LEAF,
		.arg		= &map_data,
	};

	return kvm_pgtable_walk(pgt, addr, size, &walker);
}

static int stage2_put_pages_walker(const struct kvm_pgtable_visit_ctx *ctx,
				   enum kvm_pgtable_walk_flags visit)
{
	struct kvm_pgtable_mm_ops *mm_ops = ctx->mm_ops;

	/* get_pages has force_pte */
	if (WARN_ON(ctx->level != KVM_PGTABLE_MAX_LEVELS - 1))
		return -EINVAL;

	mm_ops->put_page(ctx->ptep);

	return 0;
}

int kvm_pgtable_stage2_put_pages(struct kvm_pgtable *pgt, u64 addr, u64 size)
{
	struct kvm_pgtable_walker walker = {
		.cb		= stage2_put_pages_walker,
		.flags		= KVM_PGTABLE_WALK_LEAF,
		.arg		= pgt->mmu,
	};

	return kvm_pgtable_walk(pgt, addr, size, &walker);
}

static int stage2_unmap_walker(const struct kvm_pgtable_visit_ctx *ctx,
			       enum kvm_pgtable_walk_flags visit)
{
	struct kvm_pgtable *pgt = ctx->arg;
	struct kvm_s2_mmu *mmu = pgt->mmu;
	struct kvm_pgtable_pte_ops *pte_ops = ctx->pte_ops;
	struct kvm_pgtable_mm_ops *mm_ops = ctx->mm_ops;
	kvm_pte_t *childp = NULL;
	bool need_flush = false;

	if (!kvm_pte_valid(ctx->old)) {
		if (pte_ops->pte_is_counted_cb(ctx->old, ctx->level)) {
			kvm_clear_pte(ctx->ptep);
			mm_ops->put_page(ctx->ptep);
		}
		return 0;
	}

	if (kvm_pte_table(ctx->old, ctx->level)) {
		childp = kvm_pte_follow(ctx->old, mm_ops);

		if (mm_ops->page_count(childp) != 1)
			return 0;
	} else if (stage2_pte_cacheable(pgt, ctx->old)) {
		need_flush = !stage2_has_fwb(pgt);
	}

	/*
	 * This is similar to the map() path in that we unmap the entire
	 * block entry and rely on the remaining portions being faulted
	 * back lazily.
	 */
	if (pte_ops->pte_is_counted_cb(ctx->old, ctx->level))
		stage2_unmap_put_pte(ctx, mmu, mm_ops);
	else
		stage2_unmap_clear_pte(ctx, mmu);

	if (need_flush && mm_ops->dcache_clean_inval_poc)
		mm_ops->dcache_clean_inval_poc(kvm_pte_follow(ctx->old, mm_ops),
					       kvm_granule_size(ctx->level));

	if (childp)
		mm_ops->put_page(childp);

	return 0;
}

int kvm_pgtable_stage2_unmap(struct kvm_pgtable *pgt, u64 addr, u64 size)
{
	int ret;
	struct kvm_pgtable_walker walker = {
		.cb	= stage2_unmap_walker,
		.arg	= pgt,
		.flags	= KVM_PGTABLE_WALK_LEAF | KVM_PGTABLE_WALK_TABLE_POST,
	};

	/*
	 * stage2_unmap_walker's TLBI logic is unsafe for the pKVM host stage-2
	 * table because a child table may have a refcount of 1 while still
	 * containing valid mappings. The use of __kvm_tlb_flush_vmid_ipa in
	 * stage2_unmap_clear_pte is then insufficient to invalidate all leaf
	 * mappings reachable from the child table. All other stage-2 tables
	 * hold a reference for every non-zero PTE, and are thus guaranteed to
	 * be completely empty when refcount is 1.
	 */
	if (WARN_ON(pgt->flags & KVM_PGTABLE_S2_IDMAP))
		return -EINVAL;

	ret = kvm_pgtable_walk(pgt, addr, size, &walker);
	if (stage2_unmap_defer_tlb_flush(pgt))
		/* Perform the deferred TLB invalidations */
		kvm_tlb_flush_vmid_range(pgt->mmu, addr, size);

	return ret;
}

static int stage2_reclaim_leaf_walker(const struct kvm_pgtable_visit_ctx *ctx,
				      enum kvm_pgtable_walk_flags visit)
{
	struct stage2_map_data *data = ctx->arg;
	struct kvm_pgtable_mm_ops *mm_ops = ctx->mm_ops;
	kvm_pte_t *childp = kvm_pte_follow(ctx->old, mm_ops);
	u64 size, addr;

	/*
	 * If this table's refcount is not raised, we can safely discard it.
	 * Any mappings that it contains can be re-created on demand.
	 */
	if (!kvm_level_supports_block_mapping(ctx->level) ||
	    (mm_ops->page_count(childp) != 1))
		return 0;

	size = kvm_granule_size(ctx->level);
	addr = ALIGN_DOWN(ctx->addr, size);

	/* Unlink the table and flush TLBs. */
	kvm_clear_pte(ctx->ptep);
	kvm_tlb_flush_vmid_range(data->mmu, addr, size);

	/* Free the unlinked table, and drop its reference in the parent. */
	mm_ops->put_page(ctx->ptep);
	mm_ops->put_page(childp);

	return 0;
}

int kvm_pgtable_stage2_reclaim_leaves(struct kvm_pgtable *pgt, u64 addr, u64 size)
{
	struct stage2_map_data map_data = {
		.phys		= KVM_PHYS_INVALID,
		.mmu		= pgt->mmu,
	};
	struct kvm_pgtable_walker walker = {
		.cb	= stage2_reclaim_leaf_walker,
		.arg	= &map_data,
		.flags	= KVM_PGTABLE_WALK_TABLE_POST,
	};

	return kvm_pgtable_walk(pgt, addr, size, &walker);
}

struct stage2_attr_data {
	kvm_pte_t			attr_set;
	kvm_pte_t			attr_clr;
	kvm_pte_t			pte;
	u32				level;
};

static int stage2_attr_walker(const struct kvm_pgtable_visit_ctx *ctx,
			      enum kvm_pgtable_walk_flags visit)
{
	kvm_pte_t pte = ctx->old;
	struct stage2_attr_data *data = ctx->arg;
	struct kvm_pgtable_mm_ops *mm_ops = ctx->mm_ops;

	if (!kvm_pte_valid(ctx->old))
		return -EAGAIN;

	data->level = ctx->level;
	data->pte = pte;
	pte &= ~data->attr_clr;
	pte |= data->attr_set;

	/*
	 * We may race with the CPU trying to set the access flag here,
	 * but worst-case the access flag update gets lost and will be
	 * set on the next access instead.
	 */
	if (data->pte != pte) {
		/*
		 * Invalidate instruction cache before updating the guest
		 * stage-2 PTE if we are going to add executable permission.
		 */
		if (mm_ops->icache_inval_pou &&
		    stage2_pte_executable(pte) && !stage2_pte_executable(ctx->old))
			mm_ops->icache_inval_pou(kvm_pte_follow(pte, mm_ops),
						  kvm_granule_size(ctx->level));

		if (!stage2_try_set_pte(ctx, pte))
			return -EAGAIN;
	}

	return 0;
}

static int stage2_update_leaf_attrs(struct kvm_pgtable *pgt, u64 addr,
				    u64 size, kvm_pte_t attr_set,
				    kvm_pte_t attr_clr, kvm_pte_t *orig_pte,
				    u32 *level, enum kvm_pgtable_walk_flags flags)
{
	int ret;
	kvm_pte_t attr_mask = KVM_PTE_LEAF_ATTR_LO | KVM_PTE_LEAF_ATTR_HI;
	struct stage2_attr_data data = {
		.attr_set	= attr_set & attr_mask,
		.attr_clr	= attr_clr & attr_mask,
	};
	struct kvm_pgtable_walker walker = {
		.cb		= stage2_attr_walker,
		.arg		= &data,
		.flags		= flags | KVM_PGTABLE_WALK_LEAF,
	};

	ret = kvm_pgtable_walk(pgt, addr, size, &walker);
	if (ret)
		return ret;

	if (orig_pte)
		*orig_pte = data.pte;

	if (level)
		*level = data.level;
	return 0;
}

int kvm_pgtable_stage2_wrprotect(struct kvm_pgtable *pgt, u64 addr, u64 size)
{
	return stage2_update_leaf_attrs(pgt, addr, size, 0,
					KVM_PTE_LEAF_ATTR_LO_S2_S2AP_W,
					NULL, NULL, 0);
}

kvm_pte_t kvm_pgtable_stage2_mkyoung(struct kvm_pgtable *pgt, u64 addr)
{
	kvm_pte_t pte = 0;
	int ret;

	ret = stage2_update_leaf_attrs(pgt, addr, 1, KVM_PTE_LEAF_ATTR_LO_S2_AF, 0,
				       &pte, NULL,
				       KVM_PGTABLE_WALK_HANDLE_FAULT |
				       KVM_PGTABLE_WALK_SHARED);
	if (!ret)
		dsb(ishst);

	return pte;
}

struct stage2_age_data {
	bool	mkold;
	bool	young;
};

static int stage2_age_walker(const struct kvm_pgtable_visit_ctx *ctx,
			     enum kvm_pgtable_walk_flags visit)
{
	kvm_pte_t new = ctx->old & ~KVM_PTE_LEAF_ATTR_LO_S2_AF;
	struct stage2_age_data *data = ctx->arg;

	if (!kvm_pte_valid(ctx->old) || new == ctx->old)
		return 0;

	data->young = true;

	/*
	 * stage2_age_walker() is always called while holding the MMU lock for
	 * write, so this will always succeed. Nonetheless, this deliberately
	 * follows the race detection pattern of the other stage-2 walkers in
	 * case the locking mechanics of the MMU notifiers is ever changed.
	 */
	if (data->mkold && !stage2_try_set_pte(ctx, new))
		return -EAGAIN;

	/*
	 * "But where's the TLBI?!", you scream.
	 * "Over in the core code", I sigh.
	 *
	 * See the '->clear_flush_young()' callback on the KVM mmu notifier.
	 */
	return 0;
}

bool kvm_pgtable_stage2_test_clear_young(struct kvm_pgtable *pgt, u64 addr,
					 u64 size, bool mkold)
{
	struct stage2_age_data data = {
		.mkold		= mkold,
	};
	struct kvm_pgtable_walker walker = {
		.cb		= stage2_age_walker,
		.arg		= &data,
		.flags		= KVM_PGTABLE_WALK_LEAF,
	};

	WARN_ON(kvm_pgtable_walk(pgt, addr, size, &walker));
	return data.young;
}

int kvm_pgtable_stage2_relax_perms(struct kvm_pgtable *pgt, u64 addr,
				   enum kvm_pgtable_prot prot)
{
	return __kvm_pgtable_stage2_relax_perms(pgt, addr, prot,
						KVM_PGTABLE_WALK_HANDLE_FAULT |
						KVM_PGTABLE_WALK_SHARED);
}

int __kvm_pgtable_stage2_relax_perms(struct kvm_pgtable *pgt, u64 addr,
				     enum kvm_pgtable_prot prot,
				     enum kvm_pgtable_walk_flags flags)
{
	int ret;
	u32 level;
	kvm_pte_t set = 0, clr = 0;

	if (prot & ~KVM_PGTABLE_PROT_RWX)
		return -EINVAL;

	if (prot & KVM_PGTABLE_PROT_R)
		set |= KVM_PTE_LEAF_ATTR_LO_S2_S2AP_R;

	if (prot & KVM_PGTABLE_PROT_W)
		set |= KVM_PTE_LEAF_ATTR_LO_S2_S2AP_W;

	if (prot & KVM_PGTABLE_PROT_X)
		clr |= KVM_PTE_LEAF_ATTR_HI_S2_XN;

	ret = stage2_update_leaf_attrs(pgt, addr, 1, set, clr, NULL, &level, flags);
	if (!ret)
		kvm_call_hyp(__kvm_tlb_flush_vmid_ipa_nsh, pgt->mmu, addr, level);
	return ret;
}

static int stage2_flush_walker(const struct kvm_pgtable_visit_ctx *ctx,
			       enum kvm_pgtable_walk_flags visit)
{
	struct kvm_pgtable *pgt = ctx->arg;
	struct kvm_pgtable_mm_ops *mm_ops = pgt->mm_ops;

	if (!stage2_pte_cacheable(pgt, ctx->old))
		return 0;

	if (mm_ops->dcache_clean_inval_poc)
		mm_ops->dcache_clean_inval_poc(kvm_pte_follow(ctx->old, mm_ops),
					       kvm_granule_size(ctx->level));
	return 0;
}

int kvm_pgtable_stage2_flush(struct kvm_pgtable *pgt, u64 addr, u64 size)
{
	struct kvm_pgtable_walker walker = {
		.cb	= stage2_flush_walker,
		.flags	= KVM_PGTABLE_WALK_LEAF,
		.arg	= pgt,
	};

	if (stage2_has_fwb(pgt))
		return 0;

	return kvm_pgtable_walk(pgt, addr, size, &walker);
}

kvm_pte_t *kvm_pgtable_stage2_create_unlinked(struct kvm_pgtable *pgt,
					      u64 phys, u32 level,
					      enum kvm_pgtable_prot prot,
					      void *mc, bool force_pte)
{
	struct stage2_map_data map_data = {
		.phys		= phys,
		.mmu		= pgt->mmu,
		.memcache	= mc,
		.force_pte	= force_pte,
	};
	struct kvm_pgtable_walker walker = {
		.cb		= stage2_map_walker,
		.flags		= KVM_PGTABLE_WALK_LEAF |
				  KVM_PGTABLE_WALK_SKIP_BBM_TLBI |
				  KVM_PGTABLE_WALK_SKIP_CMO,
		.arg		= &map_data,
	};
	/*
	 * The input address (.addr) is irrelevant for walking an
	 * unlinked table. Construct an ambiguous IA range to map
	 * kvm_granule_size(level) worth of memory.
	 */
	struct kvm_pgtable_walk_data data = {
		.walker	= &walker,
		.addr	= 0,
		.end	= kvm_granule_size(level),
	};
	struct kvm_pgtable_mm_ops *mm_ops = pgt->mm_ops;
	kvm_pte_t *pgtable;
	int ret;

	if (!IS_ALIGNED(phys, kvm_granule_size(level)))
		return ERR_PTR(-EINVAL);

	ret = stage2_set_prot_attr(pgt, prot, &map_data.attr);
	if (ret)
		return ERR_PTR(ret);

	pgtable = mm_ops->zalloc_page(mc);
	if (!pgtable)
		return ERR_PTR(-ENOMEM);

	ret = __kvm_pgtable_walk(&data, mm_ops, pgt->pte_ops,
				 (kvm_pteref_t)pgtable, level + 1);
	if (ret) {
		kvm_pgtable_stage2_free_unlinked(mm_ops, pgt->pte_ops,
						 pgtable, level);
		mm_ops->put_page(pgtable);
		return ERR_PTR(ret);
	}

	return pgtable;
}

/*
 * Get the number of page-tables needed to replace a block with a
 * fully populated tree up to the PTE entries. Note that @level is
 * interpreted as in "level @level entry".
 */
static int stage2_block_get_nr_page_tables(u32 level)
{
	switch (level) {
	case 1:
		return PTRS_PER_PTE + 1;
	case 2:
		return 1;
	case 3:
		return 0;
	default:
		WARN_ON_ONCE(level < KVM_PGTABLE_MIN_BLOCK_LEVEL ||
			     level >= KVM_PGTABLE_MAX_LEVELS);
		return -EINVAL;
	};
}

static int stage2_split_walker(const struct kvm_pgtable_visit_ctx *ctx,
			       enum kvm_pgtable_walk_flags visit)
{
	struct kvm_pgtable_mm_ops *mm_ops = ctx->mm_ops;
	struct kvm_mmu_memory_cache *mc = ctx->arg;
	struct kvm_s2_mmu *mmu;
	kvm_pte_t pte = ctx->old, new, *childp;
	enum kvm_pgtable_prot prot;
	u32 level = ctx->level;
	bool force_pte;
	int nr_pages;
	u64 phys;

	/* No huge-pages exist at the last level */
	if (level == KVM_PGTABLE_MAX_LEVELS - 1)
		return 0;

	/* We only split valid block mappings */
	if (!kvm_pte_valid(pte))
		return 0;

	nr_pages = stage2_block_get_nr_page_tables(level);
	if (nr_pages < 0)
		return nr_pages;

	if (mc->nobjs >= nr_pages) {
		/* Build a tree mapped down to the PTE granularity. */
		force_pte = true;
	} else {
		/*
		 * Don't force PTEs, so create_unlinked() below does
		 * not populate the tree up to the PTE level. The
		 * consequence is that the call will require a single
		 * page of level 2 entries at level 1, or a single
		 * page of PTEs at level 2. If we are at level 1, the
		 * PTEs will be created recursively.
		 */
		force_pte = false;
		nr_pages = 1;
	}

	if (mc->nobjs < nr_pages)
		return -ENOMEM;

	mmu = container_of(mc, struct kvm_s2_mmu, split_page_cache);
	phys = kvm_pte_to_phys(pte);
	prot = kvm_pgtable_stage2_pte_prot(pte);

	childp = kvm_pgtable_stage2_create_unlinked(mmu->pgt, phys,
						    level, prot, mc, force_pte);
	if (IS_ERR(childp))
		return PTR_ERR(childp);

	if (!stage2_try_break_pte(ctx, mmu)) {
		kvm_pgtable_stage2_free_unlinked(mm_ops, ctx->pte_ops,
						 childp, level);
		mm_ops->put_page(childp);
		return -EAGAIN;
	}

	/*
	 * Note, the contents of the page table are guaranteed to be made
	 * visible before the new PTE is assigned because stage2_make_pte()
	 * writes the PTE using smp_store_release().
	 */
	new = kvm_init_table_pte(childp, mm_ops);
	stage2_make_pte(ctx, new);
	dsb(ishst);
	return 0;
}

int kvm_pgtable_stage2_split(struct kvm_pgtable *pgt, u64 addr, u64 size,
			     struct kvm_mmu_memory_cache *mc)
{
	struct kvm_pgtable_walker walker = {
		.cb	= stage2_split_walker,
		.flags	= KVM_PGTABLE_WALK_LEAF,
		.arg	= mc,
	};

	return kvm_pgtable_walk(pgt, addr, size, &walker);
}

int __kvm_pgtable_stage2_init(struct kvm_pgtable *pgt, struct kvm_s2_mmu *mmu,
			      struct kvm_pgtable_mm_ops *mm_ops,
			      enum kvm_pgtable_stage2_flags flags,
			      struct kvm_pgtable_pte_ops *pte_ops)
{
	size_t pgd_sz;
	u64 vtcr = mmu->arch->vtcr;
	u32 ia_bits = VTCR_EL2_IPA(vtcr);
	u32 sl0 = FIELD_GET(VTCR_EL2_SL0_MASK, vtcr);
	u32 start_level = VTCR_EL2_TGRAN_SL0_BASE - sl0;

	pgd_sz = kvm_pgd_pages(ia_bits, start_level) * PAGE_SIZE;
	pgt->pgd = (kvm_pteref_t)mm_ops->zalloc_pages_exact(pgd_sz);
	if (!pgt->pgd)
		return -ENOMEM;

	pgt->ia_bits		= ia_bits;
	pgt->start_level	= start_level;
	pgt->mm_ops		= mm_ops;
	pgt->mmu		= mmu;
	pgt->flags		= flags;
	pgt->pte_ops		= pte_ops;

	/* Ensure zeroed PGD pages are visible to the hardware walker */
	dsb(ishst);
	return 0;
}

size_t kvm_pgtable_stage2_pgd_size(u64 vtcr)
{
	u32 ia_bits = VTCR_EL2_IPA(vtcr);
	u32 sl0 = FIELD_GET(VTCR_EL2_SL0_MASK, vtcr);
	u32 start_level = VTCR_EL2_TGRAN_SL0_BASE - sl0;

	return kvm_pgd_pages(ia_bits, start_level) * PAGE_SIZE;
}

static int stage2_free_walker(const struct kvm_pgtable_visit_ctx *ctx,
			      enum kvm_pgtable_walk_flags visit)
{
	struct kvm_pgtable_mm_ops *mm_ops = ctx->mm_ops;
	struct kvm_pgtable_pte_ops *pte_ops = ctx->pte_ops;

	if (!pte_ops->pte_is_counted_cb(ctx->old, ctx->level))
		return 0;

	mm_ops->put_page(ctx->ptep);

	if (kvm_pte_table(ctx->old, ctx->level))
		mm_ops->put_page(kvm_pte_follow(ctx->old, mm_ops));

	return 0;
}

void kvm_pgtable_stage2_destroy(struct kvm_pgtable *pgt)
{
	size_t pgd_sz;
	struct kvm_pgtable_walker walker = {
		.cb	= stage2_free_walker,
		.flags	= KVM_PGTABLE_WALK_LEAF |
			  KVM_PGTABLE_WALK_TABLE_POST,
	};

	WARN_ON(kvm_pgtable_walk(pgt, 0, BIT(pgt->ia_bits), &walker));
	pgd_sz = kvm_pgd_pages(pgt->ia_bits, pgt->start_level) * PAGE_SIZE;
	pgt->mm_ops->free_pages_exact(kvm_dereference_pteref(&walker, pgt->pgd), pgd_sz);
	pgt->pgd = NULL;
}

void kvm_pgtable_stage2_free_unlinked(struct kvm_pgtable_mm_ops *mm_ops,
				      struct kvm_pgtable_pte_ops *pte_ops,
				      void *pgtable, u32 level)
{
	kvm_pteref_t ptep = (kvm_pteref_t)pgtable;
	struct kvm_pgtable_walker walker = {
		.cb	= stage2_free_walker,
		.flags	= KVM_PGTABLE_WALK_LEAF |
			  KVM_PGTABLE_WALK_TABLE_POST,
	};
	struct kvm_pgtable_walk_data data = {
		.walker	= &walker,

		/*
		 * At this point the IPA really doesn't matter, as the page
		 * table being traversed has already been removed from the stage
		 * 2. Set an appropriate range to cover the entire page table.
		 */
		.addr	= 0,
		.end	= kvm_granule_size(level),
	};

	WARN_ON(__kvm_pgtable_walk(&data, mm_ops, pte_ops, ptep, level + 1));

	WARN_ON(mm_ops->page_count(pgtable) != 1);
	mm_ops->put_page(pgtable);
}

#ifdef CONFIG_NVHE_EL2_DEBUG
static int snapshot_walker(const struct kvm_pgtable_visit_ctx *ctx,
			   enum kvm_pgtable_walk_flags visit)
{
	struct kvm_pgtable_mm_ops *mm_ops = ctx->mm_ops;
	void *copy_table, *original_addr;
	kvm_pte_t new = ctx->old;

	if (kvm_pte_table(ctx->old, ctx->level)) {
		copy_table = mm_ops->zalloc_page(ctx->arg);
		if (!copy_table)
			return -ENOMEM;

		original_addr = kvm_pte_follow(ctx->old, mm_ops);
		WARN_ON(!PAGE_ALIGNED(original_addr));

		memcpy(copy_table, original_addr, PAGE_SIZE);
		new = kvm_init_table_pte(copy_table, mm_ops);
	}

	*ctx->ptep = new;

	return 0;
}

int kvm_pgtable_stage2_snapshot(struct kvm_pgtable_snapshot *dest_pgt,
				struct kvm_pgtable *src_pgt,
				size_t pgd_len)
{
	struct kvm_pgtable *to_pgt = &dest_pgt->pgtable;
	struct kvm_pgtable_walker walker = {
		.cb	= snapshot_walker,
		.flags	= KVM_PGTABLE_WALK_LEAF |
			  KVM_PGTABLE_WALK_TABLE_PRE,
		.arg	= &dest_pgt->mc,
	};

	if (!to_pgt->pgd || dest_pgt->pgd_pages < (pgd_len >> PAGE_SHIFT))
		return -EINVAL;

	/*
	 * Walk the destination pagetable with the original PGD entries from
	 * the source, then descend into the newly installed leafs.
	 */
	memcpy(to_pgt->pgd, src_pgt->pgd, pgd_len);

	return kvm_pgtable_walk(to_pgt, 0, BIT(to_pgt->ia_bits), &walker);
}
#endif /* CONFIG_NVHE_EL2_DEBUG */<|MERGE_RESOLUTION|>--- conflicted
+++ resolved
@@ -839,7 +839,6 @@
 				   struct kvm_s2_mmu *mmu)
 {
 	struct kvm_pgtable *pgt = ctx->arg;
-<<<<<<< HEAD
 	if (kvm_pte_valid(ctx->old)) {
 		kvm_clear_pte(ctx->ptep);
 
@@ -862,8 +861,6 @@
 	 * valid. Depending on the system support, defer the TLB maintenance
 	 * for the same until the entire unmap walk is completed.
 	 */
-=======
->>>>>>> 227f0fab
 	if (kvm_pte_valid(ctx->old)) {
 		kvm_clear_pte(ctx->ptep);
 
@@ -875,18 +872,7 @@
 				     ctx->level);
 		}
 	}
-}
-
-static void stage2_unmap_put_pte(const struct kvm_pgtable_visit_ctx *ctx,
-				 struct kvm_s2_mmu *mmu,
-				 struct kvm_pgtable_mm_ops *mm_ops)
-{
-	/*
-	 * Clear the existing PTE, and perform break-before-make if it was
-	 * valid. Depending on the system support, defer the TLB maintenance
-	 * for the same until the entire unmap walk is completed.
-	 */
-	stage2_unmap_clear_pte(ctx, mmu);
+
 	mm_ops->put_page(ctx->ptep);
 }
 
