--- conflicted
+++ resolved
@@ -326,12 +326,9 @@
 
 	mt_for_each(&kvm->arch.pkvm.pinned_pages, entry, index, end - 1) {
 		struct kvm_pinned_page *ppage = entry;
-<<<<<<< HEAD
-=======
 
 		if (ppage == KVM_DUMMY_PPAGE)
 			continue;
->>>>>>> 227f0fab
 		ret = pkvm_unmap_guest(kvm, ppage);
 		if (ret)
 			break;
@@ -431,11 +428,8 @@
 	mt_for_each(&kvm->arch.pkvm.pinned_pages, entry, index, ULONG_MAX) {
 		struct kvm_pinned_page *ppage = entry;
 
-<<<<<<< HEAD
-=======
 		if (ppage == KVM_DUMMY_PPAGE)
 			continue;
->>>>>>> 227f0fab
 		__clean_dcache_guest_page(page_address(ppage->page), PAGE_SIZE);
 		cond_resched_rwlock_write(&kvm->mmu_lock);
 	}
@@ -1169,7 +1163,6 @@
 		kvm_account_pgtable_pages(addr, -1);
 
 	free_pages((unsigned long)addr, order);
-<<<<<<< HEAD
 }
 
 static void *hyp_mc_alloc_fn(void *flags, unsigned long order)
@@ -1187,30 +1180,11 @@
 		kvm_account_pgtable_pages(addr, 1);
 
 	return addr;
-=======
-}
-
-static void *hyp_mc_alloc_fn(void *flags, unsigned long order)
-{
-	unsigned long __flags = (unsigned long)flags;
-	gfp_t gfp_mask;
-	void *addr;
-
-	gfp_mask = __flags & HYP_MEMCACHE_ACCOUNT_KMEMCG ?
-		   GFP_KERNEL_ACCOUNT : GFP_KERNEL;
-
-	addr = (void *)__get_free_pages(gfp_mask, order);
-
-	if (addr && __flags & HYP_MEMCACHE_ACCOUNT_STAGE2)
-		kvm_account_pgtable_pages(addr, 1);
-
-	return addr;
 }
 
 static void *hyp_mc_alloc_gfp_fn(void *flags, unsigned long order)
 {
 	return (void *)__get_free_pages(*(gfp_t *)flags, order);
->>>>>>> 227f0fab
 }
 
 void free_hyp_memcache(struct kvm_hyp_memcache *mc)
@@ -1236,8 +1210,6 @@
 
 	return __topup_hyp_memcache(mc, min_pages, hyp_mc_alloc_fn,
 				    kvm_host_pa, (void *)flags, order);
-<<<<<<< HEAD
-=======
 }
 EXPORT_SYMBOL(topup_hyp_memcache);
 
@@ -1254,9 +1226,7 @@
 
 	return __topup_hyp_memcache(mc, min_pages, hyp_mc_alloc_gfp_fn,
 				    kvm_host_pa, flags, order);
->>>>>>> 227f0fab
-}
-EXPORT_SYMBOL(topup_hyp_memcache);
+}
 
 /**
  * kvm_phys_addr_ioremap - map a device range to guest IPA
@@ -1319,15 +1289,11 @@
 
 	mt_for_each(&kvm->arch.pkvm.pinned_pages, entry, index, end - 1) {
 		struct kvm_pinned_page *ppage = entry;
-<<<<<<< HEAD
-		int ret = pkvm_call_hyp_nvhe_ppage(ppage, __pkvm_wrprotect_call,
-=======
 		int ret;
 
 		if (ppage == KVM_DUMMY_PPAGE)
 			continue;
 		ret = pkvm_call_hyp_nvhe_ppage(ppage, __pkvm_wrprotect_call,
->>>>>>> 227f0fab
 						   kvm, false);
 
 		if (ret)
@@ -1661,37 +1627,15 @@
 	unsigned long index = ipa;
 	void *entry;
 
-<<<<<<< HEAD
-	mt_for_each(&kvm->arch.pkvm.pinned_pages, entry, index, ULONG_MAX)
-		return entry;
-=======
 	mt_for_each(&kvm->arch.pkvm.pinned_pages, entry, index, ULONG_MAX) {
 		if (entry == KVM_DUMMY_PPAGE)
 			continue;
 		return entry;
 	}
->>>>>>> 227f0fab
 
 	return NULL;
 }
 
-<<<<<<< HEAD
-static int insert_ppage(struct kvm *kvm, struct kvm_pinned_page *ppage)
-{
-	size_t size = PAGE_SIZE << ppage->order;
-	unsigned long start = ppage->ipa;
-	unsigned long end = start + size - 1;
-
-	return mtree_insert_range(&kvm->arch.pkvm.pinned_pages, start, end,
-				  ppage, GFP_KERNEL);
-}
-
-static struct kvm_pinned_page *find_ppage(struct kvm *kvm, u64 ipa)
-{
-	unsigned long index = ipa;
-
-	return mt_find(&kvm->arch.pkvm.pinned_pages, &index, ipa + PAGE_SIZE - 1);
-=======
 static struct kvm_pinned_page *find_ppage(struct kvm *kvm, u64 ipa)
 {
 	struct kvm_pinned_page *ppage;
@@ -1699,7 +1643,6 @@
 
 	ppage = mt_find(&kvm->arch.pkvm.pinned_pages, &index, ipa + PAGE_SIZE - 1);
 	return ppage == KVM_DUMMY_PPAGE ? NULL : ppage;
->>>>>>> 227f0fab
 }
 
 static int __pkvm_relax_perms_call(u64 pfn, u64 gfn, u8 order, void *args)
@@ -1751,18 +1694,11 @@
 {
 	unsigned int flags = FOLL_HWPOISON | FOLL_LONGTERM | FOLL_WRITE;
 	struct kvm_hyp_memcache *hyp_memcache = &vcpu->arch.stage2_mc;
-<<<<<<< HEAD
-	unsigned long index, pmd_offset, page_size;
-	struct mm_struct *mm = current->mm;
-	struct kvm_pinned_page *ppage;
-	struct kvm *kvm = vcpu->kvm;
-=======
 	unsigned long index, pmd_offset, page_size, end;
 	struct mm_struct *mm = current->mm;
 	struct kvm_pinned_page *ppage;
 	struct kvm *kvm = vcpu->kvm;
 	struct maple_tree *mt = &kvm->arch.pkvm.pinned_pages;
->>>>>>> 227f0fab
 	int ret, nr_pages;
 	struct page *page;
 	u64 pfn;
@@ -1817,24 +1753,14 @@
 						fault_ipa);
 	page = pfn_to_page(pfn);
 
-<<<<<<< HEAD
-	if (size)
-		*size = page_size;
-
-retry:
-=======
 retry:
 	if (size)
 		*size = page_size;
 
->>>>>>> 227f0fab
 	ret = account_locked_vm(mm, page_size >> PAGE_SHIFT, true);
 	if (ret)
 		goto unpin;
 
-<<<<<<< HEAD
-	write_lock(&kvm->mmu_lock);
-=======
 	index = *fault_ipa;
 	end = index + page_size - 1;
 	ppage->page = page;
@@ -1842,41 +1768,11 @@
 	ppage->order = get_order(page_size);
 	ppage->pins = 1 << ppage->order;
 
->>>>>>> 227f0fab
 	/*
 	 * If we already have a mapping in the middle of the THP, we have no
 	 * other choice than enforcing PAGE_SIZE for pkvm_host_map_guest() to
 	 * succeed.
 	 */
-<<<<<<< HEAD
-	index = *fault_ipa;
-	if (page_size > PAGE_SIZE &&
-	    mt_find(&kvm->arch.pkvm.pinned_pages, &index, index + page_size - 1)) {
-		write_unlock(&kvm->mmu_lock);
-		*fault_ipa += pmd_offset;
-		pfn += pmd_offset >> PAGE_SHIFT;
-		page = pfn_to_page(pfn);
-		page_size = PAGE_SIZE;
-		account_locked_vm(mm, page_size >> PAGE_SHIFT, false);
-		goto retry;
-	}
-
-	ret = pkvm_host_map_guest(pfn, *fault_ipa >> PAGE_SHIFT,
-				  page_size >> PAGE_SHIFT, KVM_PGTABLE_PROT_R);
-	if (ret) {
-		if (ret == -EAGAIN)
-			ret = 0;
-
-		goto dec_account;
-	}
-
-	ppage->page = page;
-	ppage->ipa = *fault_ipa;
-	ppage->order = get_order(page_size);
-	ppage->pins = 1 << ppage->order;
-	WARN_ON(insert_ppage(kvm, ppage));
-
-=======
 	if (page_size > PAGE_SIZE && mt_find(mt, &index, end)) {
 		*fault_ipa += pmd_offset;
 		pfn += pmd_offset >> PAGE_SHIFT;
@@ -1904,19 +1800,13 @@
 		goto err_unlock;
 	}
 	WARN_ON(mtree_store_range(mt, index, end, ppage, GFP_ATOMIC));
->>>>>>> 227f0fab
 	write_unlock(&kvm->mmu_lock);
 
 	return 0;
 
-<<<<<<< HEAD
-dec_account:
-	write_unlock(&kvm->mmu_lock);
-=======
 err_unlock:
 	write_unlock(&kvm->mmu_lock);
 dec_account:
->>>>>>> 227f0fab
 	account_locked_vm(mm, page_size >> PAGE_SHIFT, false);
 unpin:
 	unpin_user_pages(&page, 1);
@@ -1947,11 +1837,7 @@
 	ppage = find_ppage_or_above(vcpu->kvm, fault_ipa);
 
 	while (fault_ipa < ipa_end) {
-<<<<<<< HEAD
-		if (ppage && ppage->ipa == fault_ipa) {
-=======
 		if (ppage && ppage != KVM_DUMMY_PPAGE && ppage->ipa == fault_ipa) {
->>>>>>> 227f0fab
 			page_size = PAGE_SIZE << ppage->order;
 			ppage = mt_next(&vcpu->kvm->arch.pkvm.pinned_pages,
 					ppage->ipa, ULONG_MAX);
