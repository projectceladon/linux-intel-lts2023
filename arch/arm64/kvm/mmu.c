--- conflicted
+++ resolved
@@ -1837,11 +1837,7 @@
 	ppage = find_ppage_or_above(vcpu->kvm, fault_ipa);
 
 	while (fault_ipa < ipa_end) {
-<<<<<<< HEAD
-		if (ppage && ppage->ipa == fault_ipa) {
-=======
 		if (ppage && ppage != KVM_DUMMY_PPAGE && ppage->ipa == fault_ipa) {
->>>>>>> 44bc0fc0
 			page_size = PAGE_SIZE << ppage->order;
 			ppage = mt_next(&vcpu->kvm->arch.pkvm.pinned_pages,
 					ppage->ipa, ULONG_MAX);
