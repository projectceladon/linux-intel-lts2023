--- conflicted
+++ resolved
@@ -110,18 +110,11 @@
 	}
 }
 
-<<<<<<< HEAD
-void kvm_apply_hyp_module_relocations(void *mod_start, void *hyp_va,
-				      kvm_nvhe_reloc_t *begin,
-				      kvm_nvhe_reloc_t *end)
-{
-=======
 void kvm_apply_hyp_module_relocations(struct pkvm_el2_module *mod,
 				      kvm_nvhe_reloc_t *begin,
 				      kvm_nvhe_reloc_t *end)
 {
 	void *hyp_va = (void *)mod->token;
->>>>>>> 227f0fab
 	kvm_nvhe_reloc_t *rel;
 
 	for (rel = begin; rel < end; ++rel) {
@@ -138,16 +131,11 @@
 
 		/* Convert the module VA of the reloc to a hyp VA */
 		WARN_ON(aarch64_insn_write_literal_u64(ptr,
-<<<<<<< HEAD
-					(u64)(((void *)va - mod_start) + hyp_va)));
-	}
-=======
 					(u64)(((void *)va - mod->sections.start) + hyp_va)));
 	}
 
 	sync_icache_aliases((unsigned long)mod->text.start,
 			    (unsigned long)mod->text.end);
->>>>>>> 227f0fab
 }
 
 static u32 compute_instruction(int n, u32 rd, u32 rn)
