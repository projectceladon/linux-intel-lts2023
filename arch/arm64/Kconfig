# SPDX-License-Identifier: GPL-2.0-only
config ARM64
	def_bool y
	select ACPI_APMT if ACPI
	select ACPI_CCA_REQUIRED if ACPI
	select ACPI_GENERIC_GSI if ACPI
	select ACPI_GTDT if ACPI
	select ACPI_IORT if ACPI
	select ACPI_REDUCED_HARDWARE_ONLY if ACPI
	select ACPI_MCFG if (ACPI && PCI)
	select ACPI_SPCR_TABLE if ACPI
	select ACPI_PPTT if ACPI
	select ARCH_HAS_DEBUG_WX
	select ARCH_BINFMT_ELF_EXTRA_PHDRS
	select ARCH_BINFMT_ELF_STATE
	select ARCH_CORRECT_STACKTRACE_ON_KRETPROBE
	select ARCH_ENABLE_HUGEPAGE_MIGRATION if HUGETLB_PAGE && MIGRATION
	select ARCH_ENABLE_MEMORY_HOTPLUG
	select ARCH_ENABLE_MEMORY_HOTREMOVE
	select ARCH_ENABLE_SPLIT_PMD_PTLOCK if PGTABLE_LEVELS > 2
	select ARCH_ENABLE_THP_MIGRATION if TRANSPARENT_HUGEPAGE
	select ARCH_HAS_CACHE_LINE_SIZE
	select ARCH_HAS_CURRENT_STACK_POINTER
	select ARCH_HAS_DEBUG_VIRTUAL
	select ARCH_HAS_DEBUG_VM_PGTABLE
	select ARCH_HAS_DMA_PREP_COHERENT
	select ARCH_HAS_ACPI_TABLE_UPGRADE if ACPI
	select ARCH_HAS_FAST_MULTIPLIER
	select ARCH_HAS_FORTIFY_SOURCE
	select ARCH_HAS_GCOV_PROFILE_ALL
	select ARCH_HAS_GIGANTIC_PAGE
	select ARCH_HAS_IOREMAP_PHYS_HOOKS
	select ARCH_HAS_KCOV
	select ARCH_HAS_KEEPINITRD
	select ARCH_HAS_MEMBARRIER_SYNC_CORE
	select ARCH_HAS_MEM_ENCRYPT
	select ARCH_HAS_MEM_RELINQUISH
	select ARCH_HAS_NMI_SAFE_THIS_CPU_OPS
	select ARCH_HAS_NON_OVERLAPPING_ADDRESS_SPACE
	select ARCH_HAS_PTE_DEVMAP
	select ARCH_HAS_PTE_SPECIAL
	select ARCH_HAS_SETUP_DMA_OPS
	select ARCH_HAS_SET_DIRECT_MAP
	select ARCH_HAS_SET_MEMORY
	select ARCH_STACKWALK
	select ARCH_HAS_STRICT_KERNEL_RWX
	select ARCH_HAS_STRICT_MODULE_RWX
	select ARCH_HAS_SYNC_DMA_FOR_DEVICE
	select ARCH_HAS_SYNC_DMA_FOR_CPU
	select ARCH_HAS_SYSCALL_WRAPPER
	select ARCH_HAS_TEARDOWN_DMA_OPS if IOMMU_SUPPORT
	select ARCH_HAS_TICK_BROADCAST if GENERIC_CLOCKEVENTS_BROADCAST
	select ARCH_HAS_ZONE_DMA_SET if EXPERT
	select ARCH_HAVE_ELF_PROT
	select ARCH_HAVE_NMI_SAFE_CMPXCHG
	select ARCH_HAVE_TRACE_MMIO_ACCESS
	select ARCH_INLINE_READ_LOCK if !PREEMPTION
	select ARCH_INLINE_READ_LOCK_BH if !PREEMPTION
	select ARCH_INLINE_READ_LOCK_IRQ if !PREEMPTION
	select ARCH_INLINE_READ_LOCK_IRQSAVE if !PREEMPTION
	select ARCH_INLINE_READ_UNLOCK if !PREEMPTION
	select ARCH_INLINE_READ_UNLOCK_BH if !PREEMPTION
	select ARCH_INLINE_READ_UNLOCK_IRQ if !PREEMPTION
	select ARCH_INLINE_READ_UNLOCK_IRQRESTORE if !PREEMPTION
	select ARCH_INLINE_WRITE_LOCK if !PREEMPTION
	select ARCH_INLINE_WRITE_LOCK_BH if !PREEMPTION
	select ARCH_INLINE_WRITE_LOCK_IRQ if !PREEMPTION
	select ARCH_INLINE_WRITE_LOCK_IRQSAVE if !PREEMPTION
	select ARCH_INLINE_WRITE_UNLOCK if !PREEMPTION
	select ARCH_INLINE_WRITE_UNLOCK_BH if !PREEMPTION
	select ARCH_INLINE_WRITE_UNLOCK_IRQ if !PREEMPTION
	select ARCH_INLINE_WRITE_UNLOCK_IRQRESTORE if !PREEMPTION
	select ARCH_INLINE_SPIN_TRYLOCK if !PREEMPTION
	select ARCH_INLINE_SPIN_TRYLOCK_BH if !PREEMPTION
	select ARCH_INLINE_SPIN_LOCK if !PREEMPTION
	select ARCH_INLINE_SPIN_LOCK_BH if !PREEMPTION
	select ARCH_INLINE_SPIN_LOCK_IRQ if !PREEMPTION
	select ARCH_INLINE_SPIN_LOCK_IRQSAVE if !PREEMPTION
	select ARCH_INLINE_SPIN_UNLOCK if !PREEMPTION
	select ARCH_INLINE_SPIN_UNLOCK_BH if !PREEMPTION
	select ARCH_INLINE_SPIN_UNLOCK_IRQ if !PREEMPTION
	select ARCH_INLINE_SPIN_UNLOCK_IRQRESTORE if !PREEMPTION
	select ARCH_KEEP_MEMBLOCK
	select ARCH_MHP_MEMMAP_ON_MEMORY_ENABLE
	select ARCH_USE_CMPXCHG_LOCKREF
	select ARCH_USE_GNU_PROPERTY
	select ARCH_USE_MEMTEST
	select ARCH_USE_QUEUED_RWLOCKS
	select ARCH_USE_QUEUED_SPINLOCKS
	select ARCH_USE_SYM_ANNOTATIONS
	select ARCH_SUPPORTS_DEBUG_PAGEALLOC
	select ARCH_SUPPORTS_HUGETLBFS
	select ARCH_SUPPORTS_MEMORY_FAILURE
	select ARCH_SUPPORTS_SHADOW_CALL_STACK if CC_HAVE_SHADOW_CALL_STACK
	select ARCH_SUPPORTS_LTO_CLANG if CPU_LITTLE_ENDIAN
	select ARCH_SUPPORTS_LTO_CLANG_THIN
	select ARCH_SUPPORTS_CFI_CLANG
	select ARCH_SUPPORTS_ATOMIC_RMW
	select ARCH_SUPPORTS_INT128 if CC_HAS_INT128
	select ARCH_SUPPORTS_NUMA_BALANCING
	select ARCH_SUPPORTS_PAGE_TABLE_CHECK
	select ARCH_SUPPORTS_PER_VMA_LOCK
	select ARCH_WANT_BATCHED_UNMAP_TLB_FLUSH
	select ARCH_WANT_COMPAT_IPC_PARSE_VERSION if COMPAT
	select ARCH_WANT_DEFAULT_BPF_JIT
	select ARCH_WANT_DEFAULT_TOPDOWN_MMAP_LAYOUT
	select ARCH_WANT_FRAME_POINTERS
	select ARCH_WANT_HUGE_PMD_SHARE if ARM64_4K_PAGES || (ARM64_16K_PAGES && !ARM64_VA_BITS_36)
	select ARCH_WANT_LD_ORPHAN_WARN
	select ARCH_WANTS_NO_INSTR
	select ARCH_WANTS_THP_SWAP if ARM64_4K_PAGES
	select ARCH_HAS_UBSAN_SANITIZE_ALL
	select ARM_AMBA
	select ARM_ARCH_TIMER
	select ARM_GIC
	select AUDIT_ARCH_COMPAT_GENERIC
	select ARM_GIC_V2M if PCI
	select ARM_GIC_V3
	select ARM_GIC_V3_ITS if PCI
	select ARM_PSCI_FW
	select BUILDTIME_TABLE_SORT
	select CLONE_BACKWARDS
	select COMMON_CLK
	select CPU_PM if (SUSPEND || CPU_IDLE)
	select CRC32
	select DCACHE_WORD_ACCESS
	select DYNAMIC_FTRACE if FUNCTION_TRACER
	select DMA_BOUNCE_UNALIGNED_KMALLOC
	select DMA_DIRECT_REMAP
	select EDAC_SUPPORT
	select FRAME_POINTER
	select FUNCTION_ALIGNMENT_4B
	select FUNCTION_ALIGNMENT_8B if DYNAMIC_FTRACE_WITH_CALL_OPS
	select GENERIC_ALLOCATOR
	select GENERIC_ARCH_TOPOLOGY
	select GENERIC_CLOCKEVENTS_BROADCAST
	select GENERIC_CPU_AUTOPROBE
	select GENERIC_CPU_VULNERABILITIES
	select GENERIC_EARLY_IOREMAP
	select GENERIC_IDLE_POLL_SETUP
	select GENERIC_IOREMAP
	select GENERIC_IRQ_IPI
	select GENERIC_IRQ_PROBE
	select GENERIC_IRQ_SHOW
	select GENERIC_IRQ_SHOW_LEVEL
	select GENERIC_LIB_DEVMEM_IS_ALLOWED
	select GENERIC_PCI_IOMAP
	select GENERIC_PTDUMP
	select GENERIC_SCHED_CLOCK
	select GENERIC_SMP_IDLE_THREAD
	select GENERIC_TIME_VSYSCALL
	select GENERIC_GETTIMEOFDAY
	select GENERIC_VDSO_TIME_NS
	select HARDIRQS_SW_RESEND
	select HAS_IOPORT
	select HAVE_MOVE_PMD
	select HAVE_MOVE_PUD
	select HAVE_PCI
	select HAVE_ACPI_APEI if (ACPI && EFI)
	select HAVE_ALIGNED_STRUCT_PAGE if SLUB
	select HAVE_ARCH_AUDITSYSCALL
	select HAVE_ARCH_BITREVERSE
	select HAVE_ARCH_COMPILER_H
	select HAVE_ARCH_HUGE_VMALLOC
	select HAVE_ARCH_HUGE_VMAP
	select HAVE_ARCH_JUMP_LABEL
	select HAVE_ARCH_JUMP_LABEL_RELATIVE
	select HAVE_ARCH_KASAN if !(ARM64_16K_PAGES && ARM64_VA_BITS_48)
	select HAVE_ARCH_KASAN_VMALLOC if HAVE_ARCH_KASAN
	select HAVE_ARCH_KASAN_SW_TAGS if HAVE_ARCH_KASAN
	select HAVE_ARCH_KASAN_HW_TAGS if (HAVE_ARCH_KASAN && ARM64_MTE)
	# Some instrumentation may be unsound, hence EXPERT
	select HAVE_ARCH_KCSAN if EXPERT
	select HAVE_ARCH_KFENCE
	select HAVE_ARCH_KGDB
	select HAVE_ARCH_MMAP_RND_BITS
	select HAVE_ARCH_MMAP_RND_COMPAT_BITS if COMPAT
	select HAVE_ARCH_PREL32_RELOCATIONS
	select HAVE_ARCH_RANDOMIZE_KSTACK_OFFSET
	select HAVE_ARCH_SECCOMP_FILTER
	select HAVE_ARCH_STACKLEAK
	select HAVE_ARCH_THREAD_STRUCT_WHITELIST
	select HAVE_ARCH_TRACEHOOK
	select HAVE_ARCH_TRANSPARENT_HUGEPAGE
	select HAVE_ARCH_VMAP_STACK
	select HAVE_ARM_SMCCC
	select HAVE_ASM_MODVERSIONS
	select HAVE_EBPF_JIT
	select HAVE_C_RECORDMCOUNT
	select HAVE_CMPXCHG_DOUBLE
	select HAVE_CMPXCHG_LOCAL
	select HAVE_CONTEXT_TRACKING_USER
	select HAVE_DEBUG_KMEMLEAK
	select HAVE_DMA_CONTIGUOUS
	select HAVE_DYNAMIC_FTRACE
	select HAVE_DYNAMIC_FTRACE_WITH_ARGS \
		if (GCC_SUPPORTS_DYNAMIC_FTRACE_WITH_ARGS || \
		    CLANG_SUPPORTS_DYNAMIC_FTRACE_WITH_ARGS)
	select HAVE_DYNAMIC_FTRACE_WITH_DIRECT_CALLS \
		if DYNAMIC_FTRACE_WITH_ARGS && DYNAMIC_FTRACE_WITH_CALL_OPS
	select HAVE_DYNAMIC_FTRACE_WITH_CALL_OPS \
		if (DYNAMIC_FTRACE_WITH_ARGS && !CFI_CLANG && \
		    (CC_IS_CLANG || !CC_OPTIMIZE_FOR_SIZE))
	select FTRACE_MCOUNT_USE_PATCHABLE_FUNCTION_ENTRY \
		if DYNAMIC_FTRACE_WITH_ARGS
	select HAVE_SAMPLE_FTRACE_DIRECT
	select HAVE_SAMPLE_FTRACE_DIRECT_MULTI
	select HAVE_EFFICIENT_UNALIGNED_ACCESS
	select HAVE_FAST_GUP
	select HAVE_FTRACE_MCOUNT_RECORD
	select HAVE_FUNCTION_TRACER
	select HAVE_FUNCTION_ERROR_INJECTION
	select HAVE_FUNCTION_GRAPH_RETVAL if HAVE_FUNCTION_GRAPH_TRACER
	select HAVE_FUNCTION_GRAPH_TRACER
	select HAVE_GCC_PLUGINS
	select HAVE_HARDLOCKUP_DETECTOR_PERF if PERF_EVENTS && \
		HW_PERF_EVENTS && HAVE_PERF_EVENTS_NMI
	select HAVE_HW_BREAKPOINT if PERF_EVENTS
	select HAVE_IOREMAP_PROT
	select HAVE_IRQ_TIME_ACCOUNTING
	select HAVE_KVM
	select HAVE_MOD_ARCH_SPECIFIC
	select HAVE_NMI
	select HAVE_PERF_EVENTS
	select HAVE_PERF_EVENTS_NMI if ARM64_PSEUDO_NMI
	select HAVE_PERF_REGS
	select HAVE_PERF_USER_STACK_DUMP
	select HAVE_PREEMPT_DYNAMIC_KEY
	select HAVE_REGS_AND_STACK_ACCESS_API
	select HAVE_POSIX_CPU_TIMERS_TASK_WORK
	select HAVE_FUNCTION_ARG_ACCESS_API
	select MMU_GATHER_RCU_TABLE_FREE
	select HAVE_RSEQ
	select HAVE_STACKPROTECTOR
	select HAVE_SYSCALL_TRACEPOINTS
	select HAVE_KPROBES
	select HAVE_KRETPROBES
	select HAVE_GENERIC_VDSO
	select HOTPLUG_CORE_SYNC_DEAD if HOTPLUG_CPU
	select IRQ_DOMAIN
	select IRQ_FORCED_THREADING
	select KASAN_VMALLOC if KASAN
	select LOCK_MM_AND_FIND_VMA
	select MODULES_USE_ELF_RELA
	select NEED_DMA_MAP_STATE
	select NEED_SG_DMA_LENGTH
	select OF
	select OF_EARLY_FLATTREE
	select PCI_DOMAINS_GENERIC if PCI
	select PCI_ECAM if (ACPI && PCI)
	select PCI_SYSCALL if PCI
	select POWER_RESET
	select POWER_SUPPLY
	select SPARSE_IRQ
	select SWIOTLB
	select SYSCTL_EXCEPTION_TRACE
	select THREAD_INFO_IN_TASK
	select HAVE_ARCH_USERFAULTFD_MINOR if USERFAULTFD
	select TRACE_IRQFLAGS_SUPPORT
	select TRACE_IRQFLAGS_NMI_SUPPORT
	select HAVE_SOFTIRQ_ON_OWN_STACK
	select USER_STACKTRACE_SUPPORT
	help
	  ARM 64-bit (AArch64) Linux support.

config CLANG_SUPPORTS_DYNAMIC_FTRACE_WITH_ARGS
	def_bool CC_IS_CLANG
	# https://github.com/ClangBuiltLinux/linux/issues/1507
	depends on AS_IS_GNU || (AS_IS_LLVM && (LD_IS_LLD || LD_VERSION >= 23600))

config GCC_SUPPORTS_DYNAMIC_FTRACE_WITH_ARGS
	def_bool CC_IS_GCC
	depends on $(cc-option,-fpatchable-function-entry=2)

config 64BIT
	def_bool y

config MMU
	def_bool y

config ARM64_PAGE_SHIFT
	int
	default 16 if ARM64_64K_PAGES
	default 14 if ARM64_16K_PAGES
	default 12

config ARM64_CONT_PTE_SHIFT
	int
	default 5 if ARM64_64K_PAGES
	default 7 if ARM64_16K_PAGES
	default 4

config ARM64_CONT_PMD_SHIFT
	int
	default 5 if ARM64_64K_PAGES
	default 5 if ARM64_16K_PAGES
	default 4

config ARCH_MMAP_RND_BITS_MIN
	default 14 if ARM64_64K_PAGES
	default 16 if ARM64_16K_PAGES
	default 18

# max bits determined by the following formula:
#  VA_BITS - PAGE_SHIFT - 3
config ARCH_MMAP_RND_BITS_MAX
	default 19 if ARM64_VA_BITS=36
	default 24 if ARM64_VA_BITS=39
	default 27 if ARM64_VA_BITS=42
	default 30 if ARM64_VA_BITS=47
	default 29 if ARM64_VA_BITS=48 && ARM64_64K_PAGES
	default 31 if ARM64_VA_BITS=48 && ARM64_16K_PAGES
	default 33 if ARM64_VA_BITS=48
	default 14 if ARM64_64K_PAGES
	default 16 if ARM64_16K_PAGES
	default 18

config ARCH_MMAP_RND_COMPAT_BITS_MIN
	default 7 if ARM64_64K_PAGES
	default 9 if ARM64_16K_PAGES
	default 11

config ARCH_MMAP_RND_COMPAT_BITS_MAX
	default 16

config NO_IOPORT_MAP
	def_bool y if !PCI

config STACKTRACE_SUPPORT
	def_bool y

config ILLEGAL_POINTER_VALUE
	hex
	default 0xdead000000000000

config LOCKDEP_SUPPORT
	def_bool y

config GENERIC_BUG
	def_bool y
	depends on BUG

config GENERIC_BUG_RELATIVE_POINTERS
	def_bool y
	depends on GENERIC_BUG

config GENERIC_HWEIGHT
	def_bool y

config GENERIC_CSUM
	def_bool y

config GENERIC_CALIBRATE_DELAY
	def_bool y

config SMP
	def_bool y

config KERNEL_MODE_NEON
	def_bool y

config FIX_EARLYCON_MEM
	def_bool y

config PGTABLE_LEVELS
	int
	default 2 if ARM64_16K_PAGES && ARM64_VA_BITS_36
	default 2 if ARM64_64K_PAGES && ARM64_VA_BITS_42
	default 3 if ARM64_64K_PAGES && (ARM64_VA_BITS_48 || ARM64_VA_BITS_52)
	default 3 if ARM64_4K_PAGES && ARM64_VA_BITS_39
	default 3 if ARM64_16K_PAGES && ARM64_VA_BITS_47
	default 4 if !ARM64_64K_PAGES && ARM64_VA_BITS_48

config ARCH_SUPPORTS_UPROBES
	def_bool y

config ARCH_PROC_KCORE_TEXT
	def_bool y

config BROKEN_GAS_INST
	def_bool !$(as-instr,1:\n.inst 0\n.rept . - 1b\n\nnop\n.endr\n)

config BUILTIN_RETURN_ADDRESS_STRIPS_PAC
	bool
	# Clang's __builtin_return_adddress() strips the PAC since 12.0.0
	# https://reviews.llvm.org/D75044
	default y if CC_IS_CLANG && (CLANG_VERSION >= 120000)
	# GCC's __builtin_return_address() strips the PAC since 11.1.0,
	# and this was backported to 10.2.0, 9.4.0, 8.5.0, but not earlier
	# https://gcc.gnu.org/bugzilla/show_bug.cgi?id=94891
	default y if CC_IS_GCC && (GCC_VERSION >= 110100)
	default y if CC_IS_GCC && (GCC_VERSION >= 100200) && (GCC_VERSION < 110000)
	default y if CC_IS_GCC && (GCC_VERSION >=  90400) && (GCC_VERSION < 100000)
	default y if CC_IS_GCC && (GCC_VERSION >=  80500) && (GCC_VERSION <  90000)
	default n

config KASAN_SHADOW_OFFSET
	hex
	depends on KASAN_GENERIC || KASAN_SW_TAGS
	default 0xdfff800000000000 if (ARM64_VA_BITS_48 || ARM64_VA_BITS_52) && !KASAN_SW_TAGS
	default 0xdfffc00000000000 if ARM64_VA_BITS_47 && !KASAN_SW_TAGS
	default 0xdffffe0000000000 if ARM64_VA_BITS_42 && !KASAN_SW_TAGS
	default 0xdfffffc000000000 if ARM64_VA_BITS_39 && !KASAN_SW_TAGS
	default 0xdffffff800000000 if ARM64_VA_BITS_36 && !KASAN_SW_TAGS
	default 0xefff800000000000 if (ARM64_VA_BITS_48 || ARM64_VA_BITS_52) && KASAN_SW_TAGS
	default 0xefffc00000000000 if ARM64_VA_BITS_47 && KASAN_SW_TAGS
	default 0xeffffe0000000000 if ARM64_VA_BITS_42 && KASAN_SW_TAGS
	default 0xefffffc000000000 if ARM64_VA_BITS_39 && KASAN_SW_TAGS
	default 0xeffffff800000000 if ARM64_VA_BITS_36 && KASAN_SW_TAGS
	default 0xffffffffffffffff

config UNWIND_TABLES
	bool

source "arch/arm64/Kconfig.platforms"

menu "Kernel Features"

menu "ARM errata workarounds via the alternatives framework"

config AMPERE_ERRATUM_AC03_CPU_38
        bool "AmpereOne: AC03_CPU_38: Certain bits in the Virtualization Translation Control Register and Translation Control Registers do not follow RES0 semantics"
	default y
	help
	  This option adds an alternative code sequence to work around Ampere
	  errata AC03_CPU_38 and AC04_CPU_10 on AmpereOne.

	  The affected design reports FEAT_HAFDBS as not implemented in
	  ID_AA64MMFR1_EL1.HAFDBS, but (V)TCR_ELx.{HA,HD} are not RES0
	  as required by the architecture. The unadvertised HAFDBS
	  implementation suffers from an additional erratum where hardware
	  A/D updates can occur after a PTE has been marked invalid.

	  The workaround forces KVM to explicitly set VTCR_EL2.HA to 0,
	  which avoids enabling unadvertised hardware Access Flag management
	  at stage-2.

	  If unsure, say Y.

config ARM64_WORKAROUND_CLEAN_CACHE
	bool

config ARM64_ERRATUM_826319
	bool "Cortex-A53: 826319: System might deadlock if a write cannot complete until read data is accepted"
	default y
	select ARM64_WORKAROUND_CLEAN_CACHE
	help
	  This option adds an alternative code sequence to work around ARM
	  erratum 826319 on Cortex-A53 parts up to r0p2 with an AMBA 4 ACE or
	  AXI master interface and an L2 cache.

	  If a Cortex-A53 uses an AMBA AXI4 ACE interface to other processors
	  and is unable to accept a certain write via this interface, it will
	  not progress on read data presented on the read data channel and the
	  system can deadlock.

	  The workaround promotes data cache clean instructions to
	  data cache clean-and-invalidate.
	  Please note that this does not necessarily enable the workaround,
	  as it depends on the alternative framework, which will only patch
	  the kernel if an affected CPU is detected.

	  If unsure, say Y.

config ARM64_ERRATUM_827319
	bool "Cortex-A53: 827319: Data cache clean instructions might cause overlapping transactions to the interconnect"
	default y
	select ARM64_WORKAROUND_CLEAN_CACHE
	help
	  This option adds an alternative code sequence to work around ARM
	  erratum 827319 on Cortex-A53 parts up to r0p2 with an AMBA 5 CHI
	  master interface and an L2 cache.

	  Under certain conditions this erratum can cause a clean line eviction
	  to occur at the same time as another transaction to the same address
	  on the AMBA 5 CHI interface, which can cause data corruption if the
	  interconnect reorders the two transactions.

	  The workaround promotes data cache clean instructions to
	  data cache clean-and-invalidate.
	  Please note that this does not necessarily enable the workaround,
	  as it depends on the alternative framework, which will only patch
	  the kernel if an affected CPU is detected.

	  If unsure, say Y.

config ARM64_ERRATUM_824069
	bool "Cortex-A53: 824069: Cache line might not be marked as clean after a CleanShared snoop"
	default y
	select ARM64_WORKAROUND_CLEAN_CACHE
	help
	  This option adds an alternative code sequence to work around ARM
	  erratum 824069 on Cortex-A53 parts up to r0p2 when it is connected
	  to a coherent interconnect.

	  If a Cortex-A53 processor is executing a store or prefetch for
	  write instruction at the same time as a processor in another
	  cluster is executing a cache maintenance operation to the same
	  address, then this erratum might cause a clean cache line to be
	  incorrectly marked as dirty.

	  The workaround promotes data cache clean instructions to
	  data cache clean-and-invalidate.
	  Please note that this option does not necessarily enable the
	  workaround, as it depends on the alternative framework, which will
	  only patch the kernel if an affected CPU is detected.

	  If unsure, say Y.

config ARM64_ERRATUM_819472
	bool "Cortex-A53: 819472: Store exclusive instructions might cause data corruption"
	default y
	select ARM64_WORKAROUND_CLEAN_CACHE
	help
	  This option adds an alternative code sequence to work around ARM
	  erratum 819472 on Cortex-A53 parts up to r0p1 with an L2 cache
	  present when it is connected to a coherent interconnect.

	  If the processor is executing a load and store exclusive sequence at
	  the same time as a processor in another cluster is executing a cache
	  maintenance operation to the same address, then this erratum might
	  cause data corruption.

	  The workaround promotes data cache clean instructions to
	  data cache clean-and-invalidate.
	  Please note that this does not necessarily enable the workaround,
	  as it depends on the alternative framework, which will only patch
	  the kernel if an affected CPU is detected.

	  If unsure, say Y.

config ARM64_ERRATUM_832075
	bool "Cortex-A57: 832075: possible deadlock on mixing exclusive memory accesses with device loads"
	default y
	help
	  This option adds an alternative code sequence to work around ARM
	  erratum 832075 on Cortex-A57 parts up to r1p2.

	  Affected Cortex-A57 parts might deadlock when exclusive load/store
	  instructions to Write-Back memory are mixed with Device loads.

	  The workaround is to promote device loads to use Load-Acquire
	  semantics.
	  Please note that this does not necessarily enable the workaround,
	  as it depends on the alternative framework, which will only patch
	  the kernel if an affected CPU is detected.

	  If unsure, say Y.

config ARM64_ERRATUM_834220
	bool "Cortex-A57: 834220: Stage 2 translation fault might be incorrectly reported in presence of a Stage 1 fault"
	depends on KVM
	default y
	help
	  This option adds an alternative code sequence to work around ARM
	  erratum 834220 on Cortex-A57 parts up to r1p2.

	  Affected Cortex-A57 parts might report a Stage 2 translation
	  fault as the result of a Stage 1 fault for load crossing a
	  page boundary when there is a permission or device memory
	  alignment fault at Stage 1 and a translation fault at Stage 2.

	  The workaround is to verify that the Stage 1 translation
	  doesn't generate a fault before handling the Stage 2 fault.
	  Please note that this does not necessarily enable the workaround,
	  as it depends on the alternative framework, which will only patch
	  the kernel if an affected CPU is detected.

	  If unsure, say Y.

config ARM64_ERRATUM_1742098
	bool "Cortex-A57/A72: 1742098: ELR recorded incorrectly on interrupt taken between cryptographic instructions in a sequence"
	depends on COMPAT
	default y
	help
	  This option removes the AES hwcap for aarch32 user-space to
	  workaround erratum 1742098 on Cortex-A57 and Cortex-A72.

	  Affected parts may corrupt the AES state if an interrupt is
	  taken between a pair of AES instructions. These instructions
	  are only present if the cryptography extensions are present.
	  All software should have a fallback implementation for CPUs
	  that don't implement the cryptography extensions.

	  If unsure, say Y.

config ARM64_ERRATUM_845719
	bool "Cortex-A53: 845719: a load might read incorrect data"
	depends on COMPAT
	default y
	help
	  This option adds an alternative code sequence to work around ARM
	  erratum 845719 on Cortex-A53 parts up to r0p4.

	  When running a compat (AArch32) userspace on an affected Cortex-A53
	  part, a load at EL0 from a virtual address that matches the bottom 32
	  bits of the virtual address used by a recent load at (AArch64) EL1
	  might return incorrect data.

	  The workaround is to write the contextidr_el1 register on exception
	  return to a 32-bit task.
	  Please note that this does not necessarily enable the workaround,
	  as it depends on the alternative framework, which will only patch
	  the kernel if an affected CPU is detected.

	  If unsure, say Y.

config ARM64_ERRATUM_843419
	bool "Cortex-A53: 843419: A load or store might access an incorrect address"
	default y
	help
	  This option links the kernel with '--fix-cortex-a53-843419' and
	  enables PLT support to replace certain ADRP instructions, which can
	  cause subsequent memory accesses to use an incorrect address on
	  Cortex-A53 parts up to r0p4.

	  If unsure, say Y.

config ARM64_LD_HAS_FIX_ERRATUM_843419
	def_bool $(ld-option,--fix-cortex-a53-843419)

config ARM64_ERRATUM_1024718
	bool "Cortex-A55: 1024718: Update of DBM/AP bits without break before make might result in incorrect update"
	default y
	help
	  This option adds a workaround for ARM Cortex-A55 Erratum 1024718.

	  Affected Cortex-A55 cores (all revisions) could cause incorrect
	  update of the hardware dirty bit when the DBM/AP bits are updated
	  without a break-before-make. The workaround is to disable the usage
	  of hardware DBM locally on the affected cores. CPUs not affected by
	  this erratum will continue to use the feature.

	  If unsure, say Y.

config ARM64_ERRATUM_1418040
	bool "Cortex-A76/Neoverse-N1: MRC read following MRRC read of specific Generic Timer in AArch32 might give incorrect result"
	default y
	depends on COMPAT
	help
	  This option adds a workaround for ARM Cortex-A76/Neoverse-N1
	  errata 1188873 and 1418040.

	  Affected Cortex-A76/Neoverse-N1 cores (r0p0 to r3p1) could
	  cause register corruption when accessing the timer registers
	  from AArch32 userspace.

	  If unsure, say Y.

config ARM64_WORKAROUND_SPECULATIVE_AT
	bool

config ARM64_ERRATUM_1165522
	bool "Cortex-A76: 1165522: Speculative AT instruction using out-of-context translation regime could cause subsequent request to generate an incorrect translation"
	default y
	select ARM64_WORKAROUND_SPECULATIVE_AT
	help
	  This option adds a workaround for ARM Cortex-A76 erratum 1165522.

	  Affected Cortex-A76 cores (r0p0, r1p0, r2p0) could end-up with
	  corrupted TLBs by speculating an AT instruction during a guest
	  context switch.

	  If unsure, say Y.

config ARM64_ERRATUM_1319367
	bool "Cortex-A57/A72: 1319537: Speculative AT instruction using out-of-context translation regime could cause subsequent request to generate an incorrect translation"
	default y
	select ARM64_WORKAROUND_SPECULATIVE_AT
	help
	  This option adds work arounds for ARM Cortex-A57 erratum 1319537
	  and A72 erratum 1319367

	  Cortex-A57 and A72 cores could end-up with corrupted TLBs by
	  speculating an AT instruction during a guest context switch.

	  If unsure, say Y.

config ARM64_ERRATUM_1530923
	bool "Cortex-A55: 1530923: Speculative AT instruction using out-of-context translation regime could cause subsequent request to generate an incorrect translation"
	default y
	select ARM64_WORKAROUND_SPECULATIVE_AT
	help
	  This option adds a workaround for ARM Cortex-A55 erratum 1530923.

	  Affected Cortex-A55 cores (r0p0, r0p1, r1p0, r2p0) could end-up with
	  corrupted TLBs by speculating an AT instruction during a guest
	  context switch.

	  If unsure, say Y.

config ARM64_WORKAROUND_REPEAT_TLBI
	bool

config ARM64_ERRATUM_2441007
	bool "Cortex-A55: Completion of affected memory accesses might not be guaranteed by completion of a TLBI"
	default y
	select ARM64_WORKAROUND_REPEAT_TLBI
	help
	  This option adds a workaround for ARM Cortex-A55 erratum #2441007.

	  Under very rare circumstances, affected Cortex-A55 CPUs
	  may not handle a race between a break-before-make sequence on one
	  CPU, and another CPU accessing the same page. This could allow a
	  store to a page that has been unmapped.

	  Work around this by adding the affected CPUs to the list that needs
	  TLB sequences to be done twice.

	  If unsure, say Y.

config ARM64_ERRATUM_1286807
	bool "Cortex-A76: Modification of the translation table for a virtual address might lead to read-after-read ordering violation"
	default y
	select ARM64_WORKAROUND_REPEAT_TLBI
	help
	  This option adds a workaround for ARM Cortex-A76 erratum 1286807.

	  On the affected Cortex-A76 cores (r0p0 to r3p0), if a virtual
	  address for a cacheable mapping of a location is being
	  accessed by a core while another core is remapping the virtual
	  address to a new physical page using the recommended
	  break-before-make sequence, then under very rare circumstances
	  TLBI+DSB completes before a read using the translation being
	  invalidated has been observed by other observers. The
	  workaround repeats the TLBI+DSB operation.

config ARM64_ERRATUM_1463225
	bool "Cortex-A76: Software Step might prevent interrupt recognition"
	default y
	help
	  This option adds a workaround for Arm Cortex-A76 erratum 1463225.

	  On the affected Cortex-A76 cores (r0p0 to r3p1), software stepping
	  of a system call instruction (SVC) can prevent recognition of
	  subsequent interrupts when software stepping is disabled in the
	  exception handler of the system call and either kernel debugging
	  is enabled or VHE is in use.

	  Work around the erratum by triggering a dummy step exception
	  when handling a system call from a task that is being stepped
	  in a VHE configuration of the kernel.

	  If unsure, say Y.

config ARM64_ERRATUM_1542419
	bool "Neoverse-N1: workaround mis-ordering of instruction fetches"
	default y
	help
	  This option adds a workaround for ARM Neoverse-N1 erratum
	  1542419.

	  Affected Neoverse-N1 cores could execute a stale instruction when
	  modified by another CPU. The workaround depends on a firmware
	  counterpart.

	  Workaround the issue by hiding the DIC feature from EL0. This
	  forces user-space to perform cache maintenance.

	  If unsure, say Y.

config ARM64_ERRATUM_1508412
	bool "Cortex-A77: 1508412: workaround deadlock on sequence of NC/Device load and store exclusive or PAR read"
	default y
	help
	  This option adds a workaround for Arm Cortex-A77 erratum 1508412.

	  Affected Cortex-A77 cores (r0p0, r1p0) could deadlock on a sequence
	  of a store-exclusive or read of PAR_EL1 and a load with device or
	  non-cacheable memory attributes. The workaround depends on a firmware
	  counterpart.

	  KVM guests must also have the workaround implemented or they can
	  deadlock the system.

	  Work around the issue by inserting DMB SY barriers around PAR_EL1
	  register reads and warning KVM users. The DMB barrier is sufficient
	  to prevent a speculative PAR_EL1 read.

	  If unsure, say Y.

config ARM64_WORKAROUND_TRBE_OVERWRITE_FILL_MODE
	bool

config ARM64_ERRATUM_2051678
	bool "Cortex-A510: 2051678: disable Hardware Update of the page table dirty bit"
	default y
	help
	  This options adds the workaround for ARM Cortex-A510 erratum ARM64_ERRATUM_2051678.
	  Affected Cortex-A510 might not respect the ordering rules for
	  hardware update of the page table's dirty bit. The workaround
	  is to not enable the feature on affected CPUs.

	  If unsure, say Y.

config ARM64_ERRATUM_2077057
	bool "Cortex-A510: 2077057: workaround software-step corrupting SPSR_EL2"
	default y
	help
	  This option adds the workaround for ARM Cortex-A510 erratum 2077057.
	  Affected Cortex-A510 may corrupt SPSR_EL2 when the a step exception is
	  expected, but a Pointer Authentication trap is taken instead. The
	  erratum causes SPSR_EL1 to be copied to SPSR_EL2, which could allow
	  EL1 to cause a return to EL2 with a guest controlled ELR_EL2.

	  This can only happen when EL2 is stepping EL1.

	  When these conditions occur, the SPSR_EL2 value is unchanged from the
	  previous guest entry, and can be restored from the in-memory copy.

	  If unsure, say Y.

config ARM64_ERRATUM_2658417
	bool "Cortex-A510: 2658417: remove BF16 support due to incorrect result"
	default y
	help
	  This option adds the workaround for ARM Cortex-A510 erratum 2658417.
	  Affected Cortex-A510 (r0p0 to r1p1) may produce the wrong result for
	  BFMMLA or VMMLA instructions in rare circumstances when a pair of
	  A510 CPUs are using shared neon hardware. As the sharing is not
	  discoverable by the kernel, hide the BF16 HWCAP to indicate that
	  user-space should not be using these instructions.

	  If unsure, say Y.

config ARM64_ERRATUM_2119858
	bool "Cortex-A710/X2: 2119858: workaround TRBE overwriting trace data in FILL mode"
	default y
	depends on CORESIGHT_TRBE
	select ARM64_WORKAROUND_TRBE_OVERWRITE_FILL_MODE
	help
	  This option adds the workaround for ARM Cortex-A710/X2 erratum 2119858.

	  Affected Cortex-A710/X2 cores could overwrite up to 3 cache lines of trace
	  data at the base of the buffer (pointed to by TRBASER_EL1) in FILL mode in
	  the event of a WRAP event.

	  Work around the issue by always making sure we move the TRBPTR_EL1 by
	  256 bytes before enabling the buffer and filling the first 256 bytes of
	  the buffer with ETM ignore packets upon disabling.

	  If unsure, say Y.

config ARM64_ERRATUM_2139208
	bool "Neoverse-N2: 2139208: workaround TRBE overwriting trace data in FILL mode"
	default y
	depends on CORESIGHT_TRBE
	select ARM64_WORKAROUND_TRBE_OVERWRITE_FILL_MODE
	help
	  This option adds the workaround for ARM Neoverse-N2 erratum 2139208.

	  Affected Neoverse-N2 cores could overwrite up to 3 cache lines of trace
	  data at the base of the buffer (pointed to by TRBASER_EL1) in FILL mode in
	  the event of a WRAP event.

	  Work around the issue by always making sure we move the TRBPTR_EL1 by
	  256 bytes before enabling the buffer and filling the first 256 bytes of
	  the buffer with ETM ignore packets upon disabling.

	  If unsure, say Y.

config ARM64_WORKAROUND_TSB_FLUSH_FAILURE
	bool

config ARM64_ERRATUM_2054223
	bool "Cortex-A710: 2054223: workaround TSB instruction failing to flush trace"
	default y
	select ARM64_WORKAROUND_TSB_FLUSH_FAILURE
	help
	  Enable workaround for ARM Cortex-A710 erratum 2054223

	  Affected cores may fail to flush the trace data on a TSB instruction, when
	  the PE is in trace prohibited state. This will cause losing a few bytes
	  of the trace cached.

	  Workaround is to issue two TSB consecutively on affected cores.

	  If unsure, say Y.

config ARM64_ERRATUM_2067961
	bool "Neoverse-N2: 2067961: workaround TSB instruction failing to flush trace"
	default y
	select ARM64_WORKAROUND_TSB_FLUSH_FAILURE
	help
	  Enable workaround for ARM Neoverse-N2 erratum 2067961

	  Affected cores may fail to flush the trace data on a TSB instruction, when
	  the PE is in trace prohibited state. This will cause losing a few bytes
	  of the trace cached.

	  Workaround is to issue two TSB consecutively on affected cores.

	  If unsure, say Y.

config ARM64_WORKAROUND_TRBE_WRITE_OUT_OF_RANGE
	bool

config ARM64_ERRATUM_2253138
	bool "Neoverse-N2: 2253138: workaround TRBE writing to address out-of-range"
	depends on CORESIGHT_TRBE
	default y
	select ARM64_WORKAROUND_TRBE_WRITE_OUT_OF_RANGE
	help
	  This option adds the workaround for ARM Neoverse-N2 erratum 2253138.

	  Affected Neoverse-N2 cores might write to an out-of-range address, not reserved
	  for TRBE. Under some conditions, the TRBE might generate a write to the next
	  virtually addressed page following the last page of the TRBE address space
	  (i.e., the TRBLIMITR_EL1.LIMIT), instead of wrapping around to the base.

	  Work around this in the driver by always making sure that there is a
	  page beyond the TRBLIMITR_EL1.LIMIT, within the space allowed for the TRBE.

	  If unsure, say Y.

config ARM64_ERRATUM_2224489
	bool "Cortex-A710/X2: 2224489: workaround TRBE writing to address out-of-range"
	depends on CORESIGHT_TRBE
	default y
	select ARM64_WORKAROUND_TRBE_WRITE_OUT_OF_RANGE
	help
	  This option adds the workaround for ARM Cortex-A710/X2 erratum 2224489.

	  Affected Cortex-A710/X2 cores might write to an out-of-range address, not reserved
	  for TRBE. Under some conditions, the TRBE might generate a write to the next
	  virtually addressed page following the last page of the TRBE address space
	  (i.e., the TRBLIMITR_EL1.LIMIT), instead of wrapping around to the base.

	  Work around this in the driver by always making sure that there is a
	  page beyond the TRBLIMITR_EL1.LIMIT, within the space allowed for the TRBE.

	  If unsure, say Y.

config ARM64_ERRATUM_2441009
	bool "Cortex-A510: Completion of affected memory accesses might not be guaranteed by completion of a TLBI"
	default y
	select ARM64_WORKAROUND_REPEAT_TLBI
	help
	  This option adds a workaround for ARM Cortex-A510 erratum #2441009.

	  Under very rare circumstances, affected Cortex-A510 CPUs
	  may not handle a race between a break-before-make sequence on one
	  CPU, and another CPU accessing the same page. This could allow a
	  store to a page that has been unmapped.

	  Work around this by adding the affected CPUs to the list that needs
	  TLB sequences to be done twice.

	  If unsure, say Y.

config ARM64_ERRATUM_2064142
	bool "Cortex-A510: 2064142: workaround TRBE register writes while disabled"
	depends on CORESIGHT_TRBE
	default y
	help
	  This option adds the workaround for ARM Cortex-A510 erratum 2064142.

	  Affected Cortex-A510 core might fail to write into system registers after the
	  TRBE has been disabled. Under some conditions after the TRBE has been disabled
	  writes into TRBE registers TRBLIMITR_EL1, TRBPTR_EL1, TRBBASER_EL1, TRBSR_EL1,
	  and TRBTRG_EL1 will be ignored and will not be effected.

	  Work around this in the driver by executing TSB CSYNC and DSB after collection
	  is stopped and before performing a system register write to one of the affected
	  registers.

	  If unsure, say Y.

config ARM64_ERRATUM_2038923
	bool "Cortex-A510: 2038923: workaround TRBE corruption with enable"
	depends on CORESIGHT_TRBE
	default y
	help
	  This option adds the workaround for ARM Cortex-A510 erratum 2038923.

	  Affected Cortex-A510 core might cause an inconsistent view on whether trace is
	  prohibited within the CPU. As a result, the trace buffer or trace buffer state
	  might be corrupted. This happens after TRBE buffer has been enabled by setting
	  TRBLIMITR_EL1.E, followed by just a single context synchronization event before
	  execution changes from a context, in which trace is prohibited to one where it
	  isn't, or vice versa. In these mentioned conditions, the view of whether trace
	  is prohibited is inconsistent between parts of the CPU, and the trace buffer or
	  the trace buffer state might be corrupted.

	  Work around this in the driver by preventing an inconsistent view of whether the
	  trace is prohibited or not based on TRBLIMITR_EL1.E by immediately following a
	  change to TRBLIMITR_EL1.E with at least one ISB instruction before an ERET, or
	  two ISB instructions if no ERET is to take place.

	  If unsure, say Y.

config ARM64_ERRATUM_1902691
	bool "Cortex-A510: 1902691: workaround TRBE trace corruption"
	depends on CORESIGHT_TRBE
	default y
	help
	  This option adds the workaround for ARM Cortex-A510 erratum 1902691.

	  Affected Cortex-A510 core might cause trace data corruption, when being written
	  into the memory. Effectively TRBE is broken and hence cannot be used to capture
	  trace data.

	  Work around this problem in the driver by just preventing TRBE initialization on
	  affected cpus. The firmware must have disabled the access to TRBE for the kernel
	  on such implementations. This will cover the kernel for any firmware that doesn't
	  do this already.

	  If unsure, say Y.

config ARM64_ERRATUM_2457168
	bool "Cortex-A510: 2457168: workaround for AMEVCNTR01 incrementing incorrectly"
	depends on ARM64_AMU_EXTN
	default y
	help
	  This option adds the workaround for ARM Cortex-A510 erratum 2457168.

	  The AMU counter AMEVCNTR01 (constant counter) should increment at the same rate
	  as the system counter. On affected Cortex-A510 cores AMEVCNTR01 increments
	  incorrectly giving a significantly higher output value.

	  Work around this problem by returning 0 when reading the affected counter in
	  key locations that results in disabling all users of this counter. This effect
	  is the same to firmware disabling affected counters.

	  If unsure, say Y.

config ARM64_ERRATUM_2645198
	bool "Cortex-A715: 2645198: Workaround possible [ESR|FAR]_ELx corruption"
	default y
	help
	  This option adds the workaround for ARM Cortex-A715 erratum 2645198.

	  If a Cortex-A715 cpu sees a page mapping permissions change from executable
	  to non-executable, it may corrupt the ESR_ELx and FAR_ELx registers on the
	  next instruction abort caused by permission fault.

	  Only user-space does executable to non-executable permission transition via
	  mprotect() system call. Workaround the problem by doing a break-before-make
	  TLB invalidation, for all changes to executable user space mappings.

	  If unsure, say Y.

config ARM64_WORKAROUND_SPECULATIVE_UNPRIV_LOAD
	bool

config ARM64_ERRATUM_2966298
	bool "Cortex-A520: 2966298: workaround for speculatively executed unprivileged load"
	select ARM64_WORKAROUND_SPECULATIVE_UNPRIV_LOAD
	default y
	help
	  This option adds the workaround for ARM Cortex-A520 erratum 2966298.

	  On an affected Cortex-A520 core, a speculatively executed unprivileged
	  load might leak data from a privileged level via a cache side channel.

	  Work around this problem by executing a TLBI before returning to EL0.

	  If unsure, say Y.

config ARM64_ERRATUM_3117295
	bool "Cortex-A510: 3117295: workaround for speculatively executed unprivileged load"
	select ARM64_WORKAROUND_SPECULATIVE_UNPRIV_LOAD
	default y
	help
	  This option adds the workaround for ARM Cortex-A510 erratum 3117295.

	  On an affected Cortex-A510 core, a speculatively executed unprivileged
	  load might leak data from a privileged level via a cache side channel.

	  Work around this problem by executing a TLBI before returning to EL0.

	  If unsure, say Y.

config ARM64_ERRATUM_3194386
	bool "Cortex-*/Neoverse-*: workaround for MSR SSBS not self-synchronizing"
	default y
	help
	  This option adds the workaround for the following errata:

	  * ARM Cortex-A76 erratum 3324349
	  * ARM Cortex-A77 erratum 3324348
	  * ARM Cortex-A78 erratum 3324344
	  * ARM Cortex-A78C erratum 3324346
	  * ARM Cortex-A78C erratum 3324347
	  * ARM Cortex-A710 erratam 3324338
<<<<<<< HEAD
=======
	  * ARM Cortex-A715 errartum 3456084
>>>>>>> 44bc0fc0
	  * ARM Cortex-A720 erratum 3456091
	  * ARM Cortex-A725 erratum 3456106
	  * ARM Cortex-X1 erratum 3324344
	  * ARM Cortex-X1C erratum 3324346
	  * ARM Cortex-X2 erratum 3324338
	  * ARM Cortex-X3 erratum 3324335
	  * ARM Cortex-X4 erratum 3194386
	  * ARM Cortex-X925 erratum 3324334
	  * ARM Neoverse-N1 erratum 3324349
	  * ARM Neoverse N2 erratum 3324339
<<<<<<< HEAD
=======
	  * ARM Neoverse-N3 erratum 3456111
>>>>>>> 44bc0fc0
	  * ARM Neoverse-V1 erratum 3324341
	  * ARM Neoverse V2 erratum 3324336
	  * ARM Neoverse-V3 erratum 3312417

	  On affected cores "MSR SSBS, #0" instructions may not affect
	  subsequent speculative instructions, which may permit unexepected
	  speculative store bypassing.

	  Work around this problem by placing a Speculation Barrier (SB) or
	  Instruction Synchronization Barrier (ISB) after kernel changes to
	  SSBS. The presence of the SSBS special-purpose register is hidden
	  from hwcaps and EL0 reads of ID_AA64PFR1_EL1, such that userspace
	  will use the PR_SPEC_STORE_BYPASS prctl to change SSBS.

	  If unsure, say Y.

config CAVIUM_ERRATUM_22375
	bool "Cavium erratum 22375, 24313"
	default y
	help
	  Enable workaround for errata 22375 and 24313.

	  This implements two gicv3-its errata workarounds for ThunderX. Both
	  with a small impact affecting only ITS table allocation.

	    erratum 22375: only alloc 8MB table size
	    erratum 24313: ignore memory access type

	  The fixes are in ITS initialization and basically ignore memory access
	  type and table size provided by the TYPER and BASER registers.

	  If unsure, say Y.

config CAVIUM_ERRATUM_23144
	bool "Cavium erratum 23144: ITS SYNC hang on dual socket system"
	depends on NUMA
	default y
	help
	  ITS SYNC command hang for cross node io and collections/cpu mapping.

	  If unsure, say Y.

config CAVIUM_ERRATUM_23154
	bool "Cavium errata 23154 and 38545: GICv3 lacks HW synchronisation"
	default y
	help
	  The ThunderX GICv3 implementation requires a modified version for
	  reading the IAR status to ensure data synchronization
	  (access to icc_iar1_el1 is not sync'ed before and after).

	  It also suffers from erratum 38545 (also present on Marvell's
	  OcteonTX and OcteonTX2), resulting in deactivated interrupts being
	  spuriously presented to the CPU interface.

	  If unsure, say Y.

config CAVIUM_ERRATUM_27456
	bool "Cavium erratum 27456: Broadcast TLBI instructions may cause icache corruption"
	default y
	help
	  On ThunderX T88 pass 1.x through 2.1 parts, broadcast TLBI
	  instructions may cause the icache to become corrupted if it
	  contains data for a non-current ASID.  The fix is to
	  invalidate the icache when changing the mm context.

	  If unsure, say Y.

config CAVIUM_ERRATUM_30115
	bool "Cavium erratum 30115: Guest may disable interrupts in host"
	default y
	help
	  On ThunderX T88 pass 1.x through 2.2, T81 pass 1.0 through
	  1.2, and T83 Pass 1.0, KVM guest execution may disable
	  interrupts in host. Trapping both GICv3 group-0 and group-1
	  accesses sidesteps the issue.

	  If unsure, say Y.

config CAVIUM_TX2_ERRATUM_219
	bool "Cavium ThunderX2 erratum 219: PRFM between TTBR change and ISB fails"
	default y
	help
	  On Cavium ThunderX2, a load, store or prefetch instruction between a
	  TTBR update and the corresponding context synchronizing operation can
	  cause a spurious Data Abort to be delivered to any hardware thread in
	  the CPU core.

	  Work around the issue by avoiding the problematic code sequence and
	  trapping KVM guest TTBRx_EL1 writes to EL2 when SMT is enabled. The
	  trap handler performs the corresponding register access, skips the
	  instruction and ensures context synchronization by virtue of the
	  exception return.

	  If unsure, say Y.

config FUJITSU_ERRATUM_010001
	bool "Fujitsu-A64FX erratum E#010001: Undefined fault may occur wrongly"
	default y
	help
	  This option adds a workaround for Fujitsu-A64FX erratum E#010001.
	  On some variants of the Fujitsu-A64FX cores ver(1.0, 1.1), memory
	  accesses may cause undefined fault (Data abort, DFSC=0b111111).
	  This fault occurs under a specific hardware condition when a
	  load/store instruction performs an address translation using:
	  case-1  TTBR0_EL1 with TCR_EL1.NFD0 == 1.
	  case-2  TTBR0_EL2 with TCR_EL2.NFD0 == 1.
	  case-3  TTBR1_EL1 with TCR_EL1.NFD1 == 1.
	  case-4  TTBR1_EL2 with TCR_EL2.NFD1 == 1.

	  The workaround is to ensure these bits are clear in TCR_ELx.
	  The workaround only affects the Fujitsu-A64FX.

	  If unsure, say Y.

config HISILICON_ERRATUM_161600802
	bool "Hip07 161600802: Erroneous redistributor VLPI base"
	default y
	help
	  The HiSilicon Hip07 SoC uses the wrong redistributor base
	  when issued ITS commands such as VMOVP and VMAPP, and requires
	  a 128kB offset to be applied to the target address in this commands.

	  If unsure, say Y.

config QCOM_FALKOR_ERRATUM_1003
	bool "Falkor E1003: Incorrect translation due to ASID change"
	default y
	help
	  On Falkor v1, an incorrect ASID may be cached in the TLB when ASID
	  and BADDR are changed together in TTBRx_EL1. Since we keep the ASID
	  in TTBR1_EL1, this situation only occurs in the entry trampoline and
	  then only for entries in the walk cache, since the leaf translation
	  is unchanged. Work around the erratum by invalidating the walk cache
	  entries for the trampoline before entering the kernel proper.

config QCOM_FALKOR_ERRATUM_1009
	bool "Falkor E1009: Prematurely complete a DSB after a TLBI"
	default y
	select ARM64_WORKAROUND_REPEAT_TLBI
	help
	  On Falkor v1, the CPU may prematurely complete a DSB following a
	  TLBI xxIS invalidate maintenance operation. Repeat the TLBI operation
	  one more time to fix the issue.

	  If unsure, say Y.

config QCOM_QDF2400_ERRATUM_0065
	bool "QDF2400 E0065: Incorrect GITS_TYPER.ITT_Entry_size"
	default y
	help
	  On Qualcomm Datacenter Technologies QDF2400 SoC, ITS hardware reports
	  ITE size incorrectly. The GITS_TYPER.ITT_Entry_size field should have
	  been indicated as 16Bytes (0xf), not 8Bytes (0x7).

	  If unsure, say Y.

config QCOM_FALKOR_ERRATUM_E1041
	bool "Falkor E1041: Speculative instruction fetches might cause errant memory access"
	default y
	help
	  Falkor CPU may speculatively fetch instructions from an improper
	  memory location when MMU translation is changed from SCTLR_ELn[M]=1
	  to SCTLR_ELn[M]=0. Prefix an ISB instruction to fix the problem.

	  If unsure, say Y.

config NVIDIA_CARMEL_CNP_ERRATUM
	bool "NVIDIA Carmel CNP: CNP on Carmel semantically different than ARM cores"
	default y
	help
	  If CNP is enabled on Carmel cores, non-sharable TLBIs on a core will not
	  invalidate shared TLB entries installed by a different core, as it would
	  on standard ARM cores.

	  If unsure, say Y.

config ROCKCHIP_ERRATUM_3588001
	bool "Rockchip 3588001: GIC600 can not support shareability attributes"
	default y
	help
	  The Rockchip RK3588 GIC600 SoC integration does not support ACE/ACE-lite.
	  This means, that its sharability feature may not be used, even though it
	  is supported by the IP itself.

	  If unsure, say Y.

config SOCIONEXT_SYNQUACER_PREITS
	bool "Socionext Synquacer: Workaround for GICv3 pre-ITS"
	default y
	help
	  Socionext Synquacer SoCs implement a separate h/w block to generate
	  MSI doorbell writes with non-zero values for the device ID.

	  If unsure, say Y.

endmenu # "ARM errata workarounds via the alternatives framework"

choice
	prompt "Page size"
	default ARM64_4K_PAGES
	help
	  Page size (translation granule) configuration.

config ARM64_4K_PAGES
	bool "4KB"
	help
	  This feature enables 4KB pages support.

config ARM64_16K_PAGES
	bool "16KB"
	help
	  The system will use 16KB pages support. AArch32 emulation
	  requires applications compiled with 16K (or a multiple of 16K)
	  aligned segments.

config ARM64_64K_PAGES
	bool "64KB"
	help
	  This feature enables 64KB pages support (4KB by default)
	  allowing only two levels of page tables and faster TLB
	  look-up. AArch32 emulation requires applications compiled
	  with 64K aligned segments.

endchoice

choice
	prompt "Virtual address space size"
	default ARM64_VA_BITS_39 if ARM64_4K_PAGES
	default ARM64_VA_BITS_47 if ARM64_16K_PAGES
	default ARM64_VA_BITS_42 if ARM64_64K_PAGES
	help
	  Allows choosing one of multiple possible virtual address
	  space sizes. The level of translation table is determined by
	  a combination of page size and virtual address space size.

config ARM64_VA_BITS_36
	bool "36-bit" if EXPERT
	depends on ARM64_16K_PAGES

config ARM64_VA_BITS_39
	bool "39-bit"
	depends on ARM64_4K_PAGES

config ARM64_VA_BITS_42
	bool "42-bit"
	depends on ARM64_64K_PAGES

config ARM64_VA_BITS_47
	bool "47-bit"
	depends on ARM64_16K_PAGES

config ARM64_VA_BITS_48
	bool "48-bit"

config ARM64_VA_BITS_52
	bool "52-bit"
	depends on ARM64_64K_PAGES && (ARM64_PAN || !ARM64_SW_TTBR0_PAN)
	help
	  Enable 52-bit virtual addressing for userspace when explicitly
	  requested via a hint to mmap(). The kernel will also use 52-bit
	  virtual addresses for its own mappings (provided HW support for
	  this feature is available, otherwise it reverts to 48-bit).

	  NOTE: Enabling 52-bit virtual addressing in conjunction with
	  ARMv8.3 Pointer Authentication will result in the PAC being
	  reduced from 7 bits to 3 bits, which may have a significant
	  impact on its susceptibility to brute-force attacks.

	  If unsure, select 48-bit virtual addressing instead.

endchoice

config ARM64_FORCE_52BIT
	bool "Force 52-bit virtual addresses for userspace"
	depends on ARM64_VA_BITS_52 && EXPERT
	help
	  For systems with 52-bit userspace VAs enabled, the kernel will attempt
	  to maintain compatibility with older software by providing 48-bit VAs
	  unless a hint is supplied to mmap.

	  This configuration option disables the 48-bit compatibility logic, and
	  forces all userspace addresses to be 52-bit on HW that supports it. One
	  should only enable this configuration option for stress testing userspace
	  memory management code. If unsure say N here.

config ARM64_VA_BITS
	int
	default 36 if ARM64_VA_BITS_36
	default 39 if ARM64_VA_BITS_39
	default 42 if ARM64_VA_BITS_42
	default 47 if ARM64_VA_BITS_47
	default 48 if ARM64_VA_BITS_48
	default 52 if ARM64_VA_BITS_52

choice
	prompt "Physical address space size"
	default ARM64_PA_BITS_48
	help
	  Choose the maximum physical address range that the kernel will
	  support.

config ARM64_PA_BITS_48
	bool "48-bit"

config ARM64_PA_BITS_52
	bool "52-bit (ARMv8.2)"
	depends on ARM64_64K_PAGES
	depends on ARM64_PAN || !ARM64_SW_TTBR0_PAN
	help
	  Enable support for a 52-bit physical address space, introduced as
	  part of the ARMv8.2-LPA extension.

	  With this enabled, the kernel will also continue to work on CPUs that
	  do not support ARMv8.2-LPA, but with some added memory overhead (and
	  minor performance overhead).

endchoice

config ARM64_PA_BITS
	int
	default 48 if ARM64_PA_BITS_48
	default 52 if ARM64_PA_BITS_52

choice
	prompt "Endianness"
	default CPU_LITTLE_ENDIAN
	help
	  Select the endianness of data accesses performed by the CPU. Userspace
	  applications will need to be compiled and linked for the endianness
	  that is selected here.

config CPU_BIG_ENDIAN
	bool "Build big-endian kernel"
	depends on !LD_IS_LLD || LLD_VERSION >= 130000
	# https://github.com/llvm/llvm-project/commit/1379b150991f70a5782e9a143c2ba5308da1161c
	depends on AS_IS_GNU || AS_VERSION >= 150000
	help
	  Say Y if you plan on running a kernel with a big-endian userspace.

config CPU_LITTLE_ENDIAN
	bool "Build little-endian kernel"
	help
	  Say Y if you plan on running a kernel with a little-endian userspace.
	  This is usually the case for distributions targeting arm64.

endchoice

config SCHED_MC
	bool "Multi-core scheduler support"
	help
	  Multi-core scheduler support improves the CPU scheduler's decision
	  making when dealing with multi-core CPU chips at a cost of slightly
	  increased overhead in some places. If unsure say N here.

config SCHED_CLUSTER
	bool "Cluster scheduler support"
	help
	  Cluster scheduler support improves the CPU scheduler's decision
	  making when dealing with machines that have clusters of CPUs.
	  Cluster usually means a couple of CPUs which are placed closely
	  by sharing mid-level caches, last-level cache tags or internal
	  busses.

config SCHED_SMT
	bool "SMT scheduler support"
	help
	  Improves the CPU scheduler's decision making when dealing with
	  MultiThreading at a cost of slightly increased overhead in some
	  places. If unsure say N here.

config NR_CPUS
	int "Maximum number of CPUs (2-4096)"
	range 2 4096
	default "256"

config HOTPLUG_CPU
	bool "Support for hot-pluggable CPUs"
	select GENERIC_IRQ_MIGRATION
	help
	  Say Y here to experiment with turning CPUs off and on.  CPUs
	  can be controlled through /sys/devices/system/cpu.

# Common NUMA Features
config NUMA
	bool "NUMA Memory Allocation and Scheduler Support"
	select GENERIC_ARCH_NUMA
	select ACPI_NUMA if ACPI
	select OF_NUMA
	select HAVE_SETUP_PER_CPU_AREA
	select NEED_PER_CPU_EMBED_FIRST_CHUNK
	select NEED_PER_CPU_PAGE_FIRST_CHUNK
	select USE_PERCPU_NUMA_NODE_ID
	help
	  Enable NUMA (Non-Uniform Memory Access) support.

	  The kernel will try to allocate memory used by a CPU on the
	  local memory of the CPU and add some more
	  NUMA awareness to the kernel.

config NODES_SHIFT
	int "Maximum NUMA Nodes (as a power of 2)"
	range 1 10
	default "4"
	depends on NUMA
	help
	  Specify the maximum number of NUMA Nodes available on the target
	  system.  Increases memory reserved to accommodate various tables.

source "kernel/Kconfig.hz"

config ARCH_SPARSEMEM_ENABLE
	def_bool y
	select SPARSEMEM_VMEMMAP_ENABLE
	select SPARSEMEM_VMEMMAP

config HW_PERF_EVENTS
	def_bool y
	depends on ARM_PMU

# Supported by clang >= 7.0 or GCC >= 12.0.0
config CC_HAVE_SHADOW_CALL_STACK
	def_bool $(cc-option, -fsanitize=shadow-call-stack -ffixed-x18)

config PARAVIRT
	bool "Enable paravirtualization code"
	help
	  This changes the kernel so it can modify itself when it is run
	  under a hypervisor, potentially improving performance significantly
	  over full virtualization.

config PARAVIRT_TIME_ACCOUNTING
	bool "Paravirtual steal time accounting"
	select PARAVIRT
	help
	  Select this option to enable fine granularity task steal time
	  accounting. Time spent executing other tasks in parallel with
	  the current vCPU is discounted from the vCPU power. To account for
	  that, there can be a small performance impact.

	  If in doubt, say N here.

config ARCH_SUPPORTS_KEXEC
	def_bool PM_SLEEP_SMP

config ARCH_SUPPORTS_KEXEC_FILE
	def_bool y

config ARCH_SELECTS_KEXEC_FILE
	def_bool y
	depends on KEXEC_FILE
	select HAVE_IMA_KEXEC if IMA

config ARCH_SUPPORTS_KEXEC_SIG
	def_bool y

config ARCH_SUPPORTS_KEXEC_IMAGE_VERIFY_SIG
	def_bool y

config ARCH_DEFAULT_KEXEC_IMAGE_VERIFY_SIG
	def_bool y

config ARCH_SUPPORTS_CRASH_DUMP
	def_bool y

config TRANS_TABLE
	def_bool y
	depends on HIBERNATION || KEXEC_CORE

config XEN_DOM0
	def_bool y
	depends on XEN

config XEN
	bool "Xen guest support on ARM64"
	depends on ARM64 && OF
	select SWIOTLB_XEN
	select PARAVIRT
	help
	  Say Y if you want to run Linux in a Virtual Machine on Xen on ARM64.

# include/linux/mmzone.h requires the following to be true:
#
#   MAX_ORDER + PAGE_SHIFT <= SECTION_SIZE_BITS
#
# so the maximum value of MAX_ORDER is SECTION_SIZE_BITS - PAGE_SHIFT:
#
#     | SECTION_SIZE_BITS |  PAGE_SHIFT  |  max MAX_ORDER  |  default MAX_ORDER |
# ----+-------------------+--------------+-----------------+--------------------+
# 4K  |       27          |      12      |       15        |         10         |
# 16K |       27          |      14      |       13        |         11         |
# 64K |       29          |      16      |       13        |         13         |
config ARCH_FORCE_MAX_ORDER
	int
	default "13" if ARM64_64K_PAGES
	default "11" if ARM64_16K_PAGES
	default "10"
	help
	  The kernel page allocator limits the size of maximal physically
	  contiguous allocations. The limit is called MAX_ORDER and it
	  defines the maximal power of two of number of pages that can be
	  allocated as a single contiguous block. This option allows
	  overriding the default setting when ability to allocate very
	  large blocks of physically contiguous memory is required.

	  The maximal size of allocation cannot exceed the size of the
	  section, so the value of MAX_ORDER should satisfy

	    MAX_ORDER + PAGE_SHIFT <= SECTION_SIZE_BITS

	  Don't change if unsure.

config UNMAP_KERNEL_AT_EL0
	bool "Unmap kernel when running in userspace (aka \"KAISER\")" if EXPERT
	default y
	help
	  Speculation attacks against some high-performance processors can
	  be used to bypass MMU permission checks and leak kernel data to
	  userspace. This can be defended against by unmapping the kernel
	  when running in userspace, mapping it back in on exception entry
	  via a trampoline page in the vector table.

	  If unsure, say Y.

config MITIGATE_SPECTRE_BRANCH_HISTORY
	bool "Mitigate Spectre style attacks against branch history" if EXPERT
	default y
	help
	  Speculation attacks against some high-performance processors can
	  make use of branch history to influence future speculation.
	  When taking an exception from user-space, a sequence of branches
	  or a firmware call overwrites the branch history.

config RODATA_FULL_DEFAULT_ENABLED
	bool "Apply r/o permissions of VM areas also to their linear aliases"
	default y
	help
	  Apply read-only attributes of VM areas to the linear alias of
	  the backing pages as well. This prevents code or read-only data
	  from being modified (inadvertently or intentionally) via another
	  mapping of the same memory page. This additional enhancement can
	  be turned off at runtime by passing rodata=[off|on] (and turned on
	  with rodata=full if this option is set to 'n')

	  This requires the linear region to be mapped down to pages,
	  which may adversely affect performance in some cases.

config ARM64_SW_TTBR0_PAN
	bool "Emulate Privileged Access Never using TTBR0_EL1 switching"
	help
	  Enabling this option prevents the kernel from accessing
	  user-space memory directly by pointing TTBR0_EL1 to a reserved
	  zeroed area and reserved ASID. The user access routines
	  restore the valid TTBR0_EL1 temporarily.

config ARM64_TAGGED_ADDR_ABI
	bool "Enable the tagged user addresses syscall ABI"
	default y
	help
	  When this option is enabled, user applications can opt in to a
	  relaxed ABI via prctl() allowing tagged addresses to be passed
	  to system calls as pointer arguments. For details, see
	  Documentation/arch/arm64/tagged-address-abi.rst.

menuconfig COMPAT
	bool "Kernel support for 32-bit EL0"
	depends on ARM64_4K_PAGES || EXPERT
	select HAVE_UID16
	select OLD_SIGSUSPEND3
	select COMPAT_OLD_SIGACTION
	help
	  This option enables support for a 32-bit EL0 running under a 64-bit
	  kernel at EL1. AArch32-specific components such as system calls,
	  the user helper functions, VFP support and the ptrace interface are
	  handled appropriately by the kernel.

	  If you use a page size other than 4KB (i.e, 16KB or 64KB), please be aware
	  that you will only be able to execute AArch32 binaries that were compiled
	  with page size aligned segments.

	  If you want to execute 32-bit userspace applications, say Y.

if COMPAT

config KUSER_HELPERS
	bool "Enable kuser helpers page for 32-bit applications"
	default y
	help
	  Warning: disabling this option may break 32-bit user programs.

	  Provide kuser helpers to compat tasks. The kernel provides
	  helper code to userspace in read only form at a fixed location
	  to allow userspace to be independent of the CPU type fitted to
	  the system. This permits binaries to be run on ARMv4 through
	  to ARMv8 without modification.

	  See Documentation/arch/arm/kernel_user_helpers.rst for details.

	  However, the fixed address nature of these helpers can be used
	  by ROP (return orientated programming) authors when creating
	  exploits.

	  If all of the binaries and libraries which run on your platform
	  are built specifically for your platform, and make no use of
	  these helpers, then you can turn this option off to hinder
	  such exploits. However, in that case, if a binary or library
	  relying on those helpers is run, it will not function correctly.

	  Say N here only if you are absolutely certain that you do not
	  need these helpers; otherwise, the safe option is to say Y.

config COMPAT_VDSO
	bool "Enable vDSO for 32-bit applications"
	depends on !CPU_BIG_ENDIAN
	depends on (CC_IS_CLANG && LD_IS_LLD) || "$(CROSS_COMPILE_COMPAT)" != ""
	select GENERIC_COMPAT_VDSO
	default y
	help
	  Place in the process address space of 32-bit applications an
	  ELF shared object providing fast implementations of gettimeofday
	  and clock_gettime.

	  You must have a 32-bit build of glibc 2.22 or later for programs
	  to seamlessly take advantage of this.

config THUMB2_COMPAT_VDSO
	bool "Compile the 32-bit vDSO for Thumb-2 mode" if EXPERT
	depends on COMPAT_VDSO
	default y
	help
	  Compile the compat vDSO with '-mthumb -fomit-frame-pointer' if y,
	  otherwise with '-marm'.

config COMPAT_ALIGNMENT_FIXUPS
	bool "Fix up misaligned multi-word loads and stores in user space"

menuconfig ARMV8_DEPRECATED
	bool "Emulate deprecated/obsolete ARMv8 instructions"
	depends on SYSCTL
	help
	  Legacy software support may require certain instructions
	  that have been deprecated or obsoleted in the architecture.

	  Enable this config to enable selective emulation of these
	  features.

	  If unsure, say Y

if ARMV8_DEPRECATED

config SWP_EMULATION
	bool "Emulate SWP/SWPB instructions"
	help
	  ARMv8 obsoletes the use of A32 SWP/SWPB instructions such that
	  they are always undefined. Say Y here to enable software
	  emulation of these instructions for userspace using LDXR/STXR.
	  This feature can be controlled at runtime with the abi.swp
	  sysctl which is disabled by default.

	  In some older versions of glibc [<=2.8] SWP is used during futex
	  trylock() operations with the assumption that the code will not
	  be preempted. This invalid assumption may be more likely to fail
	  with SWP emulation enabled, leading to deadlock of the user
	  application.

	  NOTE: when accessing uncached shared regions, LDXR/STXR rely
	  on an external transaction monitoring block called a global
	  monitor to maintain update atomicity. If your system does not
	  implement a global monitor, this option can cause programs that
	  perform SWP operations to uncached memory to deadlock.

	  If unsure, say Y

config CP15_BARRIER_EMULATION
	bool "Emulate CP15 Barrier instructions"
	help
	  The CP15 barrier instructions - CP15ISB, CP15DSB, and
	  CP15DMB - are deprecated in ARMv8 (and ARMv7). It is
	  strongly recommended to use the ISB, DSB, and DMB
	  instructions instead.

	  Say Y here to enable software emulation of these
	  instructions for AArch32 userspace code. When this option is
	  enabled, CP15 barrier usage is traced which can help
	  identify software that needs updating. This feature can be
	  controlled at runtime with the abi.cp15_barrier sysctl.

	  If unsure, say Y

config SETEND_EMULATION
	bool "Emulate SETEND instruction"
	help
	  The SETEND instruction alters the data-endianness of the
	  AArch32 EL0, and is deprecated in ARMv8.

	  Say Y here to enable software emulation of the instruction
	  for AArch32 userspace code. This feature can be controlled
	  at runtime with the abi.setend sysctl.

	  Note: All the cpus on the system must have mixed endian support at EL0
	  for this feature to be enabled. If a new CPU - which doesn't support mixed
	  endian - is hotplugged in after this feature has been enabled, there could
	  be unexpected results in the applications.

	  If unsure, say Y
endif # ARMV8_DEPRECATED

endif # COMPAT

menu "ARMv8.1 architectural features"

config ARM64_HW_AFDBM
	bool "Support for hardware updates of the Access and Dirty page flags"
	default y
	help
	  The ARMv8.1 architecture extensions introduce support for
	  hardware updates of the access and dirty information in page
	  table entries. When enabled in TCR_EL1 (HA and HD bits) on
	  capable processors, accesses to pages with PTE_AF cleared will
	  set this bit instead of raising an access flag fault.
	  Similarly, writes to read-only pages with the DBM bit set will
	  clear the read-only bit (AP[2]) instead of raising a
	  permission fault.

	  Kernels built with this configuration option enabled continue
	  to work on pre-ARMv8.1 hardware and the performance impact is
	  minimal. If unsure, say Y.

config ARM64_PAN
	bool "Enable support for Privileged Access Never (PAN)"
	default y
	help
	  Privileged Access Never (PAN; part of the ARMv8.1 Extensions)
	  prevents the kernel or hypervisor from accessing user-space (EL0)
	  memory directly.

	  Choosing this option will cause any unprotected (not using
	  copy_to_user et al) memory access to fail with a permission fault.

	  The feature is detected at runtime, and will remain as a 'nop'
	  instruction if the cpu does not implement the feature.

config AS_HAS_LSE_ATOMICS
	def_bool $(as-instr,.arch_extension lse)

config ARM64_LSE_ATOMICS
	bool
	default ARM64_USE_LSE_ATOMICS
	depends on AS_HAS_LSE_ATOMICS

config ARM64_USE_LSE_ATOMICS
	bool "Atomic instructions"
	default y
	help
	  As part of the Large System Extensions, ARMv8.1 introduces new
	  atomic instructions that are designed specifically to scale in
	  very large systems.

	  Say Y here to make use of these instructions for the in-kernel
	  atomic routines. This incurs a small overhead on CPUs that do
	  not support these instructions and requires the kernel to be
	  built with binutils >= 2.25 in order for the new instructions
	  to be used.

endmenu # "ARMv8.1 architectural features"

menu "ARMv8.2 architectural features"

config AS_HAS_ARMV8_2
	def_bool $(cc-option,-Wa$(comma)-march=armv8.2-a)

config AS_HAS_SHA3
	def_bool $(as-instr,.arch armv8.2-a+sha3)

config ARM64_PMEM
	bool "Enable support for persistent memory"
	select ARCH_HAS_PMEM_API
	select ARCH_HAS_UACCESS_FLUSHCACHE
	help
	  Say Y to enable support for the persistent memory API based on the
	  ARMv8.2 DCPoP feature.

	  The feature is detected at runtime, and the kernel will use DC CVAC
	  operations if DC CVAP is not supported (following the behaviour of
	  DC CVAP itself if the system does not define a point of persistence).

config ARM64_RAS_EXTN
	bool "Enable support for RAS CPU Extensions"
	default y
	help
	  CPUs that support the Reliability, Availability and Serviceability
	  (RAS) Extensions, part of ARMv8.2 are able to track faults and
	  errors, classify them and report them to software.

	  On CPUs with these extensions system software can use additional
	  barriers to determine if faults are pending and read the
	  classification from a new set of registers.

	  Selecting this feature will allow the kernel to use these barriers
	  and access the new registers if the system supports the extension.
	  Platform RAS features may additionally depend on firmware support.

config ARM64_CNP
	bool "Enable support for Common Not Private (CNP) translations"
	default y
	depends on ARM64_PAN || !ARM64_SW_TTBR0_PAN
	help
	  Common Not Private (CNP) allows translation table entries to
	  be shared between different PEs in the same inner shareable
	  domain, so the hardware can use this fact to optimise the
	  caching of such entries in the TLB.

	  Selecting this option allows the CNP feature to be detected
	  at runtime, and does not affect PEs that do not implement
	  this feature.

endmenu # "ARMv8.2 architectural features"

menu "ARMv8.3 architectural features"

config ARM64_PTR_AUTH
	bool "Enable support for pointer authentication"
	default y
	help
	  Pointer authentication (part of the ARMv8.3 Extensions) provides
	  instructions for signing and authenticating pointers against secret
	  keys, which can be used to mitigate Return Oriented Programming (ROP)
	  and other attacks.

	  This option enables these instructions at EL0 (i.e. for userspace).
	  Choosing this option will cause the kernel to initialise secret keys
	  for each process at exec() time, with these keys being
	  context-switched along with the process.

	  The feature is detected at runtime. If the feature is not present in
	  hardware it will not be advertised to userspace/KVM guest nor will it
	  be enabled.

	  If the feature is present on the boot CPU but not on a late CPU, then
	  the late CPU will be parked. Also, if the boot CPU does not have
	  address auth and the late CPU has then the late CPU will still boot
	  but with the feature disabled. On such a system, this option should
	  not be selected.

config ARM64_PTR_AUTH_KERNEL
	bool "Use pointer authentication for kernel"
	default y
	depends on ARM64_PTR_AUTH
	depends on (CC_HAS_SIGN_RETURN_ADDRESS || CC_HAS_BRANCH_PROT_PAC_RET) && AS_HAS_ARMV8_3
	# Modern compilers insert a .note.gnu.property section note for PAC
	# which is only understood by binutils starting with version 2.33.1.
	depends on LD_IS_LLD || LD_VERSION >= 23301 || (CC_IS_GCC && GCC_VERSION < 90100)
	depends on !CC_IS_CLANG || AS_HAS_CFI_NEGATE_RA_STATE
	depends on (!FUNCTION_GRAPH_TRACER || DYNAMIC_FTRACE_WITH_ARGS)
	help
	  If the compiler supports the -mbranch-protection or
	  -msign-return-address flag (e.g. GCC 7 or later), then this option
	  will cause the kernel itself to be compiled with return address
	  protection. In this case, and if the target hardware is known to
	  support pointer authentication, then CONFIG_STACKPROTECTOR can be
	  disabled with minimal loss of protection.

	  This feature works with FUNCTION_GRAPH_TRACER option only if
	  DYNAMIC_FTRACE_WITH_ARGS is enabled.

config CC_HAS_BRANCH_PROT_PAC_RET
	# GCC 9 or later, clang 8 or later
	def_bool $(cc-option,-mbranch-protection=pac-ret+leaf)

config CC_HAS_SIGN_RETURN_ADDRESS
	# GCC 7, 8
	def_bool $(cc-option,-msign-return-address=all)

config AS_HAS_ARMV8_3
	def_bool $(cc-option,-Wa$(comma)-march=armv8.3-a)

config AS_HAS_CFI_NEGATE_RA_STATE
	def_bool $(as-instr,.cfi_startproc\n.cfi_negate_ra_state\n.cfi_endproc\n)

config AS_HAS_LDAPR
	def_bool $(as-instr,.arch_extension rcpc)

endmenu # "ARMv8.3 architectural features"

menu "ARMv8.4 architectural features"

config ARM64_AMU_EXTN
	bool "Enable support for the Activity Monitors Unit CPU extension"
	default y
	help
	  The activity monitors extension is an optional extension introduced
	  by the ARMv8.4 CPU architecture. This enables support for version 1
	  of the activity monitors architecture, AMUv1.

	  To enable the use of this extension on CPUs that implement it, say Y.

	  Note that for architectural reasons, firmware _must_ implement AMU
	  support when running on CPUs that present the activity monitors
	  extension. The required support is present in:
	    * Version 1.5 and later of the ARM Trusted Firmware

	  For kernels that have this configuration enabled but boot with broken
	  firmware, you may need to say N here until the firmware is fixed.
	  Otherwise you may experience firmware panics or lockups when
	  accessing the counter registers. Even if you are not observing these
	  symptoms, the values returned by the register reads might not
	  correctly reflect reality. Most commonly, the value read will be 0,
	  indicating that the counter is not enabled.

config AS_HAS_ARMV8_4
	def_bool $(cc-option,-Wa$(comma)-march=armv8.4-a)

config ARM64_TLB_RANGE
	bool "Enable support for tlbi range feature"
	default y
	depends on AS_HAS_ARMV8_4
	help
	  ARMv8.4-TLBI provides TLBI invalidation instruction that apply to a
	  range of input addresses.

	  The feature introduces new assembly instructions, and they were
	  support when binutils >= 2.30.

endmenu # "ARMv8.4 architectural features"

menu "ARMv8.5 architectural features"

config AS_HAS_ARMV8_5
	def_bool $(cc-option,-Wa$(comma)-march=armv8.5-a)

config ARM64_BTI
	bool "Branch Target Identification support"
	default y
	help
	  Branch Target Identification (part of the ARMv8.5 Extensions)
	  provides a mechanism to limit the set of locations to which computed
	  branch instructions such as BR or BLR can jump.

	  To make use of BTI on CPUs that support it, say Y.

	  BTI is intended to provide complementary protection to other control
	  flow integrity protection mechanisms, such as the Pointer
	  authentication mechanism provided as part of the ARMv8.3 Extensions.
	  For this reason, it does not make sense to enable this option without
	  also enabling support for pointer authentication.  Thus, when
	  enabling this option you should also select ARM64_PTR_AUTH=y.

	  Userspace binaries must also be specifically compiled to make use of
	  this mechanism.  If you say N here or the hardware does not support
	  BTI, such binaries can still run, but you get no additional
	  enforcement of branch destinations.

config ARM64_BTI_KERNEL
	bool "Use Branch Target Identification for kernel"
	default y
	depends on ARM64_BTI
	depends on ARM64_PTR_AUTH_KERNEL
	depends on CC_HAS_BRANCH_PROT_PAC_RET_BTI
	# https://gcc.gnu.org/bugzilla/show_bug.cgi?id=94697
	depends on !CC_IS_GCC || GCC_VERSION >= 100100
	# https://gcc.gnu.org/bugzilla/show_bug.cgi?id=106671
	depends on !CC_IS_GCC
	# https://github.com/llvm/llvm-project/commit/a88c722e687e6780dcd6a58718350dc76fcc4cc9
	depends on !CC_IS_CLANG || CLANG_VERSION >= 120000
	depends on (!FUNCTION_GRAPH_TRACER || DYNAMIC_FTRACE_WITH_ARGS)
	help
	  Build the kernel with Branch Target Identification annotations
	  and enable enforcement of this for kernel code. When this option
	  is enabled and the system supports BTI all kernel code including
	  modular code must have BTI enabled.

config CC_HAS_BRANCH_PROT_PAC_RET_BTI
	# GCC 9 or later, clang 8 or later
	def_bool $(cc-option,-mbranch-protection=pac-ret+leaf+bti)

config ARM64_E0PD
	bool "Enable support for E0PD"
	default y
	help
	  E0PD (part of the ARMv8.5 extensions) allows us to ensure
	  that EL0 accesses made via TTBR1 always fault in constant time,
	  providing similar benefits to KASLR as those provided by KPTI, but
	  with lower overhead and without disrupting legitimate access to
	  kernel memory such as SPE.

	  This option enables E0PD for TTBR1 where available.

config ARM64_AS_HAS_MTE
	# Initial support for MTE went in binutils 2.32.0, checked with
	# ".arch armv8.5-a+memtag" below. However, this was incomplete
	# as a late addition to the final architecture spec (LDGM/STGM)
	# is only supported in the newer 2.32.x and 2.33 binutils
	# versions, hence the extra "stgm" instruction check below.
	def_bool $(as-instr,.arch armv8.5-a+memtag\nstgm xzr$(comma)[x0])

config ARM64_MTE
	bool "Memory Tagging Extension support"
	default y
	depends on ARM64_AS_HAS_MTE && ARM64_TAGGED_ADDR_ABI
	depends on AS_HAS_ARMV8_5
	depends on AS_HAS_LSE_ATOMICS
	# Required for tag checking in the uaccess routines
	depends on ARM64_PAN
	select ARCH_HAS_SUBPAGE_FAULTS
	select ARCH_USES_HIGH_VMA_FLAGS
	select ARCH_USES_PG_ARCH_X
	help
	  Memory Tagging (part of the ARMv8.5 Extensions) provides
	  architectural support for run-time, always-on detection of
	  various classes of memory error to aid with software debugging
	  to eliminate vulnerabilities arising from memory-unsafe
	  languages.

	  This option enables the support for the Memory Tagging
	  Extension at EL0 (i.e. for userspace).

	  Selecting this option allows the feature to be detected at
	  runtime. Any secondary CPU not implementing this feature will
	  not be allowed a late bring-up.

	  Userspace binaries that want to use this feature must
	  explicitly opt in. The mechanism for the userspace is
	  described in:

	  Documentation/arch/arm64/memory-tagging-extension.rst.

endmenu # "ARMv8.5 architectural features"

menu "ARMv8.7 architectural features"

config ARM64_EPAN
	bool "Enable support for Enhanced Privileged Access Never (EPAN)"
	default y
	depends on ARM64_PAN
	help
	  Enhanced Privileged Access Never (EPAN) allows Privileged
	  Access Never to be used with Execute-only mappings.

	  The feature is detected at runtime, and will remain disabled
	  if the cpu does not implement the feature.
endmenu # "ARMv8.7 architectural features"

config ARM64_SVE
	bool "ARM Scalable Vector Extension support"
	default y
	help
	  The Scalable Vector Extension (SVE) is an extension to the AArch64
	  execution state which complements and extends the SIMD functionality
	  of the base architecture to support much larger vectors and to enable
	  additional vectorisation opportunities.

	  To enable use of this extension on CPUs that implement it, say Y.

	  On CPUs that support the SVE2 extensions, this option will enable
	  those too.

	  Note that for architectural reasons, firmware _must_ implement SVE
	  support when running on SVE capable hardware.  The required support
	  is present in:

	    * version 1.5 and later of the ARM Trusted Firmware
	    * the AArch64 boot wrapper since commit 5e1261e08abf
	      ("bootwrapper: SVE: Enable SVE for EL2 and below").

	  For other firmware implementations, consult the firmware documentation
	  or vendor.

	  If you need the kernel to boot on SVE-capable hardware with broken
	  firmware, you may need to say N here until you get your firmware
	  fixed.  Otherwise, you may experience firmware panics or lockups when
	  booting the kernel.  If unsure and you are not observing these
	  symptoms, you should assume that it is safe to say Y.

config ARM64_SME
	bool "ARM Scalable Matrix Extension support"
	default y
	depends on ARM64_SVE
	help
	  The Scalable Matrix Extension (SME) is an extension to the AArch64
	  execution state which utilises a substantial subset of the SVE
	  instruction set, together with the addition of new architectural
	  register state capable of holding two dimensional matrix tiles to
	  enable various matrix operations.

config ARM64_PSEUDO_NMI
	bool "Support for NMI-like interrupts"
	select ARM_GIC_V3
	help
	  Adds support for mimicking Non-Maskable Interrupts through the use of
	  GIC interrupt priority. This support requires version 3 or later of
	  ARM GIC.

	  This high priority configuration for interrupts needs to be
	  explicitly enabled by setting the kernel parameter
	  "irqchip.gicv3_pseudo_nmi" to 1.

	  If unsure, say N

if ARM64_PSEUDO_NMI
config ARM64_DEBUG_PRIORITY_MASKING
	bool "Debug interrupt priority masking"
	help
	  This adds runtime checks to functions enabling/disabling
	  interrupts when using priority masking. The additional checks verify
	  the validity of ICC_PMR_EL1 when calling concerned functions.

	  If unsure, say N
endif # ARM64_PSEUDO_NMI

config RELOCATABLE
	bool "Build a relocatable kernel image" if EXPERT
	select ARCH_HAS_RELR
	default y
	help
	  This builds the kernel as a Position Independent Executable (PIE),
	  which retains all relocation metadata required to relocate the
	  kernel binary at runtime to a different virtual address than the
	  address it was linked at.
	  Since AArch64 uses the RELA relocation format, this requires a
	  relocation pass at runtime even if the kernel is loaded at the
	  same address it was linked at.

config RANDOMIZE_BASE
	bool "Randomize the address of the kernel image"
	select RELOCATABLE
	help
	  Randomizes the virtual address at which the kernel image is
	  loaded, as a security feature that deters exploit attempts
	  relying on knowledge of the location of kernel internals.

	  It is the bootloader's job to provide entropy, by passing a
	  random u64 value in /chosen/kaslr-seed at kernel entry.

	  When booting via the UEFI stub, it will invoke the firmware's
	  EFI_RNG_PROTOCOL implementation (if available) to supply entropy
	  to the kernel proper. In addition, it will randomise the physical
	  location of the kernel Image as well.

	  If unsure, say N.

config RANDOMIZE_MODULE_REGION_FULL
	bool "Randomize the module region over a 2 GB range"
	depends on RANDOMIZE_BASE
	default y
	help
	  Randomizes the location of the module region inside a 2 GB window
	  covering the core kernel. This way, it is less likely for modules
	  to leak information about the location of core kernel data structures
	  but it does imply that function calls between modules and the core
	  kernel will need to be resolved via veneers in the module PLT.

	  When this option is not set, the module region will be randomized over
	  a limited range that contains the [_stext, _etext] interval of the
	  core kernel, so branch relocations are almost always in range unless
	  the region is exhausted. In this particular case of region
	  exhaustion, modules might be able to fall back to a larger 2GB area.

config CC_HAVE_STACKPROTECTOR_SYSREG
	def_bool $(cc-option,-mstack-protector-guard=sysreg -mstack-protector-guard-reg=sp_el0 -mstack-protector-guard-offset=0)

config STACKPROTECTOR_PER_TASK
	def_bool y
	depends on STACKPROTECTOR && CC_HAVE_STACKPROTECTOR_SYSREG

config UNWIND_PATCH_PAC_INTO_SCS
	bool "Enable shadow call stack dynamically using code patching"
	# needs Clang with https://reviews.llvm.org/D111780 incorporated
	depends on CC_IS_CLANG && CLANG_VERSION >= 150000
	depends on ARM64_PTR_AUTH_KERNEL && CC_HAS_BRANCH_PROT_PAC_RET
	depends on SHADOW_CALL_STACK
	select UNWIND_TABLES
	select DYNAMIC_SCS

config ARM64_CONTPTE
	bool "Contiguous PTE mappings for user memory" if EXPERT
	depends on TRANSPARENT_HUGEPAGE
	default y
	help
	  When enabled, user mappings are configured using the PTE contiguous
	  bit, for any mappings that meet the size and alignment requirements.
	  This reduces TLB pressure and improves performance.

endmenu # "Kernel Features"

menu "Boot options"

config ARM64_ACPI_PARKING_PROTOCOL
	bool "Enable support for the ARM64 ACPI parking protocol"
	depends on ACPI
	help
	  Enable support for the ARM64 ACPI parking protocol. If disabled
	  the kernel will not allow booting through the ARM64 ACPI parking
	  protocol even if the corresponding data is present in the ACPI
	  MADT table.

config CMDLINE
	string "Default kernel command string"
	default ""
	help
	  Provide a set of default command-line options at build time by
	  entering them here. As a minimum, you should specify the the
	  root device (e.g. root=/dev/nfs).

choice
	prompt "Kernel command line type" if CMDLINE != ""
	default CMDLINE_FROM_BOOTLOADER
	help
	  Choose how the kernel will handle the provided default kernel
	  command line string.

config CMDLINE_FROM_BOOTLOADER
	bool "Use bootloader kernel arguments if available"
	help
	  Uses the command-line options passed by the boot loader. If
	  the boot loader doesn't provide any, the default kernel command
	  string provided in CMDLINE will be used.

config CMDLINE_EXTEND
	bool "Extend bootloader kernel arguments"
	help
	  The command-line arguments provided by the boot loader will be
	  appended to the default kernel command string.

config CMDLINE_FORCE
	bool "Always use the default kernel command string"
	help
	  Always use the default kernel command string, even if the boot
	  loader passes other arguments to the kernel.
	  This is useful if you cannot or don't want to change the
	  command-line options your boot loader passes to the kernel.

endchoice

config EFI_STUB
	bool

config EFI
	bool "UEFI runtime support"
	depends on OF && !CPU_BIG_ENDIAN
	depends on KERNEL_MODE_NEON
	select ARCH_SUPPORTS_ACPI
	select LIBFDT
	select UCS2_STRING
	select EFI_PARAMS_FROM_FDT
	select EFI_RUNTIME_WRAPPERS
	select EFI_STUB
	select EFI_GENERIC_STUB
	imply IMA_SECURE_AND_OR_TRUSTED_BOOT
	default y
	help
	  This option provides support for runtime services provided
	  by UEFI firmware (such as non-volatile variables, realtime
	  clock, and platform reset). A UEFI stub is also provided to
	  allow the kernel to be booted as an EFI application. This
	  is only useful on systems that have UEFI firmware.

config DMI
	bool "Enable support for SMBIOS (DMI) tables"
	depends on EFI
	default y
	help
	  This enables SMBIOS/DMI feature for systems.

	  This option is only useful on systems that have UEFI firmware.
	  However, even with this option, the resultant kernel should
	  continue to boot on existing non-UEFI platforms.

endmenu # "Boot options"

menu "Power management options"

source "kernel/power/Kconfig"

config ARCH_HIBERNATION_POSSIBLE
	def_bool y
	depends on CPU_PM

config ARCH_HIBERNATION_HEADER
	def_bool y
	depends on HIBERNATION

config ARCH_SUSPEND_POSSIBLE
	def_bool y

endmenu # "Power management options"

menu "CPU Power Management"

source "drivers/cpuidle/Kconfig"

source "drivers/cpufreq/Kconfig"

endmenu # "CPU Power Management"

source "drivers/acpi/Kconfig"

source "arch/arm64/kvm/Kconfig"<|MERGE_RESOLUTION|>--- conflicted
+++ resolved
@@ -1083,10 +1083,7 @@
 	  * ARM Cortex-A78C erratum 3324346
 	  * ARM Cortex-A78C erratum 3324347
 	  * ARM Cortex-A710 erratam 3324338
-<<<<<<< HEAD
-=======
 	  * ARM Cortex-A715 errartum 3456084
->>>>>>> 44bc0fc0
 	  * ARM Cortex-A720 erratum 3456091
 	  * ARM Cortex-A725 erratum 3456106
 	  * ARM Cortex-X1 erratum 3324344
@@ -1097,10 +1094,7 @@
 	  * ARM Cortex-X925 erratum 3324334
 	  * ARM Neoverse-N1 erratum 3324349
 	  * ARM Neoverse N2 erratum 3324339
-<<<<<<< HEAD
-=======
 	  * ARM Neoverse-N3 erratum 3456111
->>>>>>> 44bc0fc0
 	  * ARM Neoverse-V1 erratum 3324341
 	  * ARM Neoverse V2 erratum 3324336
 	  * ARM Neoverse-V3 erratum 3312417
