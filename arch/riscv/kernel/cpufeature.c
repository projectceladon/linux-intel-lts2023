--- conflicted
+++ resolved
@@ -595,11 +595,7 @@
 
 			if (ext->subset_ext_size) {
 				for (int j = 0; j < ext->subset_ext_size; j++) {
-<<<<<<< HEAD
-					if (riscv_isa_extension_check(ext->subset_ext_ids[i]))
-=======
 					if (riscv_isa_extension_check(ext->subset_ext_ids[j]))
->>>>>>> 227f0fab
 						set_bit(ext->subset_ext_ids[j], isainfo->isa);
 				}
 			}
