/* SPDX-License-Identifier: GPL-2.0-only */
/*
 * Author:	Rory Bolt <rorybolt@pacbell.net>
 * Copyright:	(C) 2002 Rory Bolt
 */

#ifndef __IOP32X_IRQS_H
#define __IOP32X_IRQS_H

/* Interrupts in Linux start at 1, hardware starts at 0 */

#define IOP_IRQ(x) ((x) + 1)

/*
 * IOP80321 chipset interrupts
 */
#define IRQ_IOP32X_DMA0_EOT	IOP_IRQ(0)
#define IRQ_IOP32X_DMA0_EOC	IOP_IRQ(1)
#define IRQ_IOP32X_DMA1_EOT	IOP_IRQ(2)
#define IRQ_IOP32X_DMA1_EOC	IOP_IRQ(3)
#define IRQ_IOP32X_AA_EOT	IOP_IRQ(6)
#define IRQ_IOP32X_AA_EOC	IOP_IRQ(7)
#define IRQ_IOP32X_CORE_PMON	IOP_IRQ(8)
#define IRQ_IOP32X_TIMER0	IOP_IRQ(9)
#define IRQ_IOP32X_TIMER1	IOP_IRQ(10)
#define IRQ_IOP32X_I2C_0	IOP_IRQ(11)
#define IRQ_IOP32X_I2C_1	IOP_IRQ(12)
#define IRQ_IOP32X_MESSAGING	IOP_IRQ(13)
#define IRQ_IOP32X_ATU_BIST	IOP_IRQ(14)
#define IRQ_IOP32X_PERFMON	IOP_IRQ(15)
#define IRQ_IOP32X_CORE_PMU	IOP_IRQ(16)
#define IRQ_IOP32X_BIU_ERR	IOP_IRQ(17)
#define IRQ_IOP32X_ATU_ERR	IOP_IRQ(18)
#define IRQ_IOP32X_MCU_ERR	IOP_IRQ(19)
#define IRQ_IOP32X_DMA0_ERR	IOP_IRQ(20)
#define IRQ_IOP32X_DMA1_ERR	IOP_IRQ(21)
#define IRQ_IOP32X_AA_ERR	IOP_IRQ(23)
#define IRQ_IOP32X_MSG_ERR	IOP_IRQ(24)
#define IRQ_IOP32X_SSP		IOP_IRQ(25)
#define IRQ_IOP32X_XINT0	IOP_IRQ(27)
#define IRQ_IOP32X_XINT1	IOP_IRQ(28)
#define IRQ_IOP32X_XINT2	IOP_IRQ(29)
#define IRQ_IOP32X_XINT3	IOP_IRQ(30)
#define IRQ_IOP32X_HPI		IOP_IRQ(31)
<<<<<<< HEAD
=======

#define IOP32X_NR_IRQS		(IRQ_IOP32X_HPI + 1)
>>>>>>> 88084a3d

#endif<|MERGE_RESOLUTION|>--- conflicted
+++ resolved
@@ -42,10 +42,7 @@
 #define IRQ_IOP32X_XINT2	IOP_IRQ(29)
 #define IRQ_IOP32X_XINT3	IOP_IRQ(30)
 #define IRQ_IOP32X_HPI		IOP_IRQ(31)
-<<<<<<< HEAD
-=======
 
 #define IOP32X_NR_IRQS		(IRQ_IOP32X_HPI + 1)
->>>>>>> 88084a3d
 
 #endif