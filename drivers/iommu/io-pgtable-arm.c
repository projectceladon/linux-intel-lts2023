// SPDX-License-Identifier: GPL-2.0-only
/*
 * CPU-agnostic ARM page table allocator.
 * Host-specific functions. The rest is in io-pgtable-arm-common.c.
 *
 * Copyright (C) 2014 ARM Limited
 *
 * Author: Will Deacon <will.deacon@arm.com>
 */

#define pr_fmt(fmt)	"arm-lpae io-pgtable: " fmt

#include <linux/atomic.h>
#include <linux/bitops.h>
#include <linux/io-pgtable-arm.h>
#include <linux/kernel.h>
#include <linux/sizes.h>
#include <linux/slab.h>
#include <linux/types.h>
#include <linux/dma-mapping.h>

#include <asm/barrier.h>

<<<<<<< HEAD
bool selftest_running = false;
=======
#include "io-pgtable-arm.h"

#define ARM_LPAE_MAX_ADDR_BITS		52
#define ARM_LPAE_S2_MAX_CONCAT_PAGES	16
#define ARM_LPAE_MAX_LEVELS		4

/* Struct accessors */
#define io_pgtable_to_data(x)						\
	container_of((x), struct arm_lpae_io_pgtable, iop)

#define io_pgtable_ops_to_data(x)					\
	io_pgtable_to_data(io_pgtable_ops_to_pgtable(x))

/*
 * Calculate the right shift amount to get to the portion describing level l
 * in a virtual address mapped by the pagetable in d.
 */
#define ARM_LPAE_LVL_SHIFT(l,d)						\
	(((ARM_LPAE_MAX_LEVELS - (l)) * (d)->bits_per_level) +		\
	ilog2(sizeof(arm_lpae_iopte)))

#define ARM_LPAE_GRANULE(d)						\
	(sizeof(arm_lpae_iopte) << (d)->bits_per_level)
#define ARM_LPAE_PGD_SIZE(d)						\
	(sizeof(arm_lpae_iopte) << (d)->pgd_bits)

#define ARM_LPAE_PTES_PER_TABLE(d)					\
	(ARM_LPAE_GRANULE(d) >> ilog2(sizeof(arm_lpae_iopte)))

/*
 * Calculate the index at level l used to map virtual address a using the
 * pagetable in d.
 */
#define ARM_LPAE_PGD_IDX(l,d)						\
	((l) == (d)->start_level ? (d)->pgd_bits - (d)->bits_per_level : 0)

#define ARM_LPAE_LVL_IDX(a,l,d)						\
	(((u64)(a) >> ARM_LPAE_LVL_SHIFT(l,d)) &			\
	 ((1 << ((d)->bits_per_level + ARM_LPAE_PGD_IDX(l,d))) - 1))

/* Calculate the block/page mapping size at level l for pagetable in d. */
#define ARM_LPAE_BLOCK_SIZE(l,d)	(1ULL << ARM_LPAE_LVL_SHIFT(l,d))

/* Page table bits */
#define ARM_LPAE_PTE_TYPE_SHIFT		0
#define ARM_LPAE_PTE_TYPE_MASK		0x3

#define ARM_LPAE_PTE_TYPE_BLOCK		1
#define ARM_LPAE_PTE_TYPE_TABLE		3
#define ARM_LPAE_PTE_TYPE_PAGE		3

#define ARM_LPAE_PTE_ADDR_MASK		GENMASK_ULL(47,12)

#define ARM_LPAE_PTE_NSTABLE		(((arm_lpae_iopte)1) << 63)
#define ARM_LPAE_PTE_XN			(((arm_lpae_iopte)3) << 53)
#define ARM_LPAE_PTE_AF			(((arm_lpae_iopte)1) << 10)
#define ARM_LPAE_PTE_SH_NS		(((arm_lpae_iopte)0) << 8)
#define ARM_LPAE_PTE_SH_OS		(((arm_lpae_iopte)2) << 8)
#define ARM_LPAE_PTE_SH_IS		(((arm_lpae_iopte)3) << 8)
#define ARM_LPAE_PTE_NS			(((arm_lpae_iopte)1) << 5)
#define ARM_LPAE_PTE_VALID		(((arm_lpae_iopte)1) << 0)

#define ARM_LPAE_PTE_ATTR_LO_MASK	(((arm_lpae_iopte)0x3ff) << 2)
/* Ignore the contiguous bit for block splitting */
#define ARM_LPAE_PTE_ATTR_HI_MASK	(((arm_lpae_iopte)6) << 52)
#define ARM_LPAE_PTE_ATTR_MASK		(ARM_LPAE_PTE_ATTR_LO_MASK |	\
					 ARM_LPAE_PTE_ATTR_HI_MASK)
/* Software bit for solving coherency races */
#define ARM_LPAE_PTE_SW_SYNC		(((arm_lpae_iopte)1) << 55)

/* Stage-1 PTE */
#define ARM_LPAE_PTE_AP_UNPRIV		(((arm_lpae_iopte)1) << 6)
#define ARM_LPAE_PTE_AP_RDONLY		(((arm_lpae_iopte)2) << 6)
#define ARM_LPAE_PTE_ATTRINDX_SHIFT	2
#define ARM_LPAE_PTE_nG			(((arm_lpae_iopte)1) << 11)

/* Stage-2 PTE */
#define ARM_LPAE_PTE_HAP_FAULT		(((arm_lpae_iopte)0) << 6)
#define ARM_LPAE_PTE_HAP_READ		(((arm_lpae_iopte)1) << 6)
#define ARM_LPAE_PTE_HAP_WRITE		(((arm_lpae_iopte)2) << 6)
#define ARM_LPAE_PTE_MEMATTR_OIWB	(((arm_lpae_iopte)0xf) << 2)
#define ARM_LPAE_PTE_MEMATTR_NC		(((arm_lpae_iopte)0x5) << 2)
#define ARM_LPAE_PTE_MEMATTR_DEV	(((arm_lpae_iopte)0x1) << 2)

/* Register bits */
#define ARM_LPAE_VTCR_SL0_MASK		0x3

#define ARM_LPAE_TCR_T0SZ_SHIFT		0

#define ARM_LPAE_VTCR_PS_SHIFT		16
#define ARM_LPAE_VTCR_PS_MASK		0x7

#define ARM_LPAE_MAIR_ATTR_SHIFT(n)	((n) << 3)
#define ARM_LPAE_MAIR_ATTR_MASK		0xff
#define ARM_LPAE_MAIR_ATTR_DEVICE	0x04
#define ARM_LPAE_MAIR_ATTR_NC		0x44
#define ARM_LPAE_MAIR_ATTR_INC_OWBRWA	0xf4
#define ARM_LPAE_MAIR_ATTR_WBRWA	0xff
#define ARM_LPAE_MAIR_ATTR_IDX_NC	0
#define ARM_LPAE_MAIR_ATTR_IDX_CACHE	1
#define ARM_LPAE_MAIR_ATTR_IDX_DEV	2
#define ARM_LPAE_MAIR_ATTR_IDX_INC_OCACHE	3

#define ARM_MALI_LPAE_TTBR_ADRMODE_TABLE (3u << 0)
#define ARM_MALI_LPAE_TTBR_READ_INNER	BIT(2)
#define ARM_MALI_LPAE_TTBR_SHARE_OUTER	BIT(4)

#define ARM_MALI_LPAE_MEMATTR_IMP_DEF	0x88ULL
#define ARM_MALI_LPAE_MEMATTR_WRITE_ALLOC 0x8DULL

/* IOPTE accessors */
#define iopte_deref(pte,d) __va(iopte_to_paddr(pte, d))

#define iopte_type(pte)					\
	(((pte) >> ARM_LPAE_PTE_TYPE_SHIFT) & ARM_LPAE_PTE_TYPE_MASK)

#define iopte_prot(pte)	((pte) & ARM_LPAE_PTE_ATTR_MASK)

struct arm_lpae_io_pgtable {
	struct io_pgtable	iop;

	int			pgd_bits;
	int			start_level;
	int			bits_per_level;

	void			*pgd;
};

typedef u64 arm_lpae_iopte;

static inline bool iopte_leaf(arm_lpae_iopte pte, int lvl,
			      enum io_pgtable_fmt fmt)
{
	if (lvl == (ARM_LPAE_MAX_LEVELS - 1) && fmt != ARM_MALI_LPAE)
		return iopte_type(pte) == ARM_LPAE_PTE_TYPE_PAGE;

	return iopte_type(pte) == ARM_LPAE_PTE_TYPE_BLOCK;
}

static arm_lpae_iopte paddr_to_iopte(phys_addr_t paddr,
				     struct arm_lpae_io_pgtable *data)
{
	arm_lpae_iopte pte = paddr;

	/* Of the bits which overlap, either 51:48 or 15:12 are always RES0 */
	return (pte | (pte >> (48 - 12))) & ARM_LPAE_PTE_ADDR_MASK;
}

static phys_addr_t iopte_to_paddr(arm_lpae_iopte pte,
				  struct arm_lpae_io_pgtable *data)
{
	u64 paddr = pte & ARM_LPAE_PTE_ADDR_MASK;

	if (ARM_LPAE_GRANULE(data) < SZ_64K)
		return paddr;

	/* Rotate the packed high-order bits back to the top */
	return (paddr | (paddr << (48 - 12))) & (ARM_LPAE_PTE_ADDR_MASK << 4);
}

/*
 * Convert an index returned by ARM_LPAE_PGD_IDX(), which can point into
 * a concatenated PGD, into the maximum number of entries that can be
 * mapped in the same table page.
 */
static inline int arm_lpae_max_entries(int i, struct arm_lpae_io_pgtable *data)
{
	int ptes_per_table = ARM_LPAE_PTES_PER_TABLE(data);

	return ptes_per_table - (i & (ptes_per_table - 1));
}

static bool selftest_running = false;
>>>>>>> a4ec5f44

static dma_addr_t __arm_lpae_dma_addr(void *pages)
{
	return (dma_addr_t)virt_to_phys(pages);
}

void *__arm_lpae_alloc_pages(size_t size, gfp_t gfp, struct io_pgtable_cfg *cfg)
{
	struct device *dev = cfg->iommu_dev;
	int order = get_order(size);
	struct page *p;
	dma_addr_t dma;
	void *pages;

	VM_BUG_ON((gfp & __GFP_HIGHMEM));
	p = alloc_pages_node(dev_to_node(dev), gfp | __GFP_ZERO, order);
	if (!p)
		return NULL;

	pages = page_address(p);
	if (!cfg->coherent_walk) {
		dma = dma_map_single(dev, pages, size, DMA_TO_DEVICE);
		if (dma_mapping_error(dev, dma))
			goto out_free;
		/*
		 * We depend on the IOMMU being able to work with any physical
		 * address directly, so if the DMA layer suggests otherwise by
		 * translating or truncating them, that bodes very badly...
		 */
		if (dma != virt_to_phys(pages))
			goto out_unmap;
	}

	return pages;

out_unmap:
	dev_err(dev, "Cannot accommodate DMA translation for IOMMU page tables\n");
	dma_unmap_single(dev, dma, size, DMA_TO_DEVICE);
out_free:
	__free_pages(p, order);
	return NULL;
}

void __arm_lpae_free_pages(void *pages, size_t size, struct io_pgtable_cfg *cfg)
{
	if (!cfg->coherent_walk)
		dma_unmap_single(cfg->iommu_dev, __arm_lpae_dma_addr(pages),
				 size, DMA_TO_DEVICE);
	free_pages((unsigned long)pages, get_order(size));
}

void __arm_lpae_sync_pte(arm_lpae_iopte *ptep, int num_entries,
			 struct io_pgtable_cfg *cfg)
{
	dma_sync_single_for_device(cfg->iommu_dev, __arm_lpae_dma_addr(ptep),
				   sizeof(*ptep) * num_entries, DMA_TO_DEVICE);
}

<<<<<<< HEAD
=======
static void __arm_lpae_clear_pte(arm_lpae_iopte *ptep, struct io_pgtable_cfg *cfg)
{

	*ptep = 0;

	if (!cfg->coherent_walk)
		__arm_lpae_sync_pte(ptep, 1, cfg);
}

static size_t __arm_lpae_unmap(struct arm_lpae_io_pgtable *data,
			       struct iommu_iotlb_gather *gather,
			       unsigned long iova, size_t size, size_t pgcount,
			       int lvl, arm_lpae_iopte *ptep);

static void __arm_lpae_init_pte(struct arm_lpae_io_pgtable *data,
				phys_addr_t paddr, arm_lpae_iopte prot,
				int lvl, int num_entries, arm_lpae_iopte *ptep)
{
	arm_lpae_iopte pte = prot;
	struct io_pgtable_cfg *cfg = &data->iop.cfg;
	size_t sz = ARM_LPAE_BLOCK_SIZE(lvl, data);
	int i;

	if (data->iop.fmt != ARM_MALI_LPAE && lvl == ARM_LPAE_MAX_LEVELS - 1)
		pte |= ARM_LPAE_PTE_TYPE_PAGE;
	else
		pte |= ARM_LPAE_PTE_TYPE_BLOCK;

	for (i = 0; i < num_entries; i++)
		ptep[i] = pte | paddr_to_iopte(paddr + i * sz, data);

	if (!cfg->coherent_walk)
		__arm_lpae_sync_pte(ptep, num_entries, cfg);
}

static int arm_lpae_init_pte(struct arm_lpae_io_pgtable *data,
			     unsigned long iova, phys_addr_t paddr,
			     arm_lpae_iopte prot, int lvl, int num_entries,
			     arm_lpae_iopte *ptep)
{
	int i;

	for (i = 0; i < num_entries; i++)
		if (iopte_leaf(ptep[i], lvl, data->iop.fmt)) {
			/* We require an unmap first */
			WARN_ON(!selftest_running);
			return -EEXIST;
		} else if (iopte_type(ptep[i]) == ARM_LPAE_PTE_TYPE_TABLE) {
			/*
			 * We need to unmap and free the old table before
			 * overwriting it with a block entry.
			 */
			arm_lpae_iopte *tblp;
			size_t sz = ARM_LPAE_BLOCK_SIZE(lvl, data);

			tblp = ptep - ARM_LPAE_LVL_IDX(iova, lvl, data);
			if (__arm_lpae_unmap(data, NULL, iova + i * sz, sz, 1,
					     lvl, tblp) != sz) {
				WARN_ON(1);
				return -EINVAL;
			}
		}

	__arm_lpae_init_pte(data, paddr, prot, lvl, num_entries, ptep);
	return 0;
}

static arm_lpae_iopte arm_lpae_install_table(arm_lpae_iopte *table,
					     arm_lpae_iopte *ptep,
					     arm_lpae_iopte curr,
					     struct arm_lpae_io_pgtable *data)
{
	arm_lpae_iopte old, new;
	struct io_pgtable_cfg *cfg = &data->iop.cfg;

	new = paddr_to_iopte(__pa(table), data) | ARM_LPAE_PTE_TYPE_TABLE;
	if (cfg->quirks & IO_PGTABLE_QUIRK_ARM_NS)
		new |= ARM_LPAE_PTE_NSTABLE;

	/*
	 * Ensure the table itself is visible before its PTE can be.
	 * Whilst we could get away with cmpxchg64_release below, this
	 * doesn't have any ordering semantics when !CONFIG_SMP.
	 */
	dma_wmb();

	old = cmpxchg64_relaxed(ptep, curr, new);

	if (cfg->coherent_walk || (old & ARM_LPAE_PTE_SW_SYNC))
		return old;

	/* Even if it's not ours, there's no point waiting; just kick it */
	__arm_lpae_sync_pte(ptep, 1, cfg);
	if (old == curr)
		WRITE_ONCE(*ptep, new | ARM_LPAE_PTE_SW_SYNC);

	return old;
}

static int __arm_lpae_map(struct arm_lpae_io_pgtable *data, unsigned long iova,
			  phys_addr_t paddr, size_t size, size_t pgcount,
			  arm_lpae_iopte prot, int lvl, arm_lpae_iopte *ptep,
			  gfp_t gfp, size_t *mapped)
{
	arm_lpae_iopte *cptep, pte;
	size_t block_size = ARM_LPAE_BLOCK_SIZE(lvl, data);
	size_t tblsz = ARM_LPAE_GRANULE(data);
	struct io_pgtable_cfg *cfg = &data->iop.cfg;
	int ret = 0, num_entries, max_entries, map_idx_start;

	/* Find our entry at the current level */
	map_idx_start = ARM_LPAE_LVL_IDX(iova, lvl, data);
	ptep += map_idx_start;

	/* If we can install a leaf entry at this level, then do so */
	if (size == block_size) {
		max_entries = arm_lpae_max_entries(map_idx_start, data);
		num_entries = min_t(int, pgcount, max_entries);
		ret = arm_lpae_init_pte(data, iova, paddr, prot, lvl, num_entries, ptep);
		if (!ret)
			*mapped += num_entries * size;

		return ret;
	}

	/* We can't allocate tables at the final level */
	if (WARN_ON(lvl >= ARM_LPAE_MAX_LEVELS - 1))
		return -EINVAL;

	/* Grab a pointer to the next level */
	pte = READ_ONCE(*ptep);
	if (!pte) {
		cptep = __arm_lpae_alloc_pages(tblsz, gfp, cfg);
		if (!cptep)
			return -ENOMEM;

		pte = arm_lpae_install_table(cptep, ptep, 0, data);
		if (pte)
			__arm_lpae_free_pages(cptep, tblsz, cfg);
	} else if (!cfg->coherent_walk && !(pte & ARM_LPAE_PTE_SW_SYNC)) {
		__arm_lpae_sync_pte(ptep, 1, cfg);
	}

	if (pte && !iopte_leaf(pte, lvl, data->iop.fmt)) {
		cptep = iopte_deref(pte, data);
	} else if (pte) {
		/* We require an unmap first */
		WARN_ON(!selftest_running);
		return -EEXIST;
	}

	/* Rinse, repeat */
	return __arm_lpae_map(data, iova, paddr, size, pgcount, prot, lvl + 1,
			      cptep, gfp, mapped);
}

static arm_lpae_iopte arm_lpae_prot_to_pte(struct arm_lpae_io_pgtable *data,
					   int prot)
{
	arm_lpae_iopte pte;

	if (data->iop.fmt == ARM_64_LPAE_S1 ||
	    data->iop.fmt == ARM_32_LPAE_S1) {
		pte = ARM_LPAE_PTE_nG;
		if (!(prot & IOMMU_WRITE) && (prot & IOMMU_READ))
			pte |= ARM_LPAE_PTE_AP_RDONLY;
		if (!(prot & IOMMU_PRIV))
			pte |= ARM_LPAE_PTE_AP_UNPRIV;
	} else {
		pte = ARM_LPAE_PTE_HAP_FAULT;
		if (prot & IOMMU_READ)
			pte |= ARM_LPAE_PTE_HAP_READ;
		if (prot & IOMMU_WRITE)
			pte |= ARM_LPAE_PTE_HAP_WRITE;
	}

	/*
	 * Note that this logic is structured to accommodate Mali LPAE
	 * having stage-1-like attributes but stage-2-like permissions.
	 */
	if (data->iop.fmt == ARM_64_LPAE_S2 ||
	    data->iop.fmt == ARM_32_LPAE_S2) {
		if (prot & IOMMU_MMIO)
			pte |= ARM_LPAE_PTE_MEMATTR_DEV;
		else if (prot & IOMMU_CACHE)
			pte |= ARM_LPAE_PTE_MEMATTR_OIWB;
		else
			pte |= ARM_LPAE_PTE_MEMATTR_NC;
	} else {
		if (prot & IOMMU_MMIO)
			pte |= (ARM_LPAE_MAIR_ATTR_IDX_DEV
				<< ARM_LPAE_PTE_ATTRINDX_SHIFT);
		else if (prot & IOMMU_CACHE)
			pte |= (ARM_LPAE_MAIR_ATTR_IDX_CACHE
				<< ARM_LPAE_PTE_ATTRINDX_SHIFT);
	}

	/*
	 * Also Mali has its own notions of shareability wherein its Inner
	 * domain covers the cores within the GPU, and its Outer domain is
	 * "outside the GPU" (i.e. either the Inner or System domain in CPU
	 * terms, depending on coherency).
	 */
	if (prot & IOMMU_CACHE && data->iop.fmt != ARM_MALI_LPAE)
		pte |= ARM_LPAE_PTE_SH_IS;
	else
		pte |= ARM_LPAE_PTE_SH_OS;

	if (prot & IOMMU_NOEXEC)
		pte |= ARM_LPAE_PTE_XN;

	if (data->iop.cfg.quirks & IO_PGTABLE_QUIRK_ARM_NS)
		pte |= ARM_LPAE_PTE_NS;

	if (data->iop.fmt != ARM_MALI_LPAE)
		pte |= ARM_LPAE_PTE_AF;

	return pte;
}

static int arm_lpae_map_pages(struct io_pgtable_ops *ops, unsigned long iova,
			      phys_addr_t paddr, size_t pgsize, size_t pgcount,
			      int iommu_prot, gfp_t gfp, size_t *mapped)
{
	struct arm_lpae_io_pgtable *data = io_pgtable_ops_to_data(ops);
	struct io_pgtable_cfg *cfg = &data->iop.cfg;
	arm_lpae_iopte *ptep = data->pgd;
	int ret, lvl = data->start_level;
	arm_lpae_iopte prot;
	long iaext = (s64)iova >> cfg->ias;

	if (WARN_ON(!pgsize || (pgsize & cfg->pgsize_bitmap) != pgsize))
		return -EINVAL;

	if (cfg->quirks & IO_PGTABLE_QUIRK_ARM_TTBR1)
		iaext = ~iaext;
	if (WARN_ON(iaext || paddr >> cfg->oas))
		return -ERANGE;

	if (!(iommu_prot & (IOMMU_READ | IOMMU_WRITE)))
		return -EINVAL;

	prot = arm_lpae_prot_to_pte(data, iommu_prot);
	ret = __arm_lpae_map(data, iova, paddr, pgsize, pgcount, prot, lvl,
			     ptep, gfp, mapped);
	/*
	 * Synchronise all PTE updates for the new mapping before there's
	 * a chance for anything to kick off a table walk for the new iova.
	 */
	wmb();

	return ret;
}

static void __arm_lpae_free_pgtable(struct arm_lpae_io_pgtable *data, int lvl,
				    arm_lpae_iopte *ptep)
{
	arm_lpae_iopte *start, *end;
	unsigned long table_size;

	if (lvl == data->start_level)
		table_size = ARM_LPAE_PGD_SIZE(data);
	else
		table_size = ARM_LPAE_GRANULE(data);

	start = ptep;

	/* Only leaf entries at the last level */
	if (lvl == ARM_LPAE_MAX_LEVELS - 1)
		end = ptep;
	else
		end = (void *)ptep + table_size;

	while (ptep != end) {
		arm_lpae_iopte pte = *ptep++;

		if (!pte || iopte_leaf(pte, lvl, data->iop.fmt))
			continue;

		__arm_lpae_free_pgtable(data, lvl + 1, iopte_deref(pte, data));
	}

	__arm_lpae_free_pages(start, table_size, &data->iop.cfg);
}

>>>>>>> a4ec5f44
static void arm_lpae_free_pgtable(struct io_pgtable *iop)
{
	struct arm_lpae_io_pgtable *data = io_pgtable_to_data(iop);

	__arm_lpae_free_pgtable(data, data->start_level, data->pgd);
	kfree(data);
}

<<<<<<< HEAD
=======
static size_t arm_lpae_split_blk_unmap(struct arm_lpae_io_pgtable *data,
				       struct iommu_iotlb_gather *gather,
				       unsigned long iova, size_t size,
				       arm_lpae_iopte blk_pte, int lvl,
				       arm_lpae_iopte *ptep, size_t pgcount)
{
	struct io_pgtable_cfg *cfg = &data->iop.cfg;
	arm_lpae_iopte pte, *tablep;
	phys_addr_t blk_paddr;
	size_t tablesz = ARM_LPAE_GRANULE(data);
	size_t split_sz = ARM_LPAE_BLOCK_SIZE(lvl, data);
	int ptes_per_table = ARM_LPAE_PTES_PER_TABLE(data);
	int i, unmap_idx_start = -1, num_entries = 0, max_entries;

	if (WARN_ON(lvl == ARM_LPAE_MAX_LEVELS))
		return 0;

	tablep = __arm_lpae_alloc_pages(tablesz, GFP_ATOMIC, cfg);
	if (!tablep)
		return 0; /* Bytes unmapped */

	if (size == split_sz) {
		unmap_idx_start = ARM_LPAE_LVL_IDX(iova, lvl, data);
		max_entries = arm_lpae_max_entries(unmap_idx_start, data);
		num_entries = min_t(int, pgcount, max_entries);
	}

	blk_paddr = iopte_to_paddr(blk_pte, data);
	pte = iopte_prot(blk_pte);

	for (i = 0; i < ptes_per_table; i++, blk_paddr += split_sz) {
		/* Unmap! */
		if (i >= unmap_idx_start && i < (unmap_idx_start + num_entries))
			continue;

		__arm_lpae_init_pte(data, blk_paddr, pte, lvl, 1, &tablep[i]);
	}

	pte = arm_lpae_install_table(tablep, ptep, blk_pte, data);
	if (pte != blk_pte) {
		__arm_lpae_free_pages(tablep, tablesz, cfg);
		/*
		 * We may race against someone unmapping another part of this
		 * block, but anything else is invalid. We can't misinterpret
		 * a page entry here since we're never at the last level.
		 */
		if (iopte_type(pte) != ARM_LPAE_PTE_TYPE_TABLE)
			return 0;

		tablep = iopte_deref(pte, data);
	} else if (unmap_idx_start >= 0) {
		for (i = 0; i < num_entries; i++)
			io_pgtable_tlb_add_page(&data->iop, gather, iova + i * size, size);

		return num_entries * size;
	}

	return __arm_lpae_unmap(data, gather, iova, size, pgcount, lvl, tablep);
}

static size_t __arm_lpae_unmap(struct arm_lpae_io_pgtable *data,
			       struct iommu_iotlb_gather *gather,
			       unsigned long iova, size_t size, size_t pgcount,
			       int lvl, arm_lpae_iopte *ptep)
{
	arm_lpae_iopte pte;
	struct io_pgtable *iop = &data->iop;
	int i = 0, num_entries, max_entries, unmap_idx_start;

	/* Something went horribly wrong and we ran out of page table */
	if (WARN_ON(lvl == ARM_LPAE_MAX_LEVELS))
		return 0;

	unmap_idx_start = ARM_LPAE_LVL_IDX(iova, lvl, data);
	ptep += unmap_idx_start;
	pte = READ_ONCE(*ptep);
	if (WARN_ON(!pte))
		return 0;

	/* If the size matches this level, we're in the right place */
	if (size == ARM_LPAE_BLOCK_SIZE(lvl, data)) {
		max_entries = arm_lpae_max_entries(unmap_idx_start, data);
		num_entries = min_t(int, pgcount, max_entries);

		while (i < num_entries) {
			pte = READ_ONCE(*ptep);
			if (WARN_ON(!pte))
				break;

			__arm_lpae_clear_pte(ptep, &iop->cfg);

			if (!iopte_leaf(pte, lvl, iop->fmt)) {
				/* Also flush any partial walks */
				io_pgtable_tlb_flush_walk(iop, iova + i * size, size,
							  ARM_LPAE_GRANULE(data));
				__arm_lpae_free_pgtable(data, lvl + 1, iopte_deref(pte, data));
			} else if (!iommu_iotlb_gather_queued(gather)) {
				io_pgtable_tlb_add_page(iop, gather, iova + i * size, size);
			}

			ptep++;
			i++;
		}

		return i * size;
	} else if (iopte_leaf(pte, lvl, iop->fmt)) {
		/*
		 * Insert a table at the next level to map the old region,
		 * minus the part we want to unmap
		 */
		return arm_lpae_split_blk_unmap(data, gather, iova, size, pte,
						lvl + 1, ptep, pgcount);
	}

	/* Keep on walkin' */
	ptep = iopte_deref(pte, data);
	return __arm_lpae_unmap(data, gather, iova, size, pgcount, lvl + 1, ptep);
}

static size_t arm_lpae_unmap_pages(struct io_pgtable_ops *ops, unsigned long iova,
				   size_t pgsize, size_t pgcount,
				   struct iommu_iotlb_gather *gather)
{
	struct arm_lpae_io_pgtable *data = io_pgtable_ops_to_data(ops);
	struct io_pgtable_cfg *cfg = &data->iop.cfg;
	arm_lpae_iopte *ptep = data->pgd;
	long iaext = (s64)iova >> cfg->ias;

	if (WARN_ON(!pgsize || (pgsize & cfg->pgsize_bitmap) != pgsize || !pgcount))
		return 0;

	if (cfg->quirks & IO_PGTABLE_QUIRK_ARM_TTBR1)
		iaext = ~iaext;
	if (WARN_ON(iaext))
		return 0;

	return __arm_lpae_unmap(data, gather, iova, pgsize, pgcount,
				data->start_level, ptep);
}

static phys_addr_t arm_lpae_iova_to_phys(struct io_pgtable_ops *ops,
					 unsigned long iova)
{
	struct arm_lpae_io_pgtable *data = io_pgtable_ops_to_data(ops);
	arm_lpae_iopte pte, *ptep = data->pgd;
	int lvl = data->start_level;

	do {
		/* Valid IOPTE pointer? */
		if (!ptep)
			return 0;

		/* Grab the IOPTE we're interested in */
		ptep += ARM_LPAE_LVL_IDX(iova, lvl, data);
		pte = READ_ONCE(*ptep);

		/* Valid entry? */
		if (!pte)
			return 0;

		/* Leaf entry? */
		if (iopte_leaf(pte, lvl, data->iop.fmt))
			goto found_translation;

		/* Take it to the next level */
		ptep = iopte_deref(pte, data);
	} while (++lvl < ARM_LPAE_MAX_LEVELS);

	/* Ran out of page tables to walk */
	return 0;

found_translation:
	iova &= (ARM_LPAE_BLOCK_SIZE(lvl, data) - 1);
	return iopte_to_paddr(pte, data) | iova;
}

static void arm_lpae_restrict_pgsizes(struct io_pgtable_cfg *cfg)
{
	unsigned long granule, page_sizes;
	unsigned int max_addr_bits = 48;

	/*
	 * We need to restrict the supported page sizes to match the
	 * translation regime for a particular granule. Aim to match
	 * the CPU page size if possible, otherwise prefer smaller sizes.
	 * While we're at it, restrict the block sizes to match the
	 * chosen granule.
	 */
	if (cfg->pgsize_bitmap & PAGE_SIZE)
		granule = PAGE_SIZE;
	else if (cfg->pgsize_bitmap & ~PAGE_MASK)
		granule = 1UL << __fls(cfg->pgsize_bitmap & ~PAGE_MASK);
	else if (cfg->pgsize_bitmap & PAGE_MASK)
		granule = 1UL << __ffs(cfg->pgsize_bitmap & PAGE_MASK);
	else
		granule = 0;

	switch (granule) {
	case SZ_4K:
		page_sizes = (SZ_4K | SZ_2M | SZ_1G);
		break;
	case SZ_16K:
		page_sizes = (SZ_16K | SZ_32M);
		break;
	case SZ_64K:
		max_addr_bits = 52;
		page_sizes = (SZ_64K | SZ_512M);
		if (cfg->oas > 48)
			page_sizes |= 1ULL << 42; /* 4TB */
		break;
	default:
		page_sizes = 0;
	}

	cfg->pgsize_bitmap &= page_sizes;
	cfg->ias = min(cfg->ias, max_addr_bits);
	cfg->oas = min(cfg->oas, max_addr_bits);
}

static struct arm_lpae_io_pgtable *
arm_lpae_alloc_pgtable(struct io_pgtable_cfg *cfg)
{
	struct arm_lpae_io_pgtable *data;
	int levels, va_bits, pg_shift;

	arm_lpae_restrict_pgsizes(cfg);

	if (!(cfg->pgsize_bitmap & (SZ_4K | SZ_16K | SZ_64K)))
		return NULL;

	if (cfg->ias > ARM_LPAE_MAX_ADDR_BITS)
		return NULL;

	if (cfg->oas > ARM_LPAE_MAX_ADDR_BITS)
		return NULL;

	data = kmalloc(sizeof(*data), GFP_KERNEL);
	if (!data)
		return NULL;

	pg_shift = __ffs(cfg->pgsize_bitmap);
	data->bits_per_level = pg_shift - ilog2(sizeof(arm_lpae_iopte));

	va_bits = cfg->ias - pg_shift;
	levels = DIV_ROUND_UP(va_bits, data->bits_per_level);
	data->start_level = ARM_LPAE_MAX_LEVELS - levels;

	/* Calculate the actual size of our pgd (without concatenation) */
	data->pgd_bits = va_bits - (data->bits_per_level * (levels - 1));

	data->iop.ops = (struct io_pgtable_ops) {
		.map_pages	= arm_lpae_map_pages,
		.unmap_pages	= arm_lpae_unmap_pages,
		.iova_to_phys	= arm_lpae_iova_to_phys,
	};

	return data;
}

>>>>>>> a4ec5f44
static struct io_pgtable *
arm_64_lpae_alloc_pgtable_s1(struct io_pgtable_cfg *cfg, void *cookie)
{
	struct arm_lpae_io_pgtable *data;

	data = kzalloc(sizeof(*data), GFP_KERNEL);
	if (!data)
		return NULL;

	if (arm_lpae_init_pgtable_s1(cfg, data))
		goto out_free_data;

	/* Looking good; allocate a pgd */
	data->pgd = __arm_lpae_alloc_pages(ARM_LPAE_PGD_SIZE(data),
					   GFP_KERNEL, cfg);
	if (!data->pgd)
		goto out_free_data;

	/* Ensure the empty pgd is visible before any actual TTBR write */
	wmb();

	/* TTBR */
	cfg->arm_lpae_s1_cfg.ttbr = virt_to_phys(data->pgd);
	return &data->iop;

out_free_data:
	kfree(data);
	return NULL;
}

static int arm_64_lpae_configure_s1(struct io_pgtable_cfg *cfg, size_t *pgd_size)
{
	int ret;
	struct arm_lpae_io_pgtable data = {};

	ret = arm_lpae_init_pgtable_s1(cfg, &data);
	if (ret)
		return ret;
	*pgd_size = sizeof(arm_lpae_iopte) << data.pgd_bits;
	return 0;
}

static struct io_pgtable *
arm_64_lpae_alloc_pgtable_s2(struct io_pgtable_cfg *cfg, void *cookie)
{
	struct arm_lpae_io_pgtable *data;

	data = kzalloc(sizeof(*data), GFP_KERNEL);
	if (!data)
		return NULL;

	if (arm_lpae_init_pgtable_s2(cfg, data))
		goto out_free_data;

	/* Allocate pgd pages */
	data->pgd = __arm_lpae_alloc_pages(ARM_LPAE_PGD_SIZE(data),
					   GFP_KERNEL, cfg);
	if (!data->pgd)
		goto out_free_data;

	/* Ensure the empty pgd is visible before any actual TTBR write */
	wmb();

	/* VTTBR */
	cfg->arm_lpae_s2_cfg.vttbr = virt_to_phys(data->pgd);
	return &data->iop;

out_free_data:
	kfree(data);
	return NULL;
}

static int arm_64_lpae_configure_s2(struct io_pgtable_cfg *cfg, size_t *pgd_size)
{
	int ret;
	struct arm_lpae_io_pgtable data = {};

	ret = arm_lpae_init_pgtable_s2(cfg, &data);
	if (ret)
		return ret;
	*pgd_size = sizeof(arm_lpae_iopte) << data.pgd_bits;
	return 0;
}

static struct io_pgtable *
arm_32_lpae_alloc_pgtable_s1(struct io_pgtable_cfg *cfg, void *cookie)
{
	if (cfg->ias > 32 || cfg->oas > 40)
		return NULL;

	cfg->pgsize_bitmap &= (SZ_4K | SZ_2M | SZ_1G);
	return arm_64_lpae_alloc_pgtable_s1(cfg, cookie);
}

static struct io_pgtable *
arm_32_lpae_alloc_pgtable_s2(struct io_pgtable_cfg *cfg, void *cookie)
{
	if (cfg->ias > 40 || cfg->oas > 40)
		return NULL;

	cfg->pgsize_bitmap &= (SZ_4K | SZ_2M | SZ_1G);
	return arm_64_lpae_alloc_pgtable_s2(cfg, cookie);
}

static struct io_pgtable *
arm_mali_lpae_alloc_pgtable(struct io_pgtable_cfg *cfg, void *cookie)
{
	struct arm_lpae_io_pgtable *data;

	/* No quirks for Mali (hopefully) */
	if (cfg->quirks)
		return NULL;

	if (cfg->ias > 48 || cfg->oas > 40)
		return NULL;

	cfg->pgsize_bitmap &= (SZ_4K | SZ_2M | SZ_1G);

	data = kzalloc(sizeof(*data), GFP_KERNEL);
	if (!data)
		return NULL;

	if (arm_lpae_init_pgtable(cfg, data))
		return NULL;

	/* Mali seems to need a full 4-level table regardless of IAS */
	if (data->start_level > 0) {
		data->start_level = 0;
		data->pgd_bits = 0;
	}
	/*
	 * MEMATTR: Mali has no actual notion of a non-cacheable type, so the
	 * best we can do is mimic the out-of-tree driver and hope that the
	 * "implementation-defined caching policy" is good enough. Similarly,
	 * we'll use it for the sake of a valid attribute for our 'device'
	 * index, although callers should never request that in practice.
	 */
	cfg->arm_mali_lpae_cfg.memattr =
		(ARM_MALI_LPAE_MEMATTR_IMP_DEF
		 << ARM_LPAE_MAIR_ATTR_SHIFT(ARM_LPAE_MAIR_ATTR_IDX_NC)) |
		(ARM_MALI_LPAE_MEMATTR_WRITE_ALLOC
		 << ARM_LPAE_MAIR_ATTR_SHIFT(ARM_LPAE_MAIR_ATTR_IDX_CACHE)) |
		(ARM_MALI_LPAE_MEMATTR_IMP_DEF
		 << ARM_LPAE_MAIR_ATTR_SHIFT(ARM_LPAE_MAIR_ATTR_IDX_DEV));

	data->pgd = __arm_lpae_alloc_pages(ARM_LPAE_PGD_SIZE(data), GFP_KERNEL,
					   cfg);
	if (!data->pgd)
		goto out_free_data;

	/* Ensure the empty pgd is visible before TRANSTAB can be written */
	wmb();

	cfg->arm_mali_lpae_cfg.transtab = virt_to_phys(data->pgd) |
					  ARM_MALI_LPAE_TTBR_READ_INNER |
					  ARM_MALI_LPAE_TTBR_ADRMODE_TABLE;
	if (cfg->coherent_walk)
		cfg->arm_mali_lpae_cfg.transtab |= ARM_MALI_LPAE_TTBR_SHARE_OUTER;

	return &data->iop;

out_free_data:
	kfree(data);
	return NULL;
}

int arm_lpae_mapping_exists(struct arm_lpae_io_pgtable *data)
{
	/* We require an unmap first */
	WARN_ON(!selftest_running);
	return -EEXIST;
}

void arm_lpae_mapping_missing(struct arm_lpae_io_pgtable *data)
{
	WARN_ON(1);
}

struct io_pgtable_init_fns io_pgtable_arm_64_lpae_s1_init_fns = {
	.alloc		= arm_64_lpae_alloc_pgtable_s1,
	.free		= arm_lpae_free_pgtable,
	.configure	= arm_64_lpae_configure_s1,
};

struct io_pgtable_init_fns io_pgtable_arm_64_lpae_s2_init_fns = {
	.alloc		= arm_64_lpae_alloc_pgtable_s2,
	.free		= arm_lpae_free_pgtable,
	.configure	= arm_64_lpae_configure_s2,
};

struct io_pgtable_init_fns io_pgtable_arm_32_lpae_s1_init_fns = {
	.alloc		= arm_32_lpae_alloc_pgtable_s1,
	.free		= arm_lpae_free_pgtable,
};

struct io_pgtable_init_fns io_pgtable_arm_32_lpae_s2_init_fns = {
	.alloc		= arm_32_lpae_alloc_pgtable_s2,
	.free		= arm_lpae_free_pgtable,
};

struct io_pgtable_init_fns io_pgtable_arm_mali_lpae_init_fns = {
	.alloc		= arm_mali_lpae_alloc_pgtable,
	.free		= arm_lpae_free_pgtable,
};

#ifdef CONFIG_IOMMU_IO_PGTABLE_LPAE_SELFTEST

static struct io_pgtable_cfg *cfg_cookie __initdata;

static void __init dummy_tlb_flush_all(void *cookie)
{
	WARN_ON(cookie != cfg_cookie);
}

static void __init dummy_tlb_flush(unsigned long iova, size_t size,
				   size_t granule, void *cookie)
{
	WARN_ON(cookie != cfg_cookie);
	WARN_ON(!(size & cfg_cookie->pgsize_bitmap));
}

static void __init dummy_tlb_add_page(struct iommu_iotlb_gather *gather,
				      unsigned long iova, size_t granule,
				      void *cookie)
{
	dummy_tlb_flush(iova, granule, granule, cookie);
}

static const struct iommu_flush_ops dummy_tlb_ops __initconst = {
	.tlb_flush_all	= dummy_tlb_flush_all,
	.tlb_flush_walk	= dummy_tlb_flush,
	.tlb_add_page	= dummy_tlb_add_page,
};

static void __init arm_lpae_dump_ops(struct io_pgtable_ops *ops)
{
	struct arm_lpae_io_pgtable *data = io_pgtable_ops_to_data(ops);
	struct io_pgtable_cfg *cfg = &data->iop.cfg;

	pr_err("cfg: pgsize_bitmap 0x%lx, ias %u-bit\n",
		cfg->pgsize_bitmap, cfg->ias);
	pr_err("data: %d levels, 0x%zx pgd_size, %u pg_shift, %u bits_per_level, pgd @ %p\n",
		ARM_LPAE_MAX_LEVELS - data->start_level, ARM_LPAE_PGD_SIZE(data),
		ilog2(ARM_LPAE_GRANULE(data)), data->bits_per_level, data->pgd);
}

#define __FAIL(ops, i)	({						\
		WARN(1, "selftest: test failed for fmt idx %d\n", (i));	\
		arm_lpae_dump_ops(ops);					\
		selftest_running = false;				\
		-EFAULT;						\
})

static int __init arm_lpae_run_tests(struct io_pgtable_cfg *cfg)
{
	static const enum io_pgtable_fmt fmts[] __initconst = {
		ARM_64_LPAE_S1,
		ARM_64_LPAE_S2,
	};

	int i, j;
	unsigned long iova;
	size_t size, mapped;
	struct io_pgtable_ops *ops;

	selftest_running = true;

	for (i = 0; i < ARRAY_SIZE(fmts); ++i) {
		cfg_cookie = cfg;
		ops = alloc_io_pgtable_ops(fmts[i], cfg, cfg);
		if (!ops) {
			pr_err("selftest: failed to allocate io pgtable ops\n");
			return -ENOMEM;
		}

		/*
		 * Initial sanity checks.
		 * Empty page tables shouldn't provide any translations.
		 */
		if (ops->iova_to_phys(ops, 42))
			return __FAIL(ops, i);

		if (ops->iova_to_phys(ops, SZ_1G + 42))
			return __FAIL(ops, i);

		if (ops->iova_to_phys(ops, SZ_2G + 42))
			return __FAIL(ops, i);

		/*
		 * Distinct mappings of different granule sizes.
		 */
		iova = 0;
		for_each_set_bit(j, &cfg->pgsize_bitmap, BITS_PER_LONG) {
			size = 1UL << j;

			if (ops->map_pages(ops, iova, iova, size, 1,
					   IOMMU_READ | IOMMU_WRITE |
					   IOMMU_NOEXEC | IOMMU_CACHE,
					   GFP_KERNEL, &mapped))
				return __FAIL(ops, i);

			/* Overlapping mappings */
			if (!ops->map_pages(ops, iova, iova + size, size, 1,
					    IOMMU_READ | IOMMU_NOEXEC,
					    GFP_KERNEL, &mapped))
				return __FAIL(ops, i);

			if (ops->iova_to_phys(ops, iova + 42) != (iova + 42))
				return __FAIL(ops, i);

			iova += SZ_1G;
		}

		/* Partial unmap */
		size = 1UL << __ffs(cfg->pgsize_bitmap);
		if (ops->unmap_pages(ops, SZ_1G + size, size, 1, NULL) != size)
			return __FAIL(ops, i);

		/* Remap of partial unmap */
		if (ops->map_pages(ops, SZ_1G + size, size, size, 1,
				   IOMMU_READ, GFP_KERNEL, &mapped))
			return __FAIL(ops, i);

		if (ops->iova_to_phys(ops, SZ_1G + size + 42) != (size + 42))
			return __FAIL(ops, i);

		/* Full unmap */
		iova = 0;
		for_each_set_bit(j, &cfg->pgsize_bitmap, BITS_PER_LONG) {
			size = 1UL << j;

			if (ops->unmap_pages(ops, iova, size, 1, NULL) != size)
				return __FAIL(ops, i);

			if (ops->iova_to_phys(ops, iova + 42))
				return __FAIL(ops, i);

			/* Remap full block */
			if (ops->map_pages(ops, iova, iova, size, 1,
					   IOMMU_WRITE, GFP_KERNEL, &mapped))
				return __FAIL(ops, i);

			if (ops->iova_to_phys(ops, iova + 42) != (iova + 42))
				return __FAIL(ops, i);

			iova += SZ_1G;
		}

		free_io_pgtable_ops(ops);
	}

	selftest_running = false;
	return 0;
}

static int __init arm_lpae_do_selftests(void)
{
	static const unsigned long pgsize[] __initconst = {
		SZ_4K | SZ_2M | SZ_1G,
		SZ_16K | SZ_32M,
		SZ_64K | SZ_512M,
	};

	static const unsigned int ias[] __initconst = {
		32, 36, 40, 42, 44, 48,
	};

	int i, j, pass = 0, fail = 0;
	struct device dev;
	struct io_pgtable_cfg cfg = {
		.tlb = &dummy_tlb_ops,
		.oas = 48,
		.coherent_walk = true,
		.iommu_dev = &dev,
	};

	/* __arm_lpae_alloc_pages() merely needs dev_to_node() to work */
	set_dev_node(&dev, NUMA_NO_NODE);

	for (i = 0; i < ARRAY_SIZE(pgsize); ++i) {
		for (j = 0; j < ARRAY_SIZE(ias); ++j) {
			cfg.pgsize_bitmap = pgsize[i];
			cfg.ias = ias[j];
			pr_info("selftest: pgsize_bitmap 0x%08lx, IAS %u\n",
				pgsize[i], ias[j]);
			if (arm_lpae_run_tests(&cfg))
				fail++;
			else
				pass++;
		}
	}

	pr_info("selftest: completed with %d PASS %d FAIL\n", pass, fail);
	return fail ? -EFAULT : 0;
}
subsys_initcall(arm_lpae_do_selftests);
#endif<|MERGE_RESOLUTION|>--- conflicted
+++ resolved
@@ -21,169 +21,6 @@
 
 #include <asm/barrier.h>
 
-<<<<<<< HEAD
-bool selftest_running = false;
-=======
-#include "io-pgtable-arm.h"
-
-#define ARM_LPAE_MAX_ADDR_BITS		52
-#define ARM_LPAE_S2_MAX_CONCAT_PAGES	16
-#define ARM_LPAE_MAX_LEVELS		4
-
-/* Struct accessors */
-#define io_pgtable_to_data(x)						\
-	container_of((x), struct arm_lpae_io_pgtable, iop)
-
-#define io_pgtable_ops_to_data(x)					\
-	io_pgtable_to_data(io_pgtable_ops_to_pgtable(x))
-
-/*
- * Calculate the right shift amount to get to the portion describing level l
- * in a virtual address mapped by the pagetable in d.
- */
-#define ARM_LPAE_LVL_SHIFT(l,d)						\
-	(((ARM_LPAE_MAX_LEVELS - (l)) * (d)->bits_per_level) +		\
-	ilog2(sizeof(arm_lpae_iopte)))
-
-#define ARM_LPAE_GRANULE(d)						\
-	(sizeof(arm_lpae_iopte) << (d)->bits_per_level)
-#define ARM_LPAE_PGD_SIZE(d)						\
-	(sizeof(arm_lpae_iopte) << (d)->pgd_bits)
-
-#define ARM_LPAE_PTES_PER_TABLE(d)					\
-	(ARM_LPAE_GRANULE(d) >> ilog2(sizeof(arm_lpae_iopte)))
-
-/*
- * Calculate the index at level l used to map virtual address a using the
- * pagetable in d.
- */
-#define ARM_LPAE_PGD_IDX(l,d)						\
-	((l) == (d)->start_level ? (d)->pgd_bits - (d)->bits_per_level : 0)
-
-#define ARM_LPAE_LVL_IDX(a,l,d)						\
-	(((u64)(a) >> ARM_LPAE_LVL_SHIFT(l,d)) &			\
-	 ((1 << ((d)->bits_per_level + ARM_LPAE_PGD_IDX(l,d))) - 1))
-
-/* Calculate the block/page mapping size at level l for pagetable in d. */
-#define ARM_LPAE_BLOCK_SIZE(l,d)	(1ULL << ARM_LPAE_LVL_SHIFT(l,d))
-
-/* Page table bits */
-#define ARM_LPAE_PTE_TYPE_SHIFT		0
-#define ARM_LPAE_PTE_TYPE_MASK		0x3
-
-#define ARM_LPAE_PTE_TYPE_BLOCK		1
-#define ARM_LPAE_PTE_TYPE_TABLE		3
-#define ARM_LPAE_PTE_TYPE_PAGE		3
-
-#define ARM_LPAE_PTE_ADDR_MASK		GENMASK_ULL(47,12)
-
-#define ARM_LPAE_PTE_NSTABLE		(((arm_lpae_iopte)1) << 63)
-#define ARM_LPAE_PTE_XN			(((arm_lpae_iopte)3) << 53)
-#define ARM_LPAE_PTE_AF			(((arm_lpae_iopte)1) << 10)
-#define ARM_LPAE_PTE_SH_NS		(((arm_lpae_iopte)0) << 8)
-#define ARM_LPAE_PTE_SH_OS		(((arm_lpae_iopte)2) << 8)
-#define ARM_LPAE_PTE_SH_IS		(((arm_lpae_iopte)3) << 8)
-#define ARM_LPAE_PTE_NS			(((arm_lpae_iopte)1) << 5)
-#define ARM_LPAE_PTE_VALID		(((arm_lpae_iopte)1) << 0)
-
-#define ARM_LPAE_PTE_ATTR_LO_MASK	(((arm_lpae_iopte)0x3ff) << 2)
-/* Ignore the contiguous bit for block splitting */
-#define ARM_LPAE_PTE_ATTR_HI_MASK	(((arm_lpae_iopte)6) << 52)
-#define ARM_LPAE_PTE_ATTR_MASK		(ARM_LPAE_PTE_ATTR_LO_MASK |	\
-					 ARM_LPAE_PTE_ATTR_HI_MASK)
-/* Software bit for solving coherency races */
-#define ARM_LPAE_PTE_SW_SYNC		(((arm_lpae_iopte)1) << 55)
-
-/* Stage-1 PTE */
-#define ARM_LPAE_PTE_AP_UNPRIV		(((arm_lpae_iopte)1) << 6)
-#define ARM_LPAE_PTE_AP_RDONLY		(((arm_lpae_iopte)2) << 6)
-#define ARM_LPAE_PTE_ATTRINDX_SHIFT	2
-#define ARM_LPAE_PTE_nG			(((arm_lpae_iopte)1) << 11)
-
-/* Stage-2 PTE */
-#define ARM_LPAE_PTE_HAP_FAULT		(((arm_lpae_iopte)0) << 6)
-#define ARM_LPAE_PTE_HAP_READ		(((arm_lpae_iopte)1) << 6)
-#define ARM_LPAE_PTE_HAP_WRITE		(((arm_lpae_iopte)2) << 6)
-#define ARM_LPAE_PTE_MEMATTR_OIWB	(((arm_lpae_iopte)0xf) << 2)
-#define ARM_LPAE_PTE_MEMATTR_NC		(((arm_lpae_iopte)0x5) << 2)
-#define ARM_LPAE_PTE_MEMATTR_DEV	(((arm_lpae_iopte)0x1) << 2)
-
-/* Register bits */
-#define ARM_LPAE_VTCR_SL0_MASK		0x3
-
-#define ARM_LPAE_TCR_T0SZ_SHIFT		0
-
-#define ARM_LPAE_VTCR_PS_SHIFT		16
-#define ARM_LPAE_VTCR_PS_MASK		0x7
-
-#define ARM_LPAE_MAIR_ATTR_SHIFT(n)	((n) << 3)
-#define ARM_LPAE_MAIR_ATTR_MASK		0xff
-#define ARM_LPAE_MAIR_ATTR_DEVICE	0x04
-#define ARM_LPAE_MAIR_ATTR_NC		0x44
-#define ARM_LPAE_MAIR_ATTR_INC_OWBRWA	0xf4
-#define ARM_LPAE_MAIR_ATTR_WBRWA	0xff
-#define ARM_LPAE_MAIR_ATTR_IDX_NC	0
-#define ARM_LPAE_MAIR_ATTR_IDX_CACHE	1
-#define ARM_LPAE_MAIR_ATTR_IDX_DEV	2
-#define ARM_LPAE_MAIR_ATTR_IDX_INC_OCACHE	3
-
-#define ARM_MALI_LPAE_TTBR_ADRMODE_TABLE (3u << 0)
-#define ARM_MALI_LPAE_TTBR_READ_INNER	BIT(2)
-#define ARM_MALI_LPAE_TTBR_SHARE_OUTER	BIT(4)
-
-#define ARM_MALI_LPAE_MEMATTR_IMP_DEF	0x88ULL
-#define ARM_MALI_LPAE_MEMATTR_WRITE_ALLOC 0x8DULL
-
-/* IOPTE accessors */
-#define iopte_deref(pte,d) __va(iopte_to_paddr(pte, d))
-
-#define iopte_type(pte)					\
-	(((pte) >> ARM_LPAE_PTE_TYPE_SHIFT) & ARM_LPAE_PTE_TYPE_MASK)
-
-#define iopte_prot(pte)	((pte) & ARM_LPAE_PTE_ATTR_MASK)
-
-struct arm_lpae_io_pgtable {
-	struct io_pgtable	iop;
-
-	int			pgd_bits;
-	int			start_level;
-	int			bits_per_level;
-
-	void			*pgd;
-};
-
-typedef u64 arm_lpae_iopte;
-
-static inline bool iopte_leaf(arm_lpae_iopte pte, int lvl,
-			      enum io_pgtable_fmt fmt)
-{
-	if (lvl == (ARM_LPAE_MAX_LEVELS - 1) && fmt != ARM_MALI_LPAE)
-		return iopte_type(pte) == ARM_LPAE_PTE_TYPE_PAGE;
-
-	return iopte_type(pte) == ARM_LPAE_PTE_TYPE_BLOCK;
-}
-
-static arm_lpae_iopte paddr_to_iopte(phys_addr_t paddr,
-				     struct arm_lpae_io_pgtable *data)
-{
-	arm_lpae_iopte pte = paddr;
-
-	/* Of the bits which overlap, either 51:48 or 15:12 are always RES0 */
-	return (pte | (pte >> (48 - 12))) & ARM_LPAE_PTE_ADDR_MASK;
-}
-
-static phys_addr_t iopte_to_paddr(arm_lpae_iopte pte,
-				  struct arm_lpae_io_pgtable *data)
-{
-	u64 paddr = pte & ARM_LPAE_PTE_ADDR_MASK;
-
-	if (ARM_LPAE_GRANULE(data) < SZ_64K)
-		return paddr;
-
-	/* Rotate the packed high-order bits back to the top */
-	return (paddr | (paddr << (48 - 12))) & (ARM_LPAE_PTE_ADDR_MASK << 4);
-}
-
 /*
  * Convert an index returned by ARM_LPAE_PGD_IDX(), which can point into
  * a concatenated PGD, into the maximum number of entries that can be
@@ -196,8 +33,7 @@
 	return ptes_per_table - (i & (ptes_per_table - 1));
 }
 
-static bool selftest_running = false;
->>>>>>> a4ec5f44
+bool selftest_running = false;
 
 static dma_addr_t __arm_lpae_dma_addr(void *pages)
 {
@@ -256,294 +92,6 @@
 				   sizeof(*ptep) * num_entries, DMA_TO_DEVICE);
 }
 
-<<<<<<< HEAD
-=======
-static void __arm_lpae_clear_pte(arm_lpae_iopte *ptep, struct io_pgtable_cfg *cfg)
-{
-
-	*ptep = 0;
-
-	if (!cfg->coherent_walk)
-		__arm_lpae_sync_pte(ptep, 1, cfg);
-}
-
-static size_t __arm_lpae_unmap(struct arm_lpae_io_pgtable *data,
-			       struct iommu_iotlb_gather *gather,
-			       unsigned long iova, size_t size, size_t pgcount,
-			       int lvl, arm_lpae_iopte *ptep);
-
-static void __arm_lpae_init_pte(struct arm_lpae_io_pgtable *data,
-				phys_addr_t paddr, arm_lpae_iopte prot,
-				int lvl, int num_entries, arm_lpae_iopte *ptep)
-{
-	arm_lpae_iopte pte = prot;
-	struct io_pgtable_cfg *cfg = &data->iop.cfg;
-	size_t sz = ARM_LPAE_BLOCK_SIZE(lvl, data);
-	int i;
-
-	if (data->iop.fmt != ARM_MALI_LPAE && lvl == ARM_LPAE_MAX_LEVELS - 1)
-		pte |= ARM_LPAE_PTE_TYPE_PAGE;
-	else
-		pte |= ARM_LPAE_PTE_TYPE_BLOCK;
-
-	for (i = 0; i < num_entries; i++)
-		ptep[i] = pte | paddr_to_iopte(paddr + i * sz, data);
-
-	if (!cfg->coherent_walk)
-		__arm_lpae_sync_pte(ptep, num_entries, cfg);
-}
-
-static int arm_lpae_init_pte(struct arm_lpae_io_pgtable *data,
-			     unsigned long iova, phys_addr_t paddr,
-			     arm_lpae_iopte prot, int lvl, int num_entries,
-			     arm_lpae_iopte *ptep)
-{
-	int i;
-
-	for (i = 0; i < num_entries; i++)
-		if (iopte_leaf(ptep[i], lvl, data->iop.fmt)) {
-			/* We require an unmap first */
-			WARN_ON(!selftest_running);
-			return -EEXIST;
-		} else if (iopte_type(ptep[i]) == ARM_LPAE_PTE_TYPE_TABLE) {
-			/*
-			 * We need to unmap and free the old table before
-			 * overwriting it with a block entry.
-			 */
-			arm_lpae_iopte *tblp;
-			size_t sz = ARM_LPAE_BLOCK_SIZE(lvl, data);
-
-			tblp = ptep - ARM_LPAE_LVL_IDX(iova, lvl, data);
-			if (__arm_lpae_unmap(data, NULL, iova + i * sz, sz, 1,
-					     lvl, tblp) != sz) {
-				WARN_ON(1);
-				return -EINVAL;
-			}
-		}
-
-	__arm_lpae_init_pte(data, paddr, prot, lvl, num_entries, ptep);
-	return 0;
-}
-
-static arm_lpae_iopte arm_lpae_install_table(arm_lpae_iopte *table,
-					     arm_lpae_iopte *ptep,
-					     arm_lpae_iopte curr,
-					     struct arm_lpae_io_pgtable *data)
-{
-	arm_lpae_iopte old, new;
-	struct io_pgtable_cfg *cfg = &data->iop.cfg;
-
-	new = paddr_to_iopte(__pa(table), data) | ARM_LPAE_PTE_TYPE_TABLE;
-	if (cfg->quirks & IO_PGTABLE_QUIRK_ARM_NS)
-		new |= ARM_LPAE_PTE_NSTABLE;
-
-	/*
-	 * Ensure the table itself is visible before its PTE can be.
-	 * Whilst we could get away with cmpxchg64_release below, this
-	 * doesn't have any ordering semantics when !CONFIG_SMP.
-	 */
-	dma_wmb();
-
-	old = cmpxchg64_relaxed(ptep, curr, new);
-
-	if (cfg->coherent_walk || (old & ARM_LPAE_PTE_SW_SYNC))
-		return old;
-
-	/* Even if it's not ours, there's no point waiting; just kick it */
-	__arm_lpae_sync_pte(ptep, 1, cfg);
-	if (old == curr)
-		WRITE_ONCE(*ptep, new | ARM_LPAE_PTE_SW_SYNC);
-
-	return old;
-}
-
-static int __arm_lpae_map(struct arm_lpae_io_pgtable *data, unsigned long iova,
-			  phys_addr_t paddr, size_t size, size_t pgcount,
-			  arm_lpae_iopte prot, int lvl, arm_lpae_iopte *ptep,
-			  gfp_t gfp, size_t *mapped)
-{
-	arm_lpae_iopte *cptep, pte;
-	size_t block_size = ARM_LPAE_BLOCK_SIZE(lvl, data);
-	size_t tblsz = ARM_LPAE_GRANULE(data);
-	struct io_pgtable_cfg *cfg = &data->iop.cfg;
-	int ret = 0, num_entries, max_entries, map_idx_start;
-
-	/* Find our entry at the current level */
-	map_idx_start = ARM_LPAE_LVL_IDX(iova, lvl, data);
-	ptep += map_idx_start;
-
-	/* If we can install a leaf entry at this level, then do so */
-	if (size == block_size) {
-		max_entries = arm_lpae_max_entries(map_idx_start, data);
-		num_entries = min_t(int, pgcount, max_entries);
-		ret = arm_lpae_init_pte(data, iova, paddr, prot, lvl, num_entries, ptep);
-		if (!ret)
-			*mapped += num_entries * size;
-
-		return ret;
-	}
-
-	/* We can't allocate tables at the final level */
-	if (WARN_ON(lvl >= ARM_LPAE_MAX_LEVELS - 1))
-		return -EINVAL;
-
-	/* Grab a pointer to the next level */
-	pte = READ_ONCE(*ptep);
-	if (!pte) {
-		cptep = __arm_lpae_alloc_pages(tblsz, gfp, cfg);
-		if (!cptep)
-			return -ENOMEM;
-
-		pte = arm_lpae_install_table(cptep, ptep, 0, data);
-		if (pte)
-			__arm_lpae_free_pages(cptep, tblsz, cfg);
-	} else if (!cfg->coherent_walk && !(pte & ARM_LPAE_PTE_SW_SYNC)) {
-		__arm_lpae_sync_pte(ptep, 1, cfg);
-	}
-
-	if (pte && !iopte_leaf(pte, lvl, data->iop.fmt)) {
-		cptep = iopte_deref(pte, data);
-	} else if (pte) {
-		/* We require an unmap first */
-		WARN_ON(!selftest_running);
-		return -EEXIST;
-	}
-
-	/* Rinse, repeat */
-	return __arm_lpae_map(data, iova, paddr, size, pgcount, prot, lvl + 1,
-			      cptep, gfp, mapped);
-}
-
-static arm_lpae_iopte arm_lpae_prot_to_pte(struct arm_lpae_io_pgtable *data,
-					   int prot)
-{
-	arm_lpae_iopte pte;
-
-	if (data->iop.fmt == ARM_64_LPAE_S1 ||
-	    data->iop.fmt == ARM_32_LPAE_S1) {
-		pte = ARM_LPAE_PTE_nG;
-		if (!(prot & IOMMU_WRITE) && (prot & IOMMU_READ))
-			pte |= ARM_LPAE_PTE_AP_RDONLY;
-		if (!(prot & IOMMU_PRIV))
-			pte |= ARM_LPAE_PTE_AP_UNPRIV;
-	} else {
-		pte = ARM_LPAE_PTE_HAP_FAULT;
-		if (prot & IOMMU_READ)
-			pte |= ARM_LPAE_PTE_HAP_READ;
-		if (prot & IOMMU_WRITE)
-			pte |= ARM_LPAE_PTE_HAP_WRITE;
-	}
-
-	/*
-	 * Note that this logic is structured to accommodate Mali LPAE
-	 * having stage-1-like attributes but stage-2-like permissions.
-	 */
-	if (data->iop.fmt == ARM_64_LPAE_S2 ||
-	    data->iop.fmt == ARM_32_LPAE_S2) {
-		if (prot & IOMMU_MMIO)
-			pte |= ARM_LPAE_PTE_MEMATTR_DEV;
-		else if (prot & IOMMU_CACHE)
-			pte |= ARM_LPAE_PTE_MEMATTR_OIWB;
-		else
-			pte |= ARM_LPAE_PTE_MEMATTR_NC;
-	} else {
-		if (prot & IOMMU_MMIO)
-			pte |= (ARM_LPAE_MAIR_ATTR_IDX_DEV
-				<< ARM_LPAE_PTE_ATTRINDX_SHIFT);
-		else if (prot & IOMMU_CACHE)
-			pte |= (ARM_LPAE_MAIR_ATTR_IDX_CACHE
-				<< ARM_LPAE_PTE_ATTRINDX_SHIFT);
-	}
-
-	/*
-	 * Also Mali has its own notions of shareability wherein its Inner
-	 * domain covers the cores within the GPU, and its Outer domain is
-	 * "outside the GPU" (i.e. either the Inner or System domain in CPU
-	 * terms, depending on coherency).
-	 */
-	if (prot & IOMMU_CACHE && data->iop.fmt != ARM_MALI_LPAE)
-		pte |= ARM_LPAE_PTE_SH_IS;
-	else
-		pte |= ARM_LPAE_PTE_SH_OS;
-
-	if (prot & IOMMU_NOEXEC)
-		pte |= ARM_LPAE_PTE_XN;
-
-	if (data->iop.cfg.quirks & IO_PGTABLE_QUIRK_ARM_NS)
-		pte |= ARM_LPAE_PTE_NS;
-
-	if (data->iop.fmt != ARM_MALI_LPAE)
-		pte |= ARM_LPAE_PTE_AF;
-
-	return pte;
-}
-
-static int arm_lpae_map_pages(struct io_pgtable_ops *ops, unsigned long iova,
-			      phys_addr_t paddr, size_t pgsize, size_t pgcount,
-			      int iommu_prot, gfp_t gfp, size_t *mapped)
-{
-	struct arm_lpae_io_pgtable *data = io_pgtable_ops_to_data(ops);
-	struct io_pgtable_cfg *cfg = &data->iop.cfg;
-	arm_lpae_iopte *ptep = data->pgd;
-	int ret, lvl = data->start_level;
-	arm_lpae_iopte prot;
-	long iaext = (s64)iova >> cfg->ias;
-
-	if (WARN_ON(!pgsize || (pgsize & cfg->pgsize_bitmap) != pgsize))
-		return -EINVAL;
-
-	if (cfg->quirks & IO_PGTABLE_QUIRK_ARM_TTBR1)
-		iaext = ~iaext;
-	if (WARN_ON(iaext || paddr >> cfg->oas))
-		return -ERANGE;
-
-	if (!(iommu_prot & (IOMMU_READ | IOMMU_WRITE)))
-		return -EINVAL;
-
-	prot = arm_lpae_prot_to_pte(data, iommu_prot);
-	ret = __arm_lpae_map(data, iova, paddr, pgsize, pgcount, prot, lvl,
-			     ptep, gfp, mapped);
-	/*
-	 * Synchronise all PTE updates for the new mapping before there's
-	 * a chance for anything to kick off a table walk for the new iova.
-	 */
-	wmb();
-
-	return ret;
-}
-
-static void __arm_lpae_free_pgtable(struct arm_lpae_io_pgtable *data, int lvl,
-				    arm_lpae_iopte *ptep)
-{
-	arm_lpae_iopte *start, *end;
-	unsigned long table_size;
-
-	if (lvl == data->start_level)
-		table_size = ARM_LPAE_PGD_SIZE(data);
-	else
-		table_size = ARM_LPAE_GRANULE(data);
-
-	start = ptep;
-
-	/* Only leaf entries at the last level */
-	if (lvl == ARM_LPAE_MAX_LEVELS - 1)
-		end = ptep;
-	else
-		end = (void *)ptep + table_size;
-
-	while (ptep != end) {
-		arm_lpae_iopte pte = *ptep++;
-
-		if (!pte || iopte_leaf(pte, lvl, data->iop.fmt))
-			continue;
-
-		__arm_lpae_free_pgtable(data, lvl + 1, iopte_deref(pte, data));
-	}
-
-	__arm_lpae_free_pages(start, table_size, &data->iop.cfg);
-}
-
->>>>>>> a4ec5f44
 static void arm_lpae_free_pgtable(struct io_pgtable *iop)
 {
 	struct arm_lpae_io_pgtable *data = io_pgtable_to_data(iop);
@@ -552,268 +100,6 @@
 	kfree(data);
 }
 
-<<<<<<< HEAD
-=======
-static size_t arm_lpae_split_blk_unmap(struct arm_lpae_io_pgtable *data,
-				       struct iommu_iotlb_gather *gather,
-				       unsigned long iova, size_t size,
-				       arm_lpae_iopte blk_pte, int lvl,
-				       arm_lpae_iopte *ptep, size_t pgcount)
-{
-	struct io_pgtable_cfg *cfg = &data->iop.cfg;
-	arm_lpae_iopte pte, *tablep;
-	phys_addr_t blk_paddr;
-	size_t tablesz = ARM_LPAE_GRANULE(data);
-	size_t split_sz = ARM_LPAE_BLOCK_SIZE(lvl, data);
-	int ptes_per_table = ARM_LPAE_PTES_PER_TABLE(data);
-	int i, unmap_idx_start = -1, num_entries = 0, max_entries;
-
-	if (WARN_ON(lvl == ARM_LPAE_MAX_LEVELS))
-		return 0;
-
-	tablep = __arm_lpae_alloc_pages(tablesz, GFP_ATOMIC, cfg);
-	if (!tablep)
-		return 0; /* Bytes unmapped */
-
-	if (size == split_sz) {
-		unmap_idx_start = ARM_LPAE_LVL_IDX(iova, lvl, data);
-		max_entries = arm_lpae_max_entries(unmap_idx_start, data);
-		num_entries = min_t(int, pgcount, max_entries);
-	}
-
-	blk_paddr = iopte_to_paddr(blk_pte, data);
-	pte = iopte_prot(blk_pte);
-
-	for (i = 0; i < ptes_per_table; i++, blk_paddr += split_sz) {
-		/* Unmap! */
-		if (i >= unmap_idx_start && i < (unmap_idx_start + num_entries))
-			continue;
-
-		__arm_lpae_init_pte(data, blk_paddr, pte, lvl, 1, &tablep[i]);
-	}
-
-	pte = arm_lpae_install_table(tablep, ptep, blk_pte, data);
-	if (pte != blk_pte) {
-		__arm_lpae_free_pages(tablep, tablesz, cfg);
-		/*
-		 * We may race against someone unmapping another part of this
-		 * block, but anything else is invalid. We can't misinterpret
-		 * a page entry here since we're never at the last level.
-		 */
-		if (iopte_type(pte) != ARM_LPAE_PTE_TYPE_TABLE)
-			return 0;
-
-		tablep = iopte_deref(pte, data);
-	} else if (unmap_idx_start >= 0) {
-		for (i = 0; i < num_entries; i++)
-			io_pgtable_tlb_add_page(&data->iop, gather, iova + i * size, size);
-
-		return num_entries * size;
-	}
-
-	return __arm_lpae_unmap(data, gather, iova, size, pgcount, lvl, tablep);
-}
-
-static size_t __arm_lpae_unmap(struct arm_lpae_io_pgtable *data,
-			       struct iommu_iotlb_gather *gather,
-			       unsigned long iova, size_t size, size_t pgcount,
-			       int lvl, arm_lpae_iopte *ptep)
-{
-	arm_lpae_iopte pte;
-	struct io_pgtable *iop = &data->iop;
-	int i = 0, num_entries, max_entries, unmap_idx_start;
-
-	/* Something went horribly wrong and we ran out of page table */
-	if (WARN_ON(lvl == ARM_LPAE_MAX_LEVELS))
-		return 0;
-
-	unmap_idx_start = ARM_LPAE_LVL_IDX(iova, lvl, data);
-	ptep += unmap_idx_start;
-	pte = READ_ONCE(*ptep);
-	if (WARN_ON(!pte))
-		return 0;
-
-	/* If the size matches this level, we're in the right place */
-	if (size == ARM_LPAE_BLOCK_SIZE(lvl, data)) {
-		max_entries = arm_lpae_max_entries(unmap_idx_start, data);
-		num_entries = min_t(int, pgcount, max_entries);
-
-		while (i < num_entries) {
-			pte = READ_ONCE(*ptep);
-			if (WARN_ON(!pte))
-				break;
-
-			__arm_lpae_clear_pte(ptep, &iop->cfg);
-
-			if (!iopte_leaf(pte, lvl, iop->fmt)) {
-				/* Also flush any partial walks */
-				io_pgtable_tlb_flush_walk(iop, iova + i * size, size,
-							  ARM_LPAE_GRANULE(data));
-				__arm_lpae_free_pgtable(data, lvl + 1, iopte_deref(pte, data));
-			} else if (!iommu_iotlb_gather_queued(gather)) {
-				io_pgtable_tlb_add_page(iop, gather, iova + i * size, size);
-			}
-
-			ptep++;
-			i++;
-		}
-
-		return i * size;
-	} else if (iopte_leaf(pte, lvl, iop->fmt)) {
-		/*
-		 * Insert a table at the next level to map the old region,
-		 * minus the part we want to unmap
-		 */
-		return arm_lpae_split_blk_unmap(data, gather, iova, size, pte,
-						lvl + 1, ptep, pgcount);
-	}
-
-	/* Keep on walkin' */
-	ptep = iopte_deref(pte, data);
-	return __arm_lpae_unmap(data, gather, iova, size, pgcount, lvl + 1, ptep);
-}
-
-static size_t arm_lpae_unmap_pages(struct io_pgtable_ops *ops, unsigned long iova,
-				   size_t pgsize, size_t pgcount,
-				   struct iommu_iotlb_gather *gather)
-{
-	struct arm_lpae_io_pgtable *data = io_pgtable_ops_to_data(ops);
-	struct io_pgtable_cfg *cfg = &data->iop.cfg;
-	arm_lpae_iopte *ptep = data->pgd;
-	long iaext = (s64)iova >> cfg->ias;
-
-	if (WARN_ON(!pgsize || (pgsize & cfg->pgsize_bitmap) != pgsize || !pgcount))
-		return 0;
-
-	if (cfg->quirks & IO_PGTABLE_QUIRK_ARM_TTBR1)
-		iaext = ~iaext;
-	if (WARN_ON(iaext))
-		return 0;
-
-	return __arm_lpae_unmap(data, gather, iova, pgsize, pgcount,
-				data->start_level, ptep);
-}
-
-static phys_addr_t arm_lpae_iova_to_phys(struct io_pgtable_ops *ops,
-					 unsigned long iova)
-{
-	struct arm_lpae_io_pgtable *data = io_pgtable_ops_to_data(ops);
-	arm_lpae_iopte pte, *ptep = data->pgd;
-	int lvl = data->start_level;
-
-	do {
-		/* Valid IOPTE pointer? */
-		if (!ptep)
-			return 0;
-
-		/* Grab the IOPTE we're interested in */
-		ptep += ARM_LPAE_LVL_IDX(iova, lvl, data);
-		pte = READ_ONCE(*ptep);
-
-		/* Valid entry? */
-		if (!pte)
-			return 0;
-
-		/* Leaf entry? */
-		if (iopte_leaf(pte, lvl, data->iop.fmt))
-			goto found_translation;
-
-		/* Take it to the next level */
-		ptep = iopte_deref(pte, data);
-	} while (++lvl < ARM_LPAE_MAX_LEVELS);
-
-	/* Ran out of page tables to walk */
-	return 0;
-
-found_translation:
-	iova &= (ARM_LPAE_BLOCK_SIZE(lvl, data) - 1);
-	return iopte_to_paddr(pte, data) | iova;
-}
-
-static void arm_lpae_restrict_pgsizes(struct io_pgtable_cfg *cfg)
-{
-	unsigned long granule, page_sizes;
-	unsigned int max_addr_bits = 48;
-
-	/*
-	 * We need to restrict the supported page sizes to match the
-	 * translation regime for a particular granule. Aim to match
-	 * the CPU page size if possible, otherwise prefer smaller sizes.
-	 * While we're at it, restrict the block sizes to match the
-	 * chosen granule.
-	 */
-	if (cfg->pgsize_bitmap & PAGE_SIZE)
-		granule = PAGE_SIZE;
-	else if (cfg->pgsize_bitmap & ~PAGE_MASK)
-		granule = 1UL << __fls(cfg->pgsize_bitmap & ~PAGE_MASK);
-	else if (cfg->pgsize_bitmap & PAGE_MASK)
-		granule = 1UL << __ffs(cfg->pgsize_bitmap & PAGE_MASK);
-	else
-		granule = 0;
-
-	switch (granule) {
-	case SZ_4K:
-		page_sizes = (SZ_4K | SZ_2M | SZ_1G);
-		break;
-	case SZ_16K:
-		page_sizes = (SZ_16K | SZ_32M);
-		break;
-	case SZ_64K:
-		max_addr_bits = 52;
-		page_sizes = (SZ_64K | SZ_512M);
-		if (cfg->oas > 48)
-			page_sizes |= 1ULL << 42; /* 4TB */
-		break;
-	default:
-		page_sizes = 0;
-	}
-
-	cfg->pgsize_bitmap &= page_sizes;
-	cfg->ias = min(cfg->ias, max_addr_bits);
-	cfg->oas = min(cfg->oas, max_addr_bits);
-}
-
-static struct arm_lpae_io_pgtable *
-arm_lpae_alloc_pgtable(struct io_pgtable_cfg *cfg)
-{
-	struct arm_lpae_io_pgtable *data;
-	int levels, va_bits, pg_shift;
-
-	arm_lpae_restrict_pgsizes(cfg);
-
-	if (!(cfg->pgsize_bitmap & (SZ_4K | SZ_16K | SZ_64K)))
-		return NULL;
-
-	if (cfg->ias > ARM_LPAE_MAX_ADDR_BITS)
-		return NULL;
-
-	if (cfg->oas > ARM_LPAE_MAX_ADDR_BITS)
-		return NULL;
-
-	data = kmalloc(sizeof(*data), GFP_KERNEL);
-	if (!data)
-		return NULL;
-
-	pg_shift = __ffs(cfg->pgsize_bitmap);
-	data->bits_per_level = pg_shift - ilog2(sizeof(arm_lpae_iopte));
-
-	va_bits = cfg->ias - pg_shift;
-	levels = DIV_ROUND_UP(va_bits, data->bits_per_level);
-	data->start_level = ARM_LPAE_MAX_LEVELS - levels;
-
-	/* Calculate the actual size of our pgd (without concatenation) */
-	data->pgd_bits = va_bits - (data->bits_per_level * (levels - 1));
-
-	data->iop.ops = (struct io_pgtable_ops) {
-		.map_pages	= arm_lpae_map_pages,
-		.unmap_pages	= arm_lpae_unmap_pages,
-		.iova_to_phys	= arm_lpae_iova_to_phys,
-	};
-
-	return data;
-}
-
->>>>>>> a4ec5f44
 static struct io_pgtable *
 arm_64_lpae_alloc_pgtable_s1(struct io_pgtable_cfg *cfg, void *cookie)
 {
