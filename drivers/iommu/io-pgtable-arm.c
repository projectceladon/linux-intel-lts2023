// SPDX-License-Identifier: GPL-2.0-only
/*
 * CPU-agnostic ARM page table allocator.
 * Host-specific functions. The rest is in io-pgtable-arm-common.c.
 *
 * Copyright (C) 2014 ARM Limited
 *
 * Author: Will Deacon <will.deacon@arm.com>
 */

#define pr_fmt(fmt)	"arm-lpae io-pgtable: " fmt

#include <linux/atomic.h>
#include <linux/bitops.h>
#include <linux/io-pgtable-arm.h>
#include <linux/kernel.h>
#include <linux/sizes.h>
#include <linux/slab.h>
#include <linux/types.h>
#include <linux/dma-mapping.h>

#include <asm/barrier.h>

<<<<<<< HEAD
/*
 * Convert an index returned by ARM_LPAE_PGD_IDX(), which can point into
 * a concatenated PGD, into the maximum number of entries that can be
 * mapped in the same table page.
 */
static inline int arm_lpae_max_entries(int i, struct arm_lpae_io_pgtable *data)
{
	int ptes_per_table = ARM_LPAE_PTES_PER_TABLE(data);

	return ptes_per_table - (i & (ptes_per_table - 1));
}

=======
>>>>>>> 4163e724
bool selftest_running = false;

static dma_addr_t __arm_lpae_dma_addr(void *pages)
{
	return (dma_addr_t)virt_to_phys(pages);
}

void *__arm_lpae_alloc_pages(size_t size, gfp_t gfp, struct io_pgtable_cfg *cfg)
{
	struct device *dev = cfg->iommu_dev;
	int order = get_order(size);
	struct page *p;
	dma_addr_t dma;
	void *pages;

	VM_BUG_ON((gfp & __GFP_HIGHMEM));
	p = alloc_pages_node(dev_to_node(dev), gfp | __GFP_ZERO, order);
	if (!p)
		return NULL;

	pages = page_address(p);
	if (!cfg->coherent_walk) {
		dma = dma_map_single(dev, pages, size, DMA_TO_DEVICE);
		if (dma_mapping_error(dev, dma))
			goto out_free;
		/*
		 * We depend on the IOMMU being able to work with any physical
		 * address directly, so if the DMA layer suggests otherwise by
		 * translating or truncating them, that bodes very badly...
		 */
		if (dma != virt_to_phys(pages))
			goto out_unmap;
	}

	return pages;

out_unmap:
	dev_err(dev, "Cannot accommodate DMA translation for IOMMU page tables\n");
	dma_unmap_single(dev, dma, size, DMA_TO_DEVICE);
out_free:
	__free_pages(p, order);
	return NULL;
}

void __arm_lpae_free_pages(void *pages, size_t size, struct io_pgtable_cfg *cfg)
{
	if (!cfg->coherent_walk)
		dma_unmap_single(cfg->iommu_dev, __arm_lpae_dma_addr(pages),
				 size, DMA_TO_DEVICE);
	free_pages((unsigned long)pages, get_order(size));
}

void __arm_lpae_sync_pte(arm_lpae_iopte *ptep, int num_entries,
			 struct io_pgtable_cfg *cfg)
{
	dma_sync_single_for_device(cfg->iommu_dev, __arm_lpae_dma_addr(ptep),
				   sizeof(*ptep) * num_entries, DMA_TO_DEVICE);
}

static void arm_lpae_free_pgtable(struct io_pgtable *iop)
{
	struct arm_lpae_io_pgtable *data = io_pgtable_to_data(iop);

	__arm_lpae_free_pgtable(data, data->start_level, data->pgd);
	kfree(data);
}

static struct io_pgtable *
arm_64_lpae_alloc_pgtable_s1(struct io_pgtable_cfg *cfg, void *cookie)
{
	struct arm_lpae_io_pgtable *data;

	data = kzalloc(sizeof(*data), GFP_KERNEL);
	if (!data)
		return NULL;

	if (arm_lpae_init_pgtable_s1(cfg, data))
		goto out_free_data;

	/* Looking good; allocate a pgd */
	data->pgd = __arm_lpae_alloc_pages(ARM_LPAE_PGD_SIZE(data),
					   GFP_KERNEL, cfg);
	if (!data->pgd)
		goto out_free_data;

	/* Ensure the empty pgd is visible before any actual TTBR write */
	wmb();

	/* TTBR */
	cfg->arm_lpae_s1_cfg.ttbr = virt_to_phys(data->pgd);
	return &data->iop;

out_free_data:
	kfree(data);
	return NULL;
}

static int arm_64_lpae_configure_s1(struct io_pgtable_cfg *cfg, size_t *pgd_size)
{
	int ret;
	struct arm_lpae_io_pgtable data = {};

	ret = arm_lpae_init_pgtable_s1(cfg, &data);
	if (ret)
		return ret;
	*pgd_size = sizeof(arm_lpae_iopte) << data.pgd_bits;
	return 0;
}

static struct io_pgtable *
arm_64_lpae_alloc_pgtable_s2(struct io_pgtable_cfg *cfg, void *cookie)
{
	struct arm_lpae_io_pgtable *data;

	data = kzalloc(sizeof(*data), GFP_KERNEL);
	if (!data)
		return NULL;

	if (arm_lpae_init_pgtable_s2(cfg, data))
		goto out_free_data;

	/* Allocate pgd pages */
	data->pgd = __arm_lpae_alloc_pages(ARM_LPAE_PGD_SIZE(data),
					   GFP_KERNEL, cfg);
	if (!data->pgd)
		goto out_free_data;

	/* Ensure the empty pgd is visible before any actual TTBR write */
	wmb();

	/* VTTBR */
	cfg->arm_lpae_s2_cfg.vttbr = virt_to_phys(data->pgd);
	return &data->iop;

out_free_data:
	kfree(data);
	return NULL;
}

static int arm_64_lpae_configure_s2(struct io_pgtable_cfg *cfg, size_t *pgd_size)
{
	int ret;
	struct arm_lpae_io_pgtable data = {};

	ret = arm_lpae_init_pgtable_s2(cfg, &data);
	if (ret)
		return ret;
	*pgd_size = sizeof(arm_lpae_iopte) << data.pgd_bits;
	return 0;
}

static struct io_pgtable *
arm_32_lpae_alloc_pgtable_s1(struct io_pgtable_cfg *cfg, void *cookie)
{
	if (cfg->ias > 32 || cfg->oas > 40)
		return NULL;

	cfg->pgsize_bitmap &= (SZ_4K | SZ_2M | SZ_1G);
	return arm_64_lpae_alloc_pgtable_s1(cfg, cookie);
}

static struct io_pgtable *
arm_32_lpae_alloc_pgtable_s2(struct io_pgtable_cfg *cfg, void *cookie)
{
	if (cfg->ias > 40 || cfg->oas > 40)
		return NULL;

	cfg->pgsize_bitmap &= (SZ_4K | SZ_2M | SZ_1G);
	return arm_64_lpae_alloc_pgtable_s2(cfg, cookie);
}

static struct io_pgtable *
arm_mali_lpae_alloc_pgtable(struct io_pgtable_cfg *cfg, void *cookie)
{
	struct arm_lpae_io_pgtable *data;

	/* No quirks for Mali (hopefully) */
	if (cfg->quirks)
		return NULL;

	if (cfg->ias > 48 || cfg->oas > 40)
		return NULL;

	cfg->pgsize_bitmap &= (SZ_4K | SZ_2M | SZ_1G);

	data = kzalloc(sizeof(*data), GFP_KERNEL);
	if (!data)
		return NULL;

	if (arm_lpae_init_pgtable(cfg, data))
		return NULL;

	/* Mali seems to need a full 4-level table regardless of IAS */
	if (data->start_level > 0) {
		data->start_level = 0;
		data->pgd_bits = 0;
	}
	/*
	 * MEMATTR: Mali has no actual notion of a non-cacheable type, so the
	 * best we can do is mimic the out-of-tree driver and hope that the
	 * "implementation-defined caching policy" is good enough. Similarly,
	 * we'll use it for the sake of a valid attribute for our 'device'
	 * index, although callers should never request that in practice.
	 */
	cfg->arm_mali_lpae_cfg.memattr =
		(ARM_MALI_LPAE_MEMATTR_IMP_DEF
		 << ARM_LPAE_MAIR_ATTR_SHIFT(ARM_LPAE_MAIR_ATTR_IDX_NC)) |
		(ARM_MALI_LPAE_MEMATTR_WRITE_ALLOC
		 << ARM_LPAE_MAIR_ATTR_SHIFT(ARM_LPAE_MAIR_ATTR_IDX_CACHE)) |
		(ARM_MALI_LPAE_MEMATTR_IMP_DEF
		 << ARM_LPAE_MAIR_ATTR_SHIFT(ARM_LPAE_MAIR_ATTR_IDX_DEV));

	data->pgd = __arm_lpae_alloc_pages(ARM_LPAE_PGD_SIZE(data), GFP_KERNEL,
					   cfg);
	if (!data->pgd)
		goto out_free_data;

	/* Ensure the empty pgd is visible before TRANSTAB can be written */
	wmb();

	cfg->arm_mali_lpae_cfg.transtab = virt_to_phys(data->pgd) |
					  ARM_MALI_LPAE_TTBR_READ_INNER |
					  ARM_MALI_LPAE_TTBR_ADRMODE_TABLE;
	if (cfg->coherent_walk)
		cfg->arm_mali_lpae_cfg.transtab |= ARM_MALI_LPAE_TTBR_SHARE_OUTER;

	return &data->iop;

out_free_data:
	kfree(data);
	return NULL;
}

int arm_lpae_mapping_exists(struct arm_lpae_io_pgtable *data)
{
	/* We require an unmap first */
	WARN_ON(!selftest_running);
	return -EEXIST;
}

void arm_lpae_mapping_missing(struct arm_lpae_io_pgtable *data)
{
	WARN_ON(1);
}

struct io_pgtable_init_fns io_pgtable_arm_64_lpae_s1_init_fns = {
	.alloc		= arm_64_lpae_alloc_pgtable_s1,
	.free		= arm_lpae_free_pgtable,
	.configure	= arm_64_lpae_configure_s1,
};

struct io_pgtable_init_fns io_pgtable_arm_64_lpae_s2_init_fns = {
	.alloc		= arm_64_lpae_alloc_pgtable_s2,
	.free		= arm_lpae_free_pgtable,
	.configure	= arm_64_lpae_configure_s2,
};

struct io_pgtable_init_fns io_pgtable_arm_32_lpae_s1_init_fns = {
	.alloc		= arm_32_lpae_alloc_pgtable_s1,
	.free		= arm_lpae_free_pgtable,
};

struct io_pgtable_init_fns io_pgtable_arm_32_lpae_s2_init_fns = {
	.alloc		= arm_32_lpae_alloc_pgtable_s2,
	.free		= arm_lpae_free_pgtable,
};

struct io_pgtable_init_fns io_pgtable_arm_mali_lpae_init_fns = {
	.alloc		= arm_mali_lpae_alloc_pgtable,
	.free		= arm_lpae_free_pgtable,
};

#ifdef CONFIG_IOMMU_IO_PGTABLE_LPAE_SELFTEST

static struct io_pgtable_cfg *cfg_cookie __initdata;

static void __init dummy_tlb_flush_all(void *cookie)
{
	WARN_ON(cookie != cfg_cookie);
}

static void __init dummy_tlb_flush(unsigned long iova, size_t size,
				   size_t granule, void *cookie)
{
	WARN_ON(cookie != cfg_cookie);
	WARN_ON(!(size & cfg_cookie->pgsize_bitmap));
}

static void __init dummy_tlb_add_page(struct iommu_iotlb_gather *gather,
				      unsigned long iova, size_t granule,
				      void *cookie)
{
	dummy_tlb_flush(iova, granule, granule, cookie);
}

static const struct iommu_flush_ops dummy_tlb_ops __initconst = {
	.tlb_flush_all	= dummy_tlb_flush_all,
	.tlb_flush_walk	= dummy_tlb_flush,
	.tlb_add_page	= dummy_tlb_add_page,
};

static void __init arm_lpae_dump_ops(struct io_pgtable_ops *ops)
{
	struct arm_lpae_io_pgtable *data = io_pgtable_ops_to_data(ops);
	struct io_pgtable_cfg *cfg = &data->iop.cfg;

	pr_err("cfg: pgsize_bitmap 0x%lx, ias %u-bit\n",
		cfg->pgsize_bitmap, cfg->ias);
	pr_err("data: %d levels, 0x%zx pgd_size, %u pg_shift, %u bits_per_level, pgd @ %p\n",
		ARM_LPAE_MAX_LEVELS - data->start_level, ARM_LPAE_PGD_SIZE(data),
		ilog2(ARM_LPAE_GRANULE(data)), data->bits_per_level, data->pgd);
}

#define __FAIL(ops, i)	({						\
		WARN(1, "selftest: test failed for fmt idx %d\n", (i));	\
		arm_lpae_dump_ops(ops);					\
		selftest_running = false;				\
		-EFAULT;						\
})

static int __init arm_lpae_run_tests(struct io_pgtable_cfg *cfg)
{
	static const enum io_pgtable_fmt fmts[] __initconst = {
		ARM_64_LPAE_S1,
		ARM_64_LPAE_S2,
	};

	int i, j;
	unsigned long iova;
	size_t size, mapped;
	struct io_pgtable_ops *ops;

	selftest_running = true;

	for (i = 0; i < ARRAY_SIZE(fmts); ++i) {
		cfg_cookie = cfg;
		ops = alloc_io_pgtable_ops(fmts[i], cfg, cfg);
		if (!ops) {
			pr_err("selftest: failed to allocate io pgtable ops\n");
			return -ENOMEM;
		}

		/*
		 * Initial sanity checks.
		 * Empty page tables shouldn't provide any translations.
		 */
		if (ops->iova_to_phys(ops, 42))
			return __FAIL(ops, i);

		if (ops->iova_to_phys(ops, SZ_1G + 42))
			return __FAIL(ops, i);

		if (ops->iova_to_phys(ops, SZ_2G + 42))
			return __FAIL(ops, i);

		/*
		 * Distinct mappings of different granule sizes.
		 */
		iova = 0;
		for_each_set_bit(j, &cfg->pgsize_bitmap, BITS_PER_LONG) {
			size = 1UL << j;

			if (ops->map_pages(ops, iova, iova, size, 1,
					   IOMMU_READ | IOMMU_WRITE |
					   IOMMU_NOEXEC | IOMMU_CACHE,
					   GFP_KERNEL, &mapped))
				return __FAIL(ops, i);

			/* Overlapping mappings */
			if (!ops->map_pages(ops, iova, iova + size, size, 1,
					    IOMMU_READ | IOMMU_NOEXEC,
					    GFP_KERNEL, &mapped))
				return __FAIL(ops, i);

			if (ops->iova_to_phys(ops, iova + 42) != (iova + 42))
				return __FAIL(ops, i);

			iova += SZ_1G;
		}

		/* Partial unmap */
		size = 1UL << __ffs(cfg->pgsize_bitmap);
		if (ops->unmap_pages(ops, SZ_1G + size, size, 1, NULL) != size)
			return __FAIL(ops, i);

		/* Remap of partial unmap */
		if (ops->map_pages(ops, SZ_1G + size, size, size, 1,
				   IOMMU_READ, GFP_KERNEL, &mapped))
			return __FAIL(ops, i);

		if (ops->iova_to_phys(ops, SZ_1G + size + 42) != (size + 42))
			return __FAIL(ops, i);

		/* Full unmap */
		iova = 0;
		for_each_set_bit(j, &cfg->pgsize_bitmap, BITS_PER_LONG) {
			size = 1UL << j;

			if (ops->unmap_pages(ops, iova, size, 1, NULL) != size)
				return __FAIL(ops, i);

			if (ops->iova_to_phys(ops, iova + 42))
				return __FAIL(ops, i);

			/* Remap full block */
			if (ops->map_pages(ops, iova, iova, size, 1,
					   IOMMU_WRITE, GFP_KERNEL, &mapped))
				return __FAIL(ops, i);

			if (ops->iova_to_phys(ops, iova + 42) != (iova + 42))
				return __FAIL(ops, i);

			iova += SZ_1G;
		}

		free_io_pgtable_ops(ops);
	}

	selftest_running = false;
	return 0;
}

static int __init arm_lpae_do_selftests(void)
{
	static const unsigned long pgsize[] __initconst = {
		SZ_4K | SZ_2M | SZ_1G,
		SZ_16K | SZ_32M,
		SZ_64K | SZ_512M,
	};

	static const unsigned int ias[] __initconst = {
		32, 36, 40, 42, 44, 48,
	};

	int i, j, pass = 0, fail = 0;
	struct device dev;
	struct io_pgtable_cfg cfg = {
		.tlb = &dummy_tlb_ops,
		.oas = 48,
		.coherent_walk = true,
		.iommu_dev = &dev,
	};

	/* __arm_lpae_alloc_pages() merely needs dev_to_node() to work */
	set_dev_node(&dev, NUMA_NO_NODE);

	for (i = 0; i < ARRAY_SIZE(pgsize); ++i) {
		for (j = 0; j < ARRAY_SIZE(ias); ++j) {
			cfg.pgsize_bitmap = pgsize[i];
			cfg.ias = ias[j];
			pr_info("selftest: pgsize_bitmap 0x%08lx, IAS %u\n",
				pgsize[i], ias[j]);
			if (arm_lpae_run_tests(&cfg))
				fail++;
			else
				pass++;
		}
	}

	pr_info("selftest: completed with %d PASS %d FAIL\n", pass, fail);
	return fail ? -EFAULT : 0;
}
subsys_initcall(arm_lpae_do_selftests);
#endif<|MERGE_RESOLUTION|>--- conflicted
+++ resolved
@@ -21,21 +21,6 @@
 
 #include <asm/barrier.h>
 
-<<<<<<< HEAD
-/*
- * Convert an index returned by ARM_LPAE_PGD_IDX(), which can point into
- * a concatenated PGD, into the maximum number of entries that can be
- * mapped in the same table page.
- */
-static inline int arm_lpae_max_entries(int i, struct arm_lpae_io_pgtable *data)
-{
-	int ptes_per_table = ARM_LPAE_PTES_PER_TABLE(data);
-
-	return ptes_per_table - (i & (ptes_per_table - 1));
-}
-
-=======
->>>>>>> 4163e724
 bool selftest_running = false;
 
 static dma_addr_t __arm_lpae_dma_addr(void *pages)
