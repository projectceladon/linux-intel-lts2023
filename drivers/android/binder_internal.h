--- conflicted
+++ resolved
@@ -372,28 +372,6 @@
 };
 
 /**
- * struct binder_priority - scheduler policy and priority
- * @sched_policy            scheduler policy
- * @prio                    [100..139] for SCHED_NORMAL, [0..99] for FIFO/RT
- *
- * The binder driver supports inheriting the following scheduler policies:
- * SCHED_NORMAL
- * SCHED_BATCH
- * SCHED_FIFO
- * SCHED_RR
- */
-struct binder_priority {
-	unsigned int sched_policy;
-	int prio;
-};
-
-enum binder_prio_state {
-	BINDER_PRIO_SET,	/* desired priority set */
-	BINDER_PRIO_PENDING,	/* initiated a saved priority restore */
-	BINDER_PRIO_ABORT,	/* abort the pending priority restore */
-};
-
-/**
  * struct binder_proc - binder process bookkeeping
  * @proc_node:            element for binder_procs list
  * @threads:              rbtree of binder_threads in this proc
@@ -501,27 +479,7 @@
 	struct dentry *binderfs_entry;
 	bool oneway_spam_detection_enabled;
 	ANDROID_OEM_DATA(1);
-<<<<<<< HEAD
-};
-
-/**
- * struct binder_proc_wrap - wrapper to preserve KMI in binder_proc
- * @proc:                    binder_proc being wrapped
- * @dmap                     dbitmap to manage available reference descriptors
- *                           (protected by @proc.outer_lock)
- */
-struct binder_proc_wrap {
-	struct binder_proc proc;
-	struct dbitmap dmap;
-=======
->>>>>>> 227f0fab
-};
-
-static inline
-struct binder_proc_wrap *proc_wrapper(struct binder_proc *proc)
-{
-	return container_of(proc, struct binder_proc_wrap, proc);
-}
+};
 
 /**
  * struct binder_proc_wrap - wrapper to preserve KMI in binder_proc
