--- conflicted
+++ resolved
@@ -1244,7 +1244,6 @@
 	return args.err;
 }
 
-<<<<<<< HEAD
 struct dm_derive_raw_secret_args {
 	const u8 *wrapped_key;
 	unsigned int wrapped_key_size;
@@ -1319,10 +1318,7 @@
 }
 
 
-static struct blk_ksm_ll_ops dm_ksm_ll_ops = {
-=======
 static const struct blk_ksm_ll_ops dm_ksm_ll_ops = {
->>>>>>> c288d9cd
 	.keyslot_evict = dm_keyslot_evict,
 	.derive_raw_secret = dm_derive_raw_secret,
 };
