--- conflicted
+++ resolved
@@ -1102,22 +1102,7 @@
 }
 EXPORT_SYMBOL(pci_disable_link_state);
 
-<<<<<<< HEAD
-/**
- * pci_enable_link_state - Clear and set the default device link state so that
- * the link may be allowed to enter the specified states. Note that if the
- * BIOS didn't grant ASPM control to the OS, this does nothing because we can't
- * touch the LNKCTL register. Also note that this does not enable states
- * disabled by pci_disable_link_state(). Return 0 or a negative errno.
- *
- * @pdev: PCI device
- * @state: Mask of ASPM link states to enable
- * @sem: Boolean to acquire/release pci_bus_sem
- */
-int pci_enable_link_state(struct pci_dev *pdev, int state, bool sem)
-=======
 static int __pci_enable_link_state(struct pci_dev *pdev, int state, bool locked)
->>>>>>> c9a51ebb
 {
 	struct pcie_link_state *link = pcie_aspm_get_link(pdev);
 
@@ -1134,11 +1119,7 @@
 		return -EPERM;
 	}
 
-<<<<<<< HEAD
-	if (sem)
-=======
 	if (!locked)
->>>>>>> c9a51ebb
 		down_read(&pci_bus_sem);
 	mutex_lock(&aspm_lock);
 	link->aspm_default = 0;
@@ -1160,11 +1141,7 @@
 	link->clkpm_default = (state & PCIE_LINK_STATE_CLKPM) ? 1 : 0;
 	pcie_set_clkpm(link, policy_to_clkpm_state(link));
 	mutex_unlock(&aspm_lock);
-<<<<<<< HEAD
-	if (sem)
-=======
 	if (!locked)
->>>>>>> c9a51ebb
 		up_read(&pci_bus_sem);
 
 	return 0;
