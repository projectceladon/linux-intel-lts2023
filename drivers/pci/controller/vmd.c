// SPDX-License-Identifier: GPL-2.0
/*
 * Volume Management Device driver
 * Copyright (c) 2015, Intel Corporation.
 */

#include <linux/device.h>
#include <linux/interrupt.h>
#include <linux/irq.h>
#include <linux/kernel.h>
#include <linux/module.h>
#include <linux/msi.h>
#include <linux/pci.h>
#include <linux/pci-acpi.h>
#include <linux/pci-ecam.h>
#include <linux/srcu.h>
#include <linux/rculist.h>
#include <linux/rcupdate.h>

#include <asm/irqdomain.h>

#define VMD_CFGBAR	0
#define VMD_MEMBAR1	2
#define VMD_MEMBAR2	4

#define PCI_REG_VMCAP		0x40
#define BUS_RESTRICT_CAP(vmcap)	(vmcap & 0x1)
#define PCI_REG_VMCONFIG	0x44
#define BUS_RESTRICT_CFG(vmcfg)	((vmcfg >> 8) & 0x3)
#define VMCONFIG_MSI_REMAP	0x2
#define PCI_REG_VMLOCK		0x70
#define MB2_SHADOW_EN(vmlock)	(vmlock & 0x2)

#define MB2_SHADOW_OFFSET	0x2000
#define MB2_SHADOW_SIZE		16

enum vmd_features {
	/*
	 * Device may contain registers which hint the physical location of the
	 * membars, in order to allow proper address translation during
	 * resource assignment to enable guest virtualization
	 */
	VMD_FEAT_HAS_MEMBAR_SHADOW		= (1 << 0),

	/*
	 * Device may provide root port configuration information which limits
	 * bus numbering
	 */
	VMD_FEAT_HAS_BUS_RESTRICTIONS		= (1 << 1),

	/*
	 * Device contains physical location shadow registers in
	 * vendor-specific capability space
	 */
	VMD_FEAT_HAS_MEMBAR_SHADOW_VSCAP	= (1 << 2),

	/*
	 * Device may use MSI-X vector 0 for software triggering and will not
	 * be used for MSI remapping
	 */
	VMD_FEAT_OFFSET_FIRST_VECTOR		= (1 << 3),

	/*
	 * Device can bypass remapping MSI-X transactions into its MSI-X table,
	 * avoiding the requirement of a VMD MSI domain for child device
	 * interrupt handling.
	 */
	VMD_FEAT_CAN_BYPASS_MSI_REMAP		= (1 << 4),

	/*
	 * Enable ASPM on the PCIE root ports and set the default LTR of the
	 * storage devices on platforms where these values are not configured by
	 * BIOS. This is needed for laptops, which require these settings for
	 * proper power management of the SoC.
	 */
	VMD_FEAT_BIOS_PM_QUIRK		= (1 << 5),
};

#define VMD_BIOS_PM_QUIRK_LTR	0x1003	/* 3145728 ns */

#define VMD_FEATS_CLIENT	(VMD_FEAT_HAS_MEMBAR_SHADOW_VSCAP |	\
				 VMD_FEAT_HAS_BUS_RESTRICTIONS |	\
				 VMD_FEAT_OFFSET_FIRST_VECTOR |		\
				 VMD_FEAT_BIOS_PM_QUIRK)

static DEFINE_IDA(vmd_instance_ida);

/*
 * Lock for manipulating VMD IRQ lists.
 */
static DEFINE_RAW_SPINLOCK(list_lock);

/**
 * struct vmd_irq - private data to map driver IRQ to the VMD shared vector
 * @node:	list item for parent traversal.
 * @irq:	back pointer to parent.
 * @enabled:	true if driver enabled IRQ
 * @virq:	the virtual IRQ value provided to the requesting driver.
 *
 * Every MSI/MSI-X IRQ requested for a device in a VMD domain will be mapped to
 * a VMD IRQ using this structure.
 */
struct vmd_irq {
	struct list_head	node;
	struct vmd_irq_list	*irq;
	bool			enabled;
	unsigned int		virq;
};

/**
 * struct vmd_irq_list - list of driver requested IRQs mapping to a VMD vector
 * @irq_list:	the list of irq's the VMD one demuxes to.
 * @srcu:	SRCU struct for local synchronization.
 * @count:	number of child IRQs assigned to this vector; used to track
 *		sharing.
 * @virq:	The underlying VMD Linux interrupt number
 */
struct vmd_irq_list {
	struct list_head	irq_list;
	struct srcu_struct	srcu;
	unsigned int		count;
	unsigned int		virq;
};

struct vmd_dev {
	struct pci_dev		*dev;

	spinlock_t		cfg_lock;
	void __iomem		*cfgbar;

	int msix_count;
	struct vmd_irq_list	*irqs;

	struct pci_sysdata	sysdata;
	struct resource		resources[3];
	struct irq_domain	*irq_domain;
	struct pci_bus		*bus;
	u8			busn_start;
	u8			first_vec;
	char			*name;
	int			instance;
};

static inline struct vmd_dev *vmd_from_bus(struct pci_bus *bus)
{
	return container_of(bus->sysdata, struct vmd_dev, sysdata);
}

static inline unsigned int index_from_irqs(struct vmd_dev *vmd,
					   struct vmd_irq_list *irqs)
{
	return irqs - vmd->irqs;
}

/*
 * Drivers managing a device in a VMD domain allocate their own IRQs as before,
 * but the MSI entry for the hardware it's driving will be programmed with a
 * destination ID for the VMD MSI-X table.  The VMD muxes interrupts in its
 * domain into one of its own, and the VMD driver de-muxes these for the
 * handlers sharing that VMD IRQ.  The vmd irq_domain provides the operations
 * and irq_chip to set this up.
 */
static void vmd_compose_msi_msg(struct irq_data *data, struct msi_msg *msg)
{
	struct vmd_irq *vmdirq = data->chip_data;
	struct vmd_irq_list *irq = vmdirq->irq;
	struct vmd_dev *vmd = irq_data_get_irq_handler_data(data);

	memset(msg, 0, sizeof(*msg));
	msg->address_hi = X86_MSI_BASE_ADDRESS_HIGH;
	msg->arch_addr_lo.base_address = X86_MSI_BASE_ADDRESS_LOW;
	msg->arch_addr_lo.destid_0_7 = index_from_irqs(vmd, irq);
}

/*
 * We rely on MSI_FLAG_USE_DEF_CHIP_OPS to set the IRQ mask/unmask ops.
 */
static void vmd_irq_enable(struct irq_data *data)
{
	struct vmd_irq *vmdirq = data->chip_data;
	unsigned long flags;

	raw_spin_lock_irqsave(&list_lock, flags);
	WARN_ON(vmdirq->enabled);
	list_add_tail_rcu(&vmdirq->node, &vmdirq->irq->irq_list);
	vmdirq->enabled = true;
	raw_spin_unlock_irqrestore(&list_lock, flags);

	data->chip->irq_unmask(data);
}

static void vmd_irq_disable(struct irq_data *data)
{
	struct vmd_irq *vmdirq = data->chip_data;
	unsigned long flags;

	data->chip->irq_mask(data);

	raw_spin_lock_irqsave(&list_lock, flags);
	if (vmdirq->enabled) {
		list_del_rcu(&vmdirq->node);
		vmdirq->enabled = false;
	}
	raw_spin_unlock_irqrestore(&list_lock, flags);
}

/*
 * XXX: Stubbed until we develop acceptable way to not create conflicts with
 * other devices sharing the same vector.
 */
static int vmd_irq_set_affinity(struct irq_data *data,
				const struct cpumask *dest, bool force)
{
	return -EINVAL;
}

static struct irq_chip vmd_msi_controller = {
	.name			= "VMD-MSI",
	.irq_enable		= vmd_irq_enable,
	.irq_disable		= vmd_irq_disable,
	.irq_compose_msi_msg	= vmd_compose_msi_msg,
	.irq_set_affinity	= vmd_irq_set_affinity,
};

static irq_hw_number_t vmd_get_hwirq(struct msi_domain_info *info,
				     msi_alloc_info_t *arg)
{
	return 0;
}

/*
 * XXX: We can be even smarter selecting the best IRQ once we solve the
 * affinity problem.
 */
static struct vmd_irq_list *vmd_next_irq(struct vmd_dev *vmd, struct msi_desc *desc)
{
	unsigned long flags;
	int i, best;

	if (vmd->msix_count == 1 + vmd->first_vec)
		return &vmd->irqs[vmd->first_vec];

	/*
	 * White list for fast-interrupt handlers. All others will share the
	 * "slow" interrupt vector.
	 */
	switch (msi_desc_to_pci_dev(desc)->class) {
	case PCI_CLASS_STORAGE_EXPRESS:
		break;
	default:
		return &vmd->irqs[vmd->first_vec];
	}

	raw_spin_lock_irqsave(&list_lock, flags);
	best = vmd->first_vec + 1;
	for (i = best; i < vmd->msix_count; i++)
		if (vmd->irqs[i].count < vmd->irqs[best].count)
			best = i;
	vmd->irqs[best].count++;
	raw_spin_unlock_irqrestore(&list_lock, flags);

	return &vmd->irqs[best];
}

static int vmd_msi_init(struct irq_domain *domain, struct msi_domain_info *info,
			unsigned int virq, irq_hw_number_t hwirq,
			msi_alloc_info_t *arg)
{
	struct msi_desc *desc = arg->desc;
	struct vmd_dev *vmd = vmd_from_bus(msi_desc_to_pci_dev(desc)->bus);
	struct vmd_irq *vmdirq = kzalloc(sizeof(*vmdirq), GFP_KERNEL);

	if (!vmdirq)
		return -ENOMEM;

	INIT_LIST_HEAD(&vmdirq->node);
	vmdirq->irq = vmd_next_irq(vmd, desc);
	vmdirq->virq = virq;

	irq_domain_set_info(domain, virq, vmdirq->irq->virq, info->chip, vmdirq,
			    handle_untracked_irq, vmd, NULL);
	return 0;
}

static void vmd_msi_free(struct irq_domain *domain,
			struct msi_domain_info *info, unsigned int virq)
{
	struct vmd_irq *vmdirq = irq_get_chip_data(virq);
	unsigned long flags;

	synchronize_srcu(&vmdirq->irq->srcu);

	/* XXX: Potential optimization to rebalance */
	raw_spin_lock_irqsave(&list_lock, flags);
	vmdirq->irq->count--;
	raw_spin_unlock_irqrestore(&list_lock, flags);

	kfree(vmdirq);
}

static int vmd_msi_prepare(struct irq_domain *domain, struct device *dev,
			   int nvec, msi_alloc_info_t *arg)
{
	struct pci_dev *pdev = to_pci_dev(dev);
	struct vmd_dev *vmd = vmd_from_bus(pdev->bus);

	if (nvec > vmd->msix_count)
		return vmd->msix_count;

	memset(arg, 0, sizeof(*arg));
	return 0;
}

static void vmd_set_desc(msi_alloc_info_t *arg, struct msi_desc *desc)
{
	arg->desc = desc;
}

static struct msi_domain_ops vmd_msi_domain_ops = {
	.get_hwirq	= vmd_get_hwirq,
	.msi_init	= vmd_msi_init,
	.msi_free	= vmd_msi_free,
	.msi_prepare	= vmd_msi_prepare,
	.set_desc	= vmd_set_desc,
};

static struct msi_domain_info vmd_msi_domain_info = {
	.flags		= MSI_FLAG_USE_DEF_DOM_OPS | MSI_FLAG_USE_DEF_CHIP_OPS |
			  MSI_FLAG_PCI_MSIX,
	.ops		= &vmd_msi_domain_ops,
	.chip		= &vmd_msi_controller,
};

static void vmd_set_msi_remapping(struct vmd_dev *vmd, bool enable)
{
	u16 reg;

	pci_read_config_word(vmd->dev, PCI_REG_VMCONFIG, &reg);
	reg = enable ? (reg & ~VMCONFIG_MSI_REMAP) :
		       (reg | VMCONFIG_MSI_REMAP);
	pci_write_config_word(vmd->dev, PCI_REG_VMCONFIG, reg);
}

static int vmd_create_irq_domain(struct vmd_dev *vmd)
{
	struct fwnode_handle *fn;

	fn = irq_domain_alloc_named_id_fwnode("VMD-MSI", vmd->sysdata.domain);
	if (!fn)
		return -ENODEV;

	vmd->irq_domain = pci_msi_create_irq_domain(fn, &vmd_msi_domain_info, NULL);
	if (!vmd->irq_domain) {
		irq_domain_free_fwnode(fn);
		return -ENODEV;
	}

	return 0;
}

static void vmd_remove_irq_domain(struct vmd_dev *vmd)
{
	/*
	 * Some production BIOS won't enable remapping between soft reboots.
	 * Ensure remapping is restored before unloading the driver.
	 */
	if (!vmd->msix_count)
		vmd_set_msi_remapping(vmd, true);

	if (vmd->irq_domain) {
		struct fwnode_handle *fn = vmd->irq_domain->fwnode;

		irq_domain_remove(vmd->irq_domain);
		irq_domain_free_fwnode(fn);
	}
}

static void __iomem *vmd_cfg_addr(struct vmd_dev *vmd, struct pci_bus *bus,
				  unsigned int devfn, int reg, int len)
{
	unsigned int busnr_ecam = bus->number - vmd->busn_start;
	u32 offset = PCIE_ECAM_OFFSET(busnr_ecam, devfn, reg);

	if (offset + len >= resource_size(&vmd->dev->resource[VMD_CFGBAR]))
		return NULL;

	return vmd->cfgbar + offset;
}

/*
 * CPU may deadlock if config space is not serialized on some versions of this
 * hardware, so all config space access is done under a spinlock.
 */
static int vmd_pci_read(struct pci_bus *bus, unsigned int devfn, int reg,
			int len, u32 *value)
{
	struct vmd_dev *vmd = vmd_from_bus(bus);
	void __iomem *addr = vmd_cfg_addr(vmd, bus, devfn, reg, len);
	unsigned long flags;
	int ret = 0;

	if (!addr)
		return -EFAULT;

	spin_lock_irqsave(&vmd->cfg_lock, flags);
	switch (len) {
	case 1:
		*value = readb(addr);
		break;
	case 2:
		*value = readw(addr);
		break;
	case 4:
		*value = readl(addr);
		break;
	default:
		ret = -EINVAL;
		break;
	}
	spin_unlock_irqrestore(&vmd->cfg_lock, flags);
	return ret;
}

/*
 * VMD h/w converts non-posted config writes to posted memory writes. The
 * read-back in this function forces the completion so it returns only after
 * the config space was written, as expected.
 */
static int vmd_pci_write(struct pci_bus *bus, unsigned int devfn, int reg,
			 int len, u32 value)
{
	struct vmd_dev *vmd = vmd_from_bus(bus);
	void __iomem *addr = vmd_cfg_addr(vmd, bus, devfn, reg, len);
	unsigned long flags;
	int ret = 0;

	if (!addr)
		return -EFAULT;

	spin_lock_irqsave(&vmd->cfg_lock, flags);
	switch (len) {
	case 1:
		writeb(value, addr);
		readb(addr);
		break;
	case 2:
		writew(value, addr);
		readw(addr);
		break;
	case 4:
		writel(value, addr);
		readl(addr);
		break;
	default:
		ret = -EINVAL;
		break;
	}
	spin_unlock_irqrestore(&vmd->cfg_lock, flags);
	return ret;
}

static struct pci_ops vmd_ops = {
	.read		= vmd_pci_read,
	.write		= vmd_pci_write,
};

#ifdef CONFIG_ACPI
static struct acpi_device *vmd_acpi_find_companion(struct pci_dev *pci_dev)
{
	struct pci_host_bridge *bridge;
	u32 busnr, addr;

	if (pci_dev->bus->ops != &vmd_ops)
		return NULL;

	bridge = pci_find_host_bridge(pci_dev->bus);
	busnr = pci_dev->bus->number - bridge->bus->number;
	/*
	 * The address computation below is only applicable to relative bus
	 * numbers below 32.
	 */
	if (busnr > 31)
		return NULL;

	addr = (busnr << 24) | ((u32)pci_dev->devfn << 16) | 0x8000FFFFU;

	dev_dbg(&pci_dev->dev, "Looking for ACPI companion (address 0x%x)\n",
		addr);

	return acpi_find_child_device(ACPI_COMPANION(bridge->dev.parent), addr,
				      false);
}

static bool hook_installed;

static void vmd_acpi_begin(void)
{
	if (pci_acpi_set_companion_lookup_hook(vmd_acpi_find_companion))
		return;

	hook_installed = true;
}

static void vmd_acpi_end(void)
{
	if (!hook_installed)
		return;

	pci_acpi_clear_companion_lookup_hook();
	hook_installed = false;
}
#else
static inline void vmd_acpi_begin(void) { }
static inline void vmd_acpi_end(void) { }
#endif /* CONFIG_ACPI */

static void vmd_domain_reset(struct vmd_dev *vmd)
{
	u16 bus, max_buses = resource_size(&vmd->resources[0]);
	u8 dev, functions, fn, hdr_type;
	char __iomem *base;

	for (bus = 0; bus < max_buses; bus++) {
		for (dev = 0; dev < 32; dev++) {
			base = vmd->cfgbar + PCIE_ECAM_OFFSET(bus,
						PCI_DEVFN(dev, 0), 0);

			hdr_type = readb(base + PCI_HEADER_TYPE);

			functions = (hdr_type & 0x80) ? 8 : 1;
			for (fn = 0; fn < functions; fn++) {
				base = vmd->cfgbar + PCIE_ECAM_OFFSET(bus,
						PCI_DEVFN(dev, fn), 0);

				hdr_type = readb(base + PCI_HEADER_TYPE) &
						PCI_HEADER_TYPE_MASK;

				if (hdr_type != PCI_HEADER_TYPE_BRIDGE ||
				    (readw(base + PCI_CLASS_DEVICE) !=
				     PCI_CLASS_BRIDGE_PCI))
					continue;

				/*
				 * Temporarily disable the I/O range before updating
				 * PCI_IO_BASE.
				 */
				writel(0x0000ffff, base + PCI_IO_BASE_UPPER16);
				/* Update lower 16 bits of I/O base/limit */
				writew(0x00f0, base + PCI_IO_BASE);
				/* Update upper 16 bits of I/O base/limit */
				writel(0, base + PCI_IO_BASE_UPPER16);

				/* MMIO Base/Limit */
				writel(0x0000fff0, base + PCI_MEMORY_BASE);

				/* Prefetchable MMIO Base/Limit */
				writel(0, base + PCI_PREF_LIMIT_UPPER32);
				writel(0x0000fff0, base + PCI_PREF_MEMORY_BASE);
				writel(0xffffffff, base + PCI_PREF_BASE_UPPER32);
			}
		}
	}
}

static void vmd_attach_resources(struct vmd_dev *vmd)
{
	vmd->dev->resource[VMD_MEMBAR1].child = &vmd->resources[1];
	vmd->dev->resource[VMD_MEMBAR2].child = &vmd->resources[2];
}

static void vmd_detach_resources(struct vmd_dev *vmd)
{
	vmd->dev->resource[VMD_MEMBAR1].child = NULL;
	vmd->dev->resource[VMD_MEMBAR2].child = NULL;
}

/*
 * VMD domains start at 0x10000 to not clash with ACPI _SEG domains.
 * Per ACPI r6.0, sec 6.5.6,  _SEG returns an integer, of which the lower
 * 16 bits are the PCI Segment Group (domain) number.  Other bits are
 * currently reserved.
 */
static int vmd_find_free_domain(void)
{
	int domain = 0xffff;
	struct pci_bus *bus = NULL;

	while ((bus = pci_find_next_bus(bus)) != NULL)
		domain = max_t(int, domain, pci_domain_nr(bus));
	return domain + 1;
}

static int vmd_get_phys_offsets(struct vmd_dev *vmd, bool native_hint,
				resource_size_t *offset1,
				resource_size_t *offset2)
{
	struct pci_dev *dev = vmd->dev;
	u64 phys1, phys2;

	if (native_hint) {
		u32 vmlock;
		int ret;

		ret = pci_read_config_dword(dev, PCI_REG_VMLOCK, &vmlock);
		if (ret || PCI_POSSIBLE_ERROR(vmlock))
			return -ENODEV;

		if (MB2_SHADOW_EN(vmlock)) {
			void __iomem *membar2;

			membar2 = pci_iomap(dev, VMD_MEMBAR2, 0);
			if (!membar2)
				return -ENOMEM;
			phys1 = readq(membar2 + MB2_SHADOW_OFFSET);
			phys2 = readq(membar2 + MB2_SHADOW_OFFSET + 8);
			pci_iounmap(dev, membar2);
		} else
			return 0;
	} else {
		/* Hypervisor-Emulated Vendor-Specific Capability */
		int pos = pci_find_capability(dev, PCI_CAP_ID_VNDR);
		u32 reg, regu;

		pci_read_config_dword(dev, pos + 4, &reg);

		/* "SHDW" */
		if (pos && reg == 0x53484457) {
			pci_read_config_dword(dev, pos + 8, &reg);
			pci_read_config_dword(dev, pos + 12, &regu);
			phys1 = (u64) regu << 32 | reg;

			pci_read_config_dword(dev, pos + 16, &reg);
			pci_read_config_dword(dev, pos + 20, &regu);
			phys2 = (u64) regu << 32 | reg;
		} else
			return 0;
	}

	*offset1 = dev->resource[VMD_MEMBAR1].start -
			(phys1 & PCI_BASE_ADDRESS_MEM_MASK);
	*offset2 = dev->resource[VMD_MEMBAR2].start -
			(phys2 & PCI_BASE_ADDRESS_MEM_MASK);

	return 0;
}

static int vmd_get_bus_number_start(struct vmd_dev *vmd)
{
	struct pci_dev *dev = vmd->dev;
	u16 reg;

	pci_read_config_word(dev, PCI_REG_VMCAP, &reg);
	if (BUS_RESTRICT_CAP(reg)) {
		pci_read_config_word(dev, PCI_REG_VMCONFIG, &reg);

		switch (BUS_RESTRICT_CFG(reg)) {
		case 0:
			vmd->busn_start = 0;
			break;
		case 1:
			vmd->busn_start = 128;
			break;
		case 2:
			vmd->busn_start = 224;
			break;
		default:
			pci_err(dev, "Unknown Bus Offset Setting (%d)\n",
				BUS_RESTRICT_CFG(reg));
			return -ENODEV;
		}
	}

	return 0;
}

static irqreturn_t vmd_irq(int irq, void *data)
{
	struct vmd_irq_list *irqs = data;
	struct vmd_irq *vmdirq;
	int idx;

	idx = srcu_read_lock(&irqs->srcu);
	list_for_each_entry_rcu(vmdirq, &irqs->irq_list, node)
		generic_handle_irq(vmdirq->virq);
	srcu_read_unlock(&irqs->srcu, idx);

	return IRQ_HANDLED;
}

static int vmd_alloc_irqs(struct vmd_dev *vmd)
{
	struct pci_dev *dev = vmd->dev;
	int i, err;

	vmd->msix_count = pci_msix_vec_count(dev);
	if (vmd->msix_count < 0)
		return -ENODEV;

	vmd->msix_count = pci_alloc_irq_vectors(dev, vmd->first_vec + 1,
						vmd->msix_count, PCI_IRQ_MSIX);
	if (vmd->msix_count < 0)
		return vmd->msix_count;

	vmd->irqs = devm_kcalloc(&dev->dev, vmd->msix_count, sizeof(*vmd->irqs),
				 GFP_KERNEL);
	if (!vmd->irqs)
		return -ENOMEM;

	for (i = 0; i < vmd->msix_count; i++) {
		err = init_srcu_struct(&vmd->irqs[i].srcu);
		if (err)
			return err;

		INIT_LIST_HEAD(&vmd->irqs[i].irq_list);
		vmd->irqs[i].virq = pci_irq_vector(dev, i);
		err = devm_request_irq(&dev->dev, vmd->irqs[i].virq,
				       vmd_irq, IRQF_NO_THREAD,
				       vmd->name, &vmd->irqs[i]);
		if (err)
			return err;
	}

	return 0;
}

/*
 * Since VMD is an aperture to regular PCIe root ports, only allow it to
 * control features that the OS is allowed to control on the physical PCI bus.
 */
static void vmd_copy_host_bridge_flags(struct pci_host_bridge *root_bridge,
				       struct pci_host_bridge *vmd_bridge)
{
	vmd_bridge->native_pcie_hotplug = root_bridge->native_pcie_hotplug;
	vmd_bridge->native_shpc_hotplug = root_bridge->native_shpc_hotplug;
	vmd_bridge->native_aer = root_bridge->native_aer;
	vmd_bridge->native_pme = root_bridge->native_pme;
	vmd_bridge->native_ltr = root_bridge->native_ltr;
	vmd_bridge->native_dpc = root_bridge->native_dpc;
}

/*
 * Enable ASPM and LTR settings on devices that aren't configured by BIOS.
 */
static int vmd_pm_enable_quirk(struct pci_dev *pdev, void *userdata)
{
	unsigned long features = *(unsigned long *)userdata;
	u16 ltr = VMD_BIOS_PM_QUIRK_LTR;
	u32 ltr_reg;
	int pos;

	if (!(features & VMD_FEAT_BIOS_PM_QUIRK))
		return 0;

<<<<<<< HEAD
	pci_enable_link_state(pdev, PCIE_LINK_STATE_ALL, false);
=======
	pci_enable_link_state_locked(pdev, PCIE_LINK_STATE_ALL);
>>>>>>> c9a51ebb

	pos = pci_find_ext_capability(pdev, PCI_EXT_CAP_ID_LTR);
	if (!pos)
		return 0;

	/*
	 * Skip if the max snoop LTR is non-zero, indicating BIOS has set it
	 * so the LTR quirk is not needed.
	 */
	pci_read_config_dword(pdev, pos + PCI_LTR_MAX_SNOOP_LAT, &ltr_reg);
	if (!!(ltr_reg & (PCI_LTR_VALUE_MASK | PCI_LTR_SCALE_MASK)))
		return 0;

	/*
	 * Set the default values to the maximum required by the platform to
	 * allow the deepest power management savings. Write as a DWORD where
	 * the lower word is the max snoop latency and the upper word is the
	 * max non-snoop latency.
	 */
	ltr_reg = (ltr << 16) | ltr;
	pci_write_config_dword(pdev, pos + PCI_LTR_MAX_SNOOP_LAT, ltr_reg);
	pci_info(pdev, "VMD: Default LTR value set by driver\n");

	return 0;
}

static int vmd_enable_domain(struct vmd_dev *vmd, unsigned long features)
{
	struct pci_sysdata *sd = &vmd->sysdata;
	struct resource *res;
	u32 upper_bits;
	unsigned long flags;
	LIST_HEAD(resources);
	resource_size_t offset[2] = {0};
	resource_size_t membar2_offset = 0x2000;
	struct pci_bus *child;
	struct pci_dev *dev;
	int ret;

	/*
	 * Shadow registers may exist in certain VMD device ids which allow
	 * guests to correctly assign host physical addresses to the root ports
	 * and child devices. These registers will either return the host value
	 * or 0, depending on an enable bit in the VMD device.
	 */
	if (features & VMD_FEAT_HAS_MEMBAR_SHADOW) {
		membar2_offset = MB2_SHADOW_OFFSET + MB2_SHADOW_SIZE;
		ret = vmd_get_phys_offsets(vmd, true, &offset[0], &offset[1]);
		if (ret)
			return ret;
	} else if (features & VMD_FEAT_HAS_MEMBAR_SHADOW_VSCAP) {
		ret = vmd_get_phys_offsets(vmd, false, &offset[0], &offset[1]);
		if (ret)
			return ret;
	}

	/*
	 * Certain VMD devices may have a root port configuration option which
	 * limits the bus range to between 0-127, 128-255, or 224-255
	 */
	if (features & VMD_FEAT_HAS_BUS_RESTRICTIONS) {
		ret = vmd_get_bus_number_start(vmd);
		if (ret)
			return ret;
	}

	res = &vmd->dev->resource[VMD_CFGBAR];
	vmd->resources[0] = (struct resource) {
		.name  = "VMD CFGBAR",
		.start = vmd->busn_start,
		.end   = vmd->busn_start + (resource_size(res) >> 20) - 1,
		.flags = IORESOURCE_BUS | IORESOURCE_PCI_FIXED,
	};

	/*
	 * If the window is below 4GB, clear IORESOURCE_MEM_64 so we can
	 * put 32-bit resources in the window.
	 *
	 * There's no hardware reason why a 64-bit window *couldn't*
	 * contain a 32-bit resource, but pbus_size_mem() computes the
	 * bridge window size assuming a 64-bit window will contain no
	 * 32-bit resources.  __pci_assign_resource() enforces that
	 * artificial restriction to make sure everything will fit.
	 *
	 * The only way we could use a 64-bit non-prefetchable MEMBAR is
	 * if its address is <4GB so that we can convert it to a 32-bit
	 * resource.  To be visible to the host OS, all VMD endpoints must
	 * be initially configured by platform BIOS, which includes setting
	 * up these resources.  We can assume the device is configured
	 * according to the platform needs.
	 */
	res = &vmd->dev->resource[VMD_MEMBAR1];
	upper_bits = upper_32_bits(res->end);
	flags = res->flags & ~IORESOURCE_SIZEALIGN;
	if (!upper_bits)
		flags &= ~IORESOURCE_MEM_64;
	vmd->resources[1] = (struct resource) {
		.name  = "VMD MEMBAR1",
		.start = res->start,
		.end   = res->end,
		.flags = flags,
		.parent = res,
	};

	res = &vmd->dev->resource[VMD_MEMBAR2];
	upper_bits = upper_32_bits(res->end);
	flags = res->flags & ~IORESOURCE_SIZEALIGN;
	if (!upper_bits)
		flags &= ~IORESOURCE_MEM_64;
	vmd->resources[2] = (struct resource) {
		.name  = "VMD MEMBAR2",
		.start = res->start + membar2_offset,
		.end   = res->end,
		.flags = flags,
		.parent = res,
	};

	sd->vmd_dev = vmd->dev;
	sd->domain = vmd_find_free_domain();
	if (sd->domain < 0)
		return sd->domain;

	sd->node = pcibus_to_node(vmd->dev->bus);

	/*
	 * Currently MSI remapping must be enabled in guest passthrough mode
	 * due to some missing interrupt remapping plumbing. This is probably
	 * acceptable because the guest is usually CPU-limited and MSI
	 * remapping doesn't become a performance bottleneck.
	 */
	if (!(features & VMD_FEAT_CAN_BYPASS_MSI_REMAP) ||
	    offset[0] || offset[1]) {
		ret = vmd_alloc_irqs(vmd);
		if (ret)
			return ret;

		vmd_set_msi_remapping(vmd, true);

		ret = vmd_create_irq_domain(vmd);
		if (ret)
			return ret;

		/*
		 * Override the IRQ domain bus token so the domain can be
		 * distinguished from a regular PCI/MSI domain.
		 */
		irq_domain_update_bus_token(vmd->irq_domain, DOMAIN_BUS_VMD_MSI);
	} else {
		vmd_set_msi_remapping(vmd, false);
	}

	pci_add_resource(&resources, &vmd->resources[0]);
	pci_add_resource_offset(&resources, &vmd->resources[1], offset[0]);
	pci_add_resource_offset(&resources, &vmd->resources[2], offset[1]);

	vmd->bus = pci_create_root_bus(&vmd->dev->dev, vmd->busn_start,
				       &vmd_ops, sd, &resources);
	if (!vmd->bus) {
		pci_free_resource_list(&resources);
		vmd_remove_irq_domain(vmd);
		return -ENODEV;
	}

	vmd_copy_host_bridge_flags(pci_find_host_bridge(vmd->dev->bus),
				   to_pci_host_bridge(vmd->bus->bridge));

	vmd_attach_resources(vmd);
	if (vmd->irq_domain)
		dev_set_msi_domain(&vmd->bus->dev, vmd->irq_domain);
	else
		dev_set_msi_domain(&vmd->bus->dev,
				   dev_get_msi_domain(&vmd->dev->dev));

	vmd_acpi_begin();

	pci_scan_child_bus(vmd->bus);
	vmd_domain_reset(vmd);

	/* When Intel VMD is enabled, the OS does not discover the Root Ports
	 * owned by Intel VMD within the MMCFG space. pci_reset_bus() applies
	 * a reset to the parent of the PCI device supplied as argument. This
	 * is why we pass a child device, so the reset can be triggered at
	 * the Intel bridge level and propagated to all the children in the
	 * hierarchy.
	 */
	list_for_each_entry(child, &vmd->bus->children, node) {
		if (!list_empty(&child->devices)) {
			dev = list_first_entry(&child->devices,
					       struct pci_dev, bus_list);
			ret = pci_reset_bus(dev);
			if (ret)
				pci_warn(dev, "can't reset device: %d\n", ret);

			break;
		}
	}

	pci_assign_unassigned_bus_resources(vmd->bus);

	pci_walk_bus(vmd->bus, vmd_pm_enable_quirk, &features);

	/*
	 * VMD root buses are virtual and don't return true on pci_is_pcie()
	 * and will fail pcie_bus_configure_settings() early. It can instead be
	 * run on each of the real root ports.
	 */
	list_for_each_entry(child, &vmd->bus->children, node)
		pcie_bus_configure_settings(child);

	pci_bus_add_devices(vmd->bus);

	vmd_acpi_end();

	WARN(sysfs_create_link(&vmd->dev->dev.kobj, &vmd->bus->dev.kobj,
			       "domain"), "Can't create symlink to domain\n");
	return 0;
}

static int vmd_probe(struct pci_dev *dev, const struct pci_device_id *id)
{
	unsigned long features = (unsigned long) id->driver_data;
	struct vmd_dev *vmd;
	int err;

	if (resource_size(&dev->resource[VMD_CFGBAR]) < (1 << 20))
		return -ENOMEM;

	vmd = devm_kzalloc(&dev->dev, sizeof(*vmd), GFP_KERNEL);
	if (!vmd)
		return -ENOMEM;

	vmd->dev = dev;
	vmd->instance = ida_simple_get(&vmd_instance_ida, 0, 0, GFP_KERNEL);
	if (vmd->instance < 0)
		return vmd->instance;

	vmd->name = devm_kasprintf(&dev->dev, GFP_KERNEL, "vmd%d",
				   vmd->instance);
	if (!vmd->name) {
		err = -ENOMEM;
		goto out_release_instance;
	}

	err = pcim_enable_device(dev);
	if (err < 0)
		goto out_release_instance;

	vmd->cfgbar = pcim_iomap(dev, VMD_CFGBAR, 0);
	if (!vmd->cfgbar) {
		err = -ENOMEM;
		goto out_release_instance;
	}

	pci_set_master(dev);
	if (dma_set_mask_and_coherent(&dev->dev, DMA_BIT_MASK(64)) &&
	    dma_set_mask_and_coherent(&dev->dev, DMA_BIT_MASK(32))) {
		err = -ENODEV;
		goto out_release_instance;
	}

	if (features & VMD_FEAT_OFFSET_FIRST_VECTOR)
		vmd->first_vec = 1;

	spin_lock_init(&vmd->cfg_lock);
	pci_set_drvdata(dev, vmd);
	err = vmd_enable_domain(vmd, features);
	if (err)
		goto out_release_instance;

	dev_info(&vmd->dev->dev, "Bound to PCI domain %04x\n",
		 vmd->sysdata.domain);
	return 0;

 out_release_instance:
	ida_simple_remove(&vmd_instance_ida, vmd->instance);
	return err;
}

static void vmd_cleanup_srcu(struct vmd_dev *vmd)
{
	int i;

	for (i = 0; i < vmd->msix_count; i++)
		cleanup_srcu_struct(&vmd->irqs[i].srcu);
}

static void vmd_remove(struct pci_dev *dev)
{
	struct vmd_dev *vmd = pci_get_drvdata(dev);

	sysfs_remove_link(&vmd->dev->dev.kobj, "domain");
	pci_stop_root_bus(vmd->bus);
	pci_remove_root_bus(vmd->bus);
	vmd_cleanup_srcu(vmd);
	vmd_detach_resources(vmd);
	vmd_remove_irq_domain(vmd);
	ida_simple_remove(&vmd_instance_ida, vmd->instance);
}

static void vmd_shutdown(struct pci_dev *dev)
{
        struct vmd_dev *vmd = pci_get_drvdata(dev);

        vmd_remove_irq_domain(vmd);
}

#ifdef CONFIG_PM_SLEEP
static int vmd_suspend(struct device *dev)
{
	struct pci_dev *pdev = to_pci_dev(dev);
	struct vmd_dev *vmd = pci_get_drvdata(pdev);
	int i;

	for (i = 0; i < vmd->msix_count; i++)
		devm_free_irq(dev, vmd->irqs[i].virq, &vmd->irqs[i]);

	return 0;
}

static int vmd_resume(struct device *dev)
{
	struct pci_dev *pdev = to_pci_dev(dev);
	struct vmd_dev *vmd = pci_get_drvdata(pdev);
	int err, i;

       if (vmd->irq_domain)
               vmd_set_msi_remapping(vmd, true);
       else
               vmd_set_msi_remapping(vmd, false);

	for (i = 0; i < vmd->msix_count; i++) {
		err = devm_request_irq(dev, vmd->irqs[i].virq,
				       vmd_irq, IRQF_NO_THREAD,
				       vmd->name, &vmd->irqs[i]);
		if (err)
			return err;
	}

	return 0;
}
#endif
static SIMPLE_DEV_PM_OPS(vmd_dev_pm_ops, vmd_suspend, vmd_resume);

static const struct pci_device_id vmd_ids[] = {
	{PCI_VDEVICE(INTEL, PCI_DEVICE_ID_INTEL_VMD_201D),
		.driver_data = VMD_FEAT_HAS_MEMBAR_SHADOW_VSCAP,},
	{PCI_VDEVICE(INTEL, PCI_DEVICE_ID_INTEL_VMD_28C0),
		.driver_data = VMD_FEAT_HAS_MEMBAR_SHADOW |
				VMD_FEAT_HAS_BUS_RESTRICTIONS |
				VMD_FEAT_CAN_BYPASS_MSI_REMAP,},
	{PCI_VDEVICE(INTEL, 0x467f),
		.driver_data = VMD_FEATS_CLIENT,},
	{PCI_VDEVICE(INTEL, 0x4c3d),
		.driver_data = VMD_FEATS_CLIENT,},
	{PCI_VDEVICE(INTEL, 0xa77f),
		.driver_data = VMD_FEATS_CLIENT,},
	{PCI_VDEVICE(INTEL, 0x7d0b),
		.driver_data = VMD_FEATS_CLIENT,},
	{PCI_VDEVICE(INTEL, 0xad0b),
		.driver_data = VMD_FEATS_CLIENT,},
	{PCI_VDEVICE(INTEL, PCI_DEVICE_ID_INTEL_VMD_9A0B),
		.driver_data = VMD_FEATS_CLIENT,},
	{0,}
};
MODULE_DEVICE_TABLE(pci, vmd_ids);

static struct pci_driver vmd_drv = {
	.name		= "vmd",
	.id_table	= vmd_ids,
	.probe		= vmd_probe,
	.remove		= vmd_remove,
	.shutdown	= vmd_shutdown,
	.driver		= {
		.pm	= &vmd_dev_pm_ops,
	},
};
module_pci_driver(vmd_drv);

MODULE_AUTHOR("Intel Corporation");
MODULE_LICENSE("GPL v2");
MODULE_VERSION("0.6");<|MERGE_RESOLUTION|>--- conflicted
+++ resolved
@@ -751,11 +751,7 @@
 	if (!(features & VMD_FEAT_BIOS_PM_QUIRK))
 		return 0;
 
-<<<<<<< HEAD
-	pci_enable_link_state(pdev, PCIE_LINK_STATE_ALL, false);
-=======
 	pci_enable_link_state_locked(pdev, PCIE_LINK_STATE_ALL);
->>>>>>> c9a51ebb
 
 	pos = pci_find_ext_capability(pdev, PCI_EXT_CAP_ID_LTR);
 	if (!pos)
