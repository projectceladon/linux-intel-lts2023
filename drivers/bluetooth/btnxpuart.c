--- conflicted
+++ resolved
@@ -425,19 +425,11 @@
 {
 	struct ps_data *psdata = &nxpdev->psdata;
 	u8 ps_state;
-<<<<<<< HEAD
 
 	mutex_lock(&psdata->ps_lock);
 	ps_state = psdata->ps_state;
 	mutex_unlock(&psdata->ps_lock);
 
-=======
-
-	mutex_lock(&psdata->ps_lock);
-	ps_state = psdata->ps_state;
-	mutex_unlock(&psdata->ps_lock);
-
->>>>>>> 44bc0fc0
 	if (ps_state != PS_STATE_AWAKE) {
 		psdata->ps_cmd = PS_CMD_EXIT_PS;
 		schedule_work(&psdata->work);
