// SPDX-License-Identifier: ISC
/*
 * Copyright (C) 2016 Felix Fietkau <nbd@nbd.name>
 */
#include <linux/sched.h>
#include <linux/of.h>
#include "mt76.h"

#define CHAN2G(_idx, _freq) {			\
	.band = NL80211_BAND_2GHZ,		\
	.center_freq = (_freq),			\
	.hw_value = (_idx),			\
	.max_power = 30,			\
}

#define CHAN5G(_idx, _freq) {			\
	.band = NL80211_BAND_5GHZ,		\
	.center_freq = (_freq),			\
	.hw_value = (_idx),			\
	.max_power = 30,			\
}

#define CHAN6G(_idx, _freq) {			\
	.band = NL80211_BAND_6GHZ,		\
	.center_freq = (_freq),			\
	.hw_value = (_idx),			\
	.max_power = 30,			\
}

static const struct ieee80211_channel mt76_channels_2ghz[] = {
	CHAN2G(1, 2412),
	CHAN2G(2, 2417),
	CHAN2G(3, 2422),
	CHAN2G(4, 2427),
	CHAN2G(5, 2432),
	CHAN2G(6, 2437),
	CHAN2G(7, 2442),
	CHAN2G(8, 2447),
	CHAN2G(9, 2452),
	CHAN2G(10, 2457),
	CHAN2G(11, 2462),
	CHAN2G(12, 2467),
	CHAN2G(13, 2472),
	CHAN2G(14, 2484),
};

static const struct ieee80211_channel mt76_channels_5ghz[] = {
	CHAN5G(36, 5180),
	CHAN5G(40, 5200),
	CHAN5G(44, 5220),
	CHAN5G(48, 5240),

	CHAN5G(52, 5260),
	CHAN5G(56, 5280),
	CHAN5G(60, 5300),
	CHAN5G(64, 5320),

	CHAN5G(100, 5500),
	CHAN5G(104, 5520),
	CHAN5G(108, 5540),
	CHAN5G(112, 5560),
	CHAN5G(116, 5580),
	CHAN5G(120, 5600),
	CHAN5G(124, 5620),
	CHAN5G(128, 5640),
	CHAN5G(132, 5660),
	CHAN5G(136, 5680),
	CHAN5G(140, 5700),
	CHAN5G(144, 5720),

	CHAN5G(149, 5745),
	CHAN5G(153, 5765),
	CHAN5G(157, 5785),
	CHAN5G(161, 5805),
	CHAN5G(165, 5825),
	CHAN5G(169, 5845),
	CHAN5G(173, 5865),
	CHAN5G(177, 5885),
};

static const struct ieee80211_channel mt76_channels_6ghz[] = {
	/* UNII-5 */
	CHAN6G(1, 5955),
	CHAN6G(5, 5975),
	CHAN6G(9, 5995),
	CHAN6G(13, 6015),
	CHAN6G(17, 6035),
	CHAN6G(21, 6055),
	CHAN6G(25, 6075),
	CHAN6G(29, 6095),
	CHAN6G(33, 6115),
	CHAN6G(37, 6135),
	CHAN6G(41, 6155),
	CHAN6G(45, 6175),
	CHAN6G(49, 6195),
	CHAN6G(53, 6215),
	CHAN6G(57, 6235),
	CHAN6G(61, 6255),
	CHAN6G(65, 6275),
	CHAN6G(69, 6295),
	CHAN6G(73, 6315),
	CHAN6G(77, 6335),
	CHAN6G(81, 6355),
	CHAN6G(85, 6375),
	CHAN6G(89, 6395),
	CHAN6G(93, 6415),
	/* UNII-6 */
	CHAN6G(97, 6435),
	CHAN6G(101, 6455),
	CHAN6G(105, 6475),
	CHAN6G(109, 6495),
	CHAN6G(113, 6515),
	CHAN6G(117, 6535),
	/* UNII-7 */
	CHAN6G(121, 6555),
	CHAN6G(125, 6575),
	CHAN6G(129, 6595),
	CHAN6G(133, 6615),
	CHAN6G(137, 6635),
	CHAN6G(141, 6655),
	CHAN6G(145, 6675),
	CHAN6G(149, 6695),
	CHAN6G(153, 6715),
	CHAN6G(157, 6735),
	CHAN6G(161, 6755),
	CHAN6G(165, 6775),
	CHAN6G(169, 6795),
	CHAN6G(173, 6815),
	CHAN6G(177, 6835),
	CHAN6G(181, 6855),
	CHAN6G(185, 6875),
	/* UNII-8 */
	CHAN6G(189, 6895),
	CHAN6G(193, 6915),
	CHAN6G(197, 6935),
	CHAN6G(201, 6955),
	CHAN6G(205, 6975),
	CHAN6G(209, 6995),
	CHAN6G(213, 7015),
	CHAN6G(217, 7035),
	CHAN6G(221, 7055),
	CHAN6G(225, 7075),
	CHAN6G(229, 7095),
	CHAN6G(233, 7115),
};

static const struct ieee80211_tpt_blink mt76_tpt_blink[] = {
	{ .throughput =   0 * 1024, .blink_time = 334 },
	{ .throughput =   1 * 1024, .blink_time = 260 },
	{ .throughput =   5 * 1024, .blink_time = 220 },
	{ .throughput =  10 * 1024, .blink_time = 190 },
	{ .throughput =  20 * 1024, .blink_time = 170 },
	{ .throughput =  50 * 1024, .blink_time = 150 },
	{ .throughput =  70 * 1024, .blink_time = 130 },
	{ .throughput = 100 * 1024, .blink_time = 110 },
	{ .throughput = 200 * 1024, .blink_time =  80 },
	{ .throughput = 300 * 1024, .blink_time =  50 },
};

struct ieee80211_rate mt76_rates[] = {
	CCK_RATE(0, 10),
	CCK_RATE(1, 20),
	CCK_RATE(2, 55),
	CCK_RATE(3, 110),
	OFDM_RATE(11, 60),
	OFDM_RATE(15, 90),
	OFDM_RATE(10, 120),
	OFDM_RATE(14, 180),
	OFDM_RATE(9,  240),
	OFDM_RATE(13, 360),
	OFDM_RATE(8,  480),
	OFDM_RATE(12, 540),
};
EXPORT_SYMBOL_GPL(mt76_rates);

static const struct cfg80211_sar_freq_ranges mt76_sar_freq_ranges[] = {
	{ .start_freq = 2402, .end_freq = 2494, },
	{ .start_freq = 5150, .end_freq = 5350, },
	{ .start_freq = 5350, .end_freq = 5470, },
	{ .start_freq = 5470, .end_freq = 5725, },
	{ .start_freq = 5725, .end_freq = 5950, },
	{ .start_freq = 5945, .end_freq = 6165, },
	{ .start_freq = 6165, .end_freq = 6405, },
	{ .start_freq = 6405, .end_freq = 6525, },
	{ .start_freq = 6525, .end_freq = 6705, },
	{ .start_freq = 6705, .end_freq = 6865, },
	{ .start_freq = 6865, .end_freq = 7125, },
};

static const struct cfg80211_sar_capa mt76_sar_capa = {
	.type = NL80211_SAR_TYPE_POWER,
	.num_freq_ranges = ARRAY_SIZE(mt76_sar_freq_ranges),
	.freq_ranges = &mt76_sar_freq_ranges[0],
};

static int mt76_led_init(struct mt76_phy *phy)
{
	struct mt76_dev *dev = phy->dev;
	struct ieee80211_hw *hw = phy->hw;

	if (!phy->leds.cdev.brightness_set && !phy->leds.cdev.blink_set)
		return 0;

	snprintf(phy->leds.name, sizeof(phy->leds.name), "mt76-%s",
		 wiphy_name(hw->wiphy));

	phy->leds.cdev.name = phy->leds.name;
	phy->leds.cdev.default_trigger =
		ieee80211_create_tpt_led_trigger(hw,
					IEEE80211_TPT_LEDTRIG_FL_RADIO,
					mt76_tpt_blink,
					ARRAY_SIZE(mt76_tpt_blink));

	if (phy == &dev->phy) {
		struct device_node *np = dev->dev->of_node;

		np = of_get_child_by_name(np, "led");
		if (np) {
			int led_pin;

			if (!of_property_read_u32(np, "led-sources", &led_pin))
				phy->leds.pin = led_pin;
			phy->leds.al = of_property_read_bool(np,
							     "led-active-low");
			of_node_put(np);
		}
	}

	return led_classdev_register(dev->dev, &phy->leds.cdev);
}

static void mt76_led_cleanup(struct mt76_phy *phy)
{
	if (!phy->leds.cdev.brightness_set && !phy->leds.cdev.blink_set)
		return;

	led_classdev_unregister(&phy->leds.cdev);
}

static void mt76_init_stream_cap(struct mt76_phy *phy,
				 struct ieee80211_supported_band *sband,
				 bool vht)
{
	struct ieee80211_sta_ht_cap *ht_cap = &sband->ht_cap;
	int i, nstream = hweight8(phy->antenna_mask);
	struct ieee80211_sta_vht_cap *vht_cap;
	u16 mcs_map = 0;

	if (nstream > 1)
		ht_cap->cap |= IEEE80211_HT_CAP_TX_STBC;
	else
		ht_cap->cap &= ~IEEE80211_HT_CAP_TX_STBC;

	for (i = 0; i < IEEE80211_HT_MCS_MASK_LEN; i++)
		ht_cap->mcs.rx_mask[i] = i < nstream ? 0xff : 0;

	if (!vht)
		return;

	vht_cap = &sband->vht_cap;
	if (nstream > 1)
		vht_cap->cap |= IEEE80211_VHT_CAP_TXSTBC;
	else
		vht_cap->cap &= ~IEEE80211_VHT_CAP_TXSTBC;
	vht_cap->cap |= IEEE80211_VHT_CAP_TX_ANTENNA_PATTERN |
			IEEE80211_VHT_CAP_RX_ANTENNA_PATTERN;

	for (i = 0; i < 8; i++) {
		if (i < nstream)
			mcs_map |= (IEEE80211_VHT_MCS_SUPPORT_0_9 << (i * 2));
		else
			mcs_map |=
				(IEEE80211_VHT_MCS_NOT_SUPPORTED << (i * 2));
	}
	vht_cap->vht_mcs.rx_mcs_map = cpu_to_le16(mcs_map);
	vht_cap->vht_mcs.tx_mcs_map = cpu_to_le16(mcs_map);
	if (ieee80211_hw_check(phy->hw, SUPPORTS_VHT_EXT_NSS_BW))
		vht_cap->vht_mcs.tx_highest |=
				cpu_to_le16(IEEE80211_VHT_EXT_NSS_BW_CAPABLE);
}

void mt76_set_stream_caps(struct mt76_phy *phy, bool vht)
{
	if (phy->cap.has_2ghz)
		mt76_init_stream_cap(phy, &phy->sband_2g.sband, false);
	if (phy->cap.has_5ghz)
		mt76_init_stream_cap(phy, &phy->sband_5g.sband, vht);
	if (phy->cap.has_6ghz)
		mt76_init_stream_cap(phy, &phy->sband_6g.sband, vht);
}
EXPORT_SYMBOL_GPL(mt76_set_stream_caps);

static int
mt76_init_sband(struct mt76_phy *phy, struct mt76_sband *msband,
		const struct ieee80211_channel *chan, int n_chan,
		struct ieee80211_rate *rates, int n_rates,
		bool ht, bool vht)
{
	struct ieee80211_supported_band *sband = &msband->sband;
	struct ieee80211_sta_vht_cap *vht_cap;
	struct ieee80211_sta_ht_cap *ht_cap;
	struct mt76_dev *dev = phy->dev;
	void *chanlist;
	int size;

	size = n_chan * sizeof(*chan);
	chanlist = devm_kmemdup(dev->dev, chan, size, GFP_KERNEL);
	if (!chanlist)
		return -ENOMEM;

	msband->chan = devm_kcalloc(dev->dev, n_chan, sizeof(*msband->chan),
				    GFP_KERNEL);
	if (!msband->chan)
		return -ENOMEM;

	sband->channels = chanlist;
	sband->n_channels = n_chan;
	sband->bitrates = rates;
	sband->n_bitrates = n_rates;

	if (!ht)
		return 0;

	ht_cap = &sband->ht_cap;
	ht_cap->ht_supported = true;
	ht_cap->cap |= IEEE80211_HT_CAP_SUP_WIDTH_20_40 |
		       IEEE80211_HT_CAP_GRN_FLD |
		       IEEE80211_HT_CAP_SGI_20 |
		       IEEE80211_HT_CAP_SGI_40 |
		       (1 << IEEE80211_HT_CAP_RX_STBC_SHIFT);

	ht_cap->mcs.tx_params = IEEE80211_HT_MCS_TX_DEFINED;
	ht_cap->ampdu_factor = IEEE80211_HT_MAX_AMPDU_64K;

	mt76_init_stream_cap(phy, sband, vht);

	if (!vht)
		return 0;

	vht_cap = &sband->vht_cap;
	vht_cap->vht_supported = true;
	vht_cap->cap |= IEEE80211_VHT_CAP_RXLDPC |
			IEEE80211_VHT_CAP_RXSTBC_1 |
			IEEE80211_VHT_CAP_SHORT_GI_80 |
			(3 << IEEE80211_VHT_CAP_MAX_A_MPDU_LENGTH_EXPONENT_SHIFT);

	return 0;
}

static int
mt76_init_sband_2g(struct mt76_phy *phy, struct ieee80211_rate *rates,
		   int n_rates)
{
	phy->hw->wiphy->bands[NL80211_BAND_2GHZ] = &phy->sband_2g.sband;

	return mt76_init_sband(phy, &phy->sband_2g, mt76_channels_2ghz,
			       ARRAY_SIZE(mt76_channels_2ghz), rates,
			       n_rates, true, false);
}

static int
mt76_init_sband_5g(struct mt76_phy *phy, struct ieee80211_rate *rates,
		   int n_rates, bool vht)
{
	phy->hw->wiphy->bands[NL80211_BAND_5GHZ] = &phy->sband_5g.sband;

	return mt76_init_sband(phy, &phy->sband_5g, mt76_channels_5ghz,
			       ARRAY_SIZE(mt76_channels_5ghz), rates,
			       n_rates, true, vht);
}

static int
mt76_init_sband_6g(struct mt76_phy *phy, struct ieee80211_rate *rates,
		   int n_rates)
{
	phy->hw->wiphy->bands[NL80211_BAND_6GHZ] = &phy->sband_6g.sband;

	return mt76_init_sband(phy, &phy->sband_6g, mt76_channels_6ghz,
			       ARRAY_SIZE(mt76_channels_6ghz), rates,
			       n_rates, false, false);
}

static void
mt76_check_sband(struct mt76_phy *phy, struct mt76_sband *msband,
		 enum nl80211_band band)
{
	struct ieee80211_supported_band *sband = &msband->sband;
	bool found = false;
	int i;

	if (!sband)
		return;

	for (i = 0; i < sband->n_channels; i++) {
		if (sband->channels[i].flags & IEEE80211_CHAN_DISABLED)
			continue;

		found = true;
		break;
	}

	if (found) {
		phy->chandef.chan = &sband->channels[0];
		phy->chan_state = &msband->chan[0];
		return;
	}

	sband->n_channels = 0;
	phy->hw->wiphy->bands[band] = NULL;
}

static int
mt76_phy_init(struct mt76_phy *phy, struct ieee80211_hw *hw)
{
	struct mt76_dev *dev = phy->dev;
	struct wiphy *wiphy = hw->wiphy;

	INIT_LIST_HEAD(&phy->tx_list);
	spin_lock_init(&phy->tx_lock);

	SET_IEEE80211_DEV(hw, dev->dev);
	SET_IEEE80211_PERM_ADDR(hw, phy->macaddr);

	wiphy->features |= NL80211_FEATURE_ACTIVE_MONITOR |
			   NL80211_FEATURE_AP_MODE_CHAN_WIDTH_CHANGE;
	wiphy->flags |= WIPHY_FLAG_HAS_CHANNEL_SWITCH |
			WIPHY_FLAG_SUPPORTS_TDLS |
			WIPHY_FLAG_AP_UAPSD;

	wiphy_ext_feature_set(wiphy, NL80211_EXT_FEATURE_CQM_RSSI_LIST);
	wiphy_ext_feature_set(wiphy, NL80211_EXT_FEATURE_AIRTIME_FAIRNESS);
	wiphy_ext_feature_set(wiphy, NL80211_EXT_FEATURE_AQL);

	wiphy->available_antennas_tx = phy->antenna_mask;
	wiphy->available_antennas_rx = phy->antenna_mask;

	wiphy->sar_capa = &mt76_sar_capa;
	phy->frp = devm_kcalloc(dev->dev, wiphy->sar_capa->num_freq_ranges,
				sizeof(struct mt76_freq_range_power),
				GFP_KERNEL);
	if (!phy->frp)
		return -ENOMEM;

	hw->txq_data_size = sizeof(struct mt76_txq);
	hw->uapsd_max_sp_len = IEEE80211_WMM_IE_STA_QOSINFO_SP_ALL;

	if (!hw->max_tx_fragments)
		hw->max_tx_fragments = 16;

	ieee80211_hw_set(hw, SIGNAL_DBM);
	ieee80211_hw_set(hw, AMPDU_AGGREGATION);
	ieee80211_hw_set(hw, SUPPORTS_RC_TABLE);
	ieee80211_hw_set(hw, SUPPORT_FAST_XMIT);
	ieee80211_hw_set(hw, SUPPORTS_CLONED_SKBS);
	ieee80211_hw_set(hw, SUPPORTS_AMSDU_IN_AMPDU);
	ieee80211_hw_set(hw, SUPPORTS_REORDERING_BUFFER);

	if (!(dev->drv->drv_flags & MT_DRV_AMSDU_OFFLOAD)) {
		ieee80211_hw_set(hw, TX_AMSDU);
		ieee80211_hw_set(hw, TX_FRAG_LIST);
	}

	ieee80211_hw_set(hw, MFP_CAPABLE);
	ieee80211_hw_set(hw, AP_LINK_PS);
	ieee80211_hw_set(hw, REPORTS_TX_ACK_STATUS);

	return 0;
}

struct mt76_phy *
mt76_alloc_phy(struct mt76_dev *dev, unsigned int size,
	       const struct ieee80211_ops *ops, u8 band_idx)
{
	struct ieee80211_hw *hw;
	unsigned int phy_size;
	struct mt76_phy *phy;

	phy_size = ALIGN(sizeof(*phy), 8);
	hw = ieee80211_alloc_hw(size + phy_size, ops);
	if (!hw)
		return NULL;

	phy = hw->priv;
	phy->dev = dev;
	phy->hw = hw;
	phy->priv = hw->priv + phy_size;
	phy->band_idx = band_idx;

	hw->wiphy->flags |= WIPHY_FLAG_IBSS_RSN;
	hw->wiphy->interface_modes =
		BIT(NL80211_IFTYPE_STATION) |
		BIT(NL80211_IFTYPE_AP) |
#ifdef CONFIG_MAC80211_MESH
		BIT(NL80211_IFTYPE_MESH_POINT) |
#endif
		BIT(NL80211_IFTYPE_P2P_CLIENT) |
		BIT(NL80211_IFTYPE_P2P_GO) |
		BIT(NL80211_IFTYPE_ADHOC);

	return phy;
}
EXPORT_SYMBOL_GPL(mt76_alloc_phy);

int mt76_register_phy(struct mt76_phy *phy, bool vht,
		      struct ieee80211_rate *rates, int n_rates)
{
	int ret;

	ret = mt76_phy_init(phy, phy->hw);
	if (ret)
		return ret;

	if (phy->cap.has_2ghz) {
		ret = mt76_init_sband_2g(phy, rates, n_rates);
		if (ret)
			return ret;
	}

	if (phy->cap.has_5ghz) {
		ret = mt76_init_sband_5g(phy, rates + 4, n_rates - 4, vht);
		if (ret)
			return ret;
	}

	if (phy->cap.has_6ghz) {
		ret = mt76_init_sband_6g(phy, rates + 4, n_rates - 4);
		if (ret)
			return ret;
	}

	if (IS_ENABLED(CONFIG_MT76_LEDS)) {
		ret = mt76_led_init(phy);
		if (ret)
			return ret;
	}

	wiphy_read_of_freq_limits(phy->hw->wiphy);
	mt76_check_sband(phy, &phy->sband_2g, NL80211_BAND_2GHZ);
	mt76_check_sband(phy, &phy->sband_5g, NL80211_BAND_5GHZ);
	mt76_check_sband(phy, &phy->sband_6g, NL80211_BAND_6GHZ);

	ret = ieee80211_register_hw(phy->hw);
	if (ret)
		return ret;

	set_bit(MT76_STATE_REGISTERED, &phy->state);
	phy->dev->phys[phy->band_idx] = phy;

	return 0;
}
EXPORT_SYMBOL_GPL(mt76_register_phy);

void mt76_unregister_phy(struct mt76_phy *phy)
{
	struct mt76_dev *dev = phy->dev;

	if (!test_bit(MT76_STATE_REGISTERED, &phy->state))
		return;

	if (IS_ENABLED(CONFIG_MT76_LEDS))
		mt76_led_cleanup(phy);
	mt76_tx_status_check(dev, true);
	ieee80211_unregister_hw(phy->hw);
	dev->phys[phy->band_idx] = NULL;
}
EXPORT_SYMBOL_GPL(mt76_unregister_phy);

int mt76_create_page_pool(struct mt76_dev *dev, struct mt76_queue *q)
{
	struct page_pool_params pp_params = {
		.order = 0,
		.flags = PP_FLAG_PAGE_FRAG,
		.nid = NUMA_NO_NODE,
		.dev = dev->dma_dev,
	};
	int idx = q - dev->q_rx;

	switch (idx) {
	case MT_RXQ_MAIN:
	case MT_RXQ_BAND1:
	case MT_RXQ_BAND2:
		pp_params.pool_size = 256;
		break;
	default:
		pp_params.pool_size = 16;
		break;
	}

	if (mt76_is_mmio(dev)) {
		/* rely on page_pool for DMA mapping */
		pp_params.flags |= PP_FLAG_DMA_MAP | PP_FLAG_DMA_SYNC_DEV;
		pp_params.dma_dir = DMA_FROM_DEVICE;
		pp_params.max_len = PAGE_SIZE;
		pp_params.offset = 0;
	}

	q->page_pool = page_pool_create(&pp_params);
	if (IS_ERR(q->page_pool)) {
		int err = PTR_ERR(q->page_pool);

		q->page_pool = NULL;
		return err;
	}

	return 0;
}
EXPORT_SYMBOL_GPL(mt76_create_page_pool);

struct mt76_dev *
mt76_alloc_device(struct device *pdev, unsigned int size,
		  const struct ieee80211_ops *ops,
		  const struct mt76_driver_ops *drv_ops)
{
	struct ieee80211_hw *hw;
	struct mt76_phy *phy;
	struct mt76_dev *dev;
	int i;

	hw = ieee80211_alloc_hw(size, ops);
	if (!hw)
		return NULL;

	dev = hw->priv;
	dev->hw = hw;
	dev->dev = pdev;
	dev->drv = drv_ops;
	dev->dma_dev = pdev;

	phy = &dev->phy;
	phy->dev = dev;
	phy->hw = hw;
	phy->band_idx = MT_BAND0;
	dev->phys[phy->band_idx] = phy;

	spin_lock_init(&dev->rx_lock);
	spin_lock_init(&dev->lock);
	spin_lock_init(&dev->cc_lock);
	spin_lock_init(&dev->status_lock);
	spin_lock_init(&dev->wed_lock);
	mutex_init(&dev->mutex);
	init_waitqueue_head(&dev->tx_wait);

	skb_queue_head_init(&dev->mcu.res_q);
	init_waitqueue_head(&dev->mcu.wait);
	mutex_init(&dev->mcu.mutex);
	dev->tx_worker.fn = mt76_tx_worker;

	hw->wiphy->flags |= WIPHY_FLAG_IBSS_RSN;
	hw->wiphy->interface_modes =
		BIT(NL80211_IFTYPE_STATION) |
		BIT(NL80211_IFTYPE_AP) |
#ifdef CONFIG_MAC80211_MESH
		BIT(NL80211_IFTYPE_MESH_POINT) |
#endif
		BIT(NL80211_IFTYPE_P2P_CLIENT) |
		BIT(NL80211_IFTYPE_P2P_GO) |
		BIT(NL80211_IFTYPE_ADHOC);

	spin_lock_init(&dev->token_lock);
	idr_init(&dev->token);

	spin_lock_init(&dev->rx_token_lock);
	idr_init(&dev->rx_token);

	INIT_LIST_HEAD(&dev->wcid_list);
	INIT_LIST_HEAD(&dev->sta_poll_list);
	spin_lock_init(&dev->sta_poll_lock);

	INIT_LIST_HEAD(&dev->txwi_cache);
	INIT_LIST_HEAD(&dev->rxwi_cache);
	dev->token_size = dev->drv->token_size;

	for (i = 0; i < ARRAY_SIZE(dev->q_rx); i++)
		skb_queue_head_init(&dev->rx_skb[i]);

	dev->wq = alloc_ordered_workqueue("mt76", 0);
	if (!dev->wq) {
		ieee80211_free_hw(hw);
		return NULL;
	}

	return dev;
}
EXPORT_SYMBOL_GPL(mt76_alloc_device);

int mt76_register_device(struct mt76_dev *dev, bool vht,
			 struct ieee80211_rate *rates, int n_rates)
{
	struct ieee80211_hw *hw = dev->hw;
	struct mt76_phy *phy = &dev->phy;
	int ret;

	dev_set_drvdata(dev->dev, dev);
	mt76_wcid_init(&dev->global_wcid);
	ret = mt76_phy_init(phy, hw);
	if (ret)
		return ret;

	if (phy->cap.has_2ghz) {
		ret = mt76_init_sband_2g(phy, rates, n_rates);
		if (ret)
			return ret;
	}

	if (phy->cap.has_5ghz) {
		ret = mt76_init_sband_5g(phy, rates + 4, n_rates - 4, vht);
		if (ret)
			return ret;
	}

	if (phy->cap.has_6ghz) {
		ret = mt76_init_sband_6g(phy, rates + 4, n_rates - 4);
		if (ret)
			return ret;
	}

	wiphy_read_of_freq_limits(hw->wiphy);
	mt76_check_sband(&dev->phy, &phy->sband_2g, NL80211_BAND_2GHZ);
	mt76_check_sband(&dev->phy, &phy->sband_5g, NL80211_BAND_5GHZ);
	mt76_check_sband(&dev->phy, &phy->sband_6g, NL80211_BAND_6GHZ);

	if (IS_ENABLED(CONFIG_MT76_LEDS)) {
		ret = mt76_led_init(phy);
		if (ret)
			return ret;
	}

	ret = ieee80211_register_hw(hw);
	if (ret)
		return ret;

	WARN_ON(mt76_worker_setup(hw, &dev->tx_worker, NULL, "tx"));
	set_bit(MT76_STATE_REGISTERED, &phy->state);
	sched_set_fifo_low(dev->tx_worker.task);

	return 0;
}
EXPORT_SYMBOL_GPL(mt76_register_device);

void mt76_unregister_device(struct mt76_dev *dev)
{
	struct ieee80211_hw *hw = dev->hw;

	if (!test_bit(MT76_STATE_REGISTERED, &dev->phy.state))
		return;

	if (IS_ENABLED(CONFIG_MT76_LEDS))
		mt76_led_cleanup(&dev->phy);
	mt76_tx_status_check(dev, true);
	mt76_wcid_cleanup(dev, &dev->global_wcid);
	ieee80211_unregister_hw(hw);
}
EXPORT_SYMBOL_GPL(mt76_unregister_device);

void mt76_free_device(struct mt76_dev *dev)
{
	mt76_worker_teardown(&dev->tx_worker);
	if (dev->wq) {
		destroy_workqueue(dev->wq);
		dev->wq = NULL;
	}
	ieee80211_free_hw(dev->hw);
}
EXPORT_SYMBOL_GPL(mt76_free_device);

static void mt76_rx_release_amsdu(struct mt76_phy *phy, enum mt76_rxq_id q)
{
	struct sk_buff *skb = phy->rx_amsdu[q].head;
	struct mt76_rx_status *status = (struct mt76_rx_status *)skb->cb;
	struct mt76_dev *dev = phy->dev;

	phy->rx_amsdu[q].head = NULL;
	phy->rx_amsdu[q].tail = NULL;

	/*
	 * Validate if the amsdu has a proper first subframe.
	 * A single MSDU can be parsed as A-MSDU when the unauthenticated A-MSDU
	 * flag of the QoS header gets flipped. In such cases, the first
	 * subframe has a LLC/SNAP header in the location of the destination
	 * address.
	 */
	if (skb_shinfo(skb)->frag_list) {
		int offset = 0;

		if (!(status->flag & RX_FLAG_8023)) {
			offset = ieee80211_get_hdrlen_from_skb(skb);

			if ((status->flag &
			     (RX_FLAG_DECRYPTED | RX_FLAG_IV_STRIPPED)) ==
			    RX_FLAG_DECRYPTED)
				offset += 8;
		}

		if (ether_addr_equal(skb->data + offset, rfc1042_header)) {
			dev_kfree_skb(skb);
			return;
		}
	}
	__skb_queue_tail(&dev->rx_skb[q], skb);
}

static void mt76_rx_release_burst(struct mt76_phy *phy, enum mt76_rxq_id q,
				  struct sk_buff *skb)
{
	struct mt76_rx_status *status = (struct mt76_rx_status *)skb->cb;

	if (phy->rx_amsdu[q].head &&
	    (!status->amsdu || status->first_amsdu ||
	     status->seqno != phy->rx_amsdu[q].seqno))
		mt76_rx_release_amsdu(phy, q);

	if (!phy->rx_amsdu[q].head) {
		phy->rx_amsdu[q].tail = &skb_shinfo(skb)->frag_list;
		phy->rx_amsdu[q].seqno = status->seqno;
		phy->rx_amsdu[q].head = skb;
	} else {
		*phy->rx_amsdu[q].tail = skb;
		phy->rx_amsdu[q].tail = &skb->next;
	}

	if (!status->amsdu || status->last_amsdu)
		mt76_rx_release_amsdu(phy, q);
}

void mt76_rx(struct mt76_dev *dev, enum mt76_rxq_id q, struct sk_buff *skb)
{
	struct mt76_rx_status *status = (struct mt76_rx_status *)skb->cb;
	struct mt76_phy *phy = mt76_dev_phy(dev, status->phy_idx);

	if (!test_bit(MT76_STATE_RUNNING, &phy->state)) {
		dev_kfree_skb(skb);
		return;
	}

#ifdef CONFIG_NL80211_TESTMODE
	if (phy->test.state == MT76_TM_STATE_RX_FRAMES) {
		phy->test.rx_stats.packets[q]++;
		if (status->flag & RX_FLAG_FAILED_FCS_CRC)
			phy->test.rx_stats.fcs_error[q]++;
	}
#endif

	mt76_rx_release_burst(phy, q, skb);
}
EXPORT_SYMBOL_GPL(mt76_rx);

bool mt76_has_tx_pending(struct mt76_phy *phy)
{
	struct mt76_queue *q;
	int i;

	for (i = 0; i < __MT_TXQ_MAX; i++) {
		q = phy->q_tx[i];
		if (q && q->queued)
			return true;
	}

	return false;
}
EXPORT_SYMBOL_GPL(mt76_has_tx_pending);

static struct mt76_channel_state *
mt76_channel_state(struct mt76_phy *phy, struct ieee80211_channel *c)
{
	struct mt76_sband *msband;
	int idx;

	if (c->band == NL80211_BAND_2GHZ)
		msband = &phy->sband_2g;
	else if (c->band == NL80211_BAND_6GHZ)
		msband = &phy->sband_6g;
	else
		msband = &phy->sband_5g;

	idx = c - &msband->sband.channels[0];
	return &msband->chan[idx];
}

void mt76_update_survey_active_time(struct mt76_phy *phy, ktime_t time)
{
	struct mt76_channel_state *state = phy->chan_state;

	state->cc_active += ktime_to_us(ktime_sub(time,
						  phy->survey_time));
	phy->survey_time = time;
}
EXPORT_SYMBOL_GPL(mt76_update_survey_active_time);

void mt76_update_survey(struct mt76_phy *phy)
{
	struct mt76_dev *dev = phy->dev;
	ktime_t cur_time;

	if (dev->drv->update_survey)
		dev->drv->update_survey(phy);

	cur_time = ktime_get_boottime();
	mt76_update_survey_active_time(phy, cur_time);

	if (dev->drv->drv_flags & MT_DRV_SW_RX_AIRTIME) {
		struct mt76_channel_state *state = phy->chan_state;

		spin_lock_bh(&dev->cc_lock);
		state->cc_bss_rx += dev->cur_cc_bss_rx;
		dev->cur_cc_bss_rx = 0;
		spin_unlock_bh(&dev->cc_lock);
	}
}
EXPORT_SYMBOL_GPL(mt76_update_survey);

void mt76_set_channel(struct mt76_phy *phy)
{
	struct mt76_dev *dev = phy->dev;
	struct ieee80211_hw *hw = phy->hw;
	struct cfg80211_chan_def *chandef = &hw->conf.chandef;
	bool offchannel = hw->conf.flags & IEEE80211_CONF_OFFCHANNEL;
	int timeout = HZ / 5;

	wait_event_timeout(dev->tx_wait, !mt76_has_tx_pending(phy), timeout);
	mt76_update_survey(phy);

	if (phy->chandef.chan->center_freq != chandef->chan->center_freq ||
	    phy->chandef.width != chandef->width)
		phy->dfs_state = MT_DFS_STATE_UNKNOWN;

	phy->chandef = *chandef;
	phy->chan_state = mt76_channel_state(phy, chandef->chan);

	if (!offchannel)
		phy->main_chan = chandef->chan;

	if (chandef->chan != phy->main_chan)
		memset(phy->chan_state, 0, sizeof(*phy->chan_state));
}
EXPORT_SYMBOL_GPL(mt76_set_channel);

int mt76_get_survey(struct ieee80211_hw *hw, int idx,
		    struct survey_info *survey)
{
	struct mt76_phy *phy = hw->priv;
	struct mt76_dev *dev = phy->dev;
	struct mt76_sband *sband;
	struct ieee80211_channel *chan;
	struct mt76_channel_state *state;
	int ret = 0;

	mutex_lock(&dev->mutex);
	if (idx == 0 && dev->drv->update_survey)
		mt76_update_survey(phy);

	if (idx >= phy->sband_2g.sband.n_channels +
		   phy->sband_5g.sband.n_channels) {
		idx -= (phy->sband_2g.sband.n_channels +
			phy->sband_5g.sband.n_channels);
		sband = &phy->sband_6g;
	} else if (idx >= phy->sband_2g.sband.n_channels) {
		idx -= phy->sband_2g.sband.n_channels;
		sband = &phy->sband_5g;
	} else {
		sband = &phy->sband_2g;
	}

	if (idx >= sband->sband.n_channels) {
		ret = -ENOENT;
		goto out;
	}

	chan = &sband->sband.channels[idx];
	state = mt76_channel_state(phy, chan);

	memset(survey, 0, sizeof(*survey));
	survey->channel = chan;
	survey->filled = SURVEY_INFO_TIME | SURVEY_INFO_TIME_BUSY;
	survey->filled |= dev->drv->survey_flags;
	if (state->noise)
		survey->filled |= SURVEY_INFO_NOISE_DBM;

	if (chan == phy->main_chan) {
		survey->filled |= SURVEY_INFO_IN_USE;

		if (dev->drv->drv_flags & MT_DRV_SW_RX_AIRTIME)
			survey->filled |= SURVEY_INFO_TIME_BSS_RX;
	}

	survey->time_busy = div_u64(state->cc_busy, 1000);
	survey->time_rx = div_u64(state->cc_rx, 1000);
	survey->time = div_u64(state->cc_active, 1000);
	survey->noise = state->noise;

	spin_lock_bh(&dev->cc_lock);
	survey->time_bss_rx = div_u64(state->cc_bss_rx, 1000);
	survey->time_tx = div_u64(state->cc_tx, 1000);
	spin_unlock_bh(&dev->cc_lock);

out:
	mutex_unlock(&dev->mutex);

	return ret;
}
EXPORT_SYMBOL_GPL(mt76_get_survey);

void mt76_wcid_key_setup(struct mt76_dev *dev, struct mt76_wcid *wcid,
			 struct ieee80211_key_conf *key)
{
	struct ieee80211_key_seq seq;
	int i;

	wcid->rx_check_pn = false;

	if (!key)
		return;

	if (key->cipher != WLAN_CIPHER_SUITE_CCMP)
		return;

	wcid->rx_check_pn = true;

	/* data frame */
	for (i = 0; i < IEEE80211_NUM_TIDS; i++) {
		ieee80211_get_key_rx_seq(key, i, &seq);
		memcpy(wcid->rx_key_pn[i], seq.ccmp.pn, sizeof(seq.ccmp.pn));
	}

	/* robust management frame */
	ieee80211_get_key_rx_seq(key, -1, &seq);
	memcpy(wcid->rx_key_pn[i], seq.ccmp.pn, sizeof(seq.ccmp.pn));

}
EXPORT_SYMBOL(mt76_wcid_key_setup);

int mt76_rx_signal(u8 chain_mask, s8 *chain_signal)
{
	int signal = -128;
	u8 chains;

	for (chains = chain_mask; chains; chains >>= 1, chain_signal++) {
		int cur, diff;

		cur = *chain_signal;
		if (!(chains & BIT(0)) ||
		    cur > 0)
			continue;

		if (cur > signal)
			swap(cur, signal);

		diff = signal - cur;
		if (diff == 0)
			signal += 3;
		else if (diff <= 2)
			signal += 2;
		else if (diff <= 6)
			signal += 1;
	}

	return signal;
}
EXPORT_SYMBOL(mt76_rx_signal);

static void
mt76_rx_convert(struct mt76_dev *dev, struct sk_buff *skb,
		struct ieee80211_hw **hw,
		struct ieee80211_sta **sta)
{
	struct ieee80211_rx_status *status = IEEE80211_SKB_RXCB(skb);
	struct ieee80211_hdr *hdr = mt76_skb_get_hdr(skb);
	struct mt76_rx_status mstat;

	mstat = *((struct mt76_rx_status *)skb->cb);
	memset(status, 0, sizeof(*status));

	status->flag = mstat.flag;
	status->freq = mstat.freq;
	status->enc_flags = mstat.enc_flags;
	status->encoding = mstat.encoding;
	status->bw = mstat.bw;
	if (status->encoding == RX_ENC_EHT) {
		status->eht.ru = mstat.eht.ru;
		status->eht.gi = mstat.eht.gi;
	} else {
		status->he_ru = mstat.he_ru;
		status->he_gi = mstat.he_gi;
		status->he_dcm = mstat.he_dcm;
	}
	status->rate_idx = mstat.rate_idx;
	status->nss = mstat.nss;
	status->band = mstat.band;
	status->signal = mstat.signal;
	status->chains = mstat.chains;
	status->ampdu_reference = mstat.ampdu_ref;
	status->device_timestamp = mstat.timestamp;
	status->mactime = mstat.timestamp;
	status->signal = mt76_rx_signal(mstat.chains, mstat.chain_signal);
	if (status->signal <= -128)
		status->flag |= RX_FLAG_NO_SIGNAL_VAL;

	if (ieee80211_is_beacon(hdr->frame_control) ||
	    ieee80211_is_probe_resp(hdr->frame_control))
		status->boottime_ns = ktime_get_boottime_ns();

	BUILD_BUG_ON(sizeof(mstat) > sizeof(skb->cb));
	BUILD_BUG_ON(sizeof(status->chain_signal) !=
		     sizeof(mstat.chain_signal));
	memcpy(status->chain_signal, mstat.chain_signal,
	       sizeof(mstat.chain_signal));

	*sta = wcid_to_sta(mstat.wcid);
	*hw = mt76_phy_hw(dev, mstat.phy_idx);
}

static void
mt76_check_ccmp_pn(struct sk_buff *skb)
{
	struct mt76_rx_status *status = (struct mt76_rx_status *)skb->cb;
	struct mt76_wcid *wcid = status->wcid;
	struct ieee80211_hdr *hdr;
	int security_idx;
	int ret;

	if (!(status->flag & RX_FLAG_DECRYPTED))
		return;

	if (status->flag & RX_FLAG_ONLY_MONITOR)
		return;

	if (!wcid || !wcid->rx_check_pn)
		return;

	security_idx = status->qos_ctl & IEEE80211_QOS_CTL_TID_MASK;
	if (status->flag & RX_FLAG_8023)
		goto skip_hdr_check;

	hdr = mt76_skb_get_hdr(skb);
	if (!(status->flag & RX_FLAG_IV_STRIPPED)) {
		/*
		 * Validate the first fragment both here and in mac80211
		 * All further fragments will be validated by mac80211 only.
		 */
		if (ieee80211_is_frag(hdr) &&
		    !ieee80211_is_first_frag(hdr->frame_control))
			return;
	}

	/* IEEE 802.11-2020, 12.5.3.4.4 "PN and replay detection" c):
	 *
	 * the recipient shall maintain a single replay counter for received
	 * individually addressed robust Management frames that are received
	 * with the To DS subfield equal to 0, [...]
	 */
	if (ieee80211_is_mgmt(hdr->frame_control) &&
	    !ieee80211_has_tods(hdr->frame_control))
		security_idx = IEEE80211_NUM_TIDS;

skip_hdr_check:
	BUILD_BUG_ON(sizeof(status->iv) != sizeof(wcid->rx_key_pn[0]));
	ret = memcmp(status->iv, wcid->rx_key_pn[security_idx],
		     sizeof(status->iv));
	if (ret <= 0) {
		status->flag |= RX_FLAG_ONLY_MONITOR;
		return;
	}

	memcpy(wcid->rx_key_pn[security_idx], status->iv, sizeof(status->iv));

	if (status->flag & RX_FLAG_IV_STRIPPED)
		status->flag |= RX_FLAG_PN_VALIDATED;
}

static void
mt76_airtime_report(struct mt76_dev *dev, struct mt76_rx_status *status,
		    int len)
{
	struct mt76_wcid *wcid = status->wcid;
	struct ieee80211_rx_status info = {
		.enc_flags = status->enc_flags,
		.rate_idx = status->rate_idx,
		.encoding = status->encoding,
		.band = status->band,
		.nss = status->nss,
		.bw = status->bw,
	};
	struct ieee80211_sta *sta;
	u32 airtime;
	u8 tidno = status->qos_ctl & IEEE80211_QOS_CTL_TID_MASK;

	airtime = ieee80211_calc_rx_airtime(dev->hw, &info, len);
	spin_lock(&dev->cc_lock);
	dev->cur_cc_bss_rx += airtime;
	spin_unlock(&dev->cc_lock);

	if (!wcid || !wcid->sta)
		return;

	sta = container_of((void *)wcid, struct ieee80211_sta, drv_priv);
	ieee80211_sta_register_airtime(sta, tidno, 0, airtime);
}

static void
mt76_airtime_flush_ampdu(struct mt76_dev *dev)
{
	struct mt76_wcid *wcid;
	int wcid_idx;

	if (!dev->rx_ampdu_len)
		return;

	wcid_idx = dev->rx_ampdu_status.wcid_idx;
	if (wcid_idx < ARRAY_SIZE(dev->wcid))
		wcid = rcu_dereference(dev->wcid[wcid_idx]);
	else
		wcid = NULL;
	dev->rx_ampdu_status.wcid = wcid;

	mt76_airtime_report(dev, &dev->rx_ampdu_status, dev->rx_ampdu_len);

	dev->rx_ampdu_len = 0;
	dev->rx_ampdu_ref = 0;
}

static void
mt76_airtime_check(struct mt76_dev *dev, struct sk_buff *skb)
{
	struct mt76_rx_status *status = (struct mt76_rx_status *)skb->cb;
	struct mt76_wcid *wcid = status->wcid;

	if (!(dev->drv->drv_flags & MT_DRV_SW_RX_AIRTIME))
		return;

	if (!wcid || !wcid->sta) {
		struct ieee80211_hdr *hdr = mt76_skb_get_hdr(skb);

		if (status->flag & RX_FLAG_8023)
			return;

		if (!ether_addr_equal(hdr->addr1, dev->phy.macaddr))
			return;

		wcid = NULL;
	}

	if (!(status->flag & RX_FLAG_AMPDU_DETAILS) ||
	    status->ampdu_ref != dev->rx_ampdu_ref)
		mt76_airtime_flush_ampdu(dev);

	if (status->flag & RX_FLAG_AMPDU_DETAILS) {
		if (!dev->rx_ampdu_len ||
		    status->ampdu_ref != dev->rx_ampdu_ref) {
			dev->rx_ampdu_status = *status;
			dev->rx_ampdu_status.wcid_idx = wcid ? wcid->idx : 0xff;
			dev->rx_ampdu_ref = status->ampdu_ref;
		}

		dev->rx_ampdu_len += skb->len;
		return;
	}

	mt76_airtime_report(dev, status, skb->len);
}

static void
mt76_check_sta(struct mt76_dev *dev, struct sk_buff *skb)
{
	struct mt76_rx_status *status = (struct mt76_rx_status *)skb->cb;
	struct ieee80211_hdr *hdr = mt76_skb_get_hdr(skb);
	struct ieee80211_sta *sta;
	struct ieee80211_hw *hw;
	struct mt76_wcid *wcid = status->wcid;
	u8 tidno = status->qos_ctl & IEEE80211_QOS_CTL_TID_MASK;
	bool ps;

	hw = mt76_phy_hw(dev, status->phy_idx);
	if (ieee80211_is_pspoll(hdr->frame_control) && !wcid &&
	    !(status->flag & RX_FLAG_8023)) {
		sta = ieee80211_find_sta_by_ifaddr(hw, hdr->addr2, NULL);
		if (sta)
			wcid = status->wcid = (struct mt76_wcid *)sta->drv_priv;
	}

	mt76_airtime_check(dev, skb);

	if (!wcid || !wcid->sta)
		return;

	sta = container_of((void *)wcid, struct ieee80211_sta, drv_priv);

	if (status->signal <= 0)
		ewma_signal_add(&wcid->rssi, -status->signal);

	wcid->inactive_count = 0;

	if (status->flag & RX_FLAG_8023)
		return;

	if (!test_bit(MT_WCID_FLAG_CHECK_PS, &wcid->flags))
		return;

	if (ieee80211_is_pspoll(hdr->frame_control)) {
		ieee80211_sta_pspoll(sta);
		return;
	}

	if (ieee80211_has_morefrags(hdr->frame_control) ||
	    !(ieee80211_is_mgmt(hdr->frame_control) ||
	      ieee80211_is_data(hdr->frame_control)))
		return;

	ps = ieee80211_has_pm(hdr->frame_control);

	if (ps && (ieee80211_is_data_qos(hdr->frame_control) ||
		   ieee80211_is_qos_nullfunc(hdr->frame_control)))
		ieee80211_sta_uapsd_trigger(sta, tidno);

	if (!!test_bit(MT_WCID_FLAG_PS, &wcid->flags) == ps)
		return;

	if (ps)
		set_bit(MT_WCID_FLAG_PS, &wcid->flags);

	if (dev->drv->sta_ps)
		dev->drv->sta_ps(dev, sta, ps);

	if (!ps)
		clear_bit(MT_WCID_FLAG_PS, &wcid->flags);

	ieee80211_sta_ps_transition(sta, ps);
}

void mt76_rx_complete(struct mt76_dev *dev, struct sk_buff_head *frames,
		      struct napi_struct *napi)
{
	struct ieee80211_sta *sta;
	struct ieee80211_hw *hw;
	struct sk_buff *skb, *tmp;
	LIST_HEAD(list);

	spin_lock(&dev->rx_lock);
	while ((skb = __skb_dequeue(frames)) != NULL) {
		struct sk_buff *nskb = skb_shinfo(skb)->frag_list;

		mt76_check_ccmp_pn(skb);
		skb_shinfo(skb)->frag_list = NULL;
		mt76_rx_convert(dev, skb, &hw, &sta);
		ieee80211_rx_list(hw, sta, skb, &list);

		/* subsequent amsdu frames */
		while (nskb) {
			skb = nskb;
			nskb = nskb->next;
			skb->next = NULL;

			mt76_rx_convert(dev, skb, &hw, &sta);
			ieee80211_rx_list(hw, sta, skb, &list);
		}
	}
	spin_unlock(&dev->rx_lock);

	if (!napi) {
		netif_receive_skb_list(&list);
		return;
	}

	list_for_each_entry_safe(skb, tmp, &list, list) {
		skb_list_del_init(skb);
		napi_gro_receive(napi, skb);
	}
}

void mt76_rx_poll_complete(struct mt76_dev *dev, enum mt76_rxq_id q,
			   struct napi_struct *napi)
{
	struct sk_buff_head frames;
	struct sk_buff *skb;

	__skb_queue_head_init(&frames);

	while ((skb = __skb_dequeue(&dev->rx_skb[q])) != NULL) {
		mt76_check_sta(dev, skb);
		if (mtk_wed_device_active(&dev->mmio.wed))
			__skb_queue_tail(&frames, skb);
		else
			mt76_rx_aggr_reorder(skb, &frames);
	}

	mt76_rx_complete(dev, &frames, napi);
}
EXPORT_SYMBOL_GPL(mt76_rx_poll_complete);

static int
mt76_sta_add(struct mt76_phy *phy, struct ieee80211_vif *vif,
	     struct ieee80211_sta *sta)
{
	struct mt76_wcid *wcid = (struct mt76_wcid *)sta->drv_priv;
	struct mt76_dev *dev = phy->dev;
	int ret;
	int i;

	mutex_lock(&dev->mutex);

	ret = dev->drv->sta_add(dev, vif, sta);
	if (ret)
		goto out;

	for (i = 0; i < ARRAY_SIZE(sta->txq); i++) {
		struct mt76_txq *mtxq;

		if (!sta->txq[i])
			continue;

		mtxq = (struct mt76_txq *)sta->txq[i]->drv_priv;
		mtxq->wcid = wcid->idx;
	}

	ewma_signal_init(&wcid->rssi);
	if (phy->band_idx == MT_BAND1)
		mt76_wcid_mask_set(dev->wcid_phy_mask, wcid->idx);
	wcid->phy_idx = phy->band_idx;
	rcu_assign_pointer(dev->wcid[wcid->idx], wcid);

	mt76_wcid_init(wcid);
out:
	mutex_unlock(&dev->mutex);

	return ret;
}

void __mt76_sta_remove(struct mt76_dev *dev, struct ieee80211_vif *vif,
		       struct ieee80211_sta *sta)
{
	struct mt76_wcid *wcid = (struct mt76_wcid *)sta->drv_priv;
	int i, idx = wcid->idx;

	for (i = 0; i < ARRAY_SIZE(wcid->aggr); i++)
		mt76_rx_aggr_stop(dev, wcid, i);

	if (dev->drv->sta_remove)
		dev->drv->sta_remove(dev, vif, sta);

	mt76_wcid_cleanup(dev, wcid);

	mt76_wcid_mask_clear(dev->wcid_mask, idx);
	mt76_wcid_mask_clear(dev->wcid_phy_mask, idx);
}
EXPORT_SYMBOL_GPL(__mt76_sta_remove);

static void
mt76_sta_remove(struct mt76_dev *dev, struct ieee80211_vif *vif,
		struct ieee80211_sta *sta)
{
	mutex_lock(&dev->mutex);
	__mt76_sta_remove(dev, vif, sta);
	mutex_unlock(&dev->mutex);
}

int mt76_sta_state(struct ieee80211_hw *hw, struct ieee80211_vif *vif,
		   struct ieee80211_sta *sta,
		   enum ieee80211_sta_state old_state,
		   enum ieee80211_sta_state new_state)
{
	struct mt76_phy *phy = hw->priv;
	struct mt76_dev *dev = phy->dev;

	if (old_state == IEEE80211_STA_NOTEXIST &&
	    new_state == IEEE80211_STA_NONE)
		return mt76_sta_add(phy, vif, sta);

	if (old_state == IEEE80211_STA_AUTH &&
	    new_state == IEEE80211_STA_ASSOC &&
	    dev->drv->sta_assoc)
		dev->drv->sta_assoc(dev, vif, sta);

	if (old_state == IEEE80211_STA_NONE &&
	    new_state == IEEE80211_STA_NOTEXIST)
		mt76_sta_remove(dev, vif, sta);

	return 0;
}
EXPORT_SYMBOL_GPL(mt76_sta_state);

void mt76_sta_pre_rcu_remove(struct ieee80211_hw *hw, struct ieee80211_vif *vif,
			     struct ieee80211_sta *sta)
{
	struct mt76_phy *phy = hw->priv;
	struct mt76_dev *dev = phy->dev;
	struct mt76_wcid *wcid = (struct mt76_wcid *)sta->drv_priv;

	mutex_lock(&dev->mutex);
	spin_lock_bh(&dev->status_lock);
	rcu_assign_pointer(dev->wcid[wcid->idx], NULL);
	spin_unlock_bh(&dev->status_lock);
	mutex_unlock(&dev->mutex);
}
EXPORT_SYMBOL_GPL(mt76_sta_pre_rcu_remove);

void mt76_wcid_init(struct mt76_wcid *wcid)
{
	INIT_LIST_HEAD(&wcid->tx_list);
	skb_queue_head_init(&wcid->tx_pending);

	INIT_LIST_HEAD(&wcid->list);
	idr_init(&wcid->pktid);
}
EXPORT_SYMBOL_GPL(mt76_wcid_init);

void mt76_wcid_cleanup(struct mt76_dev *dev, struct mt76_wcid *wcid)
{
<<<<<<< HEAD
	struct mt76_phy *phy = dev->phys[wcid->phy_idx];
=======
	struct mt76_phy *phy = mt76_dev_phy(dev, wcid->phy_idx);
>>>>>>> aff52723
	struct ieee80211_hw *hw;
	struct sk_buff_head list;
	struct sk_buff *skb;

	mt76_tx_status_lock(dev, &list);
	mt76_tx_status_skb_get(dev, wcid, -1, &list);
	mt76_tx_status_unlock(dev, &list);

	idr_destroy(&wcid->pktid);

	spin_lock_bh(&phy->tx_lock);

	if (!list_empty(&wcid->tx_list))
		list_del_init(&wcid->tx_list);

	spin_lock(&wcid->tx_pending.lock);
	skb_queue_splice_tail_init(&wcid->tx_pending, &list);
	spin_unlock(&wcid->tx_pending.lock);

	spin_unlock_bh(&phy->tx_lock);

	while ((skb = __skb_dequeue(&list)) != NULL) {
		hw = mt76_tx_status_get_hw(dev, skb);
		ieee80211_free_txskb(hw, skb);
	}
}
EXPORT_SYMBOL_GPL(mt76_wcid_cleanup);

int mt76_get_txpower(struct ieee80211_hw *hw, struct ieee80211_vif *vif,
		     int *dbm)
{
	struct mt76_phy *phy = hw->priv;
	int n_chains = hweight8(phy->antenna_mask);
	int delta = mt76_tx_power_nss_delta(n_chains);

	*dbm = DIV_ROUND_UP(phy->txpower_cur + delta, 2);

	return 0;
}
EXPORT_SYMBOL_GPL(mt76_get_txpower);

int mt76_init_sar_power(struct ieee80211_hw *hw,
			const struct cfg80211_sar_specs *sar)
{
	struct mt76_phy *phy = hw->priv;
	const struct cfg80211_sar_capa *capa = hw->wiphy->sar_capa;
	int i;

	if (sar->type != NL80211_SAR_TYPE_POWER || !sar->num_sub_specs)
		return -EINVAL;

	for (i = 0; i < sar->num_sub_specs; i++) {
		u32 index = sar->sub_specs[i].freq_range_index;
		/* SAR specifies power limitaton in 0.25dbm */
		s32 power = sar->sub_specs[i].power >> 1;

		if (power > 127 || power < -127)
			power = 127;

		phy->frp[index].range = &capa->freq_ranges[index];
		phy->frp[index].power = power;
	}

	return 0;
}
EXPORT_SYMBOL_GPL(mt76_init_sar_power);

int mt76_get_sar_power(struct mt76_phy *phy,
		       struct ieee80211_channel *chan,
		       int power)
{
	const struct cfg80211_sar_capa *capa = phy->hw->wiphy->sar_capa;
	int freq, i;

	if (!capa || !phy->frp)
		return power;

	if (power > 127 || power < -127)
		power = 127;

	freq = ieee80211_channel_to_frequency(chan->hw_value, chan->band);
	for (i = 0 ; i < capa->num_freq_ranges; i++) {
		if (phy->frp[i].range &&
		    freq >= phy->frp[i].range->start_freq &&
		    freq < phy->frp[i].range->end_freq) {
			power = min_t(int, phy->frp[i].power, power);
			break;
		}
	}

	return power;
}
EXPORT_SYMBOL_GPL(mt76_get_sar_power);

static void
__mt76_csa_finish(void *priv, u8 *mac, struct ieee80211_vif *vif)
{
	if (vif->bss_conf.csa_active && ieee80211_beacon_cntdwn_is_complete(vif))
		ieee80211_csa_finish(vif);
}

void mt76_csa_finish(struct mt76_dev *dev)
{
	if (!dev->csa_complete)
		return;

	ieee80211_iterate_active_interfaces_atomic(dev->hw,
		IEEE80211_IFACE_ITER_RESUME_ALL,
		__mt76_csa_finish, dev);

	dev->csa_complete = 0;
}
EXPORT_SYMBOL_GPL(mt76_csa_finish);

static void
__mt76_csa_check(void *priv, u8 *mac, struct ieee80211_vif *vif)
{
	struct mt76_dev *dev = priv;

	if (!vif->bss_conf.csa_active)
		return;

	dev->csa_complete |= ieee80211_beacon_cntdwn_is_complete(vif);
}

void mt76_csa_check(struct mt76_dev *dev)
{
	ieee80211_iterate_active_interfaces_atomic(dev->hw,
		IEEE80211_IFACE_ITER_RESUME_ALL,
		__mt76_csa_check, dev);
}
EXPORT_SYMBOL_GPL(mt76_csa_check);

int
mt76_set_tim(struct ieee80211_hw *hw, struct ieee80211_sta *sta, bool set)
{
	return 0;
}
EXPORT_SYMBOL_GPL(mt76_set_tim);

void mt76_insert_ccmp_hdr(struct sk_buff *skb, u8 key_id)
{
	struct mt76_rx_status *status = (struct mt76_rx_status *)skb->cb;
	int hdr_len = ieee80211_get_hdrlen_from_skb(skb);
	u8 *hdr, *pn = status->iv;

	__skb_push(skb, 8);
	memmove(skb->data, skb->data + 8, hdr_len);
	hdr = skb->data + hdr_len;

	hdr[0] = pn[5];
	hdr[1] = pn[4];
	hdr[2] = 0;
	hdr[3] = 0x20 | (key_id << 6);
	hdr[4] = pn[3];
	hdr[5] = pn[2];
	hdr[6] = pn[1];
	hdr[7] = pn[0];

	status->flag &= ~RX_FLAG_IV_STRIPPED;
}
EXPORT_SYMBOL_GPL(mt76_insert_ccmp_hdr);

int mt76_get_rate(struct mt76_dev *dev,
		  struct ieee80211_supported_band *sband,
		  int idx, bool cck)
{
	int i, offset = 0, len = sband->n_bitrates;

	if (cck) {
		if (sband != &dev->phy.sband_2g.sband)
			return 0;

		idx &= ~BIT(2); /* short preamble */
	} else if (sband == &dev->phy.sband_2g.sband) {
		offset = 4;
	}

	for (i = offset; i < len; i++) {
		if ((sband->bitrates[i].hw_value & GENMASK(7, 0)) == idx)
			return i;
	}

	return 0;
}
EXPORT_SYMBOL_GPL(mt76_get_rate);

void mt76_sw_scan(struct ieee80211_hw *hw, struct ieee80211_vif *vif,
		  const u8 *mac)
{
	struct mt76_phy *phy = hw->priv;

	set_bit(MT76_SCANNING, &phy->state);
}
EXPORT_SYMBOL_GPL(mt76_sw_scan);

void mt76_sw_scan_complete(struct ieee80211_hw *hw, struct ieee80211_vif *vif)
{
	struct mt76_phy *phy = hw->priv;

	clear_bit(MT76_SCANNING, &phy->state);
}
EXPORT_SYMBOL_GPL(mt76_sw_scan_complete);

int mt76_get_antenna(struct ieee80211_hw *hw, u32 *tx_ant, u32 *rx_ant)
{
	struct mt76_phy *phy = hw->priv;
	struct mt76_dev *dev = phy->dev;

	mutex_lock(&dev->mutex);
	*tx_ant = phy->antenna_mask;
	*rx_ant = phy->antenna_mask;
	mutex_unlock(&dev->mutex);

	return 0;
}
EXPORT_SYMBOL_GPL(mt76_get_antenna);

struct mt76_queue *
mt76_init_queue(struct mt76_dev *dev, int qid, int idx, int n_desc,
		int ring_base, u32 flags)
{
	struct mt76_queue *hwq;
	int err;

	hwq = devm_kzalloc(dev->dev, sizeof(*hwq), GFP_KERNEL);
	if (!hwq)
		return ERR_PTR(-ENOMEM);

	hwq->flags = flags;

	err = dev->queue_ops->alloc(dev, hwq, idx, n_desc, 0, ring_base);
	if (err < 0)
		return ERR_PTR(err);

	return hwq;
}
EXPORT_SYMBOL_GPL(mt76_init_queue);

u16 mt76_calculate_default_rate(struct mt76_phy *phy,
				struct ieee80211_vif *vif, int rateidx)
{
	struct mt76_vif *mvif = (struct mt76_vif *)vif->drv_priv;
	struct cfg80211_chan_def *chandef = mvif->ctx ?
					    &mvif->ctx->def :
					    &phy->chandef;
	int offset = 0;

	if (chandef->chan->band != NL80211_BAND_2GHZ)
		offset = 4;

	/* pick the lowest rate for hidden nodes */
	if (rateidx < 0)
		rateidx = 0;

	rateidx += offset;
	if (rateidx >= ARRAY_SIZE(mt76_rates))
		rateidx = offset;

	return mt76_rates[rateidx].hw_value;
}
EXPORT_SYMBOL_GPL(mt76_calculate_default_rate);

void mt76_ethtool_worker(struct mt76_ethtool_worker_info *wi,
			 struct mt76_sta_stats *stats, bool eht)
{
	int i, ei = wi->initial_stat_idx;
	u64 *data = wi->data;

	wi->sta_count++;

	data[ei++] += stats->tx_mode[MT_PHY_TYPE_CCK];
	data[ei++] += stats->tx_mode[MT_PHY_TYPE_OFDM];
	data[ei++] += stats->tx_mode[MT_PHY_TYPE_HT];
	data[ei++] += stats->tx_mode[MT_PHY_TYPE_HT_GF];
	data[ei++] += stats->tx_mode[MT_PHY_TYPE_VHT];
	data[ei++] += stats->tx_mode[MT_PHY_TYPE_HE_SU];
	data[ei++] += stats->tx_mode[MT_PHY_TYPE_HE_EXT_SU];
	data[ei++] += stats->tx_mode[MT_PHY_TYPE_HE_TB];
	data[ei++] += stats->tx_mode[MT_PHY_TYPE_HE_MU];
	if (eht) {
		data[ei++] += stats->tx_mode[MT_PHY_TYPE_EHT_SU];
		data[ei++] += stats->tx_mode[MT_PHY_TYPE_EHT_TRIG];
		data[ei++] += stats->tx_mode[MT_PHY_TYPE_EHT_MU];
	}

	for (i = 0; i < (ARRAY_SIZE(stats->tx_bw) - !eht); i++)
		data[ei++] += stats->tx_bw[i];

	for (i = 0; i < (eht ? 14 : 12); i++)
		data[ei++] += stats->tx_mcs[i];

	for (i = 0; i < 4; i++)
		data[ei++] += stats->tx_nss[i];

	wi->worker_stat_count = ei - wi->initial_stat_idx;
}
EXPORT_SYMBOL_GPL(mt76_ethtool_worker);

void mt76_ethtool_page_pool_stats(struct mt76_dev *dev, u64 *data, int *index)
{
#ifdef CONFIG_PAGE_POOL_STATS
	struct page_pool_stats stats = {};
	int i;

	mt76_for_each_q_rx(dev, i)
		page_pool_get_stats(dev->q_rx[i].page_pool, &stats);

	page_pool_ethtool_stats_get(data, &stats);
	*index += page_pool_ethtool_stats_get_count();
#endif
}
EXPORT_SYMBOL_GPL(mt76_ethtool_page_pool_stats);

enum mt76_dfs_state mt76_phy_dfs_state(struct mt76_phy *phy)
{
	struct ieee80211_hw *hw = phy->hw;
	struct mt76_dev *dev = phy->dev;

	if (dev->region == NL80211_DFS_UNSET ||
	    test_bit(MT76_SCANNING, &phy->state))
		return MT_DFS_STATE_DISABLED;

	if (!hw->conf.radar_enabled) {
		if ((hw->conf.flags & IEEE80211_CONF_MONITOR) &&
		    (phy->chandef.chan->flags & IEEE80211_CHAN_RADAR))
			return MT_DFS_STATE_ACTIVE;

		return MT_DFS_STATE_DISABLED;
	}

	if (!cfg80211_reg_can_beacon(hw->wiphy, &phy->chandef, NL80211_IFTYPE_AP))
		return MT_DFS_STATE_CAC;

	return MT_DFS_STATE_ACTIVE;
}
EXPORT_SYMBOL_GPL(mt76_phy_dfs_state);<|MERGE_RESOLUTION|>--- conflicted
+++ resolved
@@ -1503,11 +1503,7 @@
 
 void mt76_wcid_cleanup(struct mt76_dev *dev, struct mt76_wcid *wcid)
 {
-<<<<<<< HEAD
-	struct mt76_phy *phy = dev->phys[wcid->phy_idx];
-=======
 	struct mt76_phy *phy = mt76_dev_phy(dev, wcid->phy_idx);
->>>>>>> aff52723
 	struct ieee80211_hw *hw;
 	struct sk_buff_head list;
 	struct sk_buff *skb;
