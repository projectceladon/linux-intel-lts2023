--- conflicted
+++ resolved
@@ -4025,13 +4025,8 @@
 		goto err_params_unregister;
 
 	pci_save_state(pdev);
-<<<<<<< HEAD
-	devlink_register(devlink);
-	devlink_reload_enable(devlink);
-=======
 	devlink_set_features(devlink, DEVLINK_F_RELOAD);
 	devlink_register(devlink);
->>>>>>> 24f7cf9b
 	return 0;
 
 err_params_unregister:
@@ -4140,10 +4135,6 @@
 	struct devlink *devlink = priv_to_devlink(priv);
 	int active_vfs = 0;
 
-<<<<<<< HEAD
-	devlink_reload_disable(devlink);
-=======
->>>>>>> 24f7cf9b
 	devlink_unregister(devlink);
 
 	if (mlx4_is_slave(dev))
