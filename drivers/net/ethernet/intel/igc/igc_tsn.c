// SPDX-License-Identifier: GPL-2.0
/* Copyright (c)  2019 Intel Corporation */

#include "igc.h"
#include "igc_hw.h"
#include "igc_tsn.h"

static bool is_any_launchtime(struct igc_adapter *adapter)
{
	int i;

	for (i = 0; i < adapter->num_tx_queues; i++) {
		struct igc_ring *ring = adapter->tx_ring[i];

		if (ring->launchtime_enable)
			return true;
	}

	return false;
}

static bool is_cbs_enabled(struct igc_adapter *adapter)
{
	int i;

	for (i = 0; i < adapter->num_tx_queues; i++) {
		struct igc_ring *ring = adapter->tx_ring[i];

		if (ring->cbs_enable)
			return true;
	}

	return false;
}

static unsigned int igc_tsn_new_flags(struct igc_adapter *adapter)
{
	unsigned int new_flags = adapter->flags & ~IGC_FLAG_TSN_ANY_ENABLED;

	if (adapter->taprio_offload_enable)
		new_flags |= IGC_FLAG_TSN_QBV_ENABLED;

	if (is_any_launchtime(adapter))
		new_flags |= IGC_FLAG_TSN_QBV_ENABLED;

	if (adapter->frame_preemption_active)
		new_flags |= IGC_FLAG_TSN_PREEMPT_ENABLED;

	if (is_cbs_enabled(adapter))
		new_flags |= IGC_FLAG_TSN_QAV_ENABLED;

	return new_flags;
}

static bool igc_tsn_is_tx_mode_in_tsn(struct igc_adapter *adapter)
{
	struct igc_hw *hw = &adapter->hw;

	return !!(rd32(IGC_TQAVCTRL) & IGC_TQAVCTRL_TRANSMIT_MODE_TSN);
}

void igc_tsn_adjust_txtime_offset(struct igc_adapter *adapter)
{
	struct igc_hw *hw = &adapter->hw;
	u16 txoffset;

	if (!igc_tsn_is_tx_mode_in_tsn(adapter))
		return;

	switch (adapter->link_speed) {
	case SPEED_10:
		txoffset = IGC_TXOFFSET_SPEED_10;
		break;
	case SPEED_100:
		txoffset = IGC_TXOFFSET_SPEED_100;
		break;
	case SPEED_1000:
		txoffset = IGC_TXOFFSET_SPEED_1000;
		break;
	case SPEED_2500:
		txoffset = IGC_TXOFFSET_SPEED_2500;
		break;
	default:
		txoffset = 0;
		break;
	}

	wr32(IGC_GTXOFFSET, txoffset);
}

static void igc_tsn_restore_retx_default(struct igc_adapter *adapter)
{
	struct igc_hw *hw = &adapter->hw;
	u32 retxctl;

	retxctl = rd32(IGC_RETX_CTL) & IGC_RETX_CTL_WATERMARK_MASK;
	wr32(IGC_RETX_CTL, retxctl);
}

bool igc_tsn_is_taprio_activated_by_user(struct igc_adapter *adapter)
{
	struct igc_hw *hw = &adapter->hw;

	return (rd32(IGC_BASET_H) || rd32(IGC_BASET_L)) &&
		adapter->taprio_offload_enable;
}

/* Returns the TSN specific registers to their default values after
 * the adapter is reset.
 */
static int igc_tsn_disable_offload(struct igc_adapter *adapter)
{
	struct igc_hw *hw = &adapter->hw;
	u32 tqavctrl, rxpbs;
	int i;

	adapter->add_frag_size = IGC_I225_MIN_FRAG_SIZE_DEFAULT;

	wr32(IGC_GTXOFFSET, 0);
	wr32(IGC_TXPBS, I225_TXPBSIZE_DEFAULT);
	wr32(IGC_DTXMXPKTSZ, IGC_DTXMXPKTSZ_DEFAULT);

<<<<<<< HEAD
	rxpbs = rd32(IGC_RXPBS) & ~IGC_RXPBSIZE_SIZE_MASK;
	rxpbs |= I225_RXPBSIZE_DEFAULT;

	wr32(IGC_RXPBS, rxpbs);
=======
	if (igc_is_device_id_i226(hw))
		igc_tsn_restore_retx_default(adapter);
>>>>>>> c77dee53

	tqavctrl = rd32(IGC_TQAVCTRL);
	tqavctrl &= ~(IGC_TQAVCTRL_TRANSMIT_MODE_TSN |
		      IGC_TQAVCTRL_ENHANCED_QAV | IGC_TQAVCTRL_FUTSCDDIS |
		      IGC_TQAVCTRL_PREEMPT_ENA | IGC_TQAVCTRL_MIN_FRAG_MASK);

	wr32(IGC_TQAVCTRL, tqavctrl);

	for (i = 0; i < adapter->num_tx_queues; i++) {
		wr32(IGC_TXQCTL(i), 0);
		wr32(IGC_STQT(i), 0);
		wr32(IGC_ENDQT(i), NSEC_PER_SEC);
	}

	wr32(IGC_QBVCYCLET_S, 0);
	wr32(IGC_QBVCYCLET, NSEC_PER_SEC);

	adapter->flags &= ~IGC_FLAG_TSN_ANY_ENABLED;

	return 0;
}

/* To partially fix i226 HW errata, reduce MAC internal buffering from 192 Bytes
 * to 88 Bytes by setting RETX_CTL register using the recommendation from:
 * a) Ethernet Controller I225/I226 Specification Update Rev 2.1
 *    Item 9: TSN: Packet Transmission Might Cross the Qbv Window
 * b) I225/6 SW User Manual Rev 1.2.4: Section 8.11.5 Retry Buffer Control
 */
static void igc_tsn_set_retx_qbvfullthreshold(struct igc_adapter *adapter)
{
	struct igc_hw *hw = &adapter->hw;
	u32 retxctl, watermark;

	retxctl = rd32(IGC_RETX_CTL);
	watermark = retxctl & IGC_RETX_CTL_WATERMARK_MASK;
	/* Set QBVFULLTH value using watermark and set QBVFULLEN */
	retxctl |= (watermark << IGC_RETX_CTL_QBVFULLTH_SHIFT) |
		   IGC_RETX_CTL_QBVFULLEN;
	wr32(IGC_RETX_CTL, retxctl);
}

static int igc_tsn_enable_offload(struct igc_adapter *adapter)
{
	struct igc_hw *hw = &adapter->hw;
	u32 tqavctrl, baset_l, baset_h;
	u32 sec, nsec, cycle, rxpbs;
	ktime_t base_time, systim;
	u32 frag_size_mult;
	int i;

	wr32(IGC_TSAUXC, 0);
	wr32(IGC_DTXMXPKTSZ, IGC_DTXMXPKTSZ_TSN);
	wr32(IGC_TXPBS, IGC_TXPBSIZE_TSN);

<<<<<<< HEAD
	rxpbs = rd32(IGC_RXPBS) & ~IGC_RXPBSIZE_SIZE_MASK;
	rxpbs |= IGC_RXPBSIZE_TSN;

	wr32(IGC_RXPBS, rxpbs);
=======
	if (igc_is_device_id_i226(hw))
		igc_tsn_set_retx_qbvfullthreshold(adapter);
>>>>>>> c77dee53

	for (i = 0; i < adapter->num_tx_queues; i++) {
		struct igc_ring *ring = adapter->tx_ring[i];
		u32 txqctl = 0;
		u16 cbs_value;
		u32 tqavcc;

		wr32(IGC_STQT(i), ring->start_time);
		wr32(IGC_ENDQT(i), ring->end_time);

		if (adapter->taprio_offload_enable) {
			/* If taprio_offload_enable is set we are in "taprio"
			 * mode and we need to be strict about the
			 * cycles: only transmit a packet if it can be
			 * completed during that cycle.
			 *
			 * If taprio_offload_enable is NOT true when
			 * enabling TSN offload, the cycle should have
			 * no external effects, but is only used internally
			 * to adapt the base time register after a second
			 * has passed.
			 *
			 * Enabling strict mode in this case would
			 * unnecessarily prevent the transmission of
			 * certain packets (i.e. at the boundary of a
			 * second) and thus interfere with the launchtime
			 * feature that promises transmission at a
			 * certain point in time.
			 */
			txqctl |= IGC_TXQCTL_STRICT_CYCLE |
				IGC_TXQCTL_STRICT_END;
		}

		if (ring->launchtime_enable)
			txqctl |= IGC_TXQCTL_QUEUE_MODE_LAUNCHT;

		if (adapter->frame_preemption_active && ring->preemptible)
			txqctl |= IGC_TXQCTL_PREEMPTABLE;

		/* Skip configuring CBS for Q2 and Q3 */
		if (i > 1)
			goto skip_cbs;

		if (ring->cbs_enable) {
			if (i == 0)
				txqctl |= IGC_TXQCTL_QAV_SEL_CBS0;
			else
				txqctl |= IGC_TXQCTL_QAV_SEL_CBS1;

			/* According to i225 datasheet section 7.5.2.7, we
			 * should set the 'idleSlope' field from TQAVCC
			 * register following the equation:
			 *
			 * value = link-speed   0x7736 * BW * 0.2
			 *         ---------- *  -----------------         (E1)
			 *          100Mbps            2.5
			 *
			 * Note that 'link-speed' is in Mbps.
			 *
			 * 'BW' is the percentage bandwidth out of full
			 * link speed which can be found with the
			 * following equation. Note that idleSlope here
			 * is the parameter from this function
			 * which is in kbps.
			 *
			 *     BW =     idleSlope
			 *          -----------------                      (E2)
			 *          link-speed * 1000
			 *
			 * That said, we can come up with a generic
			 * equation to calculate the value we should set
			 * it TQAVCC register by replacing 'BW' in E1 by E2.
			 * The resulting equation is:
			 *
			 * value = link-speed * 0x7736 * idleSlope * 0.2
			 *         -------------------------------------   (E3)
			 *             100 * 2.5 * link-speed * 1000
			 *
			 * 'link-speed' is present in both sides of the
			 * fraction so it is canceled out. The final
			 * equation is the following:
			 *
			 *     value = idleSlope * 61036
			 *             -----------------                   (E4)
			 *                  2500000
			 *
			 * NOTE: For i225, given the above, we can see
			 *       that idleslope is represented in
			 *       40.959433 kbps units by the value at
			 *       the TQAVCC register (2.5Gbps / 61036),
			 *       which reduces the granularity for
			 *       idleslope increments.
			 *
			 * In i225 controller, the sendSlope and loCredit
			 * parameters from CBS are not configurable
			 * by software so we don't do any
			 * 'controller configuration' in respect to
			 * these parameters.
			 */
			cbs_value = DIV_ROUND_UP_ULL(ring->idleslope
						     * 61036ULL, 2500000);

			tqavcc = rd32(IGC_TQAVCC(i));
			tqavcc &= ~IGC_TQAVCC_IDLESLOPE_MASK;
			tqavcc |= cbs_value | IGC_TQAVCC_KEEP_CREDITS;
			wr32(IGC_TQAVCC(i), tqavcc);

			wr32(IGC_TQAVHC(i),
			     0x80000000 + ring->hicredit * 0x7736);
		} else {
			/* Disable any CBS for the queue */
			txqctl &= ~(IGC_TXQCTL_QAV_SEL_MASK);

			/* Set idleSlope to zero. */
			tqavcc = rd32(IGC_TQAVCC(i));
			tqavcc &= ~(IGC_TQAVCC_IDLESLOPE_MASK |
				    IGC_TQAVCC_KEEP_CREDITS);
			wr32(IGC_TQAVCC(i), tqavcc);

			/* Set hiCredit to zero. */
			wr32(IGC_TQAVHC(i), 0);
		}
skip_cbs:
		wr32(IGC_TXQCTL(i), txqctl);
	}

	tqavctrl = rd32(IGC_TQAVCTRL) & ~(IGC_TQAVCTRL_MIN_FRAG_MASK |
					  IGC_TQAVCTRL_PREEMPT_ENA |
					  IGC_TQAVCTRL_FUTSCDDIS);

	tqavctrl |= IGC_TQAVCTRL_TRANSMIT_MODE_TSN | IGC_TQAVCTRL_ENHANCED_QAV;

	if (adapter->frame_preemption_active)
		tqavctrl |= IGC_TQAVCTRL_PREEMPT_ENA;

	frag_size_mult = ethtool_frag_size_to_mult(adapter->add_frag_size);

	tqavctrl |= frag_size_mult << IGC_TQAVCTRL_MIN_FRAG_SHIFT;

	adapter->qbv_count++;

	cycle = adapter->cycle_time;
	base_time = adapter->base_time;

	nsec = rd32(IGC_SYSTIML);
	sec = rd32(IGC_SYSTIMH);

	systim = ktime_set(sec, nsec);
	if (ktime_compare(systim, base_time) > 0) {
		s64 n = div64_s64(ktime_sub_ns(systim, base_time), cycle);

		base_time = ktime_add_ns(base_time, (n + 1) * cycle);
	} else {
		if (igc_is_device_id_i226(hw)) {
			ktime_t adjust_time, expires_time;

		       /* According to datasheet section 7.5.2.9.3.3, FutScdDis bit
			* has to be configured before the cycle time and base time.
			* Tx won't hang if a GCL is already running,
			* so in this case we don't need to set FutScdDis.
			*/
			if (!(rd32(IGC_BASET_H) || rd32(IGC_BASET_L)))
				tqavctrl |= IGC_TQAVCTRL_FUTSCDDIS;

			nsec = rd32(IGC_SYSTIML);
			sec = rd32(IGC_SYSTIMH);
			systim = ktime_set(sec, nsec);

			adjust_time = adapter->base_time;
			expires_time = ktime_sub_ns(adjust_time, systim);
			hrtimer_start(&adapter->hrtimer, expires_time, HRTIMER_MODE_REL);
		}
	}

	wr32(IGC_TQAVCTRL, tqavctrl);

	wr32(IGC_QBVCYCLET_S, cycle);
	wr32(IGC_QBVCYCLET, cycle);

	baset_h = div_s64_rem(base_time, NSEC_PER_SEC, &baset_l);
	wr32(IGC_BASET_H, baset_h);

	/* In i226, Future base time is only supported when FutScdDis bit
	 * is enabled and only active for re-configuration.
	 * In this case, initialize the base time with zero to create
	 * "re-configuration" scenario then only set the desired base time.
	 */
	if (tqavctrl & IGC_TQAVCTRL_FUTSCDDIS)
		wr32(IGC_BASET_L, 0);
	wr32(IGC_BASET_L, baset_l);

	return 0;
}

int igc_tsn_reset(struct igc_adapter *adapter)
{
	unsigned int new_flags;
	int err = 0;

	new_flags = igc_tsn_new_flags(adapter);

	if (!(new_flags & IGC_FLAG_TSN_ANY_ENABLED))
		return igc_tsn_disable_offload(adapter);

	err = igc_tsn_enable_offload(adapter);
	if (err < 0)
		return err;

	adapter->flags = new_flags;

	return err;
}

static bool igc_tsn_will_tx_mode_change(struct igc_adapter *adapter)
{
	bool any_tsn_enabled = !!(igc_tsn_new_flags(adapter) &
				  IGC_FLAG_TSN_ANY_ENABLED);

	return (any_tsn_enabled && !igc_tsn_is_tx_mode_in_tsn(adapter)) ||
	       (!any_tsn_enabled && igc_tsn_is_tx_mode_in_tsn(adapter));
}

int igc_tsn_offload_apply(struct igc_adapter *adapter)
{
	/* Per I225/6 HW Design Section 7.5.2.1 guideline, if tx mode change
	 * from legacy->tsn or tsn->legacy, then reset adapter is needed.
	 */
	if (netif_running(adapter->netdev) &&
	    igc_tsn_will_tx_mode_change(adapter)) {
		schedule_work(&adapter->reset_task);
		return 0;
	}

	igc_tsn_reset(adapter);

	return 0;
}<|MERGE_RESOLUTION|>--- conflicted
+++ resolved
@@ -120,15 +120,13 @@
 	wr32(IGC_TXPBS, I225_TXPBSIZE_DEFAULT);
 	wr32(IGC_DTXMXPKTSZ, IGC_DTXMXPKTSZ_DEFAULT);
 
-<<<<<<< HEAD
 	rxpbs = rd32(IGC_RXPBS) & ~IGC_RXPBSIZE_SIZE_MASK;
 	rxpbs |= I225_RXPBSIZE_DEFAULT;
 
 	wr32(IGC_RXPBS, rxpbs);
-=======
+
 	if (igc_is_device_id_i226(hw))
 		igc_tsn_restore_retx_default(adapter);
->>>>>>> c77dee53
 
 	tqavctrl = rd32(IGC_TQAVCTRL);
 	tqavctrl &= ~(IGC_TQAVCTRL_TRANSMIT_MODE_TSN |
@@ -183,15 +181,13 @@
 	wr32(IGC_DTXMXPKTSZ, IGC_DTXMXPKTSZ_TSN);
 	wr32(IGC_TXPBS, IGC_TXPBSIZE_TSN);
 
-<<<<<<< HEAD
 	rxpbs = rd32(IGC_RXPBS) & ~IGC_RXPBSIZE_SIZE_MASK;
 	rxpbs |= IGC_RXPBSIZE_TSN;
 
 	wr32(IGC_RXPBS, rxpbs);
-=======
+
 	if (igc_is_device_id_i226(hw))
 		igc_tsn_set_retx_qbvfullthreshold(adapter);
->>>>>>> c77dee53
 
 	for (i = 0; i < adapter->num_tx_queues; i++) {
 		struct igc_ring *ring = adapter->tx_ring[i];
