--- conflicted
+++ resolved
@@ -80,10 +80,6 @@
 /* MSI-X Table Register Descriptions */
 #define IGC_PBACL		0x05B68  /* MSIx PBA Clear - R/W 1 to clear */
 
-<<<<<<< HEAD
-/* Redirection Table - RW Array */
-#define IGC_RETA(_i)		(0x05C00 + ((_i) * 4))
-=======
 /* RSS registers */
 #define IGC_MRQC		0x05818 /* Multiple Receive Control - RW */
 
@@ -101,7 +97,6 @@
 #define IGC_RETA(_i)		(0x05C00 + ((_i) * 4))
 /* RSS Random Key - RW Array */
 #define IGC_RSSRK(_i)		(0x05C80 + ((_i) * 4))
->>>>>>> 0ecfebd2
 
 /* Receive Register Descriptions */
 #define IGC_RCTL		0x00100  /* Rx Control - RW */
