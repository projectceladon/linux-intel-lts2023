// SPDX-License-Identifier: (GPL-2.0 OR MIT)
/*
 * Copyright (c) 2018 Synopsys, Inc. and/or its affiliates.
 * stmmac TC Handling (HW only)
 */

#include <net/pkt_cls.h>
#include <net/tc_act/tc_gact.h>
#include "common.h"
#include "dwmac4.h"
#include "dwmac5.h"
#include "stmmac.h"

#define MAX_IDLE_SLOPE_CREDIT 0x1FFFFF

static void tc_fill_all_pass_entry(struct stmmac_tc_entry *entry)
{
	memset(entry, 0, sizeof(*entry));
	entry->in_use = true;
	entry->is_last = true;
	entry->is_frag = false;
	entry->prio = ~0x0;
	entry->handle = 0;
	entry->val.match_data = 0x0;
	entry->val.match_en = 0x0;
	entry->val.af = 1;
	entry->val.dma_ch_no = 0x0;
}

static struct stmmac_tc_entry *tc_find_entry(struct stmmac_priv *priv,
					     struct tc_cls_u32_offload *cls,
					     bool free)
{
	struct stmmac_tc_entry *entry, *first = NULL, *dup = NULL;
	u32 loc = cls->knode.handle;
	int i;

	for (i = 0; i < priv->tc_entries_max; i++) {
		entry = &priv->tc_entries[i];
		if (!entry->in_use && !first && free)
			first = entry;
		if ((entry->handle == loc) && !free && !entry->is_frag)
			dup = entry;
	}

	if (dup)
		return dup;
	if (first) {
		first->handle = loc;
		first->in_use = true;

		/* Reset HW values */
		memset(&first->val, 0, sizeof(first->val));
	}

	return first;
}

static int tc_fill_actions(struct stmmac_tc_entry *entry,
			   struct stmmac_tc_entry *frag,
			   struct tc_cls_u32_offload *cls)
{
	struct stmmac_tc_entry *action_entry = entry;
	const struct tc_action *act;
	struct tcf_exts *exts;
	int i;

	exts = cls->knode.exts;
	if (!tcf_exts_has_actions(exts))
		return -EINVAL;
	if (frag)
		action_entry = frag;

	tcf_exts_for_each_action(i, act, exts) {
		/* Accept */
		if (is_tcf_gact_ok(act)) {
			action_entry->val.af = 1;
			break;
		}
		/* Drop */
		if (is_tcf_gact_shot(act)) {
			action_entry->val.rf = 1;
			break;
		}

		/* Unsupported */
		return -EINVAL;
	}

	return 0;
}

static int tc_fill_entry(struct stmmac_priv *priv,
			 struct tc_cls_u32_offload *cls)
{
	struct stmmac_tc_entry *entry, *frag = NULL;
	struct tc_u32_sel *sel = cls->knode.sel;
	u32 off, data, mask, real_off, rem;
	u32 prio = cls->common.prio << 16;
	int ret;

	/* Only 1 match per entry */
	if (sel->nkeys <= 0 || sel->nkeys > 1)
		return -EINVAL;

	off = sel->keys[0].off << sel->offshift;
	data = sel->keys[0].val;
	mask = sel->keys[0].mask;

	switch (ntohs(cls->common.protocol)) {
	case ETH_P_ALL:
		break;
	case ETH_P_IP:
		off += ETH_HLEN;
		break;
	default:
		return -EINVAL;
	}

	if (off > priv->tc_off_max)
		return -EINVAL;

	real_off = off / 4;
	rem = off % 4;

	entry = tc_find_entry(priv, cls, true);
	if (!entry)
		return -EINVAL;

	if (rem) {
		frag = tc_find_entry(priv, cls, true);
		if (!frag) {
			ret = -EINVAL;
			goto err_unuse;
		}

		entry->frag_ptr = frag;
		entry->val.match_en = (mask << (rem * 8)) &
			GENMASK(31, rem * 8);
		entry->val.match_data = (data << (rem * 8)) &
			GENMASK(31, rem * 8);
		entry->val.frame_offset = real_off;
		entry->prio = prio;

		frag->val.match_en = (mask >> (rem * 8)) &
			GENMASK(rem * 8 - 1, 0);
		frag->val.match_data = (data >> (rem * 8)) &
			GENMASK(rem * 8 - 1, 0);
		frag->val.frame_offset = real_off + 1;
		frag->prio = prio;
		frag->is_frag = true;
	} else {
		entry->frag_ptr = NULL;
		entry->val.match_en = mask;
		entry->val.match_data = data;
		entry->val.frame_offset = real_off;
		entry->prio = prio;
	}

	ret = tc_fill_actions(entry, frag, cls);
	if (ret)
		goto err_unuse;

	return 0;

err_unuse:
	if (frag)
		frag->in_use = false;
	entry->in_use = false;
	return ret;
}

static void tc_unfill_entry(struct stmmac_priv *priv,
			    struct tc_cls_u32_offload *cls)
{
	struct stmmac_tc_entry *entry;

	entry = tc_find_entry(priv, cls, false);
	if (!entry)
		return;

	entry->in_use = false;
	if (entry->frag_ptr) {
		entry = entry->frag_ptr;
		entry->is_frag = false;
		entry->in_use = false;
	}
}

static int tc_config_knode(struct stmmac_priv *priv,
			   struct tc_cls_u32_offload *cls)
{
	int ret;

	ret = tc_fill_entry(priv, cls);
	if (ret)
		return ret;

	ret = stmmac_rxp_config(priv, priv->hw->pcsr, priv->tc_entries,
			priv->tc_entries_max);
	if (ret)
		goto err_unfill;

	return 0;

err_unfill:
	tc_unfill_entry(priv, cls);
	return ret;
}

static int tc_delete_knode(struct stmmac_priv *priv,
			   struct tc_cls_u32_offload *cls)
{
	/* Set entry and fragments as not used */
	tc_unfill_entry(priv, cls);

	return stmmac_rxp_config(priv, priv->hw->pcsr, priv->tc_entries,
				 priv->tc_entries_max);
}

static int tc_setup_cls_u32(struct stmmac_priv *priv,
			    struct tc_cls_u32_offload *cls)
{
	switch (cls->command) {
	case TC_CLSU32_REPLACE_KNODE:
		tc_unfill_entry(priv, cls);
		fallthrough;
	case TC_CLSU32_NEW_KNODE:
		return tc_config_knode(priv, cls);
	case TC_CLSU32_DELETE_KNODE:
		return tc_delete_knode(priv, cls);
	default:
		return -EOPNOTSUPP;
	}
}

static int tc_rfs_init(struct stmmac_priv *priv)
{
	int i;

	priv->rfs_entries_max[STMMAC_RFS_T_VLAN] = 8;
	priv->rfs_entries_max[STMMAC_RFS_T_LLDP] = 1;
	priv->rfs_entries_max[STMMAC_RFS_T_1588] = 1;

	for (i = 0; i < STMMAC_RFS_T_MAX; i++)
		priv->rfs_entries_total += priv->rfs_entries_max[i];

	priv->rfs_entries = devm_kcalloc(priv->device,
					 priv->rfs_entries_total,
					 sizeof(*priv->rfs_entries),
					 GFP_KERNEL);
	if (!priv->rfs_entries)
		return -ENOMEM;

	dev_info(priv->device, "Enabled RFS Flow TC (entries=%d)\n",
		 priv->rfs_entries_total);

	return 0;
}

static int tc_init(struct stmmac_priv *priv)
{
	struct dma_features *dma_cap = &priv->dma_cap;
	unsigned int count;
	int ret, i;

	if (dma_cap->l3l4fnum) {
		priv->flow_entries_max = dma_cap->l3l4fnum;
		priv->flow_entries = devm_kcalloc(priv->device,
						  dma_cap->l3l4fnum,
						  sizeof(*priv->flow_entries),
						  GFP_KERNEL);
		if (!priv->flow_entries)
			return -ENOMEM;

		for (i = 0; i < priv->flow_entries_max; i++)
			priv->flow_entries[i].idx = i;

		dev_info(priv->device, "Enabled L3L4 Flow TC (entries=%d)\n",
			 priv->flow_entries_max);
	}

	ret = tc_rfs_init(priv);
	if (ret)
		return -ENOMEM;

	if (!priv->plat->fpe_cfg) {
		priv->plat->fpe_cfg = devm_kzalloc(priv->device,
						   sizeof(*priv->plat->fpe_cfg),
						   GFP_KERNEL);
		if (!priv->plat->fpe_cfg)
			return -ENOMEM;
	} else {
		memset(priv->plat->fpe_cfg, 0, sizeof(*priv->plat->fpe_cfg));
	}

	/* Fail silently as we can still use remaining features, e.g. CBS */
	if (!dma_cap->frpsel)
		return 0;

	switch (dma_cap->frpbs) {
	case 0x0:
		priv->tc_off_max = 64;
		break;
	case 0x1:
		priv->tc_off_max = 128;
		break;
	case 0x2:
		priv->tc_off_max = 256;
		break;
	default:
		return -EINVAL;
	}

	switch (dma_cap->frpes) {
	case 0x0:
		count = 64;
		break;
	case 0x1:
		count = 128;
		break;
	case 0x2:
		count = 256;
		break;
	default:
		return -EINVAL;
	}

	/* Reserve one last filter which lets all pass */
	priv->tc_entries_max = count;
	priv->tc_entries = devm_kcalloc(priv->device,
			count, sizeof(*priv->tc_entries), GFP_KERNEL);
	if (!priv->tc_entries)
		return -ENOMEM;

	tc_fill_all_pass_entry(&priv->tc_entries[count - 1]);

	dev_info(priv->device, "Enabling HW TC (entries=%d, max_off=%d)\n",
			priv->tc_entries_max, priv->tc_off_max);

	return 0;
}

static int tc_setup_cbs(struct stmmac_priv *priv,
			struct tc_cbs_qopt_offload *qopt)
{
	u64 value, scaling = 0, cycle_time_ns = 0, open_time = 0, tti_ns = 0;
	u32 tx_queues_count = priv->plat->tx_queues_to_use;
<<<<<<< HEAD
	u32 ptr, speed_div, idle_slope;
	u32 gate = 0x1 << qopt->queue;
	u32 queue = qopt->queue;
	u32 mode_to_use;
	int ret, row;
=======
	s64 port_transmit_rate_kbps;
	u32 queue = qopt->queue;
	u32 mode_to_use;
	u64 value;
	u32 ptr;
	int ret;
>>>>>>> 5f2d0708

	/* Queue 0 is not AVB capable */
	if (queue <= 0 || queue >= tx_queues_count)
		return -EINVAL;
	if (!priv->dma_cap.av)
		return -EOPNOTSUPP;

	port_transmit_rate_kbps = qopt->idleslope - qopt->sendslope;

	/* Port Transmit Rate and Speed Divider */
	switch (div_s64(port_transmit_rate_kbps, 1000)) {
	case SPEED_10000:
	case SPEED_5000:
		ptr = 32;
		break;
	case SPEED_2500:
	case SPEED_1000:
		ptr = 8;
		break;
	case SPEED_100:
		ptr = 4;
		break;
	default:
		netdev_err(priv->dev,
			   "Invalid portTransmitRate %lld (idleSlope - sendSlope)\n",
			   port_transmit_rate_kbps);
		return -EINVAL;
	}

	mode_to_use = priv->plat->tx_queues_cfg[queue].mode_to_use;
	if (mode_to_use == MTL_QUEUE_DCB && qopt->enable) {
		ret = stmmac_dma_qmode(priv, priv->ioaddr, queue, MTL_QUEUE_AVB);
		if (ret)
			return ret;

		priv->plat->tx_queues_cfg[queue].mode_to_use = MTL_QUEUE_AVB;
	} else if (!qopt->enable) {
		ret = stmmac_dma_qmode(priv, priv->ioaddr, queue,
				       MTL_QUEUE_DCB);
		if (ret)
			return ret;

		priv->plat->tx_queues_cfg[queue].mode_to_use = MTL_QUEUE_DCB;
	}

	/* Final adjustments for HW */
	value = div_s64(qopt->idleslope * 1024ll * ptr, port_transmit_rate_kbps);
	priv->plat->tx_queues_cfg[queue].idle_slope = value & GENMASK(31, 0);

	value = div_s64(-qopt->sendslope * 1024ll * ptr, port_transmit_rate_kbps);
	priv->plat->tx_queues_cfg[queue].send_slope = value & GENMASK(31, 0);

	value = qopt->hicredit * 1024ll * 8;
	priv->plat->tx_queues_cfg[queue].high_credit = value & GENMASK(31, 0);

	value = qopt->locredit * 1024ll * 8;
	priv->plat->tx_queues_cfg[queue].low_credit = value & GENMASK(31, 0);

	/* If EST is not enable, no need to recalibrate idle slope */
	if (!priv->plat->est)
		goto config_cbs;
	if (!priv->plat->est->enable)
		goto config_cbs;

	/* Check the GCL cycle time. If 0, no need to recalibrate idle slope */
	cycle_time_ns = (priv->plat->est->ctr[1] * NSEC_PER_SEC) +
			 priv->plat->est->ctr[0];
	if (!cycle_time_ns)
		goto config_cbs;

	/* Calculate the total open time for the queue. GCL which exceeds the
	 * cycle time will be truncated. So, time interval that exceeds the
	 * cycle time will not be included. The gates wihtout any setting of
	 * open/close within the cycle time are considered as open. The queue
	 * that having open time of 0, no need idle slope recalibration.
	 */
	for (row = 0; row < priv->plat->est->gcl_size; row++) {
		tti_ns += priv->plat->est->ti_ns[row];
		if (priv->plat->est->gates[row] & gate) {
			open_time += priv->plat->est->ti_ns[row];
			if (tti_ns > cycle_time_ns)
				open_time -= tti_ns - cycle_time_ns;
		}
	}
	if (tti_ns < cycle_time_ns)
		open_time += cycle_time_ns - tti_ns;
	if (!open_time)
		goto config_cbs;

	/* Calculate the scaling factor to be used to recalculate new idle
	 * slope.
	 */
	scaling = cycle_time_ns;
	do_div(scaling, open_time);
	idle_slope = priv->plat->tx_queues_cfg[queue].idle_slope;
	idle_slope *= scaling;
	if (idle_slope > MAX_IDLE_SLOPE_CREDIT)
		idle_slope = MAX_IDLE_SLOPE_CREDIT;

	priv->plat->tx_queues_cfg[queue].idle_slope = idle_slope;

config_cbs:
	ret = stmmac_config_cbs(priv, priv->hw,
				priv->plat->tx_queues_cfg[queue].send_slope,
				priv->plat->tx_queues_cfg[queue].idle_slope,
				priv->plat->tx_queues_cfg[queue].high_credit,
				priv->plat->tx_queues_cfg[queue].low_credit,
				queue);
	if (ret)
		return ret;

	dev_info(priv->device, "CBS queue %d: send %d, idle %d, hi %d, lo %d\n",
			queue, qopt->sendslope, qopt->idleslope,
			qopt->hicredit, qopt->locredit);
	return 0;
}

static int tc_parse_flow_actions(struct stmmac_priv *priv,
				 struct flow_action *action,
				 struct stmmac_flow_entry *entry,
				 struct netlink_ext_ack *extack)
{
	struct flow_action_entry *act;
	int i;

	if (!flow_action_has_entries(action))
		return -EINVAL;

	if (!flow_action_basic_hw_stats_check(action, extack))
		return -EOPNOTSUPP;

	flow_action_for_each(i, act, action) {
		switch (act->id) {
		case FLOW_ACTION_DROP:
			entry->action |= STMMAC_FLOW_ACTION_DROP;
			return 0;
		default:
			break;
		}
	}

	/* Nothing to do, maybe inverse filter ? */
	return 0;
}

#define ETHER_TYPE_FULL_MASK	cpu_to_be16(~0)

static int tc_add_basic_flow(struct stmmac_priv *priv,
			     struct flow_cls_offload *cls,
			     struct stmmac_flow_entry *entry)
{
	struct flow_rule *rule = flow_cls_offload_flow_rule(cls);
	struct flow_dissector *dissector = rule->match.dissector;
	struct flow_match_basic match;

	/* Nothing to do here */
	if (!dissector_uses_key(dissector, FLOW_DISSECTOR_KEY_BASIC))
		return -EINVAL;

	flow_rule_match_basic(rule, &match);

	entry->ip_proto = match.key->ip_proto;
	return 0;
}

static int tc_add_ip4_flow(struct stmmac_priv *priv,
			   struct flow_cls_offload *cls,
			   struct stmmac_flow_entry *entry)
{
	struct flow_rule *rule = flow_cls_offload_flow_rule(cls);
	struct flow_dissector *dissector = rule->match.dissector;
	bool inv = entry->action & STMMAC_FLOW_ACTION_DROP;
	struct flow_match_ipv4_addrs match;
	u32 hw_match;
	int ret;

	/* Nothing to do here */
	if (!dissector_uses_key(dissector, FLOW_DISSECTOR_KEY_IPV4_ADDRS))
		return -EINVAL;

	flow_rule_match_ipv4_addrs(rule, &match);
	hw_match = ntohl(match.key->src) & ntohl(match.mask->src);
	if (hw_match) {
		ret = stmmac_config_l3_filter(priv, priv->hw, entry->idx, true,
					      false, true, inv, hw_match);
		if (ret)
			return ret;
	}

	hw_match = ntohl(match.key->dst) & ntohl(match.mask->dst);
	if (hw_match) {
		ret = stmmac_config_l3_filter(priv, priv->hw, entry->idx, true,
					      false, false, inv, hw_match);
		if (ret)
			return ret;
	}

	return 0;
}

static int tc_add_ports_flow(struct stmmac_priv *priv,
			     struct flow_cls_offload *cls,
			     struct stmmac_flow_entry *entry)
{
	struct flow_rule *rule = flow_cls_offload_flow_rule(cls);
	struct flow_dissector *dissector = rule->match.dissector;
	bool inv = entry->action & STMMAC_FLOW_ACTION_DROP;
	struct flow_match_ports match;
	u32 hw_match;
	bool is_udp;
	int ret;

	/* Nothing to do here */
	if (!dissector_uses_key(dissector, FLOW_DISSECTOR_KEY_PORTS))
		return -EINVAL;

	switch (entry->ip_proto) {
	case IPPROTO_TCP:
		is_udp = false;
		break;
	case IPPROTO_UDP:
		is_udp = true;
		break;
	default:
		return -EINVAL;
	}

	flow_rule_match_ports(rule, &match);

	hw_match = ntohs(match.key->src) & ntohs(match.mask->src);
	if (hw_match) {
		ret = stmmac_config_l4_filter(priv, priv->hw, entry->idx, true,
					      is_udp, true, inv, hw_match);
		if (ret)
			return ret;
	}

	hw_match = ntohs(match.key->dst) & ntohs(match.mask->dst);
	if (hw_match) {
		ret = stmmac_config_l4_filter(priv, priv->hw, entry->idx, true,
					      is_udp, false, inv, hw_match);
		if (ret)
			return ret;
	}

	entry->is_l4 = true;
	return 0;
}

static struct stmmac_flow_entry *tc_find_flow(struct stmmac_priv *priv,
					      struct flow_cls_offload *cls,
					      bool get_free)
{
	int i;

	for (i = 0; i < priv->flow_entries_max; i++) {
		struct stmmac_flow_entry *entry = &priv->flow_entries[i];

		if (entry->cookie == cls->cookie)
			return entry;
		if (get_free && (entry->in_use == false))
			return entry;
	}

	return NULL;
}

static struct {
	int (*fn)(struct stmmac_priv *priv, struct flow_cls_offload *cls,
		  struct stmmac_flow_entry *entry);
} tc_flow_parsers[] = {
	{ .fn = tc_add_basic_flow },
	{ .fn = tc_add_ip4_flow },
	{ .fn = tc_add_ports_flow },
};

static int tc_add_flow(struct stmmac_priv *priv,
		       struct flow_cls_offload *cls)
{
	struct stmmac_flow_entry *entry = tc_find_flow(priv, cls, false);
	struct flow_rule *rule = flow_cls_offload_flow_rule(cls);
	int i, ret;

	if (!entry) {
		entry = tc_find_flow(priv, cls, true);
		if (!entry)
			return -ENOENT;
	}

	ret = tc_parse_flow_actions(priv, &rule->action, entry,
				    cls->common.extack);
	if (ret)
		return ret;

	for (i = 0; i < ARRAY_SIZE(tc_flow_parsers); i++) {
		ret = tc_flow_parsers[i].fn(priv, cls, entry);
		if (!ret)
			entry->in_use = true;
	}

	if (!entry->in_use)
		return -EINVAL;

	entry->cookie = cls->cookie;
	return 0;
}

static int tc_del_flow(struct stmmac_priv *priv,
		       struct flow_cls_offload *cls)
{
	struct stmmac_flow_entry *entry = tc_find_flow(priv, cls, false);
	int ret;

	if (!entry || !entry->in_use)
		return -ENOENT;

	if (entry->is_l4) {
		ret = stmmac_config_l4_filter(priv, priv->hw, entry->idx, false,
					      false, false, false, 0);
	} else {
		ret = stmmac_config_l3_filter(priv, priv->hw, entry->idx, false,
					      false, false, false, 0);
	}

	entry->in_use = false;
	entry->cookie = 0;
	entry->is_l4 = false;
	return ret;
}

static struct stmmac_rfs_entry *tc_find_rfs(struct stmmac_priv *priv,
					    struct flow_cls_offload *cls,
					    bool get_free)
{
	int i;

	for (i = 0; i < priv->rfs_entries_total; i++) {
		struct stmmac_rfs_entry *entry = &priv->rfs_entries[i];

		if (entry->cookie == cls->cookie)
			return entry;
		if (get_free && entry->in_use == false)
			return entry;
	}

	return NULL;
}

#define VLAN_PRIO_FULL_MASK (0x07)

static int tc_add_vlan_flow(struct stmmac_priv *priv,
			    struct flow_cls_offload *cls)
{
	struct stmmac_rfs_entry *entry = tc_find_rfs(priv, cls, false);
	struct flow_rule *rule = flow_cls_offload_flow_rule(cls);
	struct flow_dissector *dissector = rule->match.dissector;
	int tc = tc_classid_to_hwtc(priv->dev, cls->classid);
	struct flow_match_vlan match;

	if (!entry) {
		entry = tc_find_rfs(priv, cls, true);
		if (!entry)
			return -ENOENT;
	}

	if (priv->rfs_entries_cnt[STMMAC_RFS_T_VLAN] >=
	    priv->rfs_entries_max[STMMAC_RFS_T_VLAN])
		return -ENOENT;

	/* Nothing to do here */
	if (!dissector_uses_key(dissector, FLOW_DISSECTOR_KEY_VLAN))
		return -EINVAL;

	if (tc < 0) {
		netdev_err(priv->dev, "Invalid traffic class\n");
		return -EINVAL;
	}

	flow_rule_match_vlan(rule, &match);

	if (match.mask->vlan_priority) {
		u32 prio;

		if (match.mask->vlan_priority != VLAN_PRIO_FULL_MASK) {
			netdev_err(priv->dev, "Only full mask is supported for VLAN priority");
			return -EINVAL;
		}

		prio = BIT(match.key->vlan_priority);
		stmmac_rx_queue_prio(priv, priv->hw, prio, tc);

		entry->in_use = true;
		entry->cookie = cls->cookie;
		entry->tc = tc;
		entry->type = STMMAC_RFS_T_VLAN;
		priv->rfs_entries_cnt[STMMAC_RFS_T_VLAN]++;
	}

	return 0;
}

static int tc_del_vlan_flow(struct stmmac_priv *priv,
			    struct flow_cls_offload *cls)
{
	struct stmmac_rfs_entry *entry = tc_find_rfs(priv, cls, false);

	if (!entry || !entry->in_use || entry->type != STMMAC_RFS_T_VLAN)
		return -ENOENT;

	stmmac_rx_queue_prio(priv, priv->hw, 0, entry->tc);

	entry->in_use = false;
	entry->cookie = 0;
	entry->tc = 0;
	entry->type = 0;

	priv->rfs_entries_cnt[STMMAC_RFS_T_VLAN]--;

	return 0;
}

static int tc_add_ethtype_flow(struct stmmac_priv *priv,
			       struct flow_cls_offload *cls)
{
	struct stmmac_rfs_entry *entry = tc_find_rfs(priv, cls, false);
	struct flow_rule *rule = flow_cls_offload_flow_rule(cls);
	struct flow_dissector *dissector = rule->match.dissector;
	int tc = tc_classid_to_hwtc(priv->dev, cls->classid);
	struct flow_match_basic match;

	if (!entry) {
		entry = tc_find_rfs(priv, cls, true);
		if (!entry)
			return -ENOENT;
	}

	/* Nothing to do here */
	if (!dissector_uses_key(dissector, FLOW_DISSECTOR_KEY_BASIC))
		return -EINVAL;

	if (tc < 0) {
		netdev_err(priv->dev, "Invalid traffic class\n");
		return -EINVAL;
	}

	flow_rule_match_basic(rule, &match);

	if (match.mask->n_proto) {
		u16 etype = ntohs(match.key->n_proto);

		if (match.mask->n_proto != ETHER_TYPE_FULL_MASK) {
			netdev_err(priv->dev, "Only full mask is supported for EthType filter");
			return -EINVAL;
		}
		switch (etype) {
		case ETH_P_LLDP:
			if (priv->rfs_entries_cnt[STMMAC_RFS_T_LLDP] >=
			    priv->rfs_entries_max[STMMAC_RFS_T_LLDP])
				return -ENOENT;

			entry->type = STMMAC_RFS_T_LLDP;
			priv->rfs_entries_cnt[STMMAC_RFS_T_LLDP]++;

			stmmac_rx_queue_routing(priv, priv->hw,
						PACKET_DCBCPQ, tc);
			break;
		case ETH_P_1588:
			if (priv->rfs_entries_cnt[STMMAC_RFS_T_1588] >=
			    priv->rfs_entries_max[STMMAC_RFS_T_1588])
				return -ENOENT;

			entry->type = STMMAC_RFS_T_1588;
			priv->rfs_entries_cnt[STMMAC_RFS_T_1588]++;

			stmmac_rx_queue_routing(priv, priv->hw,
						PACKET_PTPQ, tc);
			break;
		default:
			netdev_err(priv->dev, "EthType(0x%x) is not supported", etype);
			return -EINVAL;
		}

		entry->in_use = true;
		entry->cookie = cls->cookie;
		entry->tc = tc;
		entry->etype = etype;

		return 0;
	}

	return -EINVAL;
}

static int tc_del_ethtype_flow(struct stmmac_priv *priv,
			       struct flow_cls_offload *cls)
{
	struct stmmac_rfs_entry *entry = tc_find_rfs(priv, cls, false);

	if (!entry || !entry->in_use ||
	    entry->type < STMMAC_RFS_T_LLDP ||
	    entry->type > STMMAC_RFS_T_1588)
		return -ENOENT;

	switch (entry->etype) {
	case ETH_P_LLDP:
		stmmac_rx_queue_routing(priv, priv->hw,
					PACKET_DCBCPQ, 0);
		priv->rfs_entries_cnt[STMMAC_RFS_T_LLDP]--;
		break;
	case ETH_P_1588:
		stmmac_rx_queue_routing(priv, priv->hw,
					PACKET_PTPQ, 0);
		priv->rfs_entries_cnt[STMMAC_RFS_T_1588]--;
		break;
	default:
		netdev_err(priv->dev, "EthType(0x%x) is not supported",
			   entry->etype);
		return -EINVAL;
	}

	entry->in_use = false;
	entry->cookie = 0;
	entry->tc = 0;
	entry->etype = 0;
	entry->type = 0;

	return 0;
}

static int tc_add_flow_cls(struct stmmac_priv *priv,
			   struct flow_cls_offload *cls)
{
	int ret;

	ret = tc_add_flow(priv, cls);
	if (!ret)
		return ret;

	ret = tc_add_ethtype_flow(priv, cls);
	if (!ret)
		return ret;

	return tc_add_vlan_flow(priv, cls);
}

static int tc_del_flow_cls(struct stmmac_priv *priv,
			   struct flow_cls_offload *cls)
{
	int ret;

	ret = tc_del_flow(priv, cls);
	if (!ret)
		return ret;

	ret = tc_del_ethtype_flow(priv, cls);
	if (!ret)
		return ret;

	return tc_del_vlan_flow(priv, cls);
}

static int tc_setup_cls(struct stmmac_priv *priv,
			struct flow_cls_offload *cls)
{
	int ret = 0;

	/* When RSS is enabled, the filtering will be bypassed */
	if (priv->rss.enable)
		return -EBUSY;

	switch (cls->command) {
	case FLOW_CLS_REPLACE:
		ret = tc_add_flow_cls(priv, cls);
		break;
	case FLOW_CLS_DESTROY:
		ret = tc_del_flow_cls(priv, cls);
		break;
	default:
		return -EOPNOTSUPP;
	}

	return ret;
}

struct timespec64 stmmac_calc_tas_basetime(ktime_t old_base_time,
					   ktime_t current_time,
					   u64 cycle_time)
{
	struct timespec64 time;

	if (ktime_after(old_base_time, current_time)) {
		time = ktime_to_timespec64(old_base_time);
	} else {
		s64 n;
		ktime_t base_time;

		n = div64_s64(ktime_sub_ns(current_time, old_base_time),
			      cycle_time);
		base_time = ktime_add_ns(old_base_time,
					 (n + 1) * cycle_time);

		time = ktime_to_timespec64(base_time);
	}

	return time;
}

#define FPE_FMT	"If both EST and FPE are enabled, "\
		"TxQ0 must not be express queue. "\
		"So, changing TxQ0 setting to preemptible queue.\n"
static int tc_setup_taprio(struct stmmac_priv *priv,
			   struct tc_taprio_qopt_offload *qopt)
{
	u32 size, wid = priv->dma_cap.estwid, dep = priv->dma_cap.estdep;
	u32 txqmask = (1 << priv->dma_cap.number_tx_queues) - 1;
	struct plat_stmmacenet_data *plat = priv->plat;
	struct timespec64 time, current_time, qopt_time;
	u32 txqpec = priv->plat->fpe_cfg->txqpec;
	ktime_t current_time_ns;
	bool fpe = false;
	int i, ret = 0;
	u64 ctr;

	if (qopt->base_time < 0)
		return -ERANGE;

	if (!priv->dma_cap.estsel)
		return -EOPNOTSUPP;

	switch (wid) {
	case 0x1:
		wid = 16;
		break;
	case 0x2:
		wid = 20;
		break;
	case 0x3:
		wid = 24;
		break;
	default:
		return -EOPNOTSUPP;
	}

	switch (dep) {
	case 0x1:
		dep = 64;
		break;
	case 0x2:
		dep = 128;
		break;
	case 0x3:
		dep = 256;
		break;
	case 0x4:
		dep = 512;
		break;
	case 0x5:
		dep = 1024;
		break;
	default:
		return -EOPNOTSUPP;
	}

	if (qopt->cmd == TAPRIO_CMD_DESTROY)
		goto disable;
	else if (qopt->cmd != TAPRIO_CMD_REPLACE)
		return -EOPNOTSUPP;

	if (qopt->num_entries >= dep)
		return -EINVAL;
	if (!qopt->cycle_time)
		return -ERANGE;

	if (!plat->est) {
		plat->est = devm_kzalloc(priv->device, sizeof(*plat->est),
					 GFP_KERNEL);
		if (!plat->est)
			return -ENOMEM;

		mutex_init(&priv->plat->est->lock);
	} else {
		memset(plat->est, 0, sizeof(*plat->est));
	}

	size = qopt->num_entries;

	mutex_lock(&priv->plat->est->lock);
	priv->plat->est->gcl_size = size;
	priv->plat->est->enable = qopt->cmd == TAPRIO_CMD_REPLACE;
	mutex_unlock(&priv->plat->est->lock);

	for (i = 0; i < size; i++) {
		s64 delta_ns = qopt->entries[i].interval;
		u32 gates = qopt->entries[i].gate_mask;

		if (delta_ns > GENMASK(wid, 0))
			return -ERANGE;
		if (gates > GENMASK(31 - wid, 0))
			return -ERANGE;

		switch (qopt->entries[i].command) {
		case TC_TAPRIO_CMD_SET_GATES:
			if (fpe)
				return -EINVAL;
			break;
		case TC_TAPRIO_CMD_SET_AND_HOLD:
			gates |= BIT(0);
			fpe = true;
			break;
		case TC_TAPRIO_CMD_SET_AND_RELEASE:
			gates &= ~BIT(0);
			fpe = true;
			break;
		default:
			return -EOPNOTSUPP;
		}

		priv->plat->est->gcl[i] = delta_ns | (gates << wid);
		priv->plat->est->ti_ns[i] = delta_ns;
		priv->plat->est->gates[i] = gates;
	}

	mutex_lock(&priv->plat->est->lock);
	/* Adjust for real system time */
	priv->ptp_clock_ops.gettime64(&priv->ptp_clock_ops, &current_time);
	current_time_ns = timespec64_to_ktime(current_time);
	time = stmmac_calc_tas_basetime(qopt->base_time, current_time_ns,
					qopt->cycle_time);

	priv->plat->est->btr[0] = (u32)time.tv_nsec;
	priv->plat->est->btr[1] = (u32)time.tv_sec;

	qopt_time = ktime_to_timespec64(qopt->base_time);
	priv->plat->est->btr_reserve[0] = (u32)qopt_time.tv_nsec;
	priv->plat->est->btr_reserve[1] = (u32)qopt_time.tv_sec;

	ctr = qopt->cycle_time;
	priv->plat->est->ctr[0] = do_div(ctr, NSEC_PER_SEC);
	priv->plat->est->ctr[1] = (u32)ctr;

	if (fpe && !priv->dma_cap.fpesel) {
		mutex_unlock(&priv->plat->est->lock);
		return -EOPNOTSUPP;
	}

	if (fpe) {
		if (!txqpec) {
			netdev_err(priv->dev, "FPE preempt must not all 0s!\n");
			mutex_unlock(&priv->plat->est->lock);
			return -EINVAL;
		}

		/* Check PEC is within TxQ range */
		if (txqpec & ~txqmask) {
			netdev_err(priv->dev, "FPE preempt is out-of-bound.\n");
			mutex_unlock(&priv->plat->est->lock);
			return -EINVAL;
		}

		/* When EST and FPE are both enabled, TxQ0 is always preemptible
		 * queue. If FPE is enabled, we expect at least lsb is set.
		 */
		if (txqpec && !(txqpec & BIT(0))) {
			netdev_warn(priv->dev, FPE_FMT);
			priv->plat->fpe_cfg->txqpec |= BIT(0);
		}

		netdev_info(priv->dev, "FPE: TxQ PEC = 0x%X\n",
			    priv->plat->fpe_cfg->txqpec);
	}

	/* Actual FPE register configuration will be done after FPE handshake
	 * is success.
	 */
	priv->plat->fpe_cfg->enable = fpe;

	ret = stmmac_est_configure(priv, priv->ioaddr, priv->plat->est,
				   priv->plat->clk_ptp_rate);
	mutex_unlock(&priv->plat->est->lock);
	if (ret) {
		netdev_err(priv->dev, "failed to configure EST\n");
		goto disable;
	}

	netdev_info(priv->dev, "configured EST\n");

	if (fpe) {
		stmmac_fpe_handshake(priv, true);
		netdev_info(priv->dev, "start FPE handshake\n");
	}

	return 0;

disable:
	if (priv->plat->est) {
		if (priv->est_hw_del_wa) {
			mutex_lock(&priv->plat->est->lock);
			priv->plat->est->enable = false;
			stmmac_est_configure(priv, priv->ioaddr,
					     priv->plat->est,
					     priv->plat->clk_ptp_rate);
			mutex_unlock(&priv->plat->est->lock);
		}
	}

	priv->plat->fpe_cfg->enable = false;
	stmmac_fpe_configure(priv, priv->ioaddr,
			     priv->plat->fpe_cfg,
			     priv->plat->tx_queues_to_use,
			     priv->plat->rx_queues_to_use,
			     0, false);
	netdev_info(priv->dev, "disabled FPE\n");

	stmmac_fpe_handshake(priv, false);
	netdev_info(priv->dev, "stop FPE handshake\n");

	return ret;
}

static int tc_setup_etf(struct stmmac_priv *priv,
			struct tc_etf_qopt_offload *qopt)
{
	if (!priv->dma_cap.tbssel)
		return -EOPNOTSUPP;
	if (qopt->queue >= priv->plat->tx_queues_to_use)
		return -EINVAL;
	if (!(priv->dma_conf.tx_queue[qopt->queue].tbs & STMMAC_TBS_AVAIL))
		return -EINVAL;

	if (qopt->enable)
		priv->dma_conf.tx_queue[qopt->queue].tbs |= STMMAC_TBS_EN;
	else
		priv->dma_conf.tx_queue[qopt->queue].tbs &= ~STMMAC_TBS_EN;

	netdev_info(priv->dev, "%s ETF for Queue %d\n",
		    qopt->enable ? "enabled" : "disabled", qopt->queue);
	return 0;
}

static int tc_query_caps(struct stmmac_priv *priv,
			 struct tc_query_caps_base *base)
{
	switch (base->type) {
	case TC_SETUP_QDISC_TAPRIO: {
		struct tc_taprio_caps *caps = base->caps;

		if (!priv->dma_cap.estsel)
			return -EOPNOTSUPP;

		caps->gate_mask_per_txq = true;

		return 0;
	}
	default:
		return -EOPNOTSUPP;
	}
}

static int tc_setup_preempt(struct stmmac_priv *priv,
			    struct tc_preempt_qopt_offload *qopt)
{
	priv->plat->fpe_cfg->txqpec = qopt->preemptible_queues;
	return 0;
}

const struct stmmac_tc_ops dwmac510_tc_ops = {
	.init = tc_init,
	.setup_cls_u32 = tc_setup_cls_u32,
	.setup_cbs = tc_setup_cbs,
	.setup_cls = tc_setup_cls,
	.setup_taprio = tc_setup_taprio,
	.setup_etf = tc_setup_etf,
	.query_caps = tc_query_caps,
	.setup_preempt = tc_setup_preempt,
};<|MERGE_RESOLUTION|>--- conflicted
+++ resolved
@@ -346,20 +346,12 @@
 {
 	u64 value, scaling = 0, cycle_time_ns = 0, open_time = 0, tti_ns = 0;
 	u32 tx_queues_count = priv->plat->tx_queues_to_use;
-<<<<<<< HEAD
-	u32 ptr, speed_div, idle_slope;
+	s64 port_transmit_rate_kbps;
+	u32 ptr, idle_slope;
 	u32 gate = 0x1 << qopt->queue;
 	u32 queue = qopt->queue;
 	u32 mode_to_use;
 	int ret, row;
-=======
-	s64 port_transmit_rate_kbps;
-	u32 queue = qopt->queue;
-	u32 mode_to_use;
-	u64 value;
-	u32 ptr;
-	int ret;
->>>>>>> 5f2d0708
 
 	/* Queue 0 is not AVB capable */
 	if (queue <= 0 || queue >= tx_queues_count)
