--- conflicted
+++ resolved
@@ -1241,21 +1241,6 @@
 	return ret;
 }
 
-<<<<<<< HEAD
-static void stmmac_set_half_duplex(struct stmmac_priv *priv)
-{
-	/* Half-Duplex can only work with single tx queue */
-	if (priv->plat->tx_queues_to_use > 1 &&
-	    !priv->plat->fixed_2G5_clock_rate)
-		priv->phylink_config.mac_capabilities &=
-			~(MAC_10HD | MAC_100HD | MAC_1000HD);
-	else
-		priv->phylink_config.mac_capabilities |=
-			(MAC_10HD | MAC_100HD | MAC_1000HD);
-}
-
-=======
->>>>>>> 5697d159
 static int stmmac_phy_setup(struct stmmac_priv *priv)
 {
 	struct stmmac_mdio_bus_data *mdio_bus_data;
