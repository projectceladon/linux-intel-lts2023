--- conflicted
+++ resolved
@@ -77,12 +77,6 @@
 
 #define mmTHM_BACO_CNTL_ARCT			0xA7
 #define mmTHM_BACO_CNTL_ARCT_BASE_IDX		0
-<<<<<<< HEAD
-
-static int link_width[] = {0, 1, 2, 4, 8, 12, 16};
-static int link_speed[] = {25, 50, 80, 160};
-=======
->>>>>>> 8c44390d
 
 int smu_v11_0_init_microcode(struct smu_context *smu)
 {
@@ -1536,11 +1530,7 @@
 								      NULL);
 			break;
 		default:
-<<<<<<< HEAD
-			if (!ras || !ras->supported) {
-=======
 			if (!ras || !ras->supported || adev->gmc.xgmi.pending_reset) {
->>>>>>> 8c44390d
 				if (adev->asic_type == CHIP_ARCTURUS) {
 					data = RREG32_SOC15(THM, 0, mmTHM_BACO_CNTL_ARCT);
 					data |= 0x80000000;
