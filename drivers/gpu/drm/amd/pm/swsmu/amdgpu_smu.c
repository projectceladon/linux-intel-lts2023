/*
 * Copyright 2019 Advanced Micro Devices, Inc.
 *
 * Permission is hereby granted, free of charge, to any person obtaining a
 * copy of this software and associated documentation files (the "Software"),
 * to deal in the Software without restriction, including without limitation
 * the rights to use, copy, modify, merge, publish, distribute, sublicense,
 * and/or sell copies of the Software, and to permit persons to whom the
 * Software is furnished to do so, subject to the following conditions:
 *
 * The above copyright notice and this permission notice shall be included in
 * all copies or substantial portions of the Software.
 *
 * THE SOFTWARE IS PROVIDED "AS IS", WITHOUT WARRANTY OF ANY KIND, EXPRESS OR
 * IMPLIED, INCLUDING BUT NOT LIMITED TO THE WARRANTIES OF MERCHANTABILITY,
 * FITNESS FOR A PARTICULAR PURPOSE AND NONINFRINGEMENT.  IN NO EVENT SHALL
 * THE COPYRIGHT HOLDER(S) OR AUTHOR(S) BE LIABLE FOR ANY CLAIM, DAMAGES OR
 * OTHER LIABILITY, WHETHER IN AN ACTION OF CONTRACT, TORT OR OTHERWISE,
 * ARISING FROM, OUT OF OR IN CONNECTION WITH THE SOFTWARE OR THE USE OR
 * OTHER DEALINGS IN THE SOFTWARE.
 */

#define SWSMU_CODE_LAYER_L1

#include <linux/firmware.h>
#include <linux/pci.h>
#include <linux/power_supply.h>
#include <linux/reboot.h>

#include "amdgpu.h"
#include "amdgpu_smu.h"
#include "smu_internal.h"
#include "atom.h"
#include "arcturus_ppt.h"
#include "navi10_ppt.h"
#include "sienna_cichlid_ppt.h"
#include "renoir_ppt.h"
#include "vangogh_ppt.h"
#include "aldebaran_ppt.h"
#include "yellow_carp_ppt.h"
#include "cyan_skillfish_ppt.h"
#include "smu_v13_0_0_ppt.h"
#include "smu_v13_0_4_ppt.h"
#include "smu_v13_0_5_ppt.h"
#include "smu_v13_0_6_ppt.h"
#include "smu_v13_0_7_ppt.h"
#include "amd_pcie.h"

/*
 * DO NOT use these for err/warn/info/debug messages.
 * Use dev_err, dev_warn, dev_info and dev_dbg instead.
 * They are more MGPU friendly.
 */
#undef pr_err
#undef pr_warn
#undef pr_info
#undef pr_debug

static const struct amd_pm_funcs swsmu_pm_funcs;
static int smu_force_smuclk_levels(struct smu_context *smu,
				   enum smu_clk_type clk_type,
				   uint32_t mask);
static int smu_handle_task(struct smu_context *smu,
			   enum amd_dpm_forced_level level,
			   enum amd_pp_task task_id);
static int smu_reset(struct smu_context *smu);
static int smu_set_fan_speed_pwm(void *handle, u32 speed);
static int smu_set_fan_control_mode(void *handle, u32 value);
static int smu_set_power_limit(void *handle, uint32_t limit);
static int smu_set_fan_speed_rpm(void *handle, uint32_t speed);
static int smu_set_gfx_cgpg(struct smu_context *smu, bool enabled);
static int smu_set_mp1_state(void *handle, enum pp_mp1_state mp1_state);

static int smu_sys_get_pp_feature_mask(void *handle,
				       char *buf)
{
	struct smu_context *smu = handle;

	if (!smu->pm_enabled || !smu->adev->pm.dpm_enabled)
		return -EOPNOTSUPP;

	return smu_get_pp_feature_mask(smu, buf);
}

static int smu_sys_set_pp_feature_mask(void *handle,
				       uint64_t new_mask)
{
	struct smu_context *smu = handle;

	if (!smu->pm_enabled || !smu->adev->pm.dpm_enabled)
		return -EOPNOTSUPP;

	return smu_set_pp_feature_mask(smu, new_mask);
}

int smu_set_residency_gfxoff(struct smu_context *smu, bool value)
{
	if (!smu->ppt_funcs->set_gfx_off_residency)
		return -EINVAL;

	return smu_set_gfx_off_residency(smu, value);
}

int smu_get_residency_gfxoff(struct smu_context *smu, u32 *value)
{
	if (!smu->ppt_funcs->get_gfx_off_residency)
		return -EINVAL;

	return smu_get_gfx_off_residency(smu, value);
}

int smu_get_entrycount_gfxoff(struct smu_context *smu, u64 *value)
{
	if (!smu->ppt_funcs->get_gfx_off_entrycount)
		return -EINVAL;

	return smu_get_gfx_off_entrycount(smu, value);
}

int smu_get_status_gfxoff(struct smu_context *smu, uint32_t *value)
{
	if (!smu->ppt_funcs->get_gfx_off_status)
		return -EINVAL;

	*value = smu_get_gfx_off_status(smu);

	return 0;
}

int smu_set_soft_freq_range(struct smu_context *smu,
			    enum smu_clk_type clk_type,
			    uint32_t min,
			    uint32_t max)
{
	int ret = 0;

	if (smu->ppt_funcs->set_soft_freq_limited_range)
		ret = smu->ppt_funcs->set_soft_freq_limited_range(smu,
								  clk_type,
								  min,
								  max);

	return ret;
}

int smu_get_dpm_freq_range(struct smu_context *smu,
			   enum smu_clk_type clk_type,
			   uint32_t *min,
			   uint32_t *max)
{
	int ret = -ENOTSUPP;

	if (!min && !max)
		return -EINVAL;

	if (smu->ppt_funcs->get_dpm_ultimate_freq)
		ret = smu->ppt_funcs->get_dpm_ultimate_freq(smu,
							    clk_type,
							    min,
							    max);

	return ret;
}

int smu_set_gfx_power_up_by_imu(struct smu_context *smu)
{
	int ret = 0;
	struct amdgpu_device *adev = smu->adev;

	if (smu->ppt_funcs->set_gfx_power_up_by_imu) {
		ret = smu->ppt_funcs->set_gfx_power_up_by_imu(smu);
		if (ret)
			dev_err(adev->dev, "Failed to enable gfx imu!\n");
	}
	return ret;
}

static u32 smu_get_mclk(void *handle, bool low)
{
	struct smu_context *smu = handle;
	uint32_t clk_freq;
	int ret = 0;

	ret = smu_get_dpm_freq_range(smu, SMU_UCLK,
				     low ? &clk_freq : NULL,
				     !low ? &clk_freq : NULL);
	if (ret)
		return 0;
	return clk_freq * 100;
}

static u32 smu_get_sclk(void *handle, bool low)
{
	struct smu_context *smu = handle;
	uint32_t clk_freq;
	int ret = 0;

	ret = smu_get_dpm_freq_range(smu, SMU_GFXCLK,
				     low ? &clk_freq : NULL,
				     !low ? &clk_freq : NULL);
	if (ret)
		return 0;
	return clk_freq * 100;
}

static int smu_set_gfx_imu_enable(struct smu_context *smu)
{
	struct amdgpu_device *adev = smu->adev;

	if (adev->firmware.load_type != AMDGPU_FW_LOAD_PSP)
		return 0;

	if (amdgpu_in_reset(smu->adev) || adev->in_s0ix)
		return 0;

	return smu_set_gfx_power_up_by_imu(smu);
}

static int smu_dpm_set_vcn_enable(struct smu_context *smu,
				  bool enable)
{
	struct smu_power_context *smu_power = &smu->smu_power;
	struct smu_power_gate *power_gate = &smu_power->power_gate;
	int ret = 0;

	if (!smu->ppt_funcs->dpm_set_vcn_enable)
		return 0;

	if (atomic_read(&power_gate->vcn_gated) ^ enable)
		return 0;

	ret = smu->ppt_funcs->dpm_set_vcn_enable(smu, enable);
	if (!ret)
		atomic_set(&power_gate->vcn_gated, !enable);

	return ret;
}

static int smu_dpm_set_jpeg_enable(struct smu_context *smu,
				   bool enable)
{
	struct smu_power_context *smu_power = &smu->smu_power;
	struct smu_power_gate *power_gate = &smu_power->power_gate;
	int ret = 0;

	if (!smu->ppt_funcs->dpm_set_jpeg_enable)
		return 0;

	if (atomic_read(&power_gate->jpeg_gated) ^ enable)
		return 0;

	ret = smu->ppt_funcs->dpm_set_jpeg_enable(smu, enable);
	if (!ret)
		atomic_set(&power_gate->jpeg_gated, !enable);

	return ret;
}

/**
 * smu_dpm_set_power_gate - power gate/ungate the specific IP block
 *
 * @handle:        smu_context pointer
 * @block_type: the IP block to power gate/ungate
 * @gate:       to power gate if true, ungate otherwise
 *
 * This API uses no smu->mutex lock protection due to:
 * 1. It is either called by other IP block(gfx/sdma/vcn/uvd/vce).
 *    This is guarded to be race condition free by the caller.
 * 2. Or get called on user setting request of power_dpm_force_performance_level.
 *    Under this case, the smu->mutex lock protection is already enforced on
 *    the parent API smu_force_performance_level of the call path.
 */
static int smu_dpm_set_power_gate(void *handle,
				  uint32_t block_type,
				  bool gate)
{
	struct smu_context *smu = handle;
	int ret = 0;

	if (!smu->pm_enabled || !smu->adev->pm.dpm_enabled) {
		dev_WARN(smu->adev->dev,
			 "SMU uninitialized but power %s requested for %u!\n",
			 gate ? "gate" : "ungate", block_type);
		return -EOPNOTSUPP;
	}

	switch (block_type) {
	/*
	 * Some legacy code of amdgpu_vcn.c and vcn_v2*.c still uses
	 * AMD_IP_BLOCK_TYPE_UVD for VCN. So, here both of them are kept.
	 */
	case AMD_IP_BLOCK_TYPE_UVD:
	case AMD_IP_BLOCK_TYPE_VCN:
		ret = smu_dpm_set_vcn_enable(smu, !gate);
		if (ret)
			dev_err(smu->adev->dev, "Failed to power %s VCN!\n",
				gate ? "gate" : "ungate");
		break;
	case AMD_IP_BLOCK_TYPE_GFX:
		ret = smu_gfx_off_control(smu, gate);
		if (ret)
			dev_err(smu->adev->dev, "Failed to %s gfxoff!\n",
				gate ? "enable" : "disable");
		break;
	case AMD_IP_BLOCK_TYPE_SDMA:
		ret = smu_powergate_sdma(smu, gate);
		if (ret)
			dev_err(smu->adev->dev, "Failed to power %s SDMA!\n",
				gate ? "gate" : "ungate");
		break;
	case AMD_IP_BLOCK_TYPE_JPEG:
		ret = smu_dpm_set_jpeg_enable(smu, !gate);
		if (ret)
			dev_err(smu->adev->dev, "Failed to power %s JPEG!\n",
				gate ? "gate" : "ungate");
		break;
	default:
		dev_err(smu->adev->dev, "Unsupported block type!\n");
		return -EINVAL;
	}

	return ret;
}

/**
 * smu_set_user_clk_dependencies - set user profile clock dependencies
 *
 * @smu:	smu_context pointer
 * @clk:	enum smu_clk_type type
 *
 * Enable/Disable the clock dependency for the @clk type.
 */
static void smu_set_user_clk_dependencies(struct smu_context *smu, enum smu_clk_type clk)
{
	if (smu->adev->in_suspend)
		return;

	if (clk == SMU_MCLK) {
		smu->user_dpm_profile.clk_dependency = 0;
		smu->user_dpm_profile.clk_dependency = BIT(SMU_FCLK) | BIT(SMU_SOCCLK);
	} else if (clk == SMU_FCLK) {
		/* MCLK takes precedence over FCLK */
		if (smu->user_dpm_profile.clk_dependency == (BIT(SMU_FCLK) | BIT(SMU_SOCCLK)))
			return;

		smu->user_dpm_profile.clk_dependency = 0;
		smu->user_dpm_profile.clk_dependency = BIT(SMU_MCLK) | BIT(SMU_SOCCLK);
	} else if (clk == SMU_SOCCLK) {
		/* MCLK takes precedence over SOCCLK */
		if (smu->user_dpm_profile.clk_dependency == (BIT(SMU_FCLK) | BIT(SMU_SOCCLK)))
			return;

		smu->user_dpm_profile.clk_dependency = 0;
		smu->user_dpm_profile.clk_dependency = BIT(SMU_MCLK) | BIT(SMU_FCLK);
	} else
		/* Add clk dependencies here, if any */
		return;
}

/**
 * smu_restore_dpm_user_profile - reinstate user dpm profile
 *
 * @smu:	smu_context pointer
 *
 * Restore the saved user power configurations include power limit,
 * clock frequencies, fan control mode and fan speed.
 */
static void smu_restore_dpm_user_profile(struct smu_context *smu)
{
	struct smu_dpm_context *smu_dpm_ctx = &(smu->smu_dpm);
	int ret = 0;

	if (!smu->adev->in_suspend)
		return;

	if (!smu->pm_enabled || !smu->adev->pm.dpm_enabled)
		return;

	/* Enable restore flag */
	smu->user_dpm_profile.flags |= SMU_DPM_USER_PROFILE_RESTORE;

	/* set the user dpm power limit */
	if (smu->user_dpm_profile.power_limit) {
		ret = smu_set_power_limit(smu, smu->user_dpm_profile.power_limit);
		if (ret)
			dev_err(smu->adev->dev, "Failed to set power limit value\n");
	}

	/* set the user dpm clock configurations */
	if (smu_dpm_ctx->dpm_level == AMD_DPM_FORCED_LEVEL_MANUAL) {
		enum smu_clk_type clk_type;

		for (clk_type = 0; clk_type < SMU_CLK_COUNT; clk_type++) {
			/*
			 * Iterate over smu clk type and force the saved user clk
			 * configs, skip if clock dependency is enabled
			 */
			if (!(smu->user_dpm_profile.clk_dependency & BIT(clk_type)) &&
					smu->user_dpm_profile.clk_mask[clk_type]) {
				ret = smu_force_smuclk_levels(smu, clk_type,
						smu->user_dpm_profile.clk_mask[clk_type]);
				if (ret)
					dev_err(smu->adev->dev,
						"Failed to set clock type = %d\n", clk_type);
			}
		}
	}

	/* set the user dpm fan configurations */
	if (smu->user_dpm_profile.fan_mode == AMD_FAN_CTRL_MANUAL ||
	    smu->user_dpm_profile.fan_mode == AMD_FAN_CTRL_NONE) {
		ret = smu_set_fan_control_mode(smu, smu->user_dpm_profile.fan_mode);
		if (ret != -EOPNOTSUPP) {
			smu->user_dpm_profile.fan_speed_pwm = 0;
			smu->user_dpm_profile.fan_speed_rpm = 0;
			smu->user_dpm_profile.fan_mode = AMD_FAN_CTRL_AUTO;
			dev_err(smu->adev->dev, "Failed to set manual fan control mode\n");
		}

		if (smu->user_dpm_profile.fan_speed_pwm) {
			ret = smu_set_fan_speed_pwm(smu, smu->user_dpm_profile.fan_speed_pwm);
			if (ret != -EOPNOTSUPP)
				dev_err(smu->adev->dev, "Failed to set manual fan speed in pwm\n");
		}

		if (smu->user_dpm_profile.fan_speed_rpm) {
			ret = smu_set_fan_speed_rpm(smu, smu->user_dpm_profile.fan_speed_rpm);
			if (ret != -EOPNOTSUPP)
				dev_err(smu->adev->dev, "Failed to set manual fan speed in rpm\n");
		}
	}

	/* Restore user customized OD settings */
	if (smu->user_dpm_profile.user_od) {
		if (smu->ppt_funcs->restore_user_od_settings) {
			ret = smu->ppt_funcs->restore_user_od_settings(smu);
			if (ret)
				dev_err(smu->adev->dev, "Failed to upload customized OD settings\n");
		}
	}

	/* Disable restore flag */
	smu->user_dpm_profile.flags &= ~SMU_DPM_USER_PROFILE_RESTORE;
}

static int smu_get_power_num_states(void *handle,
				    struct pp_states_info *state_info)
{
	if (!state_info)
		return -EINVAL;

	/* not support power state */
	memset(state_info, 0, sizeof(struct pp_states_info));
	state_info->nums = 1;
	state_info->states[0] = POWER_STATE_TYPE_DEFAULT;

	return 0;
}

bool is_support_sw_smu(struct amdgpu_device *adev)
{
	/* vega20 is 11.0.2, but it's supported via the powerplay code */
	if (adev->asic_type == CHIP_VEGA20)
		return false;

	if (adev->ip_versions[MP1_HWIP][0] >= IP_VERSION(11, 0, 0))
		return true;

	return false;
}

bool is_support_cclk_dpm(struct amdgpu_device *adev)
{
	struct smu_context *smu = adev->powerplay.pp_handle;

	if (!smu_feature_is_enabled(smu, SMU_FEATURE_CCLK_DPM_BIT))
		return false;

	return true;
}


static int smu_sys_get_pp_table(void *handle,
				char **table)
{
	struct smu_context *smu = handle;
	struct smu_table_context *smu_table = &smu->smu_table;

	if (!smu->pm_enabled || !smu->adev->pm.dpm_enabled)
		return -EOPNOTSUPP;

	if (!smu_table->power_play_table && !smu_table->hardcode_pptable)
		return -EINVAL;

	if (smu_table->hardcode_pptable)
		*table = smu_table->hardcode_pptable;
	else
		*table = smu_table->power_play_table;

	return smu_table->power_play_table_size;
}

static int smu_sys_set_pp_table(void *handle,
				const char *buf,
				size_t size)
{
	struct smu_context *smu = handle;
	struct smu_table_context *smu_table = &smu->smu_table;
	ATOM_COMMON_TABLE_HEADER *header = (ATOM_COMMON_TABLE_HEADER *)buf;
	int ret = 0;

	if (!smu->pm_enabled || !smu->adev->pm.dpm_enabled)
		return -EOPNOTSUPP;

	if (header->usStructureSize != size) {
		dev_err(smu->adev->dev, "pp table size not matched !\n");
		return -EIO;
	}

	if (!smu_table->hardcode_pptable) {
		smu_table->hardcode_pptable = kzalloc(size, GFP_KERNEL);
		if (!smu_table->hardcode_pptable)
			return -ENOMEM;
	}

	memcpy(smu_table->hardcode_pptable, buf, size);
	smu_table->power_play_table = smu_table->hardcode_pptable;
	smu_table->power_play_table_size = size;

	/*
	 * Special hw_fini action(for Navi1x, the DPMs disablement will be
	 * skipped) may be needed for custom pptable uploading.
	 */
	smu->uploading_custom_pp_table = true;

	ret = smu_reset(smu);
	if (ret)
		dev_info(smu->adev->dev, "smu reset failed, ret = %d\n", ret);

	smu->uploading_custom_pp_table = false;

	return ret;
}

static int smu_get_driver_allowed_feature_mask(struct smu_context *smu)
{
	struct smu_feature *feature = &smu->smu_feature;
	uint32_t allowed_feature_mask[SMU_FEATURE_MAX/32];
	int ret = 0;

	/*
	 * With SCPM enabled, the allowed featuremasks setting(via
	 * PPSMC_MSG_SetAllowedFeaturesMaskLow/High) is not permitted.
	 * That means there is no way to let PMFW knows the settings below.
	 * Thus, we just assume all the features are allowed under
	 * such scenario.
	 */
	if (smu->adev->scpm_enabled) {
		bitmap_fill(feature->allowed, SMU_FEATURE_MAX);
		return 0;
	}

	bitmap_zero(feature->allowed, SMU_FEATURE_MAX);

	ret = smu_get_allowed_feature_mask(smu, allowed_feature_mask,
					     SMU_FEATURE_MAX/32);
	if (ret)
		return ret;

	bitmap_or(feature->allowed, feature->allowed,
		      (unsigned long *)allowed_feature_mask,
		      feature->feature_num);

	return ret;
}

static int smu_set_funcs(struct amdgpu_device *adev)
{
	struct smu_context *smu = adev->powerplay.pp_handle;

	if (adev->pm.pp_feature & PP_OVERDRIVE_MASK)
		smu->od_enabled = true;

	switch (adev->ip_versions[MP1_HWIP][0]) {
	case IP_VERSION(11, 0, 0):
	case IP_VERSION(11, 0, 5):
	case IP_VERSION(11, 0, 9):
		navi10_set_ppt_funcs(smu);
		break;
	case IP_VERSION(11, 0, 7):
	case IP_VERSION(11, 0, 11):
	case IP_VERSION(11, 0, 12):
	case IP_VERSION(11, 0, 13):
		sienna_cichlid_set_ppt_funcs(smu);
		break;
	case IP_VERSION(12, 0, 0):
	case IP_VERSION(12, 0, 1):
		renoir_set_ppt_funcs(smu);
		break;
	case IP_VERSION(11, 5, 0):
		vangogh_set_ppt_funcs(smu);
		break;
	case IP_VERSION(13, 0, 1):
	case IP_VERSION(13, 0, 3):
	case IP_VERSION(13, 0, 8):
		yellow_carp_set_ppt_funcs(smu);
		break;
	case IP_VERSION(13, 0, 4):
	case IP_VERSION(13, 0, 11):
		smu_v13_0_4_set_ppt_funcs(smu);
		break;
	case IP_VERSION(13, 0, 5):
		smu_v13_0_5_set_ppt_funcs(smu);
		break;
	case IP_VERSION(11, 0, 8):
		cyan_skillfish_set_ppt_funcs(smu);
		break;
	case IP_VERSION(11, 0, 2):
		adev->pm.pp_feature &= ~PP_GFXOFF_MASK;
		arcturus_set_ppt_funcs(smu);
		/* OD is not supported on Arcturus */
		smu->od_enabled = false;
		break;
	case IP_VERSION(13, 0, 2):
		aldebaran_set_ppt_funcs(smu);
		/* Enable pp_od_clk_voltage node */
		smu->od_enabled = true;
		break;
	case IP_VERSION(13, 0, 0):
	case IP_VERSION(13, 0, 10):
		smu_v13_0_0_set_ppt_funcs(smu);
		break;
	case IP_VERSION(13, 0, 6):
		smu_v13_0_6_set_ppt_funcs(smu);
		/* Enable pp_od_clk_voltage node */
		smu->od_enabled = true;
		break;
	case IP_VERSION(13, 0, 7):
		smu_v13_0_7_set_ppt_funcs(smu);
		break;
	default:
		return -EINVAL;
	}

	return 0;
}

static int smu_early_init(void *handle)
{
	struct amdgpu_device *adev = (struct amdgpu_device *)handle;
	struct smu_context *smu;
	int r;

	smu = kzalloc(sizeof(struct smu_context), GFP_KERNEL);
	if (!smu)
		return -ENOMEM;

	smu->adev = adev;
	smu->pm_enabled = !!amdgpu_dpm;
	smu->is_apu = false;
	smu->smu_baco.state = SMU_BACO_STATE_EXIT;
	smu->smu_baco.platform_support = false;
	smu->user_dpm_profile.fan_mode = -1;

	mutex_init(&smu->message_lock);

	adev->powerplay.pp_handle = smu;
	adev->powerplay.pp_funcs = &swsmu_pm_funcs;

	r = smu_set_funcs(adev);
	if (r)
		return r;
	return smu_init_microcode(smu);
}

static int smu_set_default_dpm_table(struct smu_context *smu)
{
	struct smu_power_context *smu_power = &smu->smu_power;
	struct smu_power_gate *power_gate = &smu_power->power_gate;
	int vcn_gate, jpeg_gate;
	int ret = 0;

	if (!smu->ppt_funcs->set_default_dpm_table)
		return 0;

	vcn_gate = atomic_read(&power_gate->vcn_gated);
	jpeg_gate = atomic_read(&power_gate->jpeg_gated);

	ret = smu_dpm_set_vcn_enable(smu, true);
	if (ret)
		return ret;

	ret = smu_dpm_set_jpeg_enable(smu, true);
	if (ret)
		goto err_out;

	ret = smu->ppt_funcs->set_default_dpm_table(smu);
	if (ret)
		dev_err(smu->adev->dev,
			"Failed to setup default dpm clock tables!\n");

	smu_dpm_set_jpeg_enable(smu, !jpeg_gate);
err_out:
	smu_dpm_set_vcn_enable(smu, !vcn_gate);
	return ret;
}

static int smu_apply_default_config_table_settings(struct smu_context *smu)
{
	struct amdgpu_device *adev = smu->adev;
	int ret = 0;

	ret = smu_get_default_config_table_settings(smu,
						    &adev->pm.config_table);
	if (ret)
		return ret;

	return smu_set_config_table(smu, &adev->pm.config_table);
}

static int smu_late_init(void *handle)
{
	struct amdgpu_device *adev = (struct amdgpu_device *)handle;
	struct smu_context *smu = adev->powerplay.pp_handle;
	int ret = 0;

	smu_set_fine_grain_gfx_freq_parameters(smu);

	if (!smu->pm_enabled)
		return 0;

	ret = smu_post_init(smu);
	if (ret) {
		dev_err(adev->dev, "Failed to post smu init!\n");
		return ret;
	}

	/*
	 * Explicitly notify PMFW the power mode the system in. Since
	 * the PMFW may boot the ASIC with a different mode.
	 * For those supporting ACDC switch via gpio, PMFW will
	 * handle the switch automatically. Driver involvement
	 * is unnecessary.
	 */
	adev->pm.ac_power = power_supply_is_system_supplied() > 0;
	smu_set_ac_dc(smu);

	if ((adev->ip_versions[MP1_HWIP][0] == IP_VERSION(13, 0, 1)) ||
	    (adev->ip_versions[MP1_HWIP][0] == IP_VERSION(13, 0, 3)))
		return 0;

	if (!amdgpu_sriov_vf(adev) || smu->od_enabled) {
		ret = smu_set_default_od_settings(smu);
		if (ret) {
			dev_err(adev->dev, "Failed to setup default OD settings!\n");
			return ret;
		}
	}

	ret = smu_populate_umd_state_clk(smu);
	if (ret) {
		dev_err(adev->dev, "Failed to populate UMD state clocks!\n");
		return ret;
	}

	ret = smu_get_asic_power_limits(smu,
					&smu->current_power_limit,
					&smu->default_power_limit,
					&smu->max_power_limit);
	if (ret) {
		dev_err(adev->dev, "Failed to get asic power limits!\n");
		return ret;
	}

	if (!amdgpu_sriov_vf(adev))
		smu_get_unique_id(smu);

	smu_get_fan_parameters(smu);

	smu_handle_task(smu,
			smu->smu_dpm.dpm_level,
			AMD_PP_TASK_COMPLETE_INIT);

	ret = smu_apply_default_config_table_settings(smu);
	if (ret && (ret != -EOPNOTSUPP)) {
		dev_err(adev->dev, "Failed to apply default DriverSmuConfig settings!\n");
		return ret;
	}

	smu_restore_dpm_user_profile(smu);

	return 0;
}

static int smu_init_fb_allocations(struct smu_context *smu)
{
	struct amdgpu_device *adev = smu->adev;
	struct smu_table_context *smu_table = &smu->smu_table;
	struct smu_table *tables = smu_table->tables;
	struct smu_table *driver_table = &(smu_table->driver_table);
	uint32_t max_table_size = 0;
	int ret, i;

	/* VRAM allocation for tool table */
	if (tables[SMU_TABLE_PMSTATUSLOG].size) {
		ret = amdgpu_bo_create_kernel(adev,
					      tables[SMU_TABLE_PMSTATUSLOG].size,
					      tables[SMU_TABLE_PMSTATUSLOG].align,
					      tables[SMU_TABLE_PMSTATUSLOG].domain,
					      &tables[SMU_TABLE_PMSTATUSLOG].bo,
					      &tables[SMU_TABLE_PMSTATUSLOG].mc_address,
					      &tables[SMU_TABLE_PMSTATUSLOG].cpu_addr);
		if (ret) {
			dev_err(adev->dev, "VRAM allocation for tool table failed!\n");
			return ret;
		}
	}

	driver_table->domain = AMDGPU_GEM_DOMAIN_VRAM | AMDGPU_GEM_DOMAIN_GTT;
	/* VRAM allocation for driver table */
	for (i = 0; i < SMU_TABLE_COUNT; i++) {
		if (tables[i].size == 0)
			continue;

		/* If one of the tables has VRAM domain restriction, keep it in
		 * VRAM
		 */
		if ((tables[i].domain &
		    (AMDGPU_GEM_DOMAIN_VRAM | AMDGPU_GEM_DOMAIN_GTT)) ==
			    AMDGPU_GEM_DOMAIN_VRAM)
			driver_table->domain = AMDGPU_GEM_DOMAIN_VRAM;

		if (i == SMU_TABLE_PMSTATUSLOG)
			continue;

		if (max_table_size < tables[i].size)
			max_table_size = tables[i].size;
	}

	driver_table->size = max_table_size;
	driver_table->align = PAGE_SIZE;

	ret = amdgpu_bo_create_kernel(adev,
				      driver_table->size,
				      driver_table->align,
				      driver_table->domain,
				      &driver_table->bo,
				      &driver_table->mc_address,
				      &driver_table->cpu_addr);
	if (ret) {
		dev_err(adev->dev, "VRAM allocation for driver table failed!\n");
		if (tables[SMU_TABLE_PMSTATUSLOG].mc_address)
			amdgpu_bo_free_kernel(&tables[SMU_TABLE_PMSTATUSLOG].bo,
					      &tables[SMU_TABLE_PMSTATUSLOG].mc_address,
					      &tables[SMU_TABLE_PMSTATUSLOG].cpu_addr);
	}

	return ret;
}

static int smu_fini_fb_allocations(struct smu_context *smu)
{
	struct smu_table_context *smu_table = &smu->smu_table;
	struct smu_table *tables = smu_table->tables;
	struct smu_table *driver_table = &(smu_table->driver_table);

	if (tables[SMU_TABLE_PMSTATUSLOG].mc_address)
		amdgpu_bo_free_kernel(&tables[SMU_TABLE_PMSTATUSLOG].bo,
				      &tables[SMU_TABLE_PMSTATUSLOG].mc_address,
				      &tables[SMU_TABLE_PMSTATUSLOG].cpu_addr);

	amdgpu_bo_free_kernel(&driver_table->bo,
			      &driver_table->mc_address,
			      &driver_table->cpu_addr);

	return 0;
}

/**
 * smu_alloc_memory_pool - allocate memory pool in the system memory
 *
 * @smu: amdgpu_device pointer
 *
 * This memory pool will be used for SMC use and msg SetSystemVirtualDramAddr
 * and DramLogSetDramAddr can notify it changed.
 *
 * Returns 0 on success, error on failure.
 */
static int smu_alloc_memory_pool(struct smu_context *smu)
{
	struct amdgpu_device *adev = smu->adev;
	struct smu_table_context *smu_table = &smu->smu_table;
	struct smu_table *memory_pool = &smu_table->memory_pool;
	uint64_t pool_size = smu->pool_size;
	int ret = 0;

	if (pool_size == SMU_MEMORY_POOL_SIZE_ZERO)
		return ret;

	memory_pool->size = pool_size;
	memory_pool->align = PAGE_SIZE;
	memory_pool->domain = AMDGPU_GEM_DOMAIN_GTT;

	switch (pool_size) {
	case SMU_MEMORY_POOL_SIZE_256_MB:
	case SMU_MEMORY_POOL_SIZE_512_MB:
	case SMU_MEMORY_POOL_SIZE_1_GB:
	case SMU_MEMORY_POOL_SIZE_2_GB:
		ret = amdgpu_bo_create_kernel(adev,
					      memory_pool->size,
					      memory_pool->align,
					      memory_pool->domain,
					      &memory_pool->bo,
					      &memory_pool->mc_address,
					      &memory_pool->cpu_addr);
		if (ret)
			dev_err(adev->dev, "VRAM allocation for dramlog failed!\n");
		break;
	default:
		break;
	}

	return ret;
}

static int smu_free_memory_pool(struct smu_context *smu)
{
	struct smu_table_context *smu_table = &smu->smu_table;
	struct smu_table *memory_pool = &smu_table->memory_pool;

	if (memory_pool->size == SMU_MEMORY_POOL_SIZE_ZERO)
		return 0;

	amdgpu_bo_free_kernel(&memory_pool->bo,
			      &memory_pool->mc_address,
			      &memory_pool->cpu_addr);

	memset(memory_pool, 0, sizeof(struct smu_table));

	return 0;
}

static int smu_alloc_dummy_read_table(struct smu_context *smu)
{
	struct smu_table_context *smu_table = &smu->smu_table;
	struct smu_table *dummy_read_1_table =
			&smu_table->dummy_read_1_table;
	struct amdgpu_device *adev = smu->adev;
	int ret = 0;

	if (!dummy_read_1_table->size)
		return 0;

	ret = amdgpu_bo_create_kernel(adev,
				      dummy_read_1_table->size,
				      dummy_read_1_table->align,
				      dummy_read_1_table->domain,
				      &dummy_read_1_table->bo,
				      &dummy_read_1_table->mc_address,
				      &dummy_read_1_table->cpu_addr);
	if (ret)
		dev_err(adev->dev, "VRAM allocation for dummy read table failed!\n");

	return ret;
}

static void smu_free_dummy_read_table(struct smu_context *smu)
{
	struct smu_table_context *smu_table = &smu->smu_table;
	struct smu_table *dummy_read_1_table =
			&smu_table->dummy_read_1_table;


	amdgpu_bo_free_kernel(&dummy_read_1_table->bo,
			      &dummy_read_1_table->mc_address,
			      &dummy_read_1_table->cpu_addr);

	memset(dummy_read_1_table, 0, sizeof(struct smu_table));
}

static int smu_smc_table_sw_init(struct smu_context *smu)
{
	int ret;

	/**
	 * Create smu_table structure, and init smc tables such as
	 * TABLE_PPTABLE, TABLE_WATERMARKS, TABLE_SMU_METRICS, and etc.
	 */
	ret = smu_init_smc_tables(smu);
	if (ret) {
		dev_err(smu->adev->dev, "Failed to init smc tables!\n");
		return ret;
	}

	/**
	 * Create smu_power_context structure, and allocate smu_dpm_context and
	 * context size to fill the smu_power_context data.
	 */
	ret = smu_init_power(smu);
	if (ret) {
		dev_err(smu->adev->dev, "Failed to init smu_init_power!\n");
		return ret;
	}

	/*
	 * allocate vram bos to store smc table contents.
	 */
	ret = smu_init_fb_allocations(smu);
	if (ret)
		return ret;

	ret = smu_alloc_memory_pool(smu);
	if (ret)
		return ret;

	ret = smu_alloc_dummy_read_table(smu);
	if (ret)
		return ret;

	ret = smu_i2c_init(smu);
	if (ret)
		return ret;

	return 0;
}

static int smu_smc_table_sw_fini(struct smu_context *smu)
{
	int ret;

	smu_i2c_fini(smu);

	smu_free_dummy_read_table(smu);

	ret = smu_free_memory_pool(smu);
	if (ret)
		return ret;

	ret = smu_fini_fb_allocations(smu);
	if (ret)
		return ret;

	ret = smu_fini_power(smu);
	if (ret) {
		dev_err(smu->adev->dev, "Failed to init smu_fini_power!\n");
		return ret;
	}

	ret = smu_fini_smc_tables(smu);
	if (ret) {
		dev_err(smu->adev->dev, "Failed to smu_fini_smc_tables!\n");
		return ret;
	}

	return 0;
}

static void smu_throttling_logging_work_fn(struct work_struct *work)
{
	struct smu_context *smu = container_of(work, struct smu_context,
					       throttling_logging_work);

	smu_log_thermal_throttling(smu);
}

static void smu_interrupt_work_fn(struct work_struct *work)
{
	struct smu_context *smu = container_of(work, struct smu_context,
					       interrupt_work);

	if (smu->ppt_funcs && smu->ppt_funcs->interrupt_work)
		smu->ppt_funcs->interrupt_work(smu);
}

static void smu_swctf_delayed_work_handler(struct work_struct *work)
{
	struct smu_context *smu =
		container_of(work, struct smu_context, swctf_delayed_work.work);
	struct smu_temperature_range *range =
				&smu->thermal_range;
	struct amdgpu_device *adev = smu->adev;
	uint32_t hotspot_tmp, size;

	/*
	 * If the hotspot temperature is confirmed as below SW CTF setting point
	 * after the delay enforced, nothing will be done.
	 * Otherwise, a graceful shutdown will be performed to prevent further damage.
	 */
	if (range->software_shutdown_temp &&
	    smu->ppt_funcs->read_sensor &&
	    !smu->ppt_funcs->read_sensor(smu,
					 AMDGPU_PP_SENSOR_HOTSPOT_TEMP,
					 &hotspot_tmp,
					 &size) &&
	    hotspot_tmp / 1000 < range->software_shutdown_temp)
		return;

	dev_emerg(adev->dev, "ERROR: GPU over temperature range(SW CTF) detected!\n");
	dev_emerg(adev->dev, "ERROR: System is going to shutdown due to GPU SW CTF!\n");
	orderly_poweroff(true);
}

static int smu_sw_init(void *handle)
{
	struct amdgpu_device *adev = (struct amdgpu_device *)handle;
	struct smu_context *smu = adev->powerplay.pp_handle;
	int ret;

	smu->pool_size = adev->pm.smu_prv_buffer_size;
	smu->smu_feature.feature_num = SMU_FEATURE_MAX;
	bitmap_zero(smu->smu_feature.supported, SMU_FEATURE_MAX);
	bitmap_zero(smu->smu_feature.allowed, SMU_FEATURE_MAX);

	INIT_WORK(&smu->throttling_logging_work, smu_throttling_logging_work_fn);
	INIT_WORK(&smu->interrupt_work, smu_interrupt_work_fn);
	atomic64_set(&smu->throttle_int_counter, 0);
	smu->watermarks_bitmap = 0;
	smu->power_profile_mode = PP_SMC_POWER_PROFILE_BOOTUP_DEFAULT;
	smu->default_power_profile_mode = PP_SMC_POWER_PROFILE_BOOTUP_DEFAULT;

	atomic_set(&smu->smu_power.power_gate.vcn_gated, 1);
	atomic_set(&smu->smu_power.power_gate.jpeg_gated, 1);

	smu->workload_mask = 1 << smu->workload_prority[PP_SMC_POWER_PROFILE_BOOTUP_DEFAULT];
	smu->workload_prority[PP_SMC_POWER_PROFILE_BOOTUP_DEFAULT] = 0;
	smu->workload_prority[PP_SMC_POWER_PROFILE_FULLSCREEN3D] = 1;
	smu->workload_prority[PP_SMC_POWER_PROFILE_POWERSAVING] = 2;
	smu->workload_prority[PP_SMC_POWER_PROFILE_VIDEO] = 3;
	smu->workload_prority[PP_SMC_POWER_PROFILE_VR] = 4;
	smu->workload_prority[PP_SMC_POWER_PROFILE_COMPUTE] = 5;
	smu->workload_prority[PP_SMC_POWER_PROFILE_CUSTOM] = 6;

	smu->workload_setting[0] = PP_SMC_POWER_PROFILE_BOOTUP_DEFAULT;
	smu->workload_setting[1] = PP_SMC_POWER_PROFILE_FULLSCREEN3D;
	smu->workload_setting[2] = PP_SMC_POWER_PROFILE_POWERSAVING;
	smu->workload_setting[3] = PP_SMC_POWER_PROFILE_VIDEO;
	smu->workload_setting[4] = PP_SMC_POWER_PROFILE_VR;
	smu->workload_setting[5] = PP_SMC_POWER_PROFILE_COMPUTE;
	smu->workload_setting[6] = PP_SMC_POWER_PROFILE_CUSTOM;
	smu->display_config = &adev->pm.pm_display_cfg;

	smu->smu_dpm.dpm_level = AMD_DPM_FORCED_LEVEL_AUTO;
	smu->smu_dpm.requested_dpm_level = AMD_DPM_FORCED_LEVEL_AUTO;

	INIT_DELAYED_WORK(&smu->swctf_delayed_work,
			  smu_swctf_delayed_work_handler);

	ret = smu_smc_table_sw_init(smu);
	if (ret) {
		dev_err(adev->dev, "Failed to sw init smc table!\n");
		return ret;
	}

	/* get boot_values from vbios to set revision, gfxclk, and etc. */
	ret = smu_get_vbios_bootup_values(smu);
	if (ret) {
		dev_err(adev->dev, "Failed to get VBIOS boot clock values!\n");
		return ret;
	}

	ret = smu_init_pptable_microcode(smu);
	if (ret) {
		dev_err(adev->dev, "Failed to setup pptable firmware!\n");
		return ret;
	}

	ret = smu_register_irq_handler(smu);
	if (ret) {
		dev_err(adev->dev, "Failed to register smc irq handler!\n");
		return ret;
	}

	/* If there is no way to query fan control mode, fan control is not supported */
	if (!smu->ppt_funcs->get_fan_control_mode)
		smu->adev->pm.no_fan = true;

	return 0;
}

static int smu_sw_fini(void *handle)
{
	struct amdgpu_device *adev = (struct amdgpu_device *)handle;
	struct smu_context *smu = adev->powerplay.pp_handle;
	int ret;

	ret = smu_smc_table_sw_fini(smu);
	if (ret) {
		dev_err(adev->dev, "Failed to sw fini smc table!\n");
		return ret;
	}

	smu_fini_microcode(smu);

	return 0;
}

static int smu_get_thermal_temperature_range(struct smu_context *smu)
{
	struct amdgpu_device *adev = smu->adev;
	struct smu_temperature_range *range =
				&smu->thermal_range;
	int ret = 0;

	if (!smu->ppt_funcs->get_thermal_temperature_range)
		return 0;

	ret = smu->ppt_funcs->get_thermal_temperature_range(smu, range);
	if (ret)
		return ret;

	adev->pm.dpm.thermal.min_temp = range->min;
	adev->pm.dpm.thermal.max_temp = range->max;
	adev->pm.dpm.thermal.max_edge_emergency_temp = range->edge_emergency_max;
	adev->pm.dpm.thermal.min_hotspot_temp = range->hotspot_min;
	adev->pm.dpm.thermal.max_hotspot_crit_temp = range->hotspot_crit_max;
	adev->pm.dpm.thermal.max_hotspot_emergency_temp = range->hotspot_emergency_max;
	adev->pm.dpm.thermal.min_mem_temp = range->mem_min;
	adev->pm.dpm.thermal.max_mem_crit_temp = range->mem_crit_max;
	adev->pm.dpm.thermal.max_mem_emergency_temp = range->mem_emergency_max;

	return ret;
}

static int smu_smc_hw_setup(struct smu_context *smu)
{
	struct smu_feature *feature = &smu->smu_feature;
	struct amdgpu_device *adev = smu->adev;
	uint8_t pcie_gen = 0, pcie_width = 0;
	uint64_t features_supported;
	int ret = 0;

	switch (adev->ip_versions[MP1_HWIP][0]) {
	case IP_VERSION(11, 0, 7):
	case IP_VERSION(11, 0, 11):
	case IP_VERSION(11, 5, 0):
	case IP_VERSION(11, 0, 12):
		if (adev->in_suspend && smu_is_dpm_running(smu)) {
			dev_info(adev->dev, "dpm has been enabled\n");
			ret = smu_system_features_control(smu, true);
			if (ret)
				dev_err(adev->dev, "Failed system features control!\n");
			return ret;
		}
		break;
	default:
		break;
	}

	ret = smu_init_display_count(smu, 0);
	if (ret) {
		dev_info(adev->dev, "Failed to pre-set display count as 0!\n");
		return ret;
	}

	ret = smu_set_driver_table_location(smu);
	if (ret) {
		dev_err(adev->dev, "Failed to SetDriverDramAddr!\n");
		return ret;
	}

	/*
	 * Set PMSTATUSLOG table bo address with SetToolsDramAddr MSG for tools.
	 */
	ret = smu_set_tool_table_location(smu);
	if (ret) {
		dev_err(adev->dev, "Failed to SetToolsDramAddr!\n");
		return ret;
	}

	/*
	 * Use msg SetSystemVirtualDramAddr and DramLogSetDramAddr can notify
	 * pool location.
	 */
	ret = smu_notify_memory_pool_location(smu);
	if (ret) {
		dev_err(adev->dev, "Failed to SetDramLogDramAddr!\n");
		return ret;
	}

	/*
	 * It is assumed the pptable used before runpm is same as
	 * the one used afterwards. Thus, we can reuse the stored
	 * copy and do not need to resetup the pptable again.
	 */
	if (!adev->in_runpm) {
		ret = smu_setup_pptable(smu);
		if (ret) {
			dev_err(adev->dev, "Failed to setup pptable!\n");
			return ret;
		}
	}

	/* smu_dump_pptable(smu); */

	/*
	 * With SCPM enabled, PSP is responsible for the PPTable transferring
	 * (to SMU). Driver involvement is not needed and permitted.
	 */
	if (!adev->scpm_enabled) {
		/*
		 * Copy pptable bo in the vram to smc with SMU MSGs such as
		 * SetDriverDramAddr and TransferTableDram2Smu.
		 */
		ret = smu_write_pptable(smu);
		if (ret) {
			dev_err(adev->dev, "Failed to transfer pptable to SMC!\n");
			return ret;
		}
	}

	/* issue Run*Btc msg */
	ret = smu_run_btc(smu);
	if (ret)
		return ret;

	/*
	 * With SCPM enabled, these actions(and relevant messages) are
	 * not needed and permitted.
	 */
	if (!adev->scpm_enabled) {
		ret = smu_feature_set_allowed_mask(smu);
		if (ret) {
			dev_err(adev->dev, "Failed to set driver allowed features mask!\n");
			return ret;
		}
	}

	ret = smu_system_features_control(smu, true);
	if (ret) {
		dev_err(adev->dev, "Failed to enable requested dpm features!\n");
		return ret;
	}

	ret = smu_feature_get_enabled_mask(smu, &features_supported);
	if (ret) {
		dev_err(adev->dev, "Failed to retrieve supported dpm features!\n");
		return ret;
	}
	bitmap_copy(feature->supported,
		    (unsigned long *)&features_supported,
		    feature->feature_num);

	if (!smu_is_dpm_running(smu))
		dev_info(adev->dev, "dpm has been disabled\n");

	/*
	 * Set initialized values (get from vbios) to dpm tables context such as
	 * gfxclk, memclk, dcefclk, and etc. And enable the DPM feature for each
	 * type of clks.
	 */
	ret = smu_set_default_dpm_table(smu);
	if (ret) {
		dev_err(adev->dev, "Failed to setup default dpm clock tables!\n");
		return ret;
	}

	if (adev->pm.pcie_gen_mask & CAIL_PCIE_LINK_SPEED_SUPPORT_GEN4)
		pcie_gen = 3;
	else if (adev->pm.pcie_gen_mask & CAIL_PCIE_LINK_SPEED_SUPPORT_GEN3)
		pcie_gen = 2;
	else if (adev->pm.pcie_gen_mask & CAIL_PCIE_LINK_SPEED_SUPPORT_GEN2)
		pcie_gen = 1;
	else if (adev->pm.pcie_gen_mask & CAIL_PCIE_LINK_SPEED_SUPPORT_GEN1)
		pcie_gen = 0;

	/* Bit 31:16: LCLK DPM level. 0 is DPM0, and 1 is DPM1
	 * Bit 15:8:  PCIE GEN, 0 to 3 corresponds to GEN1 to GEN4
	 * Bit 7:0:   PCIE lane width, 1 to 7 corresponds is x1 to x32
	 */
	if (adev->pm.pcie_mlw_mask & CAIL_PCIE_LINK_WIDTH_SUPPORT_X16)
		pcie_width = 6;
	else if (adev->pm.pcie_mlw_mask & CAIL_PCIE_LINK_WIDTH_SUPPORT_X12)
		pcie_width = 5;
	else if (adev->pm.pcie_mlw_mask & CAIL_PCIE_LINK_WIDTH_SUPPORT_X8)
		pcie_width = 4;
	else if (adev->pm.pcie_mlw_mask & CAIL_PCIE_LINK_WIDTH_SUPPORT_X4)
		pcie_width = 3;
	else if (adev->pm.pcie_mlw_mask & CAIL_PCIE_LINK_WIDTH_SUPPORT_X2)
		pcie_width = 2;
	else if (adev->pm.pcie_mlw_mask & CAIL_PCIE_LINK_WIDTH_SUPPORT_X1)
		pcie_width = 1;
	ret = smu_update_pcie_parameters(smu, pcie_gen, pcie_width);
	if (ret) {
		dev_err(adev->dev, "Attempt to override pcie params failed!\n");
		return ret;
	}

	ret = smu_get_thermal_temperature_range(smu);
	if (ret) {
		dev_err(adev->dev, "Failed to get thermal temperature ranges!\n");
		return ret;
	}

	ret = smu_enable_thermal_alert(smu);
	if (ret) {
	  dev_err(adev->dev, "Failed to enable thermal alert!\n");
	  return ret;
	}

	ret = smu_notify_display_change(smu);
	if (ret) {
		dev_err(adev->dev, "Failed to notify display change!\n");
		return ret;
	}

	/*
	 * Set min deep sleep dce fclk with bootup value from vbios via
	 * SetMinDeepSleepDcefclk MSG.
	 */
	ret = smu_set_min_dcef_deep_sleep(smu,
					  smu->smu_table.boot_values.dcefclk / 100);

	return ret;
}

static int smu_start_smc_engine(struct smu_context *smu)
{
	struct amdgpu_device *adev = smu->adev;
	int ret = 0;

	if (adev->firmware.load_type != AMDGPU_FW_LOAD_PSP) {
		if (adev->ip_versions[MP1_HWIP][0] < IP_VERSION(11, 0, 0)) {
			if (smu->ppt_funcs->load_microcode) {
				ret = smu->ppt_funcs->load_microcode(smu);
				if (ret)
					return ret;
			}
		}
	}

	if (smu->ppt_funcs->check_fw_status) {
		ret = smu->ppt_funcs->check_fw_status(smu);
		if (ret) {
			dev_err(adev->dev, "SMC is not ready\n");
			return ret;
		}
	}

	/*
	 * Send msg GetDriverIfVersion to check if the return value is equal
	 * with DRIVER_IF_VERSION of smc header.
	 */
	ret = smu_check_fw_version(smu);
	if (ret)
		return ret;

	return ret;
}

static int smu_hw_init(void *handle)
{
	int ret;
	struct amdgpu_device *adev = (struct amdgpu_device *)handle;
	struct smu_context *smu = adev->powerplay.pp_handle;

	if (amdgpu_sriov_vf(adev) && !amdgpu_sriov_is_pp_one_vf(adev)) {
		smu->pm_enabled = false;
		return 0;
	}

	ret = smu_start_smc_engine(smu);
	if (ret) {
		dev_err(adev->dev, "SMC engine is not correctly up!\n");
		return ret;
	}

	if (smu->is_apu) {
		ret = smu_set_gfx_imu_enable(smu);
		if (ret)
			return ret;
		smu_dpm_set_vcn_enable(smu, true);
		smu_dpm_set_jpeg_enable(smu, true);
		smu_set_gfx_cgpg(smu, true);
	}

	if (!smu->pm_enabled)
		return 0;

	ret = smu_get_driver_allowed_feature_mask(smu);
	if (ret)
		return ret;

	ret = smu_smc_hw_setup(smu);
	if (ret) {
		dev_err(adev->dev, "Failed to setup smc hw!\n");
		return ret;
	}

	/*
	 * Move maximum sustainable clock retrieving here considering
	 * 1. It is not needed on resume(from S3).
	 * 2. DAL settings come between .hw_init and .late_init of SMU.
	 *    And DAL needs to know the maximum sustainable clocks. Thus
	 *    it cannot be put in .late_init().
	 */
	ret = smu_init_max_sustainable_clocks(smu);
	if (ret) {
		dev_err(adev->dev, "Failed to init max sustainable clocks!\n");
		return ret;
	}

	adev->pm.dpm_enabled = true;

	dev_info(adev->dev, "SMU is initialized successfully!\n");

	return 0;
}

static int smu_disable_dpms(struct smu_context *smu)
{
	struct amdgpu_device *adev = smu->adev;
	int ret = 0;
	bool use_baco = !smu->is_apu &&
		((amdgpu_in_reset(adev) &&
		  (amdgpu_asic_reset_method(adev) == AMD_RESET_METHOD_BACO)) ||
		 ((adev->in_runpm || adev->in_s4) && amdgpu_asic_supports_baco(adev)));

	/*
	 * For SMU 13.0.0 and 13.0.7, PMFW will handle the DPM features(disablement or others)
	 * properly on suspend/reset/unload. Driver involvement may cause some unexpected issues.
	 */
	switch (adev->ip_versions[MP1_HWIP][0]) {
	case IP_VERSION(13, 0, 0):
	case IP_VERSION(13, 0, 7):
	case IP_VERSION(13, 0, 10):
		return 0;
	default:
		break;
	}

	/*
	 * For custom pptable uploading, skip the DPM features
	 * disable process on Navi1x ASICs.
	 *   - As the gfx related features are under control of
	 *     RLC on those ASICs. RLC reinitialization will be
	 *     needed to reenable them. That will cost much more
	 *     efforts.
	 *
	 *   - SMU firmware can handle the DPM reenablement
	 *     properly.
	 */
	if (smu->uploading_custom_pp_table) {
		switch (adev->ip_versions[MP1_HWIP][0]) {
		case IP_VERSION(11, 0, 0):
		case IP_VERSION(11, 0, 5):
		case IP_VERSION(11, 0, 9):
		case IP_VERSION(11, 0, 7):
		case IP_VERSION(11, 0, 11):
		case IP_VERSION(11, 5, 0):
		case IP_VERSION(11, 0, 12):
		case IP_VERSION(11, 0, 13):
			return 0;
		default:
			break;
		}
	}

	/*
	 * For Sienna_Cichlid, PMFW will handle the features disablement properly
	 * on BACO in. Driver involvement is unnecessary.
	 */
	if (use_baco) {
		switch (adev->ip_versions[MP1_HWIP][0]) {
		case IP_VERSION(11, 0, 7):
		case IP_VERSION(11, 0, 0):
		case IP_VERSION(11, 0, 5):
		case IP_VERSION(11, 0, 9):
		case IP_VERSION(13, 0, 7):
			return 0;
		default:
			break;
		}
	}

	/*
	 * For SMU 13.0.4/11, PMFW will handle the features disablement properly
	 * for gpu reset and S0i3 cases. Driver involvement is unnecessary.
	 */
	if (amdgpu_in_reset(adev) || adev->in_s0ix) {
		switch (adev->ip_versions[MP1_HWIP][0]) {
		case IP_VERSION(13, 0, 4):
		case IP_VERSION(13, 0, 11):
			return 0;
		default:
			break;
		}
	}

	/*
	 * For gpu reset, runpm and hibernation through BACO,
	 * BACO feature has to be kept enabled.
	 */
	if (use_baco && smu_feature_is_enabled(smu, SMU_FEATURE_BACO_BIT)) {
		ret = smu_disable_all_features_with_exception(smu,
							      SMU_FEATURE_BACO_BIT);
		if (ret)
			dev_err(adev->dev, "Failed to disable smu features except BACO.\n");
	} else {
		/* DisableAllSmuFeatures message is not permitted with SCPM enabled */
		if (!adev->scpm_enabled) {
			ret = smu_system_features_control(smu, false);
			if (ret)
				dev_err(adev->dev, "Failed to disable smu features.\n");
		}
	}

	if (adev->ip_versions[GC_HWIP][0] >= IP_VERSION(9, 4, 2) &&
	    !amdgpu_sriov_vf(adev) && adev->gfx.rlc.funcs->stop)
		adev->gfx.rlc.funcs->stop(adev);

	return ret;
}

static int smu_smc_hw_cleanup(struct smu_context *smu)
{
	struct amdgpu_device *adev = smu->adev;
	int ret = 0;

	cancel_work_sync(&smu->throttling_logging_work);
	cancel_work_sync(&smu->interrupt_work);

	ret = smu_disable_thermal_alert(smu);
	if (ret) {
		dev_err(adev->dev, "Fail to disable thermal alert!\n");
		return ret;
	}

	cancel_delayed_work_sync(&smu->swctf_delayed_work);

	ret = smu_disable_dpms(smu);
	if (ret) {
		dev_err(adev->dev, "Fail to disable dpm features!\n");
		return ret;
	}

	return 0;
}

static int smu_hw_fini(void *handle)
{
	struct amdgpu_device *adev = (struct amdgpu_device *)handle;
	struct smu_context *smu = adev->powerplay.pp_handle;

	if (amdgpu_sriov_vf(adev) && !amdgpu_sriov_is_pp_one_vf(adev))
		return 0;

	smu_dpm_set_vcn_enable(smu, false);
	smu_dpm_set_jpeg_enable(smu, false);

	adev->vcn.cur_state = AMD_PG_STATE_GATE;
	adev->jpeg.cur_state = AMD_PG_STATE_GATE;

	if (!smu->pm_enabled)
		return 0;

	adev->pm.dpm_enabled = false;

	return smu_smc_hw_cleanup(smu);
}

static void smu_late_fini(void *handle)
{
	struct amdgpu_device *adev = handle;
	struct smu_context *smu = adev->powerplay.pp_handle;

	kfree(smu);
}

static int smu_reset(struct smu_context *smu)
{
	struct amdgpu_device *adev = smu->adev;
	int ret;

	ret = smu_hw_fini(adev);
	if (ret)
		return ret;

	ret = smu_hw_init(adev);
	if (ret)
		return ret;

	ret = smu_late_init(adev);
	if (ret)
		return ret;

	return 0;
}

static int smu_suspend(void *handle)
{
	struct amdgpu_device *adev = (struct amdgpu_device *)handle;
	struct smu_context *smu = adev->powerplay.pp_handle;
	int ret;
	uint64_t count;

	if (amdgpu_sriov_vf(adev) && !amdgpu_sriov_is_pp_one_vf(adev))
		return 0;

	if (!smu->pm_enabled)
		return 0;

	adev->pm.dpm_enabled = false;

	ret = smu_smc_hw_cleanup(smu);
	if (ret)
		return ret;

	smu->watermarks_bitmap &= ~(WATERMARKS_LOADED);

	smu_set_gfx_cgpg(smu, false);

	/*
	 * pwfw resets entrycount when device is suspended, so we save the
	 * last value to be used when we resume to keep it consistent
	 */
	ret = smu_get_entrycount_gfxoff(smu, &count);
	if (!ret)
		adev->gfx.gfx_off_entrycount = count;

	return 0;
}

static int smu_resume(void *handle)
{
	int ret;
	struct amdgpu_device *adev = (struct amdgpu_device *)handle;
	struct smu_context *smu = adev->powerplay.pp_handle;

	if (amdgpu_sriov_vf(adev)&& !amdgpu_sriov_is_pp_one_vf(adev))
		return 0;

	if (!smu->pm_enabled)
		return 0;

	dev_info(adev->dev, "SMU is resuming...\n");

	ret = smu_start_smc_engine(smu);
	if (ret) {
		dev_err(adev->dev, "SMC engine is not correctly up!\n");
		return ret;
	}

	ret = smu_smc_hw_setup(smu);
	if (ret) {
		dev_err(adev->dev, "Failed to setup smc hw!\n");
		return ret;
	}

	ret = smu_set_gfx_imu_enable(smu);
	if (ret)
		return ret;

	smu_set_gfx_cgpg(smu, true);

	smu->disable_uclk_switch = 0;

	adev->pm.dpm_enabled = true;

	dev_info(adev->dev, "SMU is resumed successfully!\n");

	return 0;
}

static int smu_display_configuration_change(void *handle,
					    const struct amd_pp_display_configuration *display_config)
{
	struct smu_context *smu = handle;

	if (!smu->pm_enabled || !smu->adev->pm.dpm_enabled)
		return -EOPNOTSUPP;

	if (!display_config)
		return -EINVAL;

	smu_set_min_dcef_deep_sleep(smu,
				    display_config->min_dcef_deep_sleep_set_clk / 100);

	return 0;
}

static int smu_set_clockgating_state(void *handle,
				     enum amd_clockgating_state state)
{
	return 0;
}

static int smu_set_powergating_state(void *handle,
				     enum amd_powergating_state state)
{
	return 0;
}

static int smu_enable_umd_pstate(void *handle,
		      enum amd_dpm_forced_level *level)
{
	uint32_t profile_mode_mask = AMD_DPM_FORCED_LEVEL_PROFILE_STANDARD |
					AMD_DPM_FORCED_LEVEL_PROFILE_MIN_SCLK |
					AMD_DPM_FORCED_LEVEL_PROFILE_MIN_MCLK |
					AMD_DPM_FORCED_LEVEL_PROFILE_PEAK;

	struct smu_context *smu = (struct smu_context*)(handle);
	struct smu_dpm_context *smu_dpm_ctx = &(smu->smu_dpm);

	if (!smu->is_apu && !smu_dpm_ctx->dpm_context)
		return -EINVAL;

	if (!(smu_dpm_ctx->dpm_level & profile_mode_mask)) {
		/* enter umd pstate, save current level, disable gfx cg*/
		if (*level & profile_mode_mask) {
			smu_dpm_ctx->saved_dpm_level = smu_dpm_ctx->dpm_level;
			smu_gpo_control(smu, false);
			smu_gfx_ulv_control(smu, false);
			smu_deep_sleep_control(smu, false);
			amdgpu_asic_update_umd_stable_pstate(smu->adev, true);
		}
	} else {
		/* exit umd pstate, restore level, enable gfx cg*/
		if (!(*level & profile_mode_mask)) {
			if (*level == AMD_DPM_FORCED_LEVEL_PROFILE_EXIT)
				*level = smu_dpm_ctx->saved_dpm_level;
			amdgpu_asic_update_umd_stable_pstate(smu->adev, false);
			smu_deep_sleep_control(smu, true);
			smu_gfx_ulv_control(smu, true);
			smu_gpo_control(smu, true);
		}
	}

	return 0;
}

static int smu_bump_power_profile_mode(struct smu_context *smu,
					   long *param,
					   uint32_t param_size)
{
	int ret = 0;

	if (smu->ppt_funcs->set_power_profile_mode)
		ret = smu->ppt_funcs->set_power_profile_mode(smu, param, param_size);

	return ret;
}

static int smu_adjust_power_state_dynamic(struct smu_context *smu,
					  enum amd_dpm_forced_level level,
					  bool skip_display_settings,
<<<<<<< HEAD
					  bool force_update)
=======
					  bool init)
>>>>>>> 44bc0fc0
{
	int ret = 0;
	int index = 0;
	long workload[1];
	struct smu_dpm_context *smu_dpm_ctx = &(smu->smu_dpm);

	if (!skip_display_settings) {
		ret = smu_display_config_changed(smu);
		if (ret) {
			dev_err(smu->adev->dev, "Failed to change display config!");
			return ret;
		}
	}

	ret = smu_apply_clocks_adjust_rules(smu);
	if (ret) {
		dev_err(smu->adev->dev, "Failed to apply clocks adjust rules!");
		return ret;
	}

	if (!skip_display_settings) {
		ret = smu_notify_smc_display_config(smu);
		if (ret) {
			dev_err(smu->adev->dev, "Failed to notify smc display config!");
			return ret;
		}
	}

	if (force_update || smu_dpm_ctx->dpm_level != level) {
		ret = smu_asic_set_performance_level(smu, level);
		if (ret) {
			dev_err(smu->adev->dev, "Failed to set performance level!");
			return ret;
		}

		/* update the saved copy */
		smu_dpm_ctx->dpm_level = level;
	}

	if (smu_dpm_ctx->dpm_level != AMD_DPM_FORCED_LEVEL_PERF_DETERMINISM) {
		index = fls(smu->workload_mask);
		index = index > 0 && index <= WORKLOAD_POLICY_MAX ? index - 1 : 0;
		workload[0] = smu->workload_setting[index];

<<<<<<< HEAD
		if (force_update || smu->power_profile_mode != workload[0])
=======
		if (init || smu->power_profile_mode != workload[0])
>>>>>>> 44bc0fc0
			smu_bump_power_profile_mode(smu, workload, 0);
	}

	return ret;
}

static int smu_handle_task(struct smu_context *smu,
			   enum amd_dpm_forced_level level,
			   enum amd_pp_task task_id)
{
	int ret = 0;

	if (!smu->pm_enabled || !smu->adev->pm.dpm_enabled)
		return -EOPNOTSUPP;

	switch (task_id) {
	case AMD_PP_TASK_DISPLAY_CONFIG_CHANGE:
		ret = smu_pre_display_config_changed(smu);
		if (ret)
			return ret;
		ret = smu_adjust_power_state_dynamic(smu, level, false, false);
		break;
	case AMD_PP_TASK_COMPLETE_INIT:
		ret = smu_adjust_power_state_dynamic(smu, level, true, true);
		break;
	case AMD_PP_TASK_READJUST_POWER_STATE:
		ret = smu_adjust_power_state_dynamic(smu, level, true, false);
		break;
	default:
		break;
	}

	return ret;
}

static int smu_handle_dpm_task(void *handle,
			       enum amd_pp_task task_id,
			       enum amd_pm_state_type *user_state)
{
	struct smu_context *smu = handle;
	struct smu_dpm_context *smu_dpm = &smu->smu_dpm;

	return smu_handle_task(smu, smu_dpm->dpm_level, task_id);

}

static int smu_switch_power_profile(void *handle,
				    enum PP_SMC_POWER_PROFILE type,
				    bool en)
{
	struct smu_context *smu = handle;
	struct smu_dpm_context *smu_dpm_ctx = &(smu->smu_dpm);
	long workload[1];
	uint32_t index;

	if (!smu->pm_enabled || !smu->adev->pm.dpm_enabled)
		return -EOPNOTSUPP;

	if (!(type < PP_SMC_POWER_PROFILE_CUSTOM))
		return -EINVAL;

	if (!en) {
		smu->workload_mask &= ~(1 << smu->workload_prority[type]);
		index = fls(smu->workload_mask);
		index = index > 0 && index <= WORKLOAD_POLICY_MAX ? index - 1 : 0;
		workload[0] = smu->workload_setting[index];
	} else {
		smu->workload_mask |= (1 << smu->workload_prority[type]);
		index = fls(smu->workload_mask);
		index = index <= WORKLOAD_POLICY_MAX ? index - 1 : 0;
		workload[0] = smu->workload_setting[index];
	}

<<<<<<< HEAD
	if (smu_dpm_ctx->dpm_level != AMD_DPM_FORCED_LEVEL_PERF_DETERMINISM)
=======
	if (smu_dpm_ctx->dpm_level != AMD_DPM_FORCED_LEVEL_MANUAL &&
		smu_dpm_ctx->dpm_level != AMD_DPM_FORCED_LEVEL_PERF_DETERMINISM)
>>>>>>> 44bc0fc0
		smu_bump_power_profile_mode(smu, workload, 0);

	return 0;
}

static enum amd_dpm_forced_level smu_get_performance_level(void *handle)
{
	struct smu_context *smu = handle;
	struct smu_dpm_context *smu_dpm_ctx = &(smu->smu_dpm);

	if (!smu->pm_enabled || !smu->adev->pm.dpm_enabled)
		return -EOPNOTSUPP;

	if (!smu->is_apu && !smu_dpm_ctx->dpm_context)
		return -EINVAL;

	return smu_dpm_ctx->dpm_level;
}

static int smu_force_performance_level(void *handle,
				       enum amd_dpm_forced_level level)
{
	struct smu_context *smu = handle;
	struct smu_dpm_context *smu_dpm_ctx = &(smu->smu_dpm);
	int ret = 0;

	if (!smu->pm_enabled || !smu->adev->pm.dpm_enabled)
		return -EOPNOTSUPP;

	if (!smu->is_apu && !smu_dpm_ctx->dpm_context)
		return -EINVAL;

	ret = smu_enable_umd_pstate(smu, &level);
	if (ret)
		return ret;

	ret = smu_handle_task(smu, level,
			      AMD_PP_TASK_READJUST_POWER_STATE);

	/* reset user dpm clock state */
	if (!ret && smu_dpm_ctx->dpm_level != AMD_DPM_FORCED_LEVEL_MANUAL) {
		memset(smu->user_dpm_profile.clk_mask, 0, sizeof(smu->user_dpm_profile.clk_mask));
		smu->user_dpm_profile.clk_dependency = 0;
	}

	return ret;
}

static int smu_set_display_count(void *handle, uint32_t count)
{
	struct smu_context *smu = handle;

	if (!smu->pm_enabled || !smu->adev->pm.dpm_enabled)
		return -EOPNOTSUPP;

	return smu_init_display_count(smu, count);
}

static int smu_force_smuclk_levels(struct smu_context *smu,
			 enum smu_clk_type clk_type,
			 uint32_t mask)
{
	struct smu_dpm_context *smu_dpm_ctx = &(smu->smu_dpm);
	int ret = 0;

	if (!smu->pm_enabled || !smu->adev->pm.dpm_enabled)
		return -EOPNOTSUPP;

	if (smu_dpm_ctx->dpm_level != AMD_DPM_FORCED_LEVEL_MANUAL) {
		dev_dbg(smu->adev->dev, "force clock level is for dpm manual mode only.\n");
		return -EINVAL;
	}

	if (smu->ppt_funcs && smu->ppt_funcs->force_clk_levels) {
		ret = smu->ppt_funcs->force_clk_levels(smu, clk_type, mask);
		if (!ret && !(smu->user_dpm_profile.flags & SMU_DPM_USER_PROFILE_RESTORE)) {
			smu->user_dpm_profile.clk_mask[clk_type] = mask;
			smu_set_user_clk_dependencies(smu, clk_type);
		}
	}

	return ret;
}

static int smu_force_ppclk_levels(void *handle,
				  enum pp_clock_type type,
				  uint32_t mask)
{
	struct smu_context *smu = handle;
	enum smu_clk_type clk_type;

	switch (type) {
	case PP_SCLK:
		clk_type = SMU_SCLK; break;
	case PP_MCLK:
		clk_type = SMU_MCLK; break;
	case PP_PCIE:
		clk_type = SMU_PCIE; break;
	case PP_SOCCLK:
		clk_type = SMU_SOCCLK; break;
	case PP_FCLK:
		clk_type = SMU_FCLK; break;
	case PP_DCEFCLK:
		clk_type = SMU_DCEFCLK; break;
	case PP_VCLK:
		clk_type = SMU_VCLK; break;
	case PP_VCLK1:
		clk_type = SMU_VCLK1; break;
	case PP_DCLK:
		clk_type = SMU_DCLK; break;
	case PP_DCLK1:
		clk_type = SMU_DCLK1; break;
	case OD_SCLK:
		clk_type = SMU_OD_SCLK; break;
	case OD_MCLK:
		clk_type = SMU_OD_MCLK; break;
	case OD_VDDC_CURVE:
		clk_type = SMU_OD_VDDC_CURVE; break;
	case OD_RANGE:
		clk_type = SMU_OD_RANGE; break;
	default:
		return -EINVAL;
	}

	return smu_force_smuclk_levels(smu, clk_type, mask);
}

/*
 * On system suspending or resetting, the dpm_enabled
 * flag will be cleared. So that those SMU services which
 * are not supported will be gated.
 * However, the mp1 state setting should still be granted
 * even if the dpm_enabled cleared.
 */
static int smu_set_mp1_state(void *handle,
			     enum pp_mp1_state mp1_state)
{
	struct smu_context *smu = handle;
	int ret = 0;

	if (!smu->pm_enabled)
		return -EOPNOTSUPP;

	if (smu->ppt_funcs &&
	    smu->ppt_funcs->set_mp1_state)
		ret = smu->ppt_funcs->set_mp1_state(smu, mp1_state);

	return ret;
}

static int smu_set_df_cstate(void *handle,
			     enum pp_df_cstate state)
{
	struct smu_context *smu = handle;
	int ret = 0;

	if (!smu->pm_enabled || !smu->adev->pm.dpm_enabled)
		return -EOPNOTSUPP;

	if (!smu->ppt_funcs || !smu->ppt_funcs->set_df_cstate)
		return 0;

	ret = smu->ppt_funcs->set_df_cstate(smu, state);
	if (ret)
		dev_err(smu->adev->dev, "[SetDfCstate] failed!\n");

	return ret;
}

int smu_allow_xgmi_power_down(struct smu_context *smu, bool en)
{
	int ret = 0;

	if (!smu->pm_enabled || !smu->adev->pm.dpm_enabled)
		return -EOPNOTSUPP;

	if (!smu->ppt_funcs || !smu->ppt_funcs->allow_xgmi_power_down)
		return 0;

	ret = smu->ppt_funcs->allow_xgmi_power_down(smu, en);
	if (ret)
		dev_err(smu->adev->dev, "[AllowXgmiPowerDown] failed!\n");

	return ret;
}

int smu_write_watermarks_table(struct smu_context *smu)
{
	if (!smu->pm_enabled || !smu->adev->pm.dpm_enabled)
		return -EOPNOTSUPP;

	return smu_set_watermarks_table(smu, NULL);
}

static int smu_set_watermarks_for_clock_ranges(void *handle,
					       struct pp_smu_wm_range_sets *clock_ranges)
{
	struct smu_context *smu = handle;

	if (!smu->pm_enabled || !smu->adev->pm.dpm_enabled)
		return -EOPNOTSUPP;

	if (smu->disable_watermark)
		return 0;

	return smu_set_watermarks_table(smu, clock_ranges);
}

int smu_set_ac_dc(struct smu_context *smu)
{
	int ret = 0;

	if (!smu->pm_enabled || !smu->adev->pm.dpm_enabled)
		return -EOPNOTSUPP;

	/* controlled by firmware */
	if (smu->dc_controlled_by_gpio)
		return 0;

	ret = smu_set_power_source(smu,
				   smu->adev->pm.ac_power ? SMU_POWER_SOURCE_AC :
				   SMU_POWER_SOURCE_DC);
	if (ret)
		dev_err(smu->adev->dev, "Failed to switch to %s mode!\n",
		       smu->adev->pm.ac_power ? "AC" : "DC");

	return ret;
}

const struct amd_ip_funcs smu_ip_funcs = {
	.name = "smu",
	.early_init = smu_early_init,
	.late_init = smu_late_init,
	.sw_init = smu_sw_init,
	.sw_fini = smu_sw_fini,
	.hw_init = smu_hw_init,
	.hw_fini = smu_hw_fini,
	.late_fini = smu_late_fini,
	.suspend = smu_suspend,
	.resume = smu_resume,
	.is_idle = NULL,
	.check_soft_reset = NULL,
	.wait_for_idle = NULL,
	.soft_reset = NULL,
	.set_clockgating_state = smu_set_clockgating_state,
	.set_powergating_state = smu_set_powergating_state,
};

const struct amdgpu_ip_block_version smu_v11_0_ip_block = {
	.type = AMD_IP_BLOCK_TYPE_SMC,
	.major = 11,
	.minor = 0,
	.rev = 0,
	.funcs = &smu_ip_funcs,
};

const struct amdgpu_ip_block_version smu_v12_0_ip_block = {
	.type = AMD_IP_BLOCK_TYPE_SMC,
	.major = 12,
	.minor = 0,
	.rev = 0,
	.funcs = &smu_ip_funcs,
};

const struct amdgpu_ip_block_version smu_v13_0_ip_block = {
	.type = AMD_IP_BLOCK_TYPE_SMC,
	.major = 13,
	.minor = 0,
	.rev = 0,
	.funcs = &smu_ip_funcs,
};

static int smu_load_microcode(void *handle)
{
	struct smu_context *smu = handle;
	struct amdgpu_device *adev = smu->adev;
	int ret = 0;

	if (!smu->pm_enabled)
		return -EOPNOTSUPP;

	/* This should be used for non PSP loading */
	if (adev->firmware.load_type == AMDGPU_FW_LOAD_PSP)
		return 0;

	if (smu->ppt_funcs->load_microcode) {
		ret = smu->ppt_funcs->load_microcode(smu);
		if (ret) {
			dev_err(adev->dev, "Load microcode failed\n");
			return ret;
		}
	}

	if (smu->ppt_funcs->check_fw_status) {
		ret = smu->ppt_funcs->check_fw_status(smu);
		if (ret) {
			dev_err(adev->dev, "SMC is not ready\n");
			return ret;
		}
	}

	return ret;
}

static int smu_set_gfx_cgpg(struct smu_context *smu, bool enabled)
{
	int ret = 0;

	if (smu->ppt_funcs->set_gfx_cgpg)
		ret = smu->ppt_funcs->set_gfx_cgpg(smu, enabled);

	return ret;
}

static int smu_set_fan_speed_rpm(void *handle, uint32_t speed)
{
	struct smu_context *smu = handle;
	int ret = 0;

	if (!smu->pm_enabled || !smu->adev->pm.dpm_enabled)
		return -EOPNOTSUPP;

	if (!smu->ppt_funcs->set_fan_speed_rpm)
		return -EOPNOTSUPP;

	if (speed == U32_MAX)
		return -EINVAL;

	ret = smu->ppt_funcs->set_fan_speed_rpm(smu, speed);
	if (!ret && !(smu->user_dpm_profile.flags & SMU_DPM_USER_PROFILE_RESTORE)) {
		smu->user_dpm_profile.flags |= SMU_CUSTOM_FAN_SPEED_RPM;
		smu->user_dpm_profile.fan_speed_rpm = speed;

		/* Override custom PWM setting as they cannot co-exist */
		smu->user_dpm_profile.flags &= ~SMU_CUSTOM_FAN_SPEED_PWM;
		smu->user_dpm_profile.fan_speed_pwm = 0;
	}

	return ret;
}

/**
 * smu_get_power_limit - Request one of the SMU Power Limits
 *
 * @handle: pointer to smu context
 * @limit: requested limit is written back to this variable
 * @pp_limit_level: &pp_power_limit_level which limit of the power to return
 * @pp_power_type: &pp_power_type type of power
 * Return:  0 on success, <0 on error
 *
 */
int smu_get_power_limit(void *handle,
			uint32_t *limit,
			enum pp_power_limit_level pp_limit_level,
			enum pp_power_type pp_power_type)
{
	struct smu_context *smu = handle;
	struct amdgpu_device *adev = smu->adev;
	enum smu_ppt_limit_level limit_level;
	uint32_t limit_type;
	int ret = 0;

	if (!smu->pm_enabled || !smu->adev->pm.dpm_enabled)
		return -EOPNOTSUPP;

	switch (pp_power_type) {
	case PP_PWR_TYPE_SUSTAINED:
		limit_type = SMU_DEFAULT_PPT_LIMIT;
		break;
	case PP_PWR_TYPE_FAST:
		limit_type = SMU_FAST_PPT_LIMIT;
		break;
	default:
		return -EOPNOTSUPP;
		break;
	}

	switch (pp_limit_level) {
	case PP_PWR_LIMIT_CURRENT:
		limit_level = SMU_PPT_LIMIT_CURRENT;
		break;
	case PP_PWR_LIMIT_DEFAULT:
		limit_level = SMU_PPT_LIMIT_DEFAULT;
		break;
	case PP_PWR_LIMIT_MAX:
		limit_level = SMU_PPT_LIMIT_MAX;
		break;
	case PP_PWR_LIMIT_MIN:
	default:
		return -EOPNOTSUPP;
		break;
	}

	if (limit_type != SMU_DEFAULT_PPT_LIMIT) {
		if (smu->ppt_funcs->get_ppt_limit)
			ret = smu->ppt_funcs->get_ppt_limit(smu, limit, limit_type, limit_level);
	} else {
		switch (limit_level) {
		case SMU_PPT_LIMIT_CURRENT:
			switch (adev->ip_versions[MP1_HWIP][0]) {
			case IP_VERSION(13, 0, 2):
			case IP_VERSION(11, 0, 7):
			case IP_VERSION(11, 0, 11):
			case IP_VERSION(11, 0, 12):
			case IP_VERSION(11, 0, 13):
				ret = smu_get_asic_power_limits(smu,
								&smu->current_power_limit,
								NULL,
								NULL);
				break;
			default:
				break;
			}
			*limit = smu->current_power_limit;
			break;
		case SMU_PPT_LIMIT_DEFAULT:
			*limit = smu->default_power_limit;
			break;
		case SMU_PPT_LIMIT_MAX:
			*limit = smu->max_power_limit;
			break;
		default:
			break;
		}
	}

	return ret;
}

static int smu_set_power_limit(void *handle, uint32_t limit)
{
	struct smu_context *smu = handle;
	uint32_t limit_type = limit >> 24;
	int ret = 0;

	if (!smu->pm_enabled || !smu->adev->pm.dpm_enabled)
		return -EOPNOTSUPP;

	limit &= (1<<24)-1;
	if (limit_type != SMU_DEFAULT_PPT_LIMIT)
		if (smu->ppt_funcs->set_power_limit)
			return smu->ppt_funcs->set_power_limit(smu, limit_type, limit);

	if (limit > smu->max_power_limit) {
		dev_err(smu->adev->dev,
			"New power limit (%d) is over the max allowed %d\n",
			limit, smu->max_power_limit);
		return -EINVAL;
	}

	if (!limit)
		limit = smu->current_power_limit;

	if (smu->ppt_funcs->set_power_limit) {
		ret = smu->ppt_funcs->set_power_limit(smu, limit_type, limit);
		if (!ret && !(smu->user_dpm_profile.flags & SMU_DPM_USER_PROFILE_RESTORE))
			smu->user_dpm_profile.power_limit = limit;
	}

	return ret;
}

static int smu_print_smuclk_levels(struct smu_context *smu, enum smu_clk_type clk_type, char *buf)
{
	int ret = 0;

	if (!smu->pm_enabled || !smu->adev->pm.dpm_enabled)
		return -EOPNOTSUPP;

	if (smu->ppt_funcs->print_clk_levels)
		ret = smu->ppt_funcs->print_clk_levels(smu, clk_type, buf);

	return ret;
}

static enum smu_clk_type smu_convert_to_smuclk(enum pp_clock_type type)
{
	enum smu_clk_type clk_type;

	switch (type) {
	case PP_SCLK:
		clk_type = SMU_SCLK; break;
	case PP_MCLK:
		clk_type = SMU_MCLK; break;
	case PP_PCIE:
		clk_type = SMU_PCIE; break;
	case PP_SOCCLK:
		clk_type = SMU_SOCCLK; break;
	case PP_FCLK:
		clk_type = SMU_FCLK; break;
	case PP_DCEFCLK:
		clk_type = SMU_DCEFCLK; break;
	case PP_VCLK:
		clk_type = SMU_VCLK; break;
	case PP_VCLK1:
		clk_type = SMU_VCLK1; break;
	case PP_DCLK:
		clk_type = SMU_DCLK; break;
	case PP_DCLK1:
		clk_type = SMU_DCLK1; break;
	case OD_SCLK:
		clk_type = SMU_OD_SCLK; break;
	case OD_MCLK:
		clk_type = SMU_OD_MCLK; break;
	case OD_VDDC_CURVE:
		clk_type = SMU_OD_VDDC_CURVE; break;
	case OD_RANGE:
		clk_type = SMU_OD_RANGE; break;
	case OD_VDDGFX_OFFSET:
		clk_type = SMU_OD_VDDGFX_OFFSET; break;
	case OD_CCLK:
		clk_type = SMU_OD_CCLK; break;
	default:
		clk_type = SMU_CLK_COUNT; break;
	}

	return clk_type;
}

static int smu_print_ppclk_levels(void *handle,
				  enum pp_clock_type type,
				  char *buf)
{
	struct smu_context *smu = handle;
	enum smu_clk_type clk_type;

	clk_type = smu_convert_to_smuclk(type);
	if (clk_type == SMU_CLK_COUNT)
		return -EINVAL;

	return smu_print_smuclk_levels(smu, clk_type, buf);
}

static int smu_emit_ppclk_levels(void *handle, enum pp_clock_type type, char *buf, int *offset)
{
	struct smu_context *smu = handle;
	enum smu_clk_type clk_type;

	clk_type = smu_convert_to_smuclk(type);
	if (clk_type == SMU_CLK_COUNT)
		return -EINVAL;

	if (!smu->pm_enabled || !smu->adev->pm.dpm_enabled)
		return -EOPNOTSUPP;

	if (!smu->ppt_funcs->emit_clk_levels)
		return -ENOENT;

	return smu->ppt_funcs->emit_clk_levels(smu, clk_type, buf, offset);

}

static int smu_od_edit_dpm_table(void *handle,
				 enum PP_OD_DPM_TABLE_COMMAND type,
				 long *input, uint32_t size)
{
	struct smu_context *smu = handle;
	int ret = 0;

	if (!smu->pm_enabled || !smu->adev->pm.dpm_enabled)
		return -EOPNOTSUPP;

	if (smu->ppt_funcs->od_edit_dpm_table) {
		ret = smu->ppt_funcs->od_edit_dpm_table(smu, type, input, size);
	}

	return ret;
}

static int smu_read_sensor(void *handle,
			   int sensor,
			   void *data,
			   int *size_arg)
{
	struct smu_context *smu = handle;
	struct smu_umd_pstate_table *pstate_table =
				&smu->pstate_table;
	int ret = 0;
	uint32_t *size, size_val;

	if (!smu->pm_enabled || !smu->adev->pm.dpm_enabled)
		return -EOPNOTSUPP;

	if (!data || !size_arg)
		return -EINVAL;

	size_val = *size_arg;
	size = &size_val;

	if (smu->ppt_funcs->read_sensor)
		if (!smu->ppt_funcs->read_sensor(smu, sensor, data, size))
			goto unlock;

	switch (sensor) {
	case AMDGPU_PP_SENSOR_STABLE_PSTATE_SCLK:
		*((uint32_t *)data) = pstate_table->gfxclk_pstate.standard * 100;
		*size = 4;
		break;
	case AMDGPU_PP_SENSOR_STABLE_PSTATE_MCLK:
		*((uint32_t *)data) = pstate_table->uclk_pstate.standard * 100;
		*size = 4;
		break;
	case AMDGPU_PP_SENSOR_PEAK_PSTATE_SCLK:
		*((uint32_t *)data) = pstate_table->gfxclk_pstate.peak * 100;
		*size = 4;
		break;
	case AMDGPU_PP_SENSOR_PEAK_PSTATE_MCLK:
		*((uint32_t *)data) = pstate_table->uclk_pstate.peak * 100;
		*size = 4;
		break;
	case AMDGPU_PP_SENSOR_ENABLED_SMC_FEATURES_MASK:
		ret = smu_feature_get_enabled_mask(smu, (uint64_t *)data);
		*size = 8;
		break;
	case AMDGPU_PP_SENSOR_UVD_POWER:
		*(uint32_t *)data = smu_feature_is_enabled(smu, SMU_FEATURE_DPM_UVD_BIT) ? 1 : 0;
		*size = 4;
		break;
	case AMDGPU_PP_SENSOR_VCE_POWER:
		*(uint32_t *)data = smu_feature_is_enabled(smu, SMU_FEATURE_DPM_VCE_BIT) ? 1 : 0;
		*size = 4;
		break;
	case AMDGPU_PP_SENSOR_VCN_POWER_STATE:
		*(uint32_t *)data = atomic_read(&smu->smu_power.power_gate.vcn_gated) ? 0 : 1;
		*size = 4;
		break;
	case AMDGPU_PP_SENSOR_MIN_FAN_RPM:
		*(uint32_t *)data = 0;
		*size = 4;
		break;
	default:
		*size = 0;
		ret = -EOPNOTSUPP;
		break;
	}

unlock:
	// assign uint32_t to int
	*size_arg = size_val;

	return ret;
}

static int smu_get_apu_thermal_limit(void *handle, uint32_t *limit)
{
	int ret = -EINVAL;
	struct smu_context *smu = handle;

	if (smu->ppt_funcs && smu->ppt_funcs->get_apu_thermal_limit)
		ret = smu->ppt_funcs->get_apu_thermal_limit(smu, limit);

	return ret;
}

static int smu_set_apu_thermal_limit(void *handle, uint32_t limit)
{
	int ret = -EINVAL;
	struct smu_context *smu = handle;

	if (smu->ppt_funcs && smu->ppt_funcs->set_apu_thermal_limit)
		ret = smu->ppt_funcs->set_apu_thermal_limit(smu, limit);

	return ret;
}

static int smu_get_power_profile_mode(void *handle, char *buf)
{
	struct smu_context *smu = handle;

	if (!smu->pm_enabled || !smu->adev->pm.dpm_enabled ||
	    !smu->ppt_funcs->get_power_profile_mode)
		return -EOPNOTSUPP;
	if (!buf)
		return -EINVAL;

	return smu->ppt_funcs->get_power_profile_mode(smu, buf);
}

static int smu_set_power_profile_mode(void *handle,
				      long *param,
				      uint32_t param_size)
{
	struct smu_context *smu = handle;

	if (!smu->pm_enabled || !smu->adev->pm.dpm_enabled ||
	    !smu->ppt_funcs->set_power_profile_mode)
		return -EOPNOTSUPP;

	return smu_bump_power_profile_mode(smu, param, param_size);
}

static int smu_get_fan_control_mode(void *handle, u32 *fan_mode)
{
	struct smu_context *smu = handle;

	if (!smu->pm_enabled || !smu->adev->pm.dpm_enabled)
		return -EOPNOTSUPP;

	if (!smu->ppt_funcs->get_fan_control_mode)
		return -EOPNOTSUPP;

	if (!fan_mode)
		return -EINVAL;

	*fan_mode = smu->ppt_funcs->get_fan_control_mode(smu);

	return 0;
}

static int smu_set_fan_control_mode(void *handle, u32 value)
{
	struct smu_context *smu = handle;
	int ret = 0;

	if (!smu->pm_enabled || !smu->adev->pm.dpm_enabled)
		return -EOPNOTSUPP;

	if (!smu->ppt_funcs->set_fan_control_mode)
		return -EOPNOTSUPP;

	if (value == U32_MAX)
		return -EINVAL;

	ret = smu->ppt_funcs->set_fan_control_mode(smu, value);
	if (ret)
		goto out;

	if (!(smu->user_dpm_profile.flags & SMU_DPM_USER_PROFILE_RESTORE)) {
		smu->user_dpm_profile.fan_mode = value;

		/* reset user dpm fan speed */
		if (value != AMD_FAN_CTRL_MANUAL) {
			smu->user_dpm_profile.fan_speed_pwm = 0;
			smu->user_dpm_profile.fan_speed_rpm = 0;
			smu->user_dpm_profile.flags &= ~(SMU_CUSTOM_FAN_SPEED_RPM | SMU_CUSTOM_FAN_SPEED_PWM);
		}
	}

out:
	return ret;
}

static int smu_get_fan_speed_pwm(void *handle, u32 *speed)
{
	struct smu_context *smu = handle;
	int ret = 0;

	if (!smu->pm_enabled || !smu->adev->pm.dpm_enabled)
		return -EOPNOTSUPP;

	if (!smu->ppt_funcs->get_fan_speed_pwm)
		return -EOPNOTSUPP;

	if (!speed)
		return -EINVAL;

	ret = smu->ppt_funcs->get_fan_speed_pwm(smu, speed);

	return ret;
}

static int smu_set_fan_speed_pwm(void *handle, u32 speed)
{
	struct smu_context *smu = handle;
	int ret = 0;

	if (!smu->pm_enabled || !smu->adev->pm.dpm_enabled)
		return -EOPNOTSUPP;

	if (!smu->ppt_funcs->set_fan_speed_pwm)
		return -EOPNOTSUPP;

	if (speed == U32_MAX)
		return -EINVAL;

	ret = smu->ppt_funcs->set_fan_speed_pwm(smu, speed);
	if (!ret && !(smu->user_dpm_profile.flags & SMU_DPM_USER_PROFILE_RESTORE)) {
		smu->user_dpm_profile.flags |= SMU_CUSTOM_FAN_SPEED_PWM;
		smu->user_dpm_profile.fan_speed_pwm = speed;

		/* Override custom RPM setting as they cannot co-exist */
		smu->user_dpm_profile.flags &= ~SMU_CUSTOM_FAN_SPEED_RPM;
		smu->user_dpm_profile.fan_speed_rpm = 0;
	}

	return ret;
}

static int smu_get_fan_speed_rpm(void *handle, uint32_t *speed)
{
	struct smu_context *smu = handle;
	int ret = 0;

	if (!smu->pm_enabled || !smu->adev->pm.dpm_enabled)
		return -EOPNOTSUPP;

	if (!smu->ppt_funcs->get_fan_speed_rpm)
		return -EOPNOTSUPP;

	if (!speed)
		return -EINVAL;

	ret = smu->ppt_funcs->get_fan_speed_rpm(smu, speed);

	return ret;
}

static int smu_set_deep_sleep_dcefclk(void *handle, uint32_t clk)
{
	struct smu_context *smu = handle;

	if (!smu->pm_enabled || !smu->adev->pm.dpm_enabled)
		return -EOPNOTSUPP;

	return smu_set_min_dcef_deep_sleep(smu, clk);
}

static int smu_get_clock_by_type_with_latency(void *handle,
					      enum amd_pp_clock_type type,
					      struct pp_clock_levels_with_latency *clocks)
{
	struct smu_context *smu = handle;
	enum smu_clk_type clk_type;
	int ret = 0;

	if (!smu->pm_enabled || !smu->adev->pm.dpm_enabled)
		return -EOPNOTSUPP;

	if (smu->ppt_funcs->get_clock_by_type_with_latency) {
		switch (type) {
		case amd_pp_sys_clock:
			clk_type = SMU_GFXCLK;
			break;
		case amd_pp_mem_clock:
			clk_type = SMU_MCLK;
			break;
		case amd_pp_dcef_clock:
			clk_type = SMU_DCEFCLK;
			break;
		case amd_pp_disp_clock:
			clk_type = SMU_DISPCLK;
			break;
		default:
			dev_err(smu->adev->dev, "Invalid clock type!\n");
			return -EINVAL;
		}

		ret = smu->ppt_funcs->get_clock_by_type_with_latency(smu, clk_type, clocks);
	}

	return ret;
}

static int smu_display_clock_voltage_request(void *handle,
					     struct pp_display_clock_request *clock_req)
{
	struct smu_context *smu = handle;
	int ret = 0;

	if (!smu->pm_enabled || !smu->adev->pm.dpm_enabled)
		return -EOPNOTSUPP;

	if (smu->ppt_funcs->display_clock_voltage_request)
		ret = smu->ppt_funcs->display_clock_voltage_request(smu, clock_req);

	return ret;
}


static int smu_display_disable_memory_clock_switch(void *handle,
						   bool disable_memory_clock_switch)
{
	struct smu_context *smu = handle;
	int ret = -EINVAL;

	if (!smu->pm_enabled || !smu->adev->pm.dpm_enabled)
		return -EOPNOTSUPP;

	if (smu->ppt_funcs->display_disable_memory_clock_switch)
		ret = smu->ppt_funcs->display_disable_memory_clock_switch(smu, disable_memory_clock_switch);

	return ret;
}

static int smu_set_xgmi_pstate(void *handle,
			       uint32_t pstate)
{
	struct smu_context *smu = handle;
	int ret = 0;

	if (!smu->pm_enabled || !smu->adev->pm.dpm_enabled)
		return -EOPNOTSUPP;

	if (smu->ppt_funcs->set_xgmi_pstate)
		ret = smu->ppt_funcs->set_xgmi_pstate(smu, pstate);

	if (ret)
		dev_err(smu->adev->dev, "Failed to set XGMI pstate!\n");

	return ret;
}

static int smu_get_baco_capability(void *handle, bool *cap)
{
	struct smu_context *smu = handle;

	*cap = false;

	if (!smu->pm_enabled)
		return 0;

	if (smu->ppt_funcs && smu->ppt_funcs->baco_is_support)
		*cap = smu->ppt_funcs->baco_is_support(smu);

	return 0;
}

static int smu_baco_set_state(void *handle, int state)
{
	struct smu_context *smu = handle;
	int ret = 0;

	if (!smu->pm_enabled)
		return -EOPNOTSUPP;

	if (state == 0) {
		if (smu->ppt_funcs->baco_exit)
			ret = smu->ppt_funcs->baco_exit(smu);
	} else if (state == 1) {
		if (smu->ppt_funcs->baco_enter)
			ret = smu->ppt_funcs->baco_enter(smu);
	} else {
		return -EINVAL;
	}

	if (ret)
		dev_err(smu->adev->dev, "Failed to %s BACO state!\n",
				(state)?"enter":"exit");

	return ret;
}

bool smu_mode1_reset_is_support(struct smu_context *smu)
{
	bool ret = false;

	if (!smu->pm_enabled)
		return false;

	if (smu->ppt_funcs && smu->ppt_funcs->mode1_reset_is_support)
		ret = smu->ppt_funcs->mode1_reset_is_support(smu);

	return ret;
}

bool smu_mode2_reset_is_support(struct smu_context *smu)
{
	bool ret = false;

	if (!smu->pm_enabled)
		return false;

	if (smu->ppt_funcs && smu->ppt_funcs->mode2_reset_is_support)
		ret = smu->ppt_funcs->mode2_reset_is_support(smu);

	return ret;
}

int smu_mode1_reset(struct smu_context *smu)
{
	int ret = 0;

	if (!smu->pm_enabled)
		return -EOPNOTSUPP;

	if (smu->ppt_funcs->mode1_reset)
		ret = smu->ppt_funcs->mode1_reset(smu);

	return ret;
}

static int smu_mode2_reset(void *handle)
{
	struct smu_context *smu = handle;
	int ret = 0;

	if (!smu->pm_enabled)
		return -EOPNOTSUPP;

	if (smu->ppt_funcs->mode2_reset)
		ret = smu->ppt_funcs->mode2_reset(smu);

	if (ret)
		dev_err(smu->adev->dev, "Mode2 reset failed!\n");

	return ret;
}

static int smu_enable_gfx_features(void *handle)
{
	struct smu_context *smu = handle;
	int ret = 0;

	if (!smu->pm_enabled)
		return -EOPNOTSUPP;

	if (smu->ppt_funcs->enable_gfx_features)
		ret = smu->ppt_funcs->enable_gfx_features(smu);

	if (ret)
		dev_err(smu->adev->dev, "enable gfx features failed!\n");

	return ret;
}

static int smu_get_max_sustainable_clocks_by_dc(void *handle,
						struct pp_smu_nv_clock_table *max_clocks)
{
	struct smu_context *smu = handle;
	int ret = 0;

	if (!smu->pm_enabled || !smu->adev->pm.dpm_enabled)
		return -EOPNOTSUPP;

	if (smu->ppt_funcs->get_max_sustainable_clocks_by_dc)
		ret = smu->ppt_funcs->get_max_sustainable_clocks_by_dc(smu, max_clocks);

	return ret;
}

static int smu_get_uclk_dpm_states(void *handle,
				   unsigned int *clock_values_in_khz,
				   unsigned int *num_states)
{
	struct smu_context *smu = handle;
	int ret = 0;

	if (!smu->pm_enabled || !smu->adev->pm.dpm_enabled)
		return -EOPNOTSUPP;

	if (smu->ppt_funcs->get_uclk_dpm_states)
		ret = smu->ppt_funcs->get_uclk_dpm_states(smu, clock_values_in_khz, num_states);

	return ret;
}

static enum amd_pm_state_type smu_get_current_power_state(void *handle)
{
	struct smu_context *smu = handle;
	enum amd_pm_state_type pm_state = POWER_STATE_TYPE_DEFAULT;

	if (!smu->pm_enabled || !smu->adev->pm.dpm_enabled)
		return -EOPNOTSUPP;

	if (smu->ppt_funcs->get_current_power_state)
		pm_state = smu->ppt_funcs->get_current_power_state(smu);

	return pm_state;
}

static int smu_get_dpm_clock_table(void *handle,
				   struct dpm_clocks *clock_table)
{
	struct smu_context *smu = handle;
	int ret = 0;

	if (!smu->pm_enabled || !smu->adev->pm.dpm_enabled)
		return -EOPNOTSUPP;

	if (smu->ppt_funcs->get_dpm_clock_table)
		ret = smu->ppt_funcs->get_dpm_clock_table(smu, clock_table);

	return ret;
}

static ssize_t smu_sys_get_gpu_metrics(void *handle, void **table)
{
	struct smu_context *smu = handle;

	if (!smu->pm_enabled || !smu->adev->pm.dpm_enabled)
		return -EOPNOTSUPP;

	if (!smu->ppt_funcs->get_gpu_metrics)
		return -EOPNOTSUPP;

	return smu->ppt_funcs->get_gpu_metrics(smu, table);
}

static int smu_enable_mgpu_fan_boost(void *handle)
{
	struct smu_context *smu = handle;
	int ret = 0;

	if (!smu->pm_enabled || !smu->adev->pm.dpm_enabled)
		return -EOPNOTSUPP;

	if (smu->ppt_funcs->enable_mgpu_fan_boost)
		ret = smu->ppt_funcs->enable_mgpu_fan_boost(smu);

	return ret;
}

static int smu_gfx_state_change_set(void *handle,
				    uint32_t state)
{
	struct smu_context *smu = handle;
	int ret = 0;

	if (smu->ppt_funcs->gfx_state_change_set)
		ret = smu->ppt_funcs->gfx_state_change_set(smu, state);

	return ret;
}

int smu_handle_passthrough_sbr(struct smu_context *smu, bool enable)
{
	int ret = 0;

	if (smu->ppt_funcs->smu_handle_passthrough_sbr)
		ret = smu->ppt_funcs->smu_handle_passthrough_sbr(smu, enable);

	return ret;
}

int smu_get_ecc_info(struct smu_context *smu, void *umc_ecc)
{
	int ret = -EOPNOTSUPP;

	if (smu->ppt_funcs &&
		smu->ppt_funcs->get_ecc_info)
		ret = smu->ppt_funcs->get_ecc_info(smu, umc_ecc);

	return ret;

}

static int smu_get_prv_buffer_details(void *handle, void **addr, size_t *size)
{
	struct smu_context *smu = handle;
	struct smu_table_context *smu_table = &smu->smu_table;
	struct smu_table *memory_pool = &smu_table->memory_pool;

	if (!addr || !size)
		return -EINVAL;

	*addr = NULL;
	*size = 0;
	if (memory_pool->bo) {
		*addr = memory_pool->cpu_addr;
		*size = memory_pool->size;
	}

	return 0;
}

static const struct amd_pm_funcs swsmu_pm_funcs = {
	/* export for sysfs */
	.set_fan_control_mode    = smu_set_fan_control_mode,
	.get_fan_control_mode    = smu_get_fan_control_mode,
	.set_fan_speed_pwm   = smu_set_fan_speed_pwm,
	.get_fan_speed_pwm   = smu_get_fan_speed_pwm,
	.force_clock_level       = smu_force_ppclk_levels,
	.print_clock_levels      = smu_print_ppclk_levels,
	.emit_clock_levels       = smu_emit_ppclk_levels,
	.force_performance_level = smu_force_performance_level,
	.read_sensor             = smu_read_sensor,
	.get_apu_thermal_limit       = smu_get_apu_thermal_limit,
	.set_apu_thermal_limit       = smu_set_apu_thermal_limit,
	.get_performance_level   = smu_get_performance_level,
	.get_current_power_state = smu_get_current_power_state,
	.get_fan_speed_rpm       = smu_get_fan_speed_rpm,
	.set_fan_speed_rpm       = smu_set_fan_speed_rpm,
	.get_pp_num_states       = smu_get_power_num_states,
	.get_pp_table            = smu_sys_get_pp_table,
	.set_pp_table            = smu_sys_set_pp_table,
	.switch_power_profile    = smu_switch_power_profile,
	/* export to amdgpu */
	.dispatch_tasks          = smu_handle_dpm_task,
	.load_firmware           = smu_load_microcode,
	.set_powergating_by_smu  = smu_dpm_set_power_gate,
	.set_power_limit         = smu_set_power_limit,
	.get_power_limit         = smu_get_power_limit,
	.get_power_profile_mode  = smu_get_power_profile_mode,
	.set_power_profile_mode  = smu_set_power_profile_mode,
	.odn_edit_dpm_table      = smu_od_edit_dpm_table,
	.set_mp1_state           = smu_set_mp1_state,
	.gfx_state_change_set    = smu_gfx_state_change_set,
	/* export to DC */
	.get_sclk                         = smu_get_sclk,
	.get_mclk                         = smu_get_mclk,
	.display_configuration_change     = smu_display_configuration_change,
	.get_clock_by_type_with_latency   = smu_get_clock_by_type_with_latency,
	.display_clock_voltage_request    = smu_display_clock_voltage_request,
	.enable_mgpu_fan_boost            = smu_enable_mgpu_fan_boost,
	.set_active_display_count         = smu_set_display_count,
	.set_min_deep_sleep_dcefclk       = smu_set_deep_sleep_dcefclk,
	.get_asic_baco_capability         = smu_get_baco_capability,
	.set_asic_baco_state              = smu_baco_set_state,
	.get_ppfeature_status             = smu_sys_get_pp_feature_mask,
	.set_ppfeature_status             = smu_sys_set_pp_feature_mask,
	.asic_reset_mode_2                = smu_mode2_reset,
	.asic_reset_enable_gfx_features   = smu_enable_gfx_features,
	.set_df_cstate                    = smu_set_df_cstate,
	.set_xgmi_pstate                  = smu_set_xgmi_pstate,
	.get_gpu_metrics                  = smu_sys_get_gpu_metrics,
	.set_watermarks_for_clock_ranges     = smu_set_watermarks_for_clock_ranges,
	.display_disable_memory_clock_switch = smu_display_disable_memory_clock_switch,
	.get_max_sustainable_clocks_by_dc    = smu_get_max_sustainable_clocks_by_dc,
	.get_uclk_dpm_states              = smu_get_uclk_dpm_states,
	.get_dpm_clock_table              = smu_get_dpm_clock_table,
	.get_smu_prv_buf_details = smu_get_prv_buffer_details,
};

int smu_wait_for_event(struct smu_context *smu, enum smu_event_type event,
		       uint64_t event_arg)
{
	int ret = -EINVAL;

	if (smu->ppt_funcs->wait_for_event)
		ret = smu->ppt_funcs->wait_for_event(smu, event, event_arg);

	return ret;
}

int smu_stb_collect_info(struct smu_context *smu, void *buf, uint32_t size)
{

	if (!smu->ppt_funcs->stb_collect_info || !smu->stb_context.enabled)
		return -EOPNOTSUPP;

	/* Confirm the buffer allocated is of correct size */
	if (size != smu->stb_context.stb_buf_size)
		return -EINVAL;

	/*
	 * No need to lock smu mutex as we access STB directly through MMIO
	 * and not going through SMU messaging route (for now at least).
	 * For registers access rely on implementation internal locking.
	 */
	return smu->ppt_funcs->stb_collect_info(smu, buf, size);
}

#if defined(CONFIG_DEBUG_FS)

static int smu_stb_debugfs_open(struct inode *inode, struct file *filp)
{
	struct amdgpu_device *adev = filp->f_inode->i_private;
	struct smu_context *smu = adev->powerplay.pp_handle;
	unsigned char *buf;
	int r;

	buf = kvmalloc_array(smu->stb_context.stb_buf_size, sizeof(*buf), GFP_KERNEL);
	if (!buf)
		return -ENOMEM;

	r = smu_stb_collect_info(smu, buf, smu->stb_context.stb_buf_size);
	if (r)
		goto out;

	filp->private_data = buf;

	return 0;

out:
	kvfree(buf);
	return r;
}

static ssize_t smu_stb_debugfs_read(struct file *filp, char __user *buf, size_t size,
				loff_t *pos)
{
	struct amdgpu_device *adev = filp->f_inode->i_private;
	struct smu_context *smu = adev->powerplay.pp_handle;


	if (!filp->private_data)
		return -EINVAL;

	return simple_read_from_buffer(buf,
				       size,
				       pos, filp->private_data,
				       smu->stb_context.stb_buf_size);
}

static int smu_stb_debugfs_release(struct inode *inode, struct file *filp)
{
	kvfree(filp->private_data);
	filp->private_data = NULL;

	return 0;
}

/*
 * We have to define not only read method but also
 * open and release because .read takes up to PAGE_SIZE
 * data each time so and so is invoked multiple times.
 *  We allocate the STB buffer in .open and release it
 *  in .release
 */
static const struct file_operations smu_stb_debugfs_fops = {
	.owner = THIS_MODULE,
	.open = smu_stb_debugfs_open,
	.read = smu_stb_debugfs_read,
	.release = smu_stb_debugfs_release,
	.llseek = default_llseek,
};

#endif

void amdgpu_smu_stb_debug_fs_init(struct amdgpu_device *adev)
{
#if defined(CONFIG_DEBUG_FS)

	struct smu_context *smu = adev->powerplay.pp_handle;

	if (!smu || (!smu->stb_context.stb_buf_size))
		return;

	debugfs_create_file_size("amdgpu_smu_stb_dump",
			    S_IRUSR,
			    adev_to_drm(adev)->primary->debugfs_root,
			    adev,
			    &smu_stb_debugfs_fops,
			    smu->stb_context.stb_buf_size);
#endif
}

int smu_send_hbm_bad_pages_num(struct smu_context *smu, uint32_t size)
{
	int ret = 0;

	if (smu->ppt_funcs && smu->ppt_funcs->send_hbm_bad_pages_num)
		ret = smu->ppt_funcs->send_hbm_bad_pages_num(smu, size);

	return ret;
}

int smu_send_hbm_bad_channel_flag(struct smu_context *smu, uint32_t size)
{
	int ret = 0;

	if (smu->ppt_funcs && smu->ppt_funcs->send_hbm_bad_channel_flag)
		ret = smu->ppt_funcs->send_hbm_bad_channel_flag(smu, size);

	return ret;
}<|MERGE_RESOLUTION|>--- conflicted
+++ resolved
@@ -1843,11 +1843,7 @@
 static int smu_adjust_power_state_dynamic(struct smu_context *smu,
 					  enum amd_dpm_forced_level level,
 					  bool skip_display_settings,
-<<<<<<< HEAD
-					  bool force_update)
-=======
 					  bool init)
->>>>>>> 44bc0fc0
 {
 	int ret = 0;
 	int index = 0;
@@ -1892,11 +1888,7 @@
 		index = index > 0 && index <= WORKLOAD_POLICY_MAX ? index - 1 : 0;
 		workload[0] = smu->workload_setting[index];
 
-<<<<<<< HEAD
-		if (force_update || smu->power_profile_mode != workload[0])
-=======
 		if (init || smu->power_profile_mode != workload[0])
->>>>>>> 44bc0fc0
 			smu_bump_power_profile_mode(smu, workload, 0);
 	}
 
@@ -1970,12 +1962,8 @@
 		workload[0] = smu->workload_setting[index];
 	}
 
-<<<<<<< HEAD
-	if (smu_dpm_ctx->dpm_level != AMD_DPM_FORCED_LEVEL_PERF_DETERMINISM)
-=======
 	if (smu_dpm_ctx->dpm_level != AMD_DPM_FORCED_LEVEL_MANUAL &&
 		smu_dpm_ctx->dpm_level != AMD_DPM_FORCED_LEVEL_PERF_DETERMINISM)
->>>>>>> 44bc0fc0
 		smu_bump_power_profile_mode(smu, workload, 0);
 
 	return 0;
