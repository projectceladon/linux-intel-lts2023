--- conflicted
+++ resolved
@@ -46,17 +46,10 @@
 
 /* Firmware versioning. */
 #ifdef DMUB_EXPOSE_VERSION
-<<<<<<< HEAD
-#define DMUB_FW_VERSION_GIT_HASH 0xf0c64c97
-#define DMUB_FW_VERSION_MAJOR 0
-#define DMUB_FW_VERSION_MINOR 0
-#define DMUB_FW_VERSION_REVISION 87
-=======
 #define DMUB_FW_VERSION_GIT_HASH 0x9525efb5
 #define DMUB_FW_VERSION_MAJOR 0
 #define DMUB_FW_VERSION_MINOR 0
 #define DMUB_FW_VERSION_REVISION 90
->>>>>>> 56d33754
 #define DMUB_FW_VERSION_TEST 0
 #define DMUB_FW_VERSION_VBIOS 0
 #define DMUB_FW_VERSION_HOTFIX 0
@@ -377,10 +370,6 @@
 		uint32_t z10_disable: 1; /**< 1 to disable z10 */
 		uint32_t enable_dpia: 1; /**< 1 if DPIA should be enabled */
 		uint32_t invalid_vbios_data: 1; /**< 1 if VBIOS data table is invalid */
-<<<<<<< HEAD
-		uint32_t reserved_unreleased2: 1; /**< reserved for an unreleased feature */
-		uint32_t reserved : 22; /**< reserved */
-=======
 		uint32_t dpia_supported: 1; /**< 1 if DPIA is supported on this platform */
 		uint32_t sel_mux_phy_c_d_phy_f_g: 1; /**< 1 if PHYF/PHYG should be enabled */
 		/**< 1 if all root clock gating is enabled and low power memory is enabled*/
@@ -388,7 +377,6 @@
 		uint32_t diag_env: 1; /* 1 if diagnostic environment */
 
 		uint32_t reserved : 19; /**< reserved */
->>>>>>> 56d33754
 	} bits; /**< boot bits */
 	uint32_t all; /**< 32-bit access to bits */
 };
@@ -709,10 +697,7 @@
 enum dmub_cmd_dpia_type {
 	DMUB_CMD__DPIA_DIG1_DPIA_CONTROL = 0,
 	DMUB_CMD__DPIA_SET_CONFIG_ACCESS = 1,
-<<<<<<< HEAD
-=======
 	DMUB_CMD__DPIA_MST_ALLOC_SLOTS = 2,
->>>>>>> 56d33754
 };
 
 #pragma pack(push, 1)
@@ -1088,8 +1073,6 @@
 };
 
 /**
-<<<<<<< HEAD
-=======
  * Data passed from driver to FW in a DMUB_CMD__DPIA_MST_ALLOC_SLOTS command.
  */
 struct dmub_cmd_mst_alloc_slots_control_data {
@@ -1108,7 +1091,6 @@
 };
 
 /**
->>>>>>> 56d33754
  * struct dmub_rb_cmd_dpphy_init - DPPHY init.
  */
 struct dmub_rb_cmd_dpphy_init {
@@ -2631,13 +2613,10 @@
 	 */
 	struct dmub_rb_cmd_set_config_access set_config_access;
 	/**
-<<<<<<< HEAD
-=======
 	 * Definition of a DMUB_CMD__DPIA_MST_ALLOC_SLOTS command.
 	 */
 	struct dmub_rb_cmd_set_mst_alloc_slots set_mst_alloc_slots;
 	/**
->>>>>>> 56d33754
 	 * Definition of a DMUB_CMD__EDID_CEA command.
 	 */
 	struct dmub_rb_cmd_edid_cea edid_cea;
