/*
 * Copyright 2012-16 Advanced Micro Devices, Inc.
 *
 * Permission is hereby granted, free of charge, to any person obtaining a
 * copy of this software and associated documentation files (the "Software"),
 * to deal in the Software without restriction, including without limitation
 * the rights to use, copy, modify, merge, publish, distribute, sublicense,
 * and/or sell copies of the Software, and to permit persons to whom the
 * Software is furnished to do so, subject to the following conditions:
 *
 * The above copyright notice and this permission notice shall be included in
 * all copies or substantial portions of the Software.
 *
 * THE SOFTWARE IS PROVIDED "AS IS", WITHOUT WARRANTY OF ANY KIND, EXPRESS OR
 * IMPLIED, INCLUDING BUT NOT LIMITED TO THE WARRANTIES OF MERCHANTABILITY,
 * FITNESS FOR A PARTICULAR PURPOSE AND NONINFRINGEMENT.  IN NO EVENT SHALL
 * THE COPYRIGHT HOLDER(S) OR AUTHOR(S) BE LIABLE FOR ANY CLAIM, DAMAGES OR
 * OTHER LIABILITY, WHETHER IN AN ACTION OF CONTRACT, TORT OR OTHERWISE,
 * ARISING FROM, OUT OF OR IN CONNECTION WITH THE SOFTWARE OR THE USE OR
 * OTHER DEALINGS IN THE SOFTWARE.
 *
 * Authors: AMD
 *
 */

#include <linux/delay.h>
#include "core_types.h"
#include "clk_mgr_internal.h"
#include "reg_helper.h"
#include "dm_helpers.h"
#include "dcn31_smu.h"

#include "yellow_carp_offset.h"
#include "mp/mp_13_0_2_offset.h"
#include "mp/mp_13_0_2_sh_mask.h"

#define REG(reg_name) \
	(MP0_BASE.instance[0].segment[reg ## reg_name ## _BASE_IDX] + reg ## reg_name)

#define FN(reg_name, field) \
	FD(reg_name##__##field)

#define VBIOSSMC_MSG_TestMessage                  0x1
#define VBIOSSMC_MSG_GetSmuVersion                0x2
#define VBIOSSMC_MSG_PowerUpGfx                   0x3
#define VBIOSSMC_MSG_SetDispclkFreq               0x4
#define VBIOSSMC_MSG_SetDprefclkFreq              0x5   //Not used. DPRef is constant
#define VBIOSSMC_MSG_SetDppclkFreq                0x6
#define VBIOSSMC_MSG_SetHardMinDcfclkByFreq       0x7
#define VBIOSSMC_MSG_SetMinDeepSleepDcfclk        0x8
#define VBIOSSMC_MSG_SetPhyclkVoltageByFreq       0x9	//Keep it in case VMIN dees not support phy clk
#define VBIOSSMC_MSG_GetFclkFrequency             0xA
#define VBIOSSMC_MSG_SetDisplayCount              0xB   //Not used anymore
#define VBIOSSMC_MSG_EnableTmdp48MHzRefclkPwrDown 0xC   //Not used anymore
#define VBIOSSMC_MSG_UpdatePmeRestore             0xD
#define VBIOSSMC_MSG_SetVbiosDramAddrHigh         0xE   //Used for WM table txfr
#define VBIOSSMC_MSG_SetVbiosDramAddrLow          0xF
#define VBIOSSMC_MSG_TransferTableSmu2Dram        0x10
#define VBIOSSMC_MSG_TransferTableDram2Smu        0x11
#define VBIOSSMC_MSG_SetDisplayIdleOptimizations  0x12
#define VBIOSSMC_MSG_GetDprefclkFreq              0x13
#define VBIOSSMC_MSG_GetDtbclkFreq                0x14
#define VBIOSSMC_MSG_AllowZstatesEntry            0x15
#define VBIOSSMC_MSG_DisallowZstatesEntry     	  0x16
#define VBIOSSMC_MSG_SetDtbClk                    0x17
#define VBIOSSMC_Message_Count                    0x18

#define VBIOSSMC_Status_BUSY                      0x0
#define VBIOSSMC_Result_OK                        0x1
#define VBIOSSMC_Result_Failed                    0xFF
#define VBIOSSMC_Result_UnknownCmd                0xFE
#define VBIOSSMC_Result_CmdRejectedPrereq         0xFD
#define VBIOSSMC_Result_CmdRejectedBusy           0xFC

/*
 * Function to be used instead of REG_WAIT macro because the wait ends when
 * the register is NOT EQUAL to zero, and because the translation in msg_if.h
 * won't work with REG_WAIT.
 */
static uint32_t dcn31_smu_wait_for_response(struct clk_mgr_internal *clk_mgr, unsigned int delay_us, unsigned int max_retries)
{
	uint32_t res_val = VBIOSSMC_Status_BUSY;

	do {
		res_val = REG_READ(MP1_SMN_C2PMSG_91);
		if (res_val != VBIOSSMC_Status_BUSY)
			break;

		if (delay_us >= 1000)
			msleep(delay_us/1000);
		else if (delay_us > 0)
			udelay(delay_us);
	} while (max_retries--);

	return res_val;
}

static int dcn31_smu_send_msg_with_param(struct clk_mgr_internal *clk_mgr,
					 unsigned int msg_id,
					 unsigned int param)
{
	uint32_t result;

	result = dcn31_smu_wait_for_response(clk_mgr, 10, 200000);
	ASSERT(result == VBIOSSMC_Result_OK);

	if (result == VBIOSSMC_Status_BUSY) {
		return -1;
	}

	/* First clear response register */
	REG_WRITE(MP1_SMN_C2PMSG_91, VBIOSSMC_Status_BUSY);

	/* Set the parameter register for the SMU message, unit is Mhz */
	REG_WRITE(MP1_SMN_C2PMSG_83, param);

	/* Trigger the message transaction by writing the message ID */
	REG_WRITE(MP1_SMN_C2PMSG_67, msg_id);

	result = dcn31_smu_wait_for_response(clk_mgr, 10, 200000);

	if (result == VBIOSSMC_Result_Failed) {
<<<<<<< HEAD
		ASSERT(0);
=======
		if (msg_id == VBIOSSMC_MSG_TransferTableDram2Smu &&
		    param == TABLE_WATERMARKS)
			DC_LOG_WARNING("Watermarks table not configured properly by SMU");
		else
			ASSERT(0);
>>>>>>> ed9f4f96
		REG_WRITE(MP1_SMN_C2PMSG_91, VBIOSSMC_Result_OK);
		return -1;
	}

	if (IS_SMU_TIMEOUT(result)) {
		ASSERT(0);
		dm_helpers_smu_timeout(CTX, msg_id, param, 10 * 200000);
	}

	return REG_READ(MP1_SMN_C2PMSG_83);
}

int dcn31_smu_get_smu_version(struct clk_mgr_internal *clk_mgr)
{
	return dcn31_smu_send_msg_with_param(
			clk_mgr,
			VBIOSSMC_MSG_GetSmuVersion,
			0);
}


int dcn31_smu_set_dispclk(struct clk_mgr_internal *clk_mgr, int requested_dispclk_khz)
{
	int actual_dispclk_set_mhz = -1;

	if (!clk_mgr->smu_present)
		return requested_dispclk_khz;

	/*  Unit of SMU msg parameter is Mhz */
	actual_dispclk_set_mhz = dcn31_smu_send_msg_with_param(
			clk_mgr,
			VBIOSSMC_MSG_SetDispclkFreq,
			khz_to_mhz_ceil(requested_dispclk_khz));

	return actual_dispclk_set_mhz * 1000;
}

int dcn31_smu_set_dprefclk(struct clk_mgr_internal *clk_mgr)
{
	int actual_dprefclk_set_mhz = -1;

	if (!clk_mgr->smu_present)
		return clk_mgr->base.dprefclk_khz;

	actual_dprefclk_set_mhz = dcn31_smu_send_msg_with_param(
			clk_mgr,
			VBIOSSMC_MSG_SetDprefclkFreq,
			khz_to_mhz_ceil(clk_mgr->base.dprefclk_khz));

	/* TODO: add code for programing DP DTO, currently this is down by command table */

	return actual_dprefclk_set_mhz * 1000;
}

int dcn31_smu_set_hard_min_dcfclk(struct clk_mgr_internal *clk_mgr, int requested_dcfclk_khz)
{
	int actual_dcfclk_set_mhz = -1;

	if (!clk_mgr->base.ctx->dc->debug.pstate_enabled)
		return -1;

	if (!clk_mgr->smu_present)
		return requested_dcfclk_khz;

	actual_dcfclk_set_mhz = dcn31_smu_send_msg_with_param(
			clk_mgr,
			VBIOSSMC_MSG_SetHardMinDcfclkByFreq,
			khz_to_mhz_ceil(requested_dcfclk_khz));

	return actual_dcfclk_set_mhz * 1000;
}

int dcn31_smu_set_min_deep_sleep_dcfclk(struct clk_mgr_internal *clk_mgr, int requested_min_ds_dcfclk_khz)
{
	int actual_min_ds_dcfclk_mhz = -1;

	if (!clk_mgr->base.ctx->dc->debug.pstate_enabled)
		return -1;

	if (!clk_mgr->smu_present)
		return requested_min_ds_dcfclk_khz;

	actual_min_ds_dcfclk_mhz = dcn31_smu_send_msg_with_param(
			clk_mgr,
			VBIOSSMC_MSG_SetMinDeepSleepDcfclk,
			khz_to_mhz_ceil(requested_min_ds_dcfclk_khz));

	return actual_min_ds_dcfclk_mhz * 1000;
}

int dcn31_smu_set_dppclk(struct clk_mgr_internal *clk_mgr, int requested_dpp_khz)
{
	int actual_dppclk_set_mhz = -1;

	if (!clk_mgr->smu_present)
		return requested_dpp_khz;

	actual_dppclk_set_mhz = dcn31_smu_send_msg_with_param(
			clk_mgr,
			VBIOSSMC_MSG_SetDppclkFreq,
			khz_to_mhz_ceil(requested_dpp_khz));

	return actual_dppclk_set_mhz * 1000;
}

void dcn31_smu_set_display_idle_optimization(struct clk_mgr_internal *clk_mgr, uint32_t idle_info)
{
	if (!clk_mgr->base.ctx->dc->debug.pstate_enabled)
		return;

	if (!clk_mgr->smu_present)
		return;

	//TODO: Work with smu team to define optimization options.
	dcn31_smu_send_msg_with_param(
		clk_mgr,
		VBIOSSMC_MSG_SetDisplayIdleOptimizations,
		idle_info);
}

void dcn31_smu_enable_phy_refclk_pwrdwn(struct clk_mgr_internal *clk_mgr, bool enable)
{
	union display_idle_optimization_u idle_info = { 0 };

	if (!clk_mgr->smu_present)
		return;

	if (enable) {
		idle_info.idle_info.df_request_disabled = 1;
		idle_info.idle_info.phy_ref_clk_off = 1;
	}

	dcn31_smu_send_msg_with_param(
			clk_mgr,
			VBIOSSMC_MSG_SetDisplayIdleOptimizations,
			idle_info.data);
}

void dcn31_smu_enable_pme_wa(struct clk_mgr_internal *clk_mgr)
{
	if (!clk_mgr->smu_present)
		return;

	dcn31_smu_send_msg_with_param(
			clk_mgr,
			VBIOSSMC_MSG_UpdatePmeRestore,
			0);
}

void dcn31_smu_set_dram_addr_high(struct clk_mgr_internal *clk_mgr, uint32_t addr_high)
{
	if (!clk_mgr->smu_present)
		return;

	dcn31_smu_send_msg_with_param(clk_mgr,
			VBIOSSMC_MSG_SetVbiosDramAddrHigh, addr_high);
}

void dcn31_smu_set_dram_addr_low(struct clk_mgr_internal *clk_mgr, uint32_t addr_low)
{
	if (!clk_mgr->smu_present)
		return;

	dcn31_smu_send_msg_with_param(clk_mgr,
			VBIOSSMC_MSG_SetVbiosDramAddrLow, addr_low);
}

void dcn31_smu_transfer_dpm_table_smu_2_dram(struct clk_mgr_internal *clk_mgr)
{
	if (!clk_mgr->smu_present)
		return;

	dcn31_smu_send_msg_with_param(clk_mgr,
			VBIOSSMC_MSG_TransferTableSmu2Dram, TABLE_DPMCLOCKS);
}

void dcn31_smu_transfer_wm_table_dram_2_smu(struct clk_mgr_internal *clk_mgr)
{
	if (!clk_mgr->smu_present)
		return;

	dcn31_smu_send_msg_with_param(clk_mgr,
			VBIOSSMC_MSG_TransferTableDram2Smu, TABLE_WATERMARKS);
}

void dcn31_smu_set_Z9_support(struct clk_mgr_internal *clk_mgr, bool support)
{
	//TODO: Work with smu team to define optimization options.
	unsigned int msg_id;

	if (!clk_mgr->smu_present)
		return;

	if (support)
		msg_id = VBIOSSMC_MSG_AllowZstatesEntry;
	else
		msg_id = VBIOSSMC_MSG_DisallowZstatesEntry;

	dcn31_smu_send_msg_with_param(
		clk_mgr,
		msg_id,
		0);

}

/* Arg = 1: Turn DTB on; 0: Turn DTB CLK OFF. when it is on, it is 600MHZ */
void dcn31_smu_set_dtbclk(struct clk_mgr_internal *clk_mgr, bool enable)
{
	if (!clk_mgr->smu_present)
		return;

	dcn31_smu_send_msg_with_param(
			clk_mgr,
			VBIOSSMC_MSG_SetDtbClk,
			enable);
}<|MERGE_RESOLUTION|>--- conflicted
+++ resolved
@@ -120,15 +120,11 @@
 	result = dcn31_smu_wait_for_response(clk_mgr, 10, 200000);
 
 	if (result == VBIOSSMC_Result_Failed) {
-<<<<<<< HEAD
-		ASSERT(0);
-=======
 		if (msg_id == VBIOSSMC_MSG_TransferTableDram2Smu &&
 		    param == TABLE_WATERMARKS)
 			DC_LOG_WARNING("Watermarks table not configured properly by SMU");
 		else
 			ASSERT(0);
->>>>>>> ed9f4f96
 		REG_WRITE(MP1_SMN_C2PMSG_91, VBIOSSMC_Result_OK);
 		return -1;
 	}
