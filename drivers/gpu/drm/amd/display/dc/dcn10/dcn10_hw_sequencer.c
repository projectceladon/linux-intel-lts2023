--- conflicted
+++ resolved
@@ -1366,7 +1366,7 @@
 
 void dcn10_init_hw(struct dc *dc)
 {
-	int i;
+	int i, j;
 	struct abm *abm = dc->res_pool->abm;
 	struct dmcu *dmcu = dc->res_pool->dmcu;
 	struct dce_hwseq *hws = dc->hwseq;
@@ -1468,10 +1468,6 @@
 		dmub_enable_outbox_notification(dc);
 
 	/* we want to turn off all dp displays before doing detection */
-<<<<<<< HEAD
-	if (dc->config.power_down_display_on_boot)
-		blank_all_dp_displays(dc, true);
-=======
 	if (dc->config.power_down_display_on_boot) {
 		uint8_t dpcd_power_state = '\0';
 		enum dc_status status = DC_ERROR_UNEXPECTED;
@@ -1509,7 +1505,6 @@
 			}
 		}
 	}
->>>>>>> 56d33754
 
 	/* If taking control over from VBIOS, we may want to optimize our first
 	 * mode set, so we need to skip powering down pipes until we know which
