/*
 * Copyright 2019 Advanced Micro Devices, Inc.
 *
 * Permission is hereby granted, free of charge, to any person obtaining a
 * copy of this software and associated documentation files (the "Software"),
 * to deal in the Software without restriction, including without limitation
 * the rights to use, copy, modify, merge, publish, distribute, sublicense,
 * and/or sell copies of the Software, and to permit persons to whom the
 * Software is furnished to do so, subject to the following conditions:
 *
 * The above copyright notice and this permission notice shall be included in
 * all copies or substantial portions of the Software.
 *
 * THE SOFTWARE IS PROVIDED "AS IS", WITHOUT WARRANTY OF ANY KIND, EXPRESS OR
 * IMPLIED, INCLUDING BUT NOT LIMITED TO THE WARRANTIES OF MERCHANTABILITY,
 * FITNESS FOR A PARTICULAR PURPOSE AND NONINFRINGEMENT.  IN NO EVENT SHALL
 * THE COPYRIGHT HOLDER(S) OR AUTHOR(S) BE LIABLE FOR ANY CLAIM, DAMAGES OR
 * OTHER LIABILITY, WHETHER IN AN ACTION OF CONTRACT, TORT OR OTHERWISE,
 * ARISING FROM, OUT OF OR IN CONNECTION WITH THE SOFTWARE OR THE USE OR
 * OTHER DEALINGS IN THE SOFTWARE.
 *
 */

#ifndef _TA_RAS_IF_H
#define _TA_RAS_IF_H

#define RAS_TA_HOST_IF_VER	0

/* Responses have bit 31 set */
#define RSP_ID_MASK (1U << 31)
#define RSP_ID(cmdId) (((uint32_t)(cmdId)) | RSP_ID_MASK)

/* RAS related enumerations */
/**********************************************************/
enum ras_command {
	TA_RAS_COMMAND__ENABLE_FEATURES = 0,
	TA_RAS_COMMAND__DISABLE_FEATURES,
	TA_RAS_COMMAND__TRIGGER_ERROR,
};

enum ta_ras_status {
	TA_RAS_STATUS__SUCCESS                          = 0x0000,
	TA_RAS_STATUS__RESET_NEEDED                     = 0xA001,
	TA_RAS_STATUS__ERROR_INVALID_PARAMETER          = 0xA002,
	TA_RAS_STATUS__ERROR_RAS_NOT_AVAILABLE          = 0xA003,
	TA_RAS_STATUS__ERROR_RAS_DUPLICATE_CMD          = 0xA004,
	TA_RAS_STATUS__ERROR_INJECTION_FAILED           = 0xA005,
	TA_RAS_STATUS__ERROR_ASD_READ_WRITE             = 0xA006,
	TA_RAS_STATUS__ERROR_TOGGLE_DF_CSTATE           = 0xA007,
	TA_RAS_STATUS__ERROR_TIMEOUT                    = 0xA008,
	TA_RAS_STATUS__ERROR_BLOCK_DISABLED             = 0XA009,
	TA_RAS_STATUS__ERROR_GENERIC                    = 0xA00A,
	TA_RAS_STATUS__ERROR_RAS_MMHUB_INIT             = 0xA00B,
	TA_RAS_STATUS__ERROR_GET_DEV_INFO               = 0xA00C,
	TA_RAS_STATUS__ERROR_UNSUPPORTED_DEV            = 0xA00D,
	TA_RAS_STATUS__ERROR_NOT_INITIALIZED            = 0xA00E,
	TA_RAS_STATUS__ERROR_TEE_INTERNAL               = 0xA00F,
	TA_RAS_STATUS__ERROR_UNSUPPORTED_FUNCTION       = 0xA010,
	TA_RAS_STATUS__ERROR_SYS_DRV_REG_ACCESS         = 0xA011,
	TA_RAS_STATUS__ERROR_RAS_READ_WRITE             = 0xA012,
	TA_RAS_STATUS__ERROR_NULL_PTR                   = 0xA013,
<<<<<<< HEAD
	TA_RAS_STATUS__ERROR_UNSUPPORTED_IP             = 0xA014
=======
	TA_RAS_STATUS__ERROR_UNSUPPORTED_IP             = 0xA014,
	TA_RAS_STATUS__ERROR_PCS_STATE_QUIET            = 0xA015,
	TA_RAS_STATUS__ERROR_PCS_STATE_ERROR            = 0xA016,
	TA_RAS_STATUS__ERROR_PCS_STATE_HANG             = 0xA017,
	TA_RAS_STATUS__ERROR_PCS_STATE_UNKNOWN          = 0xA018,
	TA_RAS_STATUS__ERROR_UNSUPPORTED_ERROR_INJ      = 0xA019
>>>>>>> 56d33754
};

enum ta_ras_block {
	TA_RAS_BLOCK__UMC = 0,
	TA_RAS_BLOCK__SDMA,
	TA_RAS_BLOCK__GFX,
	TA_RAS_BLOCK__MMHUB,
	TA_RAS_BLOCK__ATHUB,
	TA_RAS_BLOCK__PCIE_BIF,
	TA_RAS_BLOCK__HDP,
	TA_RAS_BLOCK__XGMI_WAFL,
	TA_RAS_BLOCK__DF,
	TA_RAS_BLOCK__SMN,
	TA_RAS_BLOCK__SEM,
	TA_RAS_BLOCK__MP0,
	TA_RAS_BLOCK__MP1,
	TA_RAS_BLOCK__FUSE,
	TA_RAS_BLOCK__MCA,
	TA_NUM_BLOCK_MAX
};

enum ta_ras_mca_block {
	TA_RAS_MCA_BLOCK__MP0   = 0,
	TA_RAS_MCA_BLOCK__MP1   = 1,
	TA_RAS_MCA_BLOCK__MPIO  = 2,
	TA_RAS_MCA_BLOCK__IOHC  = 3,
	TA_MCA_NUM_BLOCK_MAX
};

enum ta_ras_error_type {
	TA_RAS_ERROR__NONE			= 0,
	TA_RAS_ERROR__PARITY			= 1,
	TA_RAS_ERROR__SINGLE_CORRECTABLE	= 2,
	TA_RAS_ERROR__MULTI_UNCORRECTABLE	= 4,
	TA_RAS_ERROR__POISON			= 8,
};

/* Input/output structures for RAS commands */
/**********************************************************/

struct ta_ras_enable_features_input {
	enum ta_ras_block	block_id;
	enum ta_ras_error_type	error_type;
};

struct ta_ras_disable_features_input {
	enum ta_ras_block	block_id;
	enum ta_ras_error_type	error_type;
};

struct ta_ras_trigger_error_input {
	enum ta_ras_block	block_id;		// ras-block. i.e. umc, gfx
	enum ta_ras_error_type	inject_error_type;	// type of error. i.e. single_correctable
	uint32_t		sub_block_index;	// mem block. i.e. hbm, sram etc.
	uint64_t		address;		// explicit address of error
	uint64_t		value;			// method if error injection. i.e persistent, coherent etc.
};

struct ta_ras_init_flags {
	uint8_t poison_mode_en;
	uint8_t dgpu_mode;
};

struct ta_ras_output_flags {
	uint8_t ras_init_success_flag;
	uint8_t err_inject_switch_disable_flag;
	uint8_t reg_access_failure_flag;
};

/* Common input structure for RAS callbacks */
/**********************************************************/
union ta_ras_cmd_input {
	struct ta_ras_init_flags		init_flags;
	struct ta_ras_enable_features_input	enable_features;
	struct ta_ras_disable_features_input	disable_features;
	struct ta_ras_trigger_error_input	trigger_error;

	uint32_t reserve_pad[256];
};

union ta_ras_cmd_output {
	struct ta_ras_output_flags flags;

	uint32_t reserve_pad[256];
};

/* Shared Memory structures */
/**********************************************************/
struct ta_ras_shared_memory {
	uint32_t		    cmd_id;
	uint32_t		    resp_id;
	uint32_t	    	    ras_status;
	uint32_t		    if_version;
	union ta_ras_cmd_input	    ras_in_message;
	union ta_ras_cmd_output     ras_out_message;
};

#endif // TL_RAS_IF_H_<|MERGE_RESOLUTION|>--- conflicted
+++ resolved
@@ -59,16 +59,12 @@
 	TA_RAS_STATUS__ERROR_SYS_DRV_REG_ACCESS         = 0xA011,
 	TA_RAS_STATUS__ERROR_RAS_READ_WRITE             = 0xA012,
 	TA_RAS_STATUS__ERROR_NULL_PTR                   = 0xA013,
-<<<<<<< HEAD
-	TA_RAS_STATUS__ERROR_UNSUPPORTED_IP             = 0xA014
-=======
 	TA_RAS_STATUS__ERROR_UNSUPPORTED_IP             = 0xA014,
 	TA_RAS_STATUS__ERROR_PCS_STATE_QUIET            = 0xA015,
 	TA_RAS_STATUS__ERROR_PCS_STATE_ERROR            = 0xA016,
 	TA_RAS_STATUS__ERROR_PCS_STATE_HANG             = 0xA017,
 	TA_RAS_STATUS__ERROR_PCS_STATE_UNKNOWN          = 0xA018,
 	TA_RAS_STATUS__ERROR_UNSUPPORTED_ERROR_INJ      = 0xA019
->>>>>>> 56d33754
 };
 
 enum ta_ras_block {
