/*
 * Copyright © 2014 Red Hat
 *
 * Permission to use, copy, modify, distribute, and sell this software and its
 * documentation for any purpose is hereby granted without fee, provided that
 * the above copyright notice appear in all copies and that both that copyright
 * notice and this permission notice appear in supporting documentation, and
 * that the name of the copyright holders not be used in advertising or
 * publicity pertaining to distribution of the software without specific,
 * written prior permission.  The copyright holders make no representations
 * about the suitability of this software for any purpose.  It is provided "as
 * is" without express or implied warranty.
 *
 * THE COPYRIGHT HOLDERS DISCLAIM ALL WARRANTIES WITH REGARD TO THIS SOFTWARE,
 * INCLUDING ALL IMPLIED WARRANTIES OF MERCHANTABILITY AND FITNESS, IN NO
 * EVENT SHALL THE COPYRIGHT HOLDERS BE LIABLE FOR ANY SPECIAL, INDIRECT OR
 * CONSEQUENTIAL DAMAGES OR ANY DAMAGES WHATSOEVER RESULTING FROM LOSS OF USE,
 * DATA OR PROFITS, WHETHER IN AN ACTION OF CONTRACT, NEGLIGENCE OR OTHER
 * TORTIOUS ACTION, ARISING OUT OF OR IN CONNECTION WITH THE USE OR PERFORMANCE
 * OF THIS SOFTWARE.
 */

#include <linux/bitfield.h>
#include <linux/delay.h>
#include <linux/errno.h>
#include <linux/i2c.h>
#include <linux/init.h>
#include <linux/kernel.h>
#include <linux/random.h>
#include <linux/sched.h>
#include <linux/seq_file.h>
#include <linux/iopoll.h>

#if IS_ENABLED(CONFIG_DRM_DEBUG_DP_MST_TOPOLOGY_REFS)
#include <linux/stacktrace.h>
#include <linux/sort.h>
#include <linux/timekeeping.h>
#include <linux/math64.h>
#endif

#include <drm/display/drm_dp_mst_helper.h>
#include <drm/drm_atomic.h>
#include <drm/drm_atomic_helper.h>
#include <drm/drm_drv.h>
#include <drm/drm_edid.h>
#include <drm/drm_fixed.h>
#include <drm/drm_print.h>
#include <drm/drm_probe_helper.h>

#include "drm_dp_helper_internal.h"
#include "drm_dp_mst_topology_internal.h"

/**
 * DOC: dp mst helper
 *
 * These functions contain parts of the DisplayPort 1.2a MultiStream Transport
 * protocol. The helpers contain a topology manager and bandwidth manager.
 * The helpers encapsulate the sending and received of sideband msgs.
 */
struct drm_dp_pending_up_req {
	struct drm_dp_sideband_msg_hdr hdr;
	struct drm_dp_sideband_msg_req_body msg;
	struct list_head next;
};

static bool dump_dp_payload_table(struct drm_dp_mst_topology_mgr *mgr,
				  char *buf);

static void drm_dp_mst_topology_put_port(struct drm_dp_mst_port *port);

static int drm_dp_dpcd_write_payload(struct drm_dp_mst_topology_mgr *mgr,
				     int id, u8 start_slot, u8 num_slots);

static int drm_dp_send_dpcd_read(struct drm_dp_mst_topology_mgr *mgr,
				 struct drm_dp_mst_port *port,
				 int offset, int size, u8 *bytes);
static int drm_dp_send_dpcd_write(struct drm_dp_mst_topology_mgr *mgr,
				  struct drm_dp_mst_port *port,
				  int offset, int size, u8 *bytes);

static int drm_dp_send_link_address(struct drm_dp_mst_topology_mgr *mgr,
				    struct drm_dp_mst_branch *mstb);

static void
drm_dp_send_clear_payload_id_table(struct drm_dp_mst_topology_mgr *mgr,
				   struct drm_dp_mst_branch *mstb);

static int drm_dp_send_enum_path_resources(struct drm_dp_mst_topology_mgr *mgr,
					   struct drm_dp_mst_branch *mstb,
					   struct drm_dp_mst_port *port);
static bool drm_dp_validate_guid(struct drm_dp_mst_topology_mgr *mgr,
				 u8 *guid);

static int drm_dp_mst_register_i2c_bus(struct drm_dp_mst_port *port);
static void drm_dp_mst_unregister_i2c_bus(struct drm_dp_mst_port *port);
static void drm_dp_mst_kick_tx(struct drm_dp_mst_topology_mgr *mgr);

static bool drm_dp_mst_port_downstream_of_branch(struct drm_dp_mst_port *port,
						 struct drm_dp_mst_branch *branch);

#define DBG_PREFIX "[dp_mst]"

#define DP_STR(x) [DP_ ## x] = #x

static const char *drm_dp_mst_req_type_str(u8 req_type)
{
	static const char * const req_type_str[] = {
		DP_STR(GET_MSG_TRANSACTION_VERSION),
		DP_STR(LINK_ADDRESS),
		DP_STR(CONNECTION_STATUS_NOTIFY),
		DP_STR(ENUM_PATH_RESOURCES),
		DP_STR(ALLOCATE_PAYLOAD),
		DP_STR(QUERY_PAYLOAD),
		DP_STR(RESOURCE_STATUS_NOTIFY),
		DP_STR(CLEAR_PAYLOAD_ID_TABLE),
		DP_STR(REMOTE_DPCD_READ),
		DP_STR(REMOTE_DPCD_WRITE),
		DP_STR(REMOTE_I2C_READ),
		DP_STR(REMOTE_I2C_WRITE),
		DP_STR(POWER_UP_PHY),
		DP_STR(POWER_DOWN_PHY),
		DP_STR(SINK_EVENT_NOTIFY),
		DP_STR(QUERY_STREAM_ENC_STATUS),
	};

	if (req_type >= ARRAY_SIZE(req_type_str) ||
	    !req_type_str[req_type])
		return "unknown";

	return req_type_str[req_type];
}

#undef DP_STR
#define DP_STR(x) [DP_NAK_ ## x] = #x

static const char *drm_dp_mst_nak_reason_str(u8 nak_reason)
{
	static const char * const nak_reason_str[] = {
		DP_STR(WRITE_FAILURE),
		DP_STR(INVALID_READ),
		DP_STR(CRC_FAILURE),
		DP_STR(BAD_PARAM),
		DP_STR(DEFER),
		DP_STR(LINK_FAILURE),
		DP_STR(NO_RESOURCES),
		DP_STR(DPCD_FAIL),
		DP_STR(I2C_NAK),
		DP_STR(ALLOCATE_FAIL),
	};

	if (nak_reason >= ARRAY_SIZE(nak_reason_str) ||
	    !nak_reason_str[nak_reason])
		return "unknown";

	return nak_reason_str[nak_reason];
}

#undef DP_STR
#define DP_STR(x) [DRM_DP_SIDEBAND_TX_ ## x] = #x

static const char *drm_dp_mst_sideband_tx_state_str(int state)
{
	static const char * const sideband_reason_str[] = {
		DP_STR(QUEUED),
		DP_STR(START_SEND),
		DP_STR(SENT),
		DP_STR(RX),
		DP_STR(TIMEOUT),
	};

	if (state >= ARRAY_SIZE(sideband_reason_str) ||
	    !sideband_reason_str[state])
		return "unknown";

	return sideband_reason_str[state];
}

static int
drm_dp_mst_rad_to_str(const u8 rad[8], u8 lct, char *out, size_t len)
{
	int i;
	u8 unpacked_rad[16];

	for (i = 0; i < lct; i++) {
		if (i % 2)
			unpacked_rad[i] = rad[i / 2] >> 4;
		else
			unpacked_rad[i] = rad[i / 2] & BIT_MASK(4);
	}

	/* TODO: Eventually add something to printk so we can format the rad
	 * like this: 1.2.3
	 */
	return snprintf(out, len, "%*phC", lct, unpacked_rad);
}

/* sideband msg handling */
static u8 drm_dp_msg_header_crc4(const uint8_t *data, size_t num_nibbles)
{
	u8 bitmask = 0x80;
	u8 bitshift = 7;
	u8 array_index = 0;
	int number_of_bits = num_nibbles * 4;
	u8 remainder = 0;

	while (number_of_bits != 0) {
		number_of_bits--;
		remainder <<= 1;
		remainder |= (data[array_index] & bitmask) >> bitshift;
		bitmask >>= 1;
		bitshift--;
		if (bitmask == 0) {
			bitmask = 0x80;
			bitshift = 7;
			array_index++;
		}
		if ((remainder & 0x10) == 0x10)
			remainder ^= 0x13;
	}

	number_of_bits = 4;
	while (number_of_bits != 0) {
		number_of_bits--;
		remainder <<= 1;
		if ((remainder & 0x10) != 0)
			remainder ^= 0x13;
	}

	return remainder;
}

static u8 drm_dp_msg_data_crc4(const uint8_t *data, u8 number_of_bytes)
{
	u8 bitmask = 0x80;
	u8 bitshift = 7;
	u8 array_index = 0;
	int number_of_bits = number_of_bytes * 8;
	u16 remainder = 0;

	while (number_of_bits != 0) {
		number_of_bits--;
		remainder <<= 1;
		remainder |= (data[array_index] & bitmask) >> bitshift;
		bitmask >>= 1;
		bitshift--;
		if (bitmask == 0) {
			bitmask = 0x80;
			bitshift = 7;
			array_index++;
		}
		if ((remainder & 0x100) == 0x100)
			remainder ^= 0xd5;
	}

	number_of_bits = 8;
	while (number_of_bits != 0) {
		number_of_bits--;
		remainder <<= 1;
		if ((remainder & 0x100) != 0)
			remainder ^= 0xd5;
	}

	return remainder & 0xff;
}
static inline u8 drm_dp_calc_sb_hdr_size(struct drm_dp_sideband_msg_hdr *hdr)
{
	u8 size = 3;

	size += (hdr->lct / 2);
	return size;
}

static void drm_dp_encode_sideband_msg_hdr(struct drm_dp_sideband_msg_hdr *hdr,
					   u8 *buf, int *len)
{
	int idx = 0;
	int i;
	u8 crc4;

	buf[idx++] = ((hdr->lct & 0xf) << 4) | (hdr->lcr & 0xf);
	for (i = 0; i < (hdr->lct / 2); i++)
		buf[idx++] = hdr->rad[i];
	buf[idx++] = (hdr->broadcast << 7) | (hdr->path_msg << 6) |
		(hdr->msg_len & 0x3f);
	buf[idx++] = (hdr->somt << 7) | (hdr->eomt << 6) | (hdr->seqno << 4);

	crc4 = drm_dp_msg_header_crc4(buf, (idx * 2) - 1);
	buf[idx - 1] |= (crc4 & 0xf);

	*len = idx;
}

static bool drm_dp_decode_sideband_msg_hdr(const struct drm_dp_mst_topology_mgr *mgr,
					   struct drm_dp_sideband_msg_hdr *hdr,
					   u8 *buf, int buflen, u8 *hdrlen)
{
	u8 crc4;
	u8 len;
	int i;
	u8 idx;

	if (buf[0] == 0)
		return false;
	len = 3;
	len += ((buf[0] & 0xf0) >> 4) / 2;
	if (len > buflen)
		return false;
	crc4 = drm_dp_msg_header_crc4(buf, (len * 2) - 1);

	if ((crc4 & 0xf) != (buf[len - 1] & 0xf)) {
		drm_dbg_kms(mgr->dev, "crc4 mismatch 0x%x 0x%x\n", crc4, buf[len - 1]);
		return false;
	}

	hdr->lct = (buf[0] & 0xf0) >> 4;
	hdr->lcr = (buf[0] & 0xf);
	idx = 1;
	for (i = 0; i < (hdr->lct / 2); i++)
		hdr->rad[i] = buf[idx++];
	hdr->broadcast = (buf[idx] >> 7) & 0x1;
	hdr->path_msg = (buf[idx] >> 6) & 0x1;
	hdr->msg_len = buf[idx] & 0x3f;
	if (hdr->msg_len < 1)		/* min space for body CRC */
		return false;

	idx++;
	hdr->somt = (buf[idx] >> 7) & 0x1;
	hdr->eomt = (buf[idx] >> 6) & 0x1;
	hdr->seqno = (buf[idx] >> 4) & 0x1;
	idx++;
	*hdrlen = idx;
	return true;
}

void
drm_dp_encode_sideband_req(const struct drm_dp_sideband_msg_req_body *req,
			   struct drm_dp_sideband_msg_tx *raw)
{
	int idx = 0;
	int i;
	u8 *buf = raw->msg;

	buf[idx++] = req->req_type & 0x7f;

	switch (req->req_type) {
	case DP_ENUM_PATH_RESOURCES:
	case DP_POWER_DOWN_PHY:
	case DP_POWER_UP_PHY:
		buf[idx] = (req->u.port_num.port_number & 0xf) << 4;
		idx++;
		break;
	case DP_ALLOCATE_PAYLOAD:
		buf[idx] = (req->u.allocate_payload.port_number & 0xf) << 4 |
			(req->u.allocate_payload.number_sdp_streams & 0xf);
		idx++;
		buf[idx] = (req->u.allocate_payload.vcpi & 0x7f);
		idx++;
		buf[idx] = (req->u.allocate_payload.pbn >> 8);
		idx++;
		buf[idx] = (req->u.allocate_payload.pbn & 0xff);
		idx++;
		for (i = 0; i < req->u.allocate_payload.number_sdp_streams / 2; i++) {
			buf[idx] = ((req->u.allocate_payload.sdp_stream_sink[i * 2] & 0xf) << 4) |
				(req->u.allocate_payload.sdp_stream_sink[i * 2 + 1] & 0xf);
			idx++;
		}
		if (req->u.allocate_payload.number_sdp_streams & 1) {
			i = req->u.allocate_payload.number_sdp_streams - 1;
			buf[idx] = (req->u.allocate_payload.sdp_stream_sink[i] & 0xf) << 4;
			idx++;
		}
		break;
	case DP_QUERY_PAYLOAD:
		buf[idx] = (req->u.query_payload.port_number & 0xf) << 4;
		idx++;
		buf[idx] = (req->u.query_payload.vcpi & 0x7f);
		idx++;
		break;
	case DP_REMOTE_DPCD_READ:
		buf[idx] = (req->u.dpcd_read.port_number & 0xf) << 4;
		buf[idx] |= ((req->u.dpcd_read.dpcd_address & 0xf0000) >> 16) & 0xf;
		idx++;
		buf[idx] = (req->u.dpcd_read.dpcd_address & 0xff00) >> 8;
		idx++;
		buf[idx] = (req->u.dpcd_read.dpcd_address & 0xff);
		idx++;
		buf[idx] = (req->u.dpcd_read.num_bytes);
		idx++;
		break;

	case DP_REMOTE_DPCD_WRITE:
		buf[idx] = (req->u.dpcd_write.port_number & 0xf) << 4;
		buf[idx] |= ((req->u.dpcd_write.dpcd_address & 0xf0000) >> 16) & 0xf;
		idx++;
		buf[idx] = (req->u.dpcd_write.dpcd_address & 0xff00) >> 8;
		idx++;
		buf[idx] = (req->u.dpcd_write.dpcd_address & 0xff);
		idx++;
		buf[idx] = (req->u.dpcd_write.num_bytes);
		idx++;
		memcpy(&buf[idx], req->u.dpcd_write.bytes, req->u.dpcd_write.num_bytes);
		idx += req->u.dpcd_write.num_bytes;
		break;
	case DP_REMOTE_I2C_READ:
		buf[idx] = (req->u.i2c_read.port_number & 0xf) << 4;
		buf[idx] |= (req->u.i2c_read.num_transactions & 0x3);
		idx++;
		for (i = 0; i < (req->u.i2c_read.num_transactions & 0x3); i++) {
			buf[idx] = req->u.i2c_read.transactions[i].i2c_dev_id & 0x7f;
			idx++;
			buf[idx] = req->u.i2c_read.transactions[i].num_bytes;
			idx++;
			memcpy(&buf[idx], req->u.i2c_read.transactions[i].bytes, req->u.i2c_read.transactions[i].num_bytes);
			idx += req->u.i2c_read.transactions[i].num_bytes;

			buf[idx] = (req->u.i2c_read.transactions[i].no_stop_bit & 0x1) << 4;
			buf[idx] |= (req->u.i2c_read.transactions[i].i2c_transaction_delay & 0xf);
			idx++;
		}
		buf[idx] = (req->u.i2c_read.read_i2c_device_id) & 0x7f;
		idx++;
		buf[idx] = (req->u.i2c_read.num_bytes_read);
		idx++;
		break;

	case DP_REMOTE_I2C_WRITE:
		buf[idx] = (req->u.i2c_write.port_number & 0xf) << 4;
		idx++;
		buf[idx] = (req->u.i2c_write.write_i2c_device_id) & 0x7f;
		idx++;
		buf[idx] = (req->u.i2c_write.num_bytes);
		idx++;
		memcpy(&buf[idx], req->u.i2c_write.bytes, req->u.i2c_write.num_bytes);
		idx += req->u.i2c_write.num_bytes;
		break;
	case DP_QUERY_STREAM_ENC_STATUS: {
		const struct drm_dp_query_stream_enc_status *msg;

		msg = &req->u.enc_status;
		buf[idx] = msg->stream_id;
		idx++;
		memcpy(&buf[idx], msg->client_id, sizeof(msg->client_id));
		idx += sizeof(msg->client_id);
		buf[idx] = 0;
		buf[idx] |= FIELD_PREP(GENMASK(1, 0), msg->stream_event);
		buf[idx] |= msg->valid_stream_event ? BIT(2) : 0;
		buf[idx] |= FIELD_PREP(GENMASK(4, 3), msg->stream_behavior);
		buf[idx] |= msg->valid_stream_behavior ? BIT(5) : 0;
		idx++;
		}
		break;
	}
	raw->cur_len = idx;
}
EXPORT_SYMBOL_FOR_TESTS_ONLY(drm_dp_encode_sideband_req);

/* Decode a sideband request we've encoded, mainly used for debugging */
int
drm_dp_decode_sideband_req(const struct drm_dp_sideband_msg_tx *raw,
			   struct drm_dp_sideband_msg_req_body *req)
{
	const u8 *buf = raw->msg;
	int i, idx = 0;

	req->req_type = buf[idx++] & 0x7f;
	switch (req->req_type) {
	case DP_ENUM_PATH_RESOURCES:
	case DP_POWER_DOWN_PHY:
	case DP_POWER_UP_PHY:
		req->u.port_num.port_number = (buf[idx] >> 4) & 0xf;
		break;
	case DP_ALLOCATE_PAYLOAD:
		{
			struct drm_dp_allocate_payload *a =
				&req->u.allocate_payload;

			a->number_sdp_streams = buf[idx] & 0xf;
			a->port_number = (buf[idx] >> 4) & 0xf;

			WARN_ON(buf[++idx] & 0x80);
			a->vcpi = buf[idx] & 0x7f;

			a->pbn = buf[++idx] << 8;
			a->pbn |= buf[++idx];

			idx++;
			for (i = 0; i < a->number_sdp_streams; i++) {
				a->sdp_stream_sink[i] =
					(buf[idx + (i / 2)] >> ((i % 2) ? 0 : 4)) & 0xf;
			}
		}
		break;
	case DP_QUERY_PAYLOAD:
		req->u.query_payload.port_number = (buf[idx] >> 4) & 0xf;
		WARN_ON(buf[++idx] & 0x80);
		req->u.query_payload.vcpi = buf[idx] & 0x7f;
		break;
	case DP_REMOTE_DPCD_READ:
		{
			struct drm_dp_remote_dpcd_read *r = &req->u.dpcd_read;

			r->port_number = (buf[idx] >> 4) & 0xf;

			r->dpcd_address = (buf[idx] << 16) & 0xf0000;
			r->dpcd_address |= (buf[++idx] << 8) & 0xff00;
			r->dpcd_address |= buf[++idx] & 0xff;

			r->num_bytes = buf[++idx];
		}
		break;
	case DP_REMOTE_DPCD_WRITE:
		{
			struct drm_dp_remote_dpcd_write *w =
				&req->u.dpcd_write;

			w->port_number = (buf[idx] >> 4) & 0xf;

			w->dpcd_address = (buf[idx] << 16) & 0xf0000;
			w->dpcd_address |= (buf[++idx] << 8) & 0xff00;
			w->dpcd_address |= buf[++idx] & 0xff;

			w->num_bytes = buf[++idx];

			w->bytes = kmemdup(&buf[++idx], w->num_bytes,
					   GFP_KERNEL);
			if (!w->bytes)
				return -ENOMEM;
		}
		break;
	case DP_REMOTE_I2C_READ:
		{
			struct drm_dp_remote_i2c_read *r = &req->u.i2c_read;
			struct drm_dp_remote_i2c_read_tx *tx;
			bool failed = false;

			r->num_transactions = buf[idx] & 0x3;
			r->port_number = (buf[idx] >> 4) & 0xf;
			for (i = 0; i < r->num_transactions; i++) {
				tx = &r->transactions[i];

				tx->i2c_dev_id = buf[++idx] & 0x7f;
				tx->num_bytes = buf[++idx];
				tx->bytes = kmemdup(&buf[++idx],
						    tx->num_bytes,
						    GFP_KERNEL);
				if (!tx->bytes) {
					failed = true;
					break;
				}
				idx += tx->num_bytes;
				tx->no_stop_bit = (buf[idx] >> 5) & 0x1;
				tx->i2c_transaction_delay = buf[idx] & 0xf;
			}

			if (failed) {
				for (i = 0; i < r->num_transactions; i++) {
					tx = &r->transactions[i];
					kfree(tx->bytes);
				}
				return -ENOMEM;
			}

			r->read_i2c_device_id = buf[++idx] & 0x7f;
			r->num_bytes_read = buf[++idx];
		}
		break;
	case DP_REMOTE_I2C_WRITE:
		{
			struct drm_dp_remote_i2c_write *w = &req->u.i2c_write;

			w->port_number = (buf[idx] >> 4) & 0xf;
			w->write_i2c_device_id = buf[++idx] & 0x7f;
			w->num_bytes = buf[++idx];
			w->bytes = kmemdup(&buf[++idx], w->num_bytes,
					   GFP_KERNEL);
			if (!w->bytes)
				return -ENOMEM;
		}
		break;
	case DP_QUERY_STREAM_ENC_STATUS:
		req->u.enc_status.stream_id = buf[idx++];
		for (i = 0; i < sizeof(req->u.enc_status.client_id); i++)
			req->u.enc_status.client_id[i] = buf[idx++];

		req->u.enc_status.stream_event = FIELD_GET(GENMASK(1, 0),
							   buf[idx]);
		req->u.enc_status.valid_stream_event = FIELD_GET(BIT(2),
								 buf[idx]);
		req->u.enc_status.stream_behavior = FIELD_GET(GENMASK(4, 3),
							      buf[idx]);
		req->u.enc_status.valid_stream_behavior = FIELD_GET(BIT(5),
								    buf[idx]);
		break;
	}

	return 0;
}
EXPORT_SYMBOL_FOR_TESTS_ONLY(drm_dp_decode_sideband_req);

void
drm_dp_dump_sideband_msg_req_body(const struct drm_dp_sideband_msg_req_body *req,
				  int indent, struct drm_printer *printer)
{
	int i;

#define P(f, ...) drm_printf_indent(printer, indent, f, ##__VA_ARGS__)
	if (req->req_type == DP_LINK_ADDRESS) {
		/* No contents to print */
		P("type=%s\n", drm_dp_mst_req_type_str(req->req_type));
		return;
	}

	P("type=%s contents:\n", drm_dp_mst_req_type_str(req->req_type));
	indent++;

	switch (req->req_type) {
	case DP_ENUM_PATH_RESOURCES:
	case DP_POWER_DOWN_PHY:
	case DP_POWER_UP_PHY:
		P("port=%d\n", req->u.port_num.port_number);
		break;
	case DP_ALLOCATE_PAYLOAD:
		P("port=%d vcpi=%d pbn=%d sdp_streams=%d %*ph\n",
		  req->u.allocate_payload.port_number,
		  req->u.allocate_payload.vcpi, req->u.allocate_payload.pbn,
		  req->u.allocate_payload.number_sdp_streams,
		  req->u.allocate_payload.number_sdp_streams,
		  req->u.allocate_payload.sdp_stream_sink);
		break;
	case DP_QUERY_PAYLOAD:
		P("port=%d vcpi=%d\n",
		  req->u.query_payload.port_number,
		  req->u.query_payload.vcpi);
		break;
	case DP_REMOTE_DPCD_READ:
		P("port=%d dpcd_addr=%05x len=%d\n",
		  req->u.dpcd_read.port_number, req->u.dpcd_read.dpcd_address,
		  req->u.dpcd_read.num_bytes);
		break;
	case DP_REMOTE_DPCD_WRITE:
		P("port=%d addr=%05x len=%d: %*ph\n",
		  req->u.dpcd_write.port_number,
		  req->u.dpcd_write.dpcd_address,
		  req->u.dpcd_write.num_bytes, req->u.dpcd_write.num_bytes,
		  req->u.dpcd_write.bytes);
		break;
	case DP_REMOTE_I2C_READ:
		P("port=%d num_tx=%d id=%d size=%d:\n",
		  req->u.i2c_read.port_number,
		  req->u.i2c_read.num_transactions,
		  req->u.i2c_read.read_i2c_device_id,
		  req->u.i2c_read.num_bytes_read);

		indent++;
		for (i = 0; i < req->u.i2c_read.num_transactions; i++) {
			const struct drm_dp_remote_i2c_read_tx *rtx =
				&req->u.i2c_read.transactions[i];

			P("%d: id=%03d size=%03d no_stop_bit=%d tx_delay=%03d: %*ph\n",
			  i, rtx->i2c_dev_id, rtx->num_bytes,
			  rtx->no_stop_bit, rtx->i2c_transaction_delay,
			  rtx->num_bytes, rtx->bytes);
		}
		break;
	case DP_REMOTE_I2C_WRITE:
		P("port=%d id=%d size=%d: %*ph\n",
		  req->u.i2c_write.port_number,
		  req->u.i2c_write.write_i2c_device_id,
		  req->u.i2c_write.num_bytes, req->u.i2c_write.num_bytes,
		  req->u.i2c_write.bytes);
		break;
	case DP_QUERY_STREAM_ENC_STATUS:
		P("stream_id=%u client_id=%*ph stream_event=%x "
		  "valid_event=%d stream_behavior=%x valid_behavior=%d",
		  req->u.enc_status.stream_id,
		  (int)ARRAY_SIZE(req->u.enc_status.client_id),
		  req->u.enc_status.client_id, req->u.enc_status.stream_event,
		  req->u.enc_status.valid_stream_event,
		  req->u.enc_status.stream_behavior,
		  req->u.enc_status.valid_stream_behavior);
		break;
	default:
		P("???\n");
		break;
	}
#undef P
}
EXPORT_SYMBOL_FOR_TESTS_ONLY(drm_dp_dump_sideband_msg_req_body);

static inline void
drm_dp_mst_dump_sideband_msg_tx(struct drm_printer *p,
				const struct drm_dp_sideband_msg_tx *txmsg)
{
	struct drm_dp_sideband_msg_req_body req;
	char buf[64];
	int ret;
	int i;

	drm_dp_mst_rad_to_str(txmsg->dst->rad, txmsg->dst->lct, buf,
			      sizeof(buf));
	drm_printf(p, "txmsg cur_offset=%x cur_len=%x seqno=%x state=%s path_msg=%d dst=%s\n",
		   txmsg->cur_offset, txmsg->cur_len, txmsg->seqno,
		   drm_dp_mst_sideband_tx_state_str(txmsg->state),
		   txmsg->path_msg, buf);

	ret = drm_dp_decode_sideband_req(txmsg, &req);
	if (ret) {
		drm_printf(p, "<failed to decode sideband req: %d>\n", ret);
		return;
	}
	drm_dp_dump_sideband_msg_req_body(&req, 1, p);

	switch (req.req_type) {
	case DP_REMOTE_DPCD_WRITE:
		kfree(req.u.dpcd_write.bytes);
		break;
	case DP_REMOTE_I2C_READ:
		for (i = 0; i < req.u.i2c_read.num_transactions; i++)
			kfree(req.u.i2c_read.transactions[i].bytes);
		break;
	case DP_REMOTE_I2C_WRITE:
		kfree(req.u.i2c_write.bytes);
		break;
	}
}

static void drm_dp_crc_sideband_chunk_req(u8 *msg, u8 len)
{
	u8 crc4;

	crc4 = drm_dp_msg_data_crc4(msg, len);
	msg[len] = crc4;
}

static void drm_dp_encode_sideband_reply(struct drm_dp_sideband_msg_reply_body *rep,
					 struct drm_dp_sideband_msg_tx *raw)
{
	int idx = 0;
	u8 *buf = raw->msg;

	buf[idx++] = (rep->reply_type & 0x1) << 7 | (rep->req_type & 0x7f);

	raw->cur_len = idx;
}

static int drm_dp_sideband_msg_set_header(struct drm_dp_sideband_msg_rx *msg,
					  struct drm_dp_sideband_msg_hdr *hdr,
					  u8 hdrlen)
{
	/*
	 * ignore out-of-order messages or messages that are part of a
	 * failed transaction
	 */
	if (!hdr->somt && !msg->have_somt)
		return false;

	/* get length contained in this portion */
	msg->curchunk_idx = 0;
	msg->curchunk_len = hdr->msg_len;
	msg->curchunk_hdrlen = hdrlen;

	/* we have already gotten an somt - don't bother parsing */
	if (hdr->somt && msg->have_somt)
		return false;

	if (hdr->somt) {
		memcpy(&msg->initial_hdr, hdr,
		       sizeof(struct drm_dp_sideband_msg_hdr));
		msg->have_somt = true;
	}
	if (hdr->eomt)
		msg->have_eomt = true;

	return true;
}

/* this adds a chunk of msg to the builder to get the final msg */
static bool drm_dp_sideband_append_payload(struct drm_dp_sideband_msg_rx *msg,
					   u8 *replybuf, u8 replybuflen)
{
	u8 crc4;

	memcpy(&msg->chunk[msg->curchunk_idx], replybuf, replybuflen);
	msg->curchunk_idx += replybuflen;

	if (msg->curchunk_idx >= msg->curchunk_len) {
		/* do CRC */
		crc4 = drm_dp_msg_data_crc4(msg->chunk, msg->curchunk_len - 1);
		if (crc4 != msg->chunk[msg->curchunk_len - 1])
			print_hex_dump(KERN_DEBUG, "wrong crc",
				       DUMP_PREFIX_NONE, 16, 1,
				       msg->chunk,  msg->curchunk_len, false);
		/* copy chunk into bigger msg */
		memcpy(&msg->msg[msg->curlen], msg->chunk, msg->curchunk_len - 1);
		msg->curlen += msg->curchunk_len - 1;
	}
	return true;
}

static bool drm_dp_sideband_parse_link_address(const struct drm_dp_mst_topology_mgr *mgr,
					       struct drm_dp_sideband_msg_rx *raw,
					       struct drm_dp_sideband_msg_reply_body *repmsg)
{
	int idx = 1;
	int i;

	memcpy(repmsg->u.link_addr.guid, &raw->msg[idx], 16);
	idx += 16;
	repmsg->u.link_addr.nports = raw->msg[idx] & 0xf;
	idx++;
	if (idx > raw->curlen)
		goto fail_len;
	for (i = 0; i < repmsg->u.link_addr.nports; i++) {
		if (raw->msg[idx] & 0x80)
			repmsg->u.link_addr.ports[i].input_port = 1;

		repmsg->u.link_addr.ports[i].peer_device_type = (raw->msg[idx] >> 4) & 0x7;
		repmsg->u.link_addr.ports[i].port_number = (raw->msg[idx] & 0xf);

		idx++;
		if (idx > raw->curlen)
			goto fail_len;
		repmsg->u.link_addr.ports[i].mcs = (raw->msg[idx] >> 7) & 0x1;
		repmsg->u.link_addr.ports[i].ddps = (raw->msg[idx] >> 6) & 0x1;
		if (repmsg->u.link_addr.ports[i].input_port == 0)
			repmsg->u.link_addr.ports[i].legacy_device_plug_status = (raw->msg[idx] >> 5) & 0x1;
		idx++;
		if (idx > raw->curlen)
			goto fail_len;
		if (repmsg->u.link_addr.ports[i].input_port == 0) {
			repmsg->u.link_addr.ports[i].dpcd_revision = (raw->msg[idx]);
			idx++;
			if (idx > raw->curlen)
				goto fail_len;
			memcpy(repmsg->u.link_addr.ports[i].peer_guid, &raw->msg[idx], 16);
			idx += 16;
			if (idx > raw->curlen)
				goto fail_len;
			repmsg->u.link_addr.ports[i].num_sdp_streams = (raw->msg[idx] >> 4) & 0xf;
			repmsg->u.link_addr.ports[i].num_sdp_stream_sinks = (raw->msg[idx] & 0xf);
			idx++;

		}
		if (idx > raw->curlen)
			goto fail_len;
	}

	return true;
fail_len:
	DRM_DEBUG_KMS("link address reply parse length fail %d %d\n", idx, raw->curlen);
	return false;
}

static bool drm_dp_sideband_parse_remote_dpcd_read(struct drm_dp_sideband_msg_rx *raw,
						   struct drm_dp_sideband_msg_reply_body *repmsg)
{
	int idx = 1;

	repmsg->u.remote_dpcd_read_ack.port_number = raw->msg[idx] & 0xf;
	idx++;
	if (idx > raw->curlen)
		goto fail_len;
	repmsg->u.remote_dpcd_read_ack.num_bytes = raw->msg[idx];
	idx++;
	if (idx > raw->curlen)
		goto fail_len;

	memcpy(repmsg->u.remote_dpcd_read_ack.bytes, &raw->msg[idx], repmsg->u.remote_dpcd_read_ack.num_bytes);
	return true;
fail_len:
	DRM_DEBUG_KMS("link address reply parse length fail %d %d\n", idx, raw->curlen);
	return false;
}

static bool drm_dp_sideband_parse_remote_dpcd_write(struct drm_dp_sideband_msg_rx *raw,
						      struct drm_dp_sideband_msg_reply_body *repmsg)
{
	int idx = 1;

	repmsg->u.remote_dpcd_write_ack.port_number = raw->msg[idx] & 0xf;
	idx++;
	if (idx > raw->curlen)
		goto fail_len;
	return true;
fail_len:
	DRM_DEBUG_KMS("parse length fail %d %d\n", idx, raw->curlen);
	return false;
}

static bool drm_dp_sideband_parse_remote_i2c_read_ack(struct drm_dp_sideband_msg_rx *raw,
						      struct drm_dp_sideband_msg_reply_body *repmsg)
{
	int idx = 1;

	repmsg->u.remote_i2c_read_ack.port_number = (raw->msg[idx] & 0xf);
	idx++;
	if (idx > raw->curlen)
		goto fail_len;
	repmsg->u.remote_i2c_read_ack.num_bytes = raw->msg[idx];
	idx++;
	/* TODO check */
	memcpy(repmsg->u.remote_i2c_read_ack.bytes, &raw->msg[idx], repmsg->u.remote_i2c_read_ack.num_bytes);
	return true;
fail_len:
	DRM_DEBUG_KMS("remote i2c reply parse length fail %d %d\n", idx, raw->curlen);
	return false;
}

static bool drm_dp_sideband_parse_enum_path_resources_ack(struct drm_dp_sideband_msg_rx *raw,
							  struct drm_dp_sideband_msg_reply_body *repmsg)
{
	int idx = 1;

	repmsg->u.path_resources.port_number = (raw->msg[idx] >> 4) & 0xf;
	repmsg->u.path_resources.fec_capable = raw->msg[idx] & 0x1;
	idx++;
	if (idx > raw->curlen)
		goto fail_len;
	repmsg->u.path_resources.full_payload_bw_number = (raw->msg[idx] << 8) | (raw->msg[idx+1]);
	idx += 2;
	if (idx > raw->curlen)
		goto fail_len;
	repmsg->u.path_resources.avail_payload_bw_number = (raw->msg[idx] << 8) | (raw->msg[idx+1]);
	idx += 2;
	if (idx > raw->curlen)
		goto fail_len;
	return true;
fail_len:
	DRM_DEBUG_KMS("enum resource parse length fail %d %d\n", idx, raw->curlen);
	return false;
}

static bool drm_dp_sideband_parse_allocate_payload_ack(struct drm_dp_sideband_msg_rx *raw,
							  struct drm_dp_sideband_msg_reply_body *repmsg)
{
	int idx = 1;

	repmsg->u.allocate_payload.port_number = (raw->msg[idx] >> 4) & 0xf;
	idx++;
	if (idx > raw->curlen)
		goto fail_len;
	repmsg->u.allocate_payload.vcpi = raw->msg[idx];
	idx++;
	if (idx > raw->curlen)
		goto fail_len;
	repmsg->u.allocate_payload.allocated_pbn = (raw->msg[idx] << 8) | (raw->msg[idx+1]);
	idx += 2;
	if (idx > raw->curlen)
		goto fail_len;
	return true;
fail_len:
	DRM_DEBUG_KMS("allocate payload parse length fail %d %d\n", idx, raw->curlen);
	return false;
}

static bool drm_dp_sideband_parse_query_payload_ack(struct drm_dp_sideband_msg_rx *raw,
						    struct drm_dp_sideband_msg_reply_body *repmsg)
{
	int idx = 1;

	repmsg->u.query_payload.port_number = (raw->msg[idx] >> 4) & 0xf;
	idx++;
	if (idx > raw->curlen)
		goto fail_len;
	repmsg->u.query_payload.allocated_pbn = (raw->msg[idx] << 8) | (raw->msg[idx + 1]);
	idx += 2;
	if (idx > raw->curlen)
		goto fail_len;
	return true;
fail_len:
	DRM_DEBUG_KMS("query payload parse length fail %d %d\n", idx, raw->curlen);
	return false;
}

static bool drm_dp_sideband_parse_power_updown_phy_ack(struct drm_dp_sideband_msg_rx *raw,
						       struct drm_dp_sideband_msg_reply_body *repmsg)
{
	int idx = 1;

	repmsg->u.port_number.port_number = (raw->msg[idx] >> 4) & 0xf;
	idx++;
	if (idx > raw->curlen) {
		DRM_DEBUG_KMS("power up/down phy parse length fail %d %d\n",
			      idx, raw->curlen);
		return false;
	}
	return true;
}

static bool
drm_dp_sideband_parse_query_stream_enc_status(
				struct drm_dp_sideband_msg_rx *raw,
				struct drm_dp_sideband_msg_reply_body *repmsg)
{
	struct drm_dp_query_stream_enc_status_ack_reply *reply;

	reply = &repmsg->u.enc_status;

	reply->stream_id = raw->msg[3];

	reply->reply_signed = raw->msg[2] & BIT(0);

	/*
	 * NOTE: It's my impression from reading the spec that the below parsing
	 * is correct. However I noticed while testing with an HDCP 1.4 display
	 * through an HDCP 2.2 hub that only bit 3 was set. In that case, I
	 * would expect both bits to be set. So keep the parsing following the
	 * spec, but beware reality might not match the spec (at least for some
	 * configurations).
	 */
	reply->hdcp_1x_device_present = raw->msg[2] & BIT(4);
	reply->hdcp_2x_device_present = raw->msg[2] & BIT(3);

	reply->query_capable_device_present = raw->msg[2] & BIT(5);
	reply->legacy_device_present = raw->msg[2] & BIT(6);
	reply->unauthorizable_device_present = raw->msg[2] & BIT(7);

	reply->auth_completed = !!(raw->msg[1] & BIT(3));
	reply->encryption_enabled = !!(raw->msg[1] & BIT(4));
	reply->repeater_present = !!(raw->msg[1] & BIT(5));
	reply->state = (raw->msg[1] & GENMASK(7, 6)) >> 6;

	return true;
}

static bool drm_dp_sideband_parse_reply(const struct drm_dp_mst_topology_mgr *mgr,
					struct drm_dp_sideband_msg_rx *raw,
					struct drm_dp_sideband_msg_reply_body *msg)
{
	memset(msg, 0, sizeof(*msg));
	msg->reply_type = (raw->msg[0] & 0x80) >> 7;
	msg->req_type = (raw->msg[0] & 0x7f);

	if (msg->reply_type == DP_SIDEBAND_REPLY_NAK) {
		memcpy(msg->u.nak.guid, &raw->msg[1], 16);
		msg->u.nak.reason = raw->msg[17];
		msg->u.nak.nak_data = raw->msg[18];
		return false;
	}

	switch (msg->req_type) {
	case DP_LINK_ADDRESS:
		return drm_dp_sideband_parse_link_address(mgr, raw, msg);
	case DP_QUERY_PAYLOAD:
		return drm_dp_sideband_parse_query_payload_ack(raw, msg);
	case DP_REMOTE_DPCD_READ:
		return drm_dp_sideband_parse_remote_dpcd_read(raw, msg);
	case DP_REMOTE_DPCD_WRITE:
		return drm_dp_sideband_parse_remote_dpcd_write(raw, msg);
	case DP_REMOTE_I2C_READ:
		return drm_dp_sideband_parse_remote_i2c_read_ack(raw, msg);
	case DP_REMOTE_I2C_WRITE:
		return true; /* since there's nothing to parse */
	case DP_ENUM_PATH_RESOURCES:
		return drm_dp_sideband_parse_enum_path_resources_ack(raw, msg);
	case DP_ALLOCATE_PAYLOAD:
		return drm_dp_sideband_parse_allocate_payload_ack(raw, msg);
	case DP_POWER_DOWN_PHY:
	case DP_POWER_UP_PHY:
		return drm_dp_sideband_parse_power_updown_phy_ack(raw, msg);
	case DP_CLEAR_PAYLOAD_ID_TABLE:
		return true; /* since there's nothing to parse */
	case DP_QUERY_STREAM_ENC_STATUS:
		return drm_dp_sideband_parse_query_stream_enc_status(raw, msg);
	default:
		drm_err(mgr->dev, "Got unknown reply 0x%02x (%s)\n",
			msg->req_type, drm_dp_mst_req_type_str(msg->req_type));
		return false;
	}
}

static bool
drm_dp_sideband_parse_connection_status_notify(const struct drm_dp_mst_topology_mgr *mgr,
					       struct drm_dp_sideband_msg_rx *raw,
					       struct drm_dp_sideband_msg_req_body *msg)
{
	int idx = 1;

	msg->u.conn_stat.port_number = (raw->msg[idx] & 0xf0) >> 4;
	idx++;
	if (idx > raw->curlen)
		goto fail_len;

	memcpy(msg->u.conn_stat.guid, &raw->msg[idx], 16);
	idx += 16;
	if (idx > raw->curlen)
		goto fail_len;

	msg->u.conn_stat.legacy_device_plug_status = (raw->msg[idx] >> 6) & 0x1;
	msg->u.conn_stat.displayport_device_plug_status = (raw->msg[idx] >> 5) & 0x1;
	msg->u.conn_stat.message_capability_status = (raw->msg[idx] >> 4) & 0x1;
	msg->u.conn_stat.input_port = (raw->msg[idx] >> 3) & 0x1;
	msg->u.conn_stat.peer_device_type = (raw->msg[idx] & 0x7);
	idx++;
	return true;
fail_len:
	drm_dbg_kms(mgr->dev, "connection status reply parse length fail %d %d\n",
		    idx, raw->curlen);
	return false;
}

static bool drm_dp_sideband_parse_resource_status_notify(const struct drm_dp_mst_topology_mgr *mgr,
							 struct drm_dp_sideband_msg_rx *raw,
							 struct drm_dp_sideband_msg_req_body *msg)
{
	int idx = 1;

	msg->u.resource_stat.port_number = (raw->msg[idx] & 0xf0) >> 4;
	idx++;
	if (idx > raw->curlen)
		goto fail_len;

	memcpy(msg->u.resource_stat.guid, &raw->msg[idx], 16);
	idx += 16;
	if (idx > raw->curlen)
		goto fail_len;

	msg->u.resource_stat.available_pbn = (raw->msg[idx] << 8) | (raw->msg[idx + 1]);
	idx++;
	return true;
fail_len:
	drm_dbg_kms(mgr->dev, "resource status reply parse length fail %d %d\n", idx, raw->curlen);
	return false;
}

static bool drm_dp_sideband_parse_req(const struct drm_dp_mst_topology_mgr *mgr,
				      struct drm_dp_sideband_msg_rx *raw,
				      struct drm_dp_sideband_msg_req_body *msg)
{
	memset(msg, 0, sizeof(*msg));
	msg->req_type = (raw->msg[0] & 0x7f);

	switch (msg->req_type) {
	case DP_CONNECTION_STATUS_NOTIFY:
		return drm_dp_sideband_parse_connection_status_notify(mgr, raw, msg);
	case DP_RESOURCE_STATUS_NOTIFY:
		return drm_dp_sideband_parse_resource_status_notify(mgr, raw, msg);
	default:
		drm_err(mgr->dev, "Got unknown request 0x%02x (%s)\n",
			msg->req_type, drm_dp_mst_req_type_str(msg->req_type));
		return false;
	}
}

static void build_dpcd_write(struct drm_dp_sideband_msg_tx *msg,
			     u8 port_num, u32 offset, u8 num_bytes, u8 *bytes)
{
	struct drm_dp_sideband_msg_req_body req;

	req.req_type = DP_REMOTE_DPCD_WRITE;
	req.u.dpcd_write.port_number = port_num;
	req.u.dpcd_write.dpcd_address = offset;
	req.u.dpcd_write.num_bytes = num_bytes;
	req.u.dpcd_write.bytes = bytes;
	drm_dp_encode_sideband_req(&req, msg);
}

static void build_link_address(struct drm_dp_sideband_msg_tx *msg)
{
	struct drm_dp_sideband_msg_req_body req;

	req.req_type = DP_LINK_ADDRESS;
	drm_dp_encode_sideband_req(&req, msg);
}

static void build_clear_payload_id_table(struct drm_dp_sideband_msg_tx *msg)
{
	struct drm_dp_sideband_msg_req_body req;

	req.req_type = DP_CLEAR_PAYLOAD_ID_TABLE;
	drm_dp_encode_sideband_req(&req, msg);
	msg->path_msg = true;
}

static int build_enum_path_resources(struct drm_dp_sideband_msg_tx *msg,
				     int port_num)
{
	struct drm_dp_sideband_msg_req_body req;

	req.req_type = DP_ENUM_PATH_RESOURCES;
	req.u.port_num.port_number = port_num;
	drm_dp_encode_sideband_req(&req, msg);
	msg->path_msg = true;
	return 0;
}

static void build_allocate_payload(struct drm_dp_sideband_msg_tx *msg,
				   int port_num,
				   u8 vcpi, uint16_t pbn,
				   u8 number_sdp_streams,
				   u8 *sdp_stream_sink)
{
	struct drm_dp_sideband_msg_req_body req;

	memset(&req, 0, sizeof(req));
	req.req_type = DP_ALLOCATE_PAYLOAD;
	req.u.allocate_payload.port_number = port_num;
	req.u.allocate_payload.vcpi = vcpi;
	req.u.allocate_payload.pbn = pbn;
	req.u.allocate_payload.number_sdp_streams = number_sdp_streams;
	memcpy(req.u.allocate_payload.sdp_stream_sink, sdp_stream_sink,
		   number_sdp_streams);
	drm_dp_encode_sideband_req(&req, msg);
	msg->path_msg = true;
}

static void build_power_updown_phy(struct drm_dp_sideband_msg_tx *msg,
				   int port_num, bool power_up)
{
	struct drm_dp_sideband_msg_req_body req;

	if (power_up)
		req.req_type = DP_POWER_UP_PHY;
	else
		req.req_type = DP_POWER_DOWN_PHY;

	req.u.port_num.port_number = port_num;
	drm_dp_encode_sideband_req(&req, msg);
	msg->path_msg = true;
}

static int
build_query_stream_enc_status(struct drm_dp_sideband_msg_tx *msg, u8 stream_id,
			      u8 *q_id)
{
	struct drm_dp_sideband_msg_req_body req;

	req.req_type = DP_QUERY_STREAM_ENC_STATUS;
	req.u.enc_status.stream_id = stream_id;
	memcpy(req.u.enc_status.client_id, q_id,
	       sizeof(req.u.enc_status.client_id));
	req.u.enc_status.stream_event = 0;
	req.u.enc_status.valid_stream_event = false;
	req.u.enc_status.stream_behavior = 0;
	req.u.enc_status.valid_stream_behavior = false;

	drm_dp_encode_sideband_req(&req, msg);
	return 0;
}

static bool check_txmsg_state(struct drm_dp_mst_topology_mgr *mgr,
			      struct drm_dp_sideband_msg_tx *txmsg)
{
	unsigned int state;

	/*
	 * All updates to txmsg->state are protected by mgr->qlock, and the two
	 * cases we check here are terminal states. For those the barriers
	 * provided by the wake_up/wait_event pair are enough.
	 */
	state = READ_ONCE(txmsg->state);
	return (state == DRM_DP_SIDEBAND_TX_RX ||
		state == DRM_DP_SIDEBAND_TX_TIMEOUT);
}

static int drm_dp_mst_wait_tx_reply(struct drm_dp_mst_branch *mstb,
				    struct drm_dp_sideband_msg_tx *txmsg)
{
	struct drm_dp_mst_topology_mgr *mgr = mstb->mgr;
	unsigned long wait_timeout = msecs_to_jiffies(4000);
	unsigned long wait_expires = jiffies + wait_timeout;
	int ret;

	for (;;) {
		/*
		 * If the driver provides a way for this, change to
		 * poll-waiting for the MST reply interrupt if we didn't receive
		 * it for 50 msec. This would cater for cases where the HPD
		 * pulse signal got lost somewhere, even though the sink raised
		 * the corresponding MST interrupt correctly. One example is the
		 * Club 3D CAC-1557 TypeC -> DP adapter which for some reason
		 * filters out short pulses with a duration less than ~540 usec.
		 *
		 * The poll period is 50 msec to avoid missing an interrupt
		 * after the sink has cleared it (after a 110msec timeout
		 * since it raised the interrupt).
		 */
		ret = wait_event_timeout(mgr->tx_waitq,
					 check_txmsg_state(mgr, txmsg),
					 mgr->cbs->poll_hpd_irq ?
						msecs_to_jiffies(50) :
						wait_timeout);

		if (ret || !mgr->cbs->poll_hpd_irq ||
		    time_after(jiffies, wait_expires))
			break;

		mgr->cbs->poll_hpd_irq(mgr);
	}

	mutex_lock(&mgr->qlock);
	if (ret > 0) {
		if (txmsg->state == DRM_DP_SIDEBAND_TX_TIMEOUT) {
			ret = -EIO;
			goto out;
		}
	} else {
		drm_dbg_kms(mgr->dev, "timedout msg send %p %d %d\n",
			    txmsg, txmsg->state, txmsg->seqno);

		/* dump some state */
		ret = -EIO;

		/* remove from q */
		if (txmsg->state == DRM_DP_SIDEBAND_TX_QUEUED ||
		    txmsg->state == DRM_DP_SIDEBAND_TX_START_SEND ||
		    txmsg->state == DRM_DP_SIDEBAND_TX_SENT)
			list_del(&txmsg->next);
	}
out:
	if (unlikely(ret == -EIO) && drm_debug_enabled(DRM_UT_DP)) {
		struct drm_printer p = drm_debug_printer(DBG_PREFIX);

		drm_dp_mst_dump_sideband_msg_tx(&p, txmsg);
	}
	mutex_unlock(&mgr->qlock);

	drm_dp_mst_kick_tx(mgr);
	return ret;
}

static struct drm_dp_mst_branch *drm_dp_add_mst_branch_device(u8 lct, u8 *rad)
{
	struct drm_dp_mst_branch *mstb;

	mstb = kzalloc(sizeof(*mstb), GFP_KERNEL);
	if (!mstb)
		return NULL;

	mstb->lct = lct;
	if (lct > 1)
		memcpy(mstb->rad, rad, lct / 2);
	INIT_LIST_HEAD(&mstb->ports);
	kref_init(&mstb->topology_kref);
	kref_init(&mstb->malloc_kref);
	return mstb;
}

static void drm_dp_free_mst_branch_device(struct kref *kref)
{
	struct drm_dp_mst_branch *mstb =
		container_of(kref, struct drm_dp_mst_branch, malloc_kref);

	if (mstb->port_parent)
		drm_dp_mst_put_port_malloc(mstb->port_parent);

	kfree(mstb);
}

/**
 * DOC: Branch device and port refcounting
 *
 * Topology refcount overview
 * ~~~~~~~~~~~~~~~~~~~~~~~~~~
 *
 * The refcounting schemes for &struct drm_dp_mst_branch and &struct
 * drm_dp_mst_port are somewhat unusual. Both ports and branch devices have
 * two different kinds of refcounts: topology refcounts, and malloc refcounts.
 *
 * Topology refcounts are not exposed to drivers, and are handled internally
 * by the DP MST helpers. The helpers use them in order to prevent the
 * in-memory topology state from being changed in the middle of critical
 * operations like changing the internal state of payload allocations. This
 * means each branch and port will be considered to be connected to the rest
 * of the topology until its topology refcount reaches zero. Additionally,
 * for ports this means that their associated &struct drm_connector will stay
 * registered with userspace until the port's refcount reaches 0.
 *
 * Malloc refcount overview
 * ~~~~~~~~~~~~~~~~~~~~~~~~
 *
 * Malloc references are used to keep a &struct drm_dp_mst_port or &struct
 * drm_dp_mst_branch allocated even after all of its topology references have
 * been dropped, so that the driver or MST helpers can safely access each
 * branch's last known state before it was disconnected from the topology.
 * When the malloc refcount of a port or branch reaches 0, the memory
 * allocation containing the &struct drm_dp_mst_branch or &struct
 * drm_dp_mst_port respectively will be freed.
 *
 * For &struct drm_dp_mst_branch, malloc refcounts are not currently exposed
 * to drivers. As of writing this documentation, there are no drivers that
 * have a usecase for accessing &struct drm_dp_mst_branch outside of the MST
 * helpers. Exposing this API to drivers in a race-free manner would take more
 * tweaking of the refcounting scheme, however patches are welcome provided
 * there is a legitimate driver usecase for this.
 *
 * Refcount relationships in a topology
 * ~~~~~~~~~~~~~~~~~~~~~~~~~~~~~~~~~~~~
 *
 * Let's take a look at why the relationship between topology and malloc
 * refcounts is designed the way it is.
 *
 * .. kernel-figure:: dp-mst/topology-figure-1.dot
 *
 *    An example of topology and malloc refs in a DP MST topology with two
 *    active payloads. Topology refcount increments are indicated by solid
 *    lines, and malloc refcount increments are indicated by dashed lines.
 *    Each starts from the branch which incremented the refcount, and ends at
 *    the branch to which the refcount belongs to, i.e. the arrow points the
 *    same way as the C pointers used to reference a structure.
 *
 * As you can see in the above figure, every branch increments the topology
 * refcount of its children, and increments the malloc refcount of its
 * parent. Additionally, every payload increments the malloc refcount of its
 * assigned port by 1.
 *
 * So, what would happen if MSTB #3 from the above figure was unplugged from
 * the system, but the driver hadn't yet removed payload #2 from port #3? The
 * topology would start to look like the figure below.
 *
 * .. kernel-figure:: dp-mst/topology-figure-2.dot
 *
 *    Ports and branch devices which have been released from memory are
 *    colored grey, and references which have been removed are colored red.
 *
 * Whenever a port or branch device's topology refcount reaches zero, it will
 * decrement the topology refcounts of all its children, the malloc refcount
 * of its parent, and finally its own malloc refcount. For MSTB #4 and port
 * #4, this means they both have been disconnected from the topology and freed
 * from memory. But, because payload #2 is still holding a reference to port
 * #3, port #3 is removed from the topology but its &struct drm_dp_mst_port
 * is still accessible from memory. This also means port #3 has not yet
 * decremented the malloc refcount of MSTB #3, so its &struct
 * drm_dp_mst_branch will also stay allocated in memory until port #3's
 * malloc refcount reaches 0.
 *
 * This relationship is necessary because in order to release payload #2, we
 * need to be able to figure out the last relative of port #3 that's still
 * connected to the topology. In this case, we would travel up the topology as
 * shown below.
 *
 * .. kernel-figure:: dp-mst/topology-figure-3.dot
 *
 * And finally, remove payload #2 by communicating with port #2 through
 * sideband transactions.
 */

/**
 * drm_dp_mst_get_mstb_malloc() - Increment the malloc refcount of a branch
 * device
 * @mstb: The &struct drm_dp_mst_branch to increment the malloc refcount of
 *
 * Increments &drm_dp_mst_branch.malloc_kref. When
 * &drm_dp_mst_branch.malloc_kref reaches 0, the memory allocation for @mstb
 * will be released and @mstb may no longer be used.
 *
 * See also: drm_dp_mst_put_mstb_malloc()
 */
static void
drm_dp_mst_get_mstb_malloc(struct drm_dp_mst_branch *mstb)
{
	kref_get(&mstb->malloc_kref);
	drm_dbg(mstb->mgr->dev, "mstb %p (%d)\n", mstb, kref_read(&mstb->malloc_kref));
}

/**
 * drm_dp_mst_put_mstb_malloc() - Decrement the malloc refcount of a branch
 * device
 * @mstb: The &struct drm_dp_mst_branch to decrement the malloc refcount of
 *
 * Decrements &drm_dp_mst_branch.malloc_kref. When
 * &drm_dp_mst_branch.malloc_kref reaches 0, the memory allocation for @mstb
 * will be released and @mstb may no longer be used.
 *
 * See also: drm_dp_mst_get_mstb_malloc()
 */
static void
drm_dp_mst_put_mstb_malloc(struct drm_dp_mst_branch *mstb)
{
	drm_dbg(mstb->mgr->dev, "mstb %p (%d)\n", mstb, kref_read(&mstb->malloc_kref) - 1);
	kref_put(&mstb->malloc_kref, drm_dp_free_mst_branch_device);
}

static void drm_dp_free_mst_port(struct kref *kref)
{
	struct drm_dp_mst_port *port =
		container_of(kref, struct drm_dp_mst_port, malloc_kref);

	drm_dp_mst_put_mstb_malloc(port->parent);
	kfree(port);
}

/**
 * drm_dp_mst_get_port_malloc() - Increment the malloc refcount of an MST port
 * @port: The &struct drm_dp_mst_port to increment the malloc refcount of
 *
 * Increments &drm_dp_mst_port.malloc_kref. When &drm_dp_mst_port.malloc_kref
 * reaches 0, the memory allocation for @port will be released and @port may
 * no longer be used.
 *
 * Because @port could potentially be freed at any time by the DP MST helpers
 * if &drm_dp_mst_port.malloc_kref reaches 0, including during a call to this
 * function, drivers that which to make use of &struct drm_dp_mst_port should
 * ensure that they grab at least one main malloc reference to their MST ports
 * in &drm_dp_mst_topology_cbs.add_connector. This callback is called before
 * there is any chance for &drm_dp_mst_port.malloc_kref to reach 0.
 *
 * See also: drm_dp_mst_put_port_malloc()
 */
void
drm_dp_mst_get_port_malloc(struct drm_dp_mst_port *port)
{
	kref_get(&port->malloc_kref);
	drm_dbg(port->mgr->dev, "port %p (%d)\n", port, kref_read(&port->malloc_kref));
}
EXPORT_SYMBOL(drm_dp_mst_get_port_malloc);

/**
 * drm_dp_mst_put_port_malloc() - Decrement the malloc refcount of an MST port
 * @port: The &struct drm_dp_mst_port to decrement the malloc refcount of
 *
 * Decrements &drm_dp_mst_port.malloc_kref. When &drm_dp_mst_port.malloc_kref
 * reaches 0, the memory allocation for @port will be released and @port may
 * no longer be used.
 *
 * See also: drm_dp_mst_get_port_malloc()
 */
void
drm_dp_mst_put_port_malloc(struct drm_dp_mst_port *port)
{
	drm_dbg(port->mgr->dev, "port %p (%d)\n", port, kref_read(&port->malloc_kref) - 1);
	kref_put(&port->malloc_kref, drm_dp_free_mst_port);
}
EXPORT_SYMBOL(drm_dp_mst_put_port_malloc);

#if IS_ENABLED(CONFIG_DRM_DEBUG_DP_MST_TOPOLOGY_REFS)

#define STACK_DEPTH 8

static noinline void
__topology_ref_save(struct drm_dp_mst_topology_mgr *mgr,
		    struct drm_dp_mst_topology_ref_history *history,
		    enum drm_dp_mst_topology_ref_type type)
{
	struct drm_dp_mst_topology_ref_entry *entry = NULL;
	depot_stack_handle_t backtrace;
	ulong stack_entries[STACK_DEPTH];
	uint n;
	int i;

	n = stack_trace_save(stack_entries, ARRAY_SIZE(stack_entries), 1);
	backtrace = stack_depot_save(stack_entries, n, GFP_KERNEL);
	if (!backtrace)
		return;

	/* Try to find an existing entry for this backtrace */
	for (i = 0; i < history->len; i++) {
		if (history->entries[i].backtrace == backtrace) {
			entry = &history->entries[i];
			break;
		}
	}

	/* Otherwise add one */
	if (!entry) {
		struct drm_dp_mst_topology_ref_entry *new;
		int new_len = history->len + 1;

		new = krealloc(history->entries, sizeof(*new) * new_len,
			       GFP_KERNEL);
		if (!new)
			return;

		entry = &new[history->len];
		history->len = new_len;
		history->entries = new;

		entry->backtrace = backtrace;
		entry->type = type;
		entry->count = 0;
	}
	entry->count++;
	entry->ts_nsec = ktime_get_ns();
}

static int
topology_ref_history_cmp(const void *a, const void *b)
{
	const struct drm_dp_mst_topology_ref_entry *entry_a = a, *entry_b = b;

	if (entry_a->ts_nsec > entry_b->ts_nsec)
		return 1;
	else if (entry_a->ts_nsec < entry_b->ts_nsec)
		return -1;
	else
		return 0;
}

static inline const char *
topology_ref_type_to_str(enum drm_dp_mst_topology_ref_type type)
{
	if (type == DRM_DP_MST_TOPOLOGY_REF_GET)
		return "get";
	else
		return "put";
}

static void
__dump_topology_ref_history(struct drm_dp_mst_topology_ref_history *history,
			    void *ptr, const char *type_str)
{
	struct drm_printer p = drm_debug_printer(DBG_PREFIX);
	char *buf = kzalloc(PAGE_SIZE, GFP_KERNEL);
	int i;

	if (!buf)
		return;

	if (!history->len)
		goto out;

	/* First, sort the list so that it goes from oldest to newest
	 * reference entry
	 */
	sort(history->entries, history->len, sizeof(*history->entries),
	     topology_ref_history_cmp, NULL);

	drm_printf(&p, "%s (%p) topology count reached 0, dumping history:\n",
		   type_str, ptr);

	for (i = 0; i < history->len; i++) {
		const struct drm_dp_mst_topology_ref_entry *entry =
			&history->entries[i];
		u64 ts_nsec = entry->ts_nsec;
		u32 rem_nsec = do_div(ts_nsec, 1000000000);

		stack_depot_snprint(entry->backtrace, buf, PAGE_SIZE, 4);

		drm_printf(&p, "  %d %ss (last at %5llu.%06u):\n%s",
			   entry->count,
			   topology_ref_type_to_str(entry->type),
			   ts_nsec, rem_nsec / 1000, buf);
	}

	/* Now free the history, since this is the only time we expose it */
	kfree(history->entries);
out:
	kfree(buf);
}

static __always_inline void
drm_dp_mst_dump_mstb_topology_history(struct drm_dp_mst_branch *mstb)
{
	__dump_topology_ref_history(&mstb->topology_ref_history, mstb,
				    "MSTB");
}

static __always_inline void
drm_dp_mst_dump_port_topology_history(struct drm_dp_mst_port *port)
{
	__dump_topology_ref_history(&port->topology_ref_history, port,
				    "Port");
}

static __always_inline void
save_mstb_topology_ref(struct drm_dp_mst_branch *mstb,
		       enum drm_dp_mst_topology_ref_type type)
{
	__topology_ref_save(mstb->mgr, &mstb->topology_ref_history, type);
}

static __always_inline void
save_port_topology_ref(struct drm_dp_mst_port *port,
		       enum drm_dp_mst_topology_ref_type type)
{
	__topology_ref_save(port->mgr, &port->topology_ref_history, type);
}

static inline void
topology_ref_history_lock(struct drm_dp_mst_topology_mgr *mgr)
{
	mutex_lock(&mgr->topology_ref_history_lock);
}

static inline void
topology_ref_history_unlock(struct drm_dp_mst_topology_mgr *mgr)
{
	mutex_unlock(&mgr->topology_ref_history_lock);
}
#else
static inline void
topology_ref_history_lock(struct drm_dp_mst_topology_mgr *mgr) {}
static inline void
topology_ref_history_unlock(struct drm_dp_mst_topology_mgr *mgr) {}
static inline void
drm_dp_mst_dump_mstb_topology_history(struct drm_dp_mst_branch *mstb) {}
static inline void
drm_dp_mst_dump_port_topology_history(struct drm_dp_mst_port *port) {}
#define save_mstb_topology_ref(mstb, type)
#define save_port_topology_ref(port, type)
#endif

struct drm_dp_mst_atomic_payload *
drm_atomic_get_mst_payload_state(struct drm_dp_mst_topology_state *state,
				 struct drm_dp_mst_port *port)
{
	struct drm_dp_mst_atomic_payload *payload;

	list_for_each_entry(payload, &state->payloads, next)
		if (payload->port == port)
			return payload;

	return NULL;
}
EXPORT_SYMBOL(drm_atomic_get_mst_payload_state);

static void drm_dp_destroy_mst_branch_device(struct kref *kref)
{
	struct drm_dp_mst_branch *mstb =
		container_of(kref, struct drm_dp_mst_branch, topology_kref);
	struct drm_dp_mst_topology_mgr *mgr = mstb->mgr;

	drm_dp_mst_dump_mstb_topology_history(mstb);

	INIT_LIST_HEAD(&mstb->destroy_next);

	/*
	 * This can get called under mgr->mutex, so we need to perform the
	 * actual destruction of the mstb in another worker
	 */
	mutex_lock(&mgr->delayed_destroy_lock);
	list_add(&mstb->destroy_next, &mgr->destroy_branch_device_list);
	mutex_unlock(&mgr->delayed_destroy_lock);
	queue_work(mgr->delayed_destroy_wq, &mgr->delayed_destroy_work);
}

/**
 * drm_dp_mst_topology_try_get_mstb() - Increment the topology refcount of a
 * branch device unless it's zero
 * @mstb: &struct drm_dp_mst_branch to increment the topology refcount of
 *
 * Attempts to grab a topology reference to @mstb, if it hasn't yet been
 * removed from the topology (e.g. &drm_dp_mst_branch.topology_kref has
 * reached 0). Holding a topology reference implies that a malloc reference
 * will be held to @mstb as long as the user holds the topology reference.
 *
 * Care should be taken to ensure that the user has at least one malloc
 * reference to @mstb. If you already have a topology reference to @mstb, you
 * should use drm_dp_mst_topology_get_mstb() instead.
 *
 * See also:
 * drm_dp_mst_topology_get_mstb()
 * drm_dp_mst_topology_put_mstb()
 *
 * Returns:
 * * 1: A topology reference was grabbed successfully
 * * 0: @port is no longer in the topology, no reference was grabbed
 */
static int __must_check
drm_dp_mst_topology_try_get_mstb(struct drm_dp_mst_branch *mstb)
{
	int ret;

	topology_ref_history_lock(mstb->mgr);
	ret = kref_get_unless_zero(&mstb->topology_kref);
	if (ret) {
		drm_dbg(mstb->mgr->dev, "mstb %p (%d)\n", mstb, kref_read(&mstb->topology_kref));
		save_mstb_topology_ref(mstb, DRM_DP_MST_TOPOLOGY_REF_GET);
	}

	topology_ref_history_unlock(mstb->mgr);

	return ret;
}

/**
 * drm_dp_mst_topology_get_mstb() - Increment the topology refcount of a
 * branch device
 * @mstb: The &struct drm_dp_mst_branch to increment the topology refcount of
 *
 * Increments &drm_dp_mst_branch.topology_refcount without checking whether or
 * not it's already reached 0. This is only valid to use in scenarios where
 * you are already guaranteed to have at least one active topology reference
 * to @mstb. Otherwise, drm_dp_mst_topology_try_get_mstb() must be used.
 *
 * See also:
 * drm_dp_mst_topology_try_get_mstb()
 * drm_dp_mst_topology_put_mstb()
 */
static void drm_dp_mst_topology_get_mstb(struct drm_dp_mst_branch *mstb)
{
	topology_ref_history_lock(mstb->mgr);

	save_mstb_topology_ref(mstb, DRM_DP_MST_TOPOLOGY_REF_GET);
	WARN_ON(kref_read(&mstb->topology_kref) == 0);
	kref_get(&mstb->topology_kref);
	drm_dbg(mstb->mgr->dev, "mstb %p (%d)\n", mstb, kref_read(&mstb->topology_kref));

	topology_ref_history_unlock(mstb->mgr);
}

/**
 * drm_dp_mst_topology_put_mstb() - release a topology reference to a branch
 * device
 * @mstb: The &struct drm_dp_mst_branch to release the topology reference from
 *
 * Releases a topology reference from @mstb by decrementing
 * &drm_dp_mst_branch.topology_kref.
 *
 * See also:
 * drm_dp_mst_topology_try_get_mstb()
 * drm_dp_mst_topology_get_mstb()
 */
static void
drm_dp_mst_topology_put_mstb(struct drm_dp_mst_branch *mstb)
{
	topology_ref_history_lock(mstb->mgr);

	drm_dbg(mstb->mgr->dev, "mstb %p (%d)\n", mstb, kref_read(&mstb->topology_kref) - 1);
	save_mstb_topology_ref(mstb, DRM_DP_MST_TOPOLOGY_REF_PUT);

	topology_ref_history_unlock(mstb->mgr);
	kref_put(&mstb->topology_kref, drm_dp_destroy_mst_branch_device);
}

static void drm_dp_destroy_port(struct kref *kref)
{
	struct drm_dp_mst_port *port =
		container_of(kref, struct drm_dp_mst_port, topology_kref);
	struct drm_dp_mst_topology_mgr *mgr = port->mgr;

	drm_dp_mst_dump_port_topology_history(port);

	/* There's nothing that needs locking to destroy an input port yet */
	if (port->input) {
		drm_dp_mst_put_port_malloc(port);
		return;
	}

	drm_edid_free(port->cached_edid);

	/*
	 * we can't destroy the connector here, as we might be holding the
	 * mode_config.mutex from an EDID retrieval
	 */
	mutex_lock(&mgr->delayed_destroy_lock);
	list_add(&port->next, &mgr->destroy_port_list);
	mutex_unlock(&mgr->delayed_destroy_lock);
	queue_work(mgr->delayed_destroy_wq, &mgr->delayed_destroy_work);
}

/**
 * drm_dp_mst_topology_try_get_port() - Increment the topology refcount of a
 * port unless it's zero
 * @port: &struct drm_dp_mst_port to increment the topology refcount of
 *
 * Attempts to grab a topology reference to @port, if it hasn't yet been
 * removed from the topology (e.g. &drm_dp_mst_port.topology_kref has reached
 * 0). Holding a topology reference implies that a malloc reference will be
 * held to @port as long as the user holds the topology reference.
 *
 * Care should be taken to ensure that the user has at least one malloc
 * reference to @port. If you already have a topology reference to @port, you
 * should use drm_dp_mst_topology_get_port() instead.
 *
 * See also:
 * drm_dp_mst_topology_get_port()
 * drm_dp_mst_topology_put_port()
 *
 * Returns:
 * * 1: A topology reference was grabbed successfully
 * * 0: @port is no longer in the topology, no reference was grabbed
 */
static int __must_check
drm_dp_mst_topology_try_get_port(struct drm_dp_mst_port *port)
{
	int ret;

	topology_ref_history_lock(port->mgr);
	ret = kref_get_unless_zero(&port->topology_kref);
	if (ret) {
		drm_dbg(port->mgr->dev, "port %p (%d)\n", port, kref_read(&port->topology_kref));
		save_port_topology_ref(port, DRM_DP_MST_TOPOLOGY_REF_GET);
	}

	topology_ref_history_unlock(port->mgr);
	return ret;
}

/**
 * drm_dp_mst_topology_get_port() - Increment the topology refcount of a port
 * @port: The &struct drm_dp_mst_port to increment the topology refcount of
 *
 * Increments &drm_dp_mst_port.topology_refcount without checking whether or
 * not it's already reached 0. This is only valid to use in scenarios where
 * you are already guaranteed to have at least one active topology reference
 * to @port. Otherwise, drm_dp_mst_topology_try_get_port() must be used.
 *
 * See also:
 * drm_dp_mst_topology_try_get_port()
 * drm_dp_mst_topology_put_port()
 */
static void drm_dp_mst_topology_get_port(struct drm_dp_mst_port *port)
{
	topology_ref_history_lock(port->mgr);

	WARN_ON(kref_read(&port->topology_kref) == 0);
	kref_get(&port->topology_kref);
	drm_dbg(port->mgr->dev, "port %p (%d)\n", port, kref_read(&port->topology_kref));
	save_port_topology_ref(port, DRM_DP_MST_TOPOLOGY_REF_GET);

	topology_ref_history_unlock(port->mgr);
}

/**
 * drm_dp_mst_topology_put_port() - release a topology reference to a port
 * @port: The &struct drm_dp_mst_port to release the topology reference from
 *
 * Releases a topology reference from @port by decrementing
 * &drm_dp_mst_port.topology_kref.
 *
 * See also:
 * drm_dp_mst_topology_try_get_port()
 * drm_dp_mst_topology_get_port()
 */
static void drm_dp_mst_topology_put_port(struct drm_dp_mst_port *port)
{
	topology_ref_history_lock(port->mgr);

	drm_dbg(port->mgr->dev, "port %p (%d)\n", port, kref_read(&port->topology_kref) - 1);
	save_port_topology_ref(port, DRM_DP_MST_TOPOLOGY_REF_PUT);

	topology_ref_history_unlock(port->mgr);
	kref_put(&port->topology_kref, drm_dp_destroy_port);
}

static struct drm_dp_mst_branch *
drm_dp_mst_topology_get_mstb_validated_locked(struct drm_dp_mst_branch *mstb,
					      struct drm_dp_mst_branch *to_find)
{
	struct drm_dp_mst_port *port;
	struct drm_dp_mst_branch *rmstb;

	if (to_find == mstb)
		return mstb;

	list_for_each_entry(port, &mstb->ports, next) {
		if (port->mstb) {
			rmstb = drm_dp_mst_topology_get_mstb_validated_locked(
			    port->mstb, to_find);
			if (rmstb)
				return rmstb;
		}
	}
	return NULL;
}

static struct drm_dp_mst_branch *
drm_dp_mst_topology_get_mstb_validated(struct drm_dp_mst_topology_mgr *mgr,
				       struct drm_dp_mst_branch *mstb)
{
	struct drm_dp_mst_branch *rmstb = NULL;

	mutex_lock(&mgr->lock);
	if (mgr->mst_primary) {
		rmstb = drm_dp_mst_topology_get_mstb_validated_locked(
		    mgr->mst_primary, mstb);

		if (rmstb && !drm_dp_mst_topology_try_get_mstb(rmstb))
			rmstb = NULL;
	}
	mutex_unlock(&mgr->lock);
	return rmstb;
}

static struct drm_dp_mst_port *
drm_dp_mst_topology_get_port_validated_locked(struct drm_dp_mst_branch *mstb,
					      struct drm_dp_mst_port *to_find)
{
	struct drm_dp_mst_port *port, *mport;

	list_for_each_entry(port, &mstb->ports, next) {
		if (port == to_find)
			return port;

		if (port->mstb) {
			mport = drm_dp_mst_topology_get_port_validated_locked(
			    port->mstb, to_find);
			if (mport)
				return mport;
		}
	}
	return NULL;
}

static struct drm_dp_mst_port *
drm_dp_mst_topology_get_port_validated(struct drm_dp_mst_topology_mgr *mgr,
				       struct drm_dp_mst_port *port)
{
	struct drm_dp_mst_port *rport = NULL;

	mutex_lock(&mgr->lock);
	if (mgr->mst_primary) {
		rport = drm_dp_mst_topology_get_port_validated_locked(
		    mgr->mst_primary, port);

		if (rport && !drm_dp_mst_topology_try_get_port(rport))
			rport = NULL;
	}
	mutex_unlock(&mgr->lock);
	return rport;
}

static struct drm_dp_mst_port *drm_dp_get_port(struct drm_dp_mst_branch *mstb, u8 port_num)
{
	struct drm_dp_mst_port *port;
	int ret;

	list_for_each_entry(port, &mstb->ports, next) {
		if (port->port_num == port_num) {
			ret = drm_dp_mst_topology_try_get_port(port);
			return ret ? port : NULL;
		}
	}

	return NULL;
}

/*
 * calculate a new RAD for this MST branch device
 * if parent has an LCT of 2 then it has 1 nibble of RAD,
 * if parent has an LCT of 3 then it has 2 nibbles of RAD,
 */
static u8 drm_dp_calculate_rad(struct drm_dp_mst_port *port,
				 u8 *rad)
{
	int parent_lct = port->parent->lct;
	int shift = 4;
	int idx = (parent_lct - 1) / 2;

	if (parent_lct > 1) {
		memcpy(rad, port->parent->rad, idx + 1);
		shift = (parent_lct % 2) ? 4 : 0;
	} else
		rad[0] = 0;

	rad[idx] |= port->port_num << shift;
	return parent_lct + 1;
}

static bool drm_dp_mst_is_end_device(u8 pdt, bool mcs)
{
	switch (pdt) {
	case DP_PEER_DEVICE_DP_LEGACY_CONV:
	case DP_PEER_DEVICE_SST_SINK:
		return true;
	case DP_PEER_DEVICE_MST_BRANCHING:
		/* For sst branch device */
		if (!mcs)
			return true;

		return false;
	}
	return true;
}

static int
drm_dp_port_set_pdt(struct drm_dp_mst_port *port, u8 new_pdt,
		    bool new_mcs)
{
	struct drm_dp_mst_topology_mgr *mgr = port->mgr;
	struct drm_dp_mst_branch *mstb;
	u8 rad[8], lct;
	int ret = 0;

	if (port->pdt == new_pdt && port->mcs == new_mcs)
		return 0;

	/* Teardown the old pdt, if there is one */
	if (port->pdt != DP_PEER_DEVICE_NONE) {
		if (drm_dp_mst_is_end_device(port->pdt, port->mcs)) {
			/*
			 * If the new PDT would also have an i2c bus,
			 * don't bother with reregistering it
			 */
			if (new_pdt != DP_PEER_DEVICE_NONE &&
			    drm_dp_mst_is_end_device(new_pdt, new_mcs)) {
				port->pdt = new_pdt;
				port->mcs = new_mcs;
				return 0;
			}

			/* remove i2c over sideband */
			drm_dp_mst_unregister_i2c_bus(port);
		} else {
			mutex_lock(&mgr->lock);
			drm_dp_mst_topology_put_mstb(port->mstb);
			port->mstb = NULL;
			mutex_unlock(&mgr->lock);
		}
	}

	port->pdt = new_pdt;
	port->mcs = new_mcs;

	if (port->pdt != DP_PEER_DEVICE_NONE) {
		if (drm_dp_mst_is_end_device(port->pdt, port->mcs)) {
			/* add i2c over sideband */
			ret = drm_dp_mst_register_i2c_bus(port);
		} else {
			lct = drm_dp_calculate_rad(port, rad);
			mstb = drm_dp_add_mst_branch_device(lct, rad);
			if (!mstb) {
				ret = -ENOMEM;
				drm_err(mgr->dev, "Failed to create MSTB for port %p", port);
				goto out;
			}

			mutex_lock(&mgr->lock);
			port->mstb = mstb;
			mstb->mgr = port->mgr;
			mstb->port_parent = port;

			/*
			 * Make sure this port's memory allocation stays
			 * around until its child MSTB releases it
			 */
			drm_dp_mst_get_port_malloc(port);
			mutex_unlock(&mgr->lock);

			/* And make sure we send a link address for this */
			ret = 1;
		}
	}

out:
	if (ret < 0)
		port->pdt = DP_PEER_DEVICE_NONE;
	return ret;
}

/**
 * drm_dp_mst_dpcd_read() - read a series of bytes from the DPCD via sideband
 * @aux: Fake sideband AUX CH
 * @offset: address of the (first) register to read
 * @buffer: buffer to store the register values
 * @size: number of bytes in @buffer
 *
 * Performs the same functionality for remote devices via
 * sideband messaging as drm_dp_dpcd_read() does for local
 * devices via actual AUX CH.
 *
 * Return: Number of bytes read, or negative error code on failure.
 */
ssize_t drm_dp_mst_dpcd_read(struct drm_dp_aux *aux,
			     unsigned int offset, void *buffer, size_t size)
{
	struct drm_dp_mst_port *port = container_of(aux, struct drm_dp_mst_port,
						    aux);

	return drm_dp_send_dpcd_read(port->mgr, port,
				     offset, size, buffer);
}

/**
 * drm_dp_mst_dpcd_write() - write a series of bytes to the DPCD via sideband
 * @aux: Fake sideband AUX CH
 * @offset: address of the (first) register to write
 * @buffer: buffer containing the values to write
 * @size: number of bytes in @buffer
 *
 * Performs the same functionality for remote devices via
 * sideband messaging as drm_dp_dpcd_write() does for local
 * devices via actual AUX CH.
 *
 * Return: number of bytes written on success, negative error code on failure.
 */
ssize_t drm_dp_mst_dpcd_write(struct drm_dp_aux *aux,
			      unsigned int offset, void *buffer, size_t size)
{
	struct drm_dp_mst_port *port = container_of(aux, struct drm_dp_mst_port,
						    aux);

	return drm_dp_send_dpcd_write(port->mgr, port,
				      offset, size, buffer);
}

static int drm_dp_check_mstb_guid(struct drm_dp_mst_branch *mstb, u8 *guid)
{
	int ret = 0;

	memcpy(mstb->guid, guid, 16);

	if (!drm_dp_validate_guid(mstb->mgr, mstb->guid)) {
		if (mstb->port_parent) {
			ret = drm_dp_send_dpcd_write(mstb->mgr,
						     mstb->port_parent,
						     DP_GUID, 16, mstb->guid);
		} else {
			ret = drm_dp_dpcd_write(mstb->mgr->aux,
						DP_GUID, mstb->guid, 16);
		}
	}

	if (ret < 16 && ret > 0)
		return -EPROTO;

	return ret == 16 ? 0 : ret;
}

static void build_mst_prop_path(const struct drm_dp_mst_branch *mstb,
				int pnum,
				char *proppath,
				size_t proppath_size)
{
	int i;
	char temp[8];

	snprintf(proppath, proppath_size, "mst:%d", mstb->mgr->conn_base_id);
	for (i = 0; i < (mstb->lct - 1); i++) {
		int shift = (i % 2) ? 0 : 4;
		int port_num = (mstb->rad[i / 2] >> shift) & 0xf;

		snprintf(temp, sizeof(temp), "-%d", port_num);
		strlcat(proppath, temp, proppath_size);
	}
	snprintf(temp, sizeof(temp), "-%d", pnum);
	strlcat(proppath, temp, proppath_size);
}

/**
 * drm_dp_mst_connector_late_register() - Late MST connector registration
 * @connector: The MST connector
 * @port: The MST port for this connector
 *
 * Helper to register the remote aux device for this MST port. Drivers should
 * call this from their mst connector's late_register hook to enable MST aux
 * devices.
 *
 * Return: 0 on success, negative error code on failure.
 */
int drm_dp_mst_connector_late_register(struct drm_connector *connector,
				       struct drm_dp_mst_port *port)
{
	drm_dbg_kms(port->mgr->dev, "registering %s remote bus for %s\n",
		    port->aux.name, connector->kdev->kobj.name);

	port->aux.dev = connector->kdev;
	return drm_dp_aux_register_devnode(&port->aux);
}
EXPORT_SYMBOL(drm_dp_mst_connector_late_register);

/**
 * drm_dp_mst_connector_early_unregister() - Early MST connector unregistration
 * @connector: The MST connector
 * @port: The MST port for this connector
 *
 * Helper to unregister the remote aux device for this MST port, registered by
 * drm_dp_mst_connector_late_register(). Drivers should call this from their mst
 * connector's early_unregister hook.
 */
void drm_dp_mst_connector_early_unregister(struct drm_connector *connector,
					   struct drm_dp_mst_port *port)
{
	drm_dbg_kms(port->mgr->dev, "unregistering %s remote bus for %s\n",
		    port->aux.name, connector->kdev->kobj.name);
	drm_dp_aux_unregister_devnode(&port->aux);
}
EXPORT_SYMBOL(drm_dp_mst_connector_early_unregister);

static void
drm_dp_mst_port_add_connector(struct drm_dp_mst_branch *mstb,
			      struct drm_dp_mst_port *port)
{
	struct drm_dp_mst_topology_mgr *mgr = port->mgr;
	char proppath[255];
	int ret;

	build_mst_prop_path(mstb, port->port_num, proppath, sizeof(proppath));
	port->connector = mgr->cbs->add_connector(mgr, port, proppath);
	if (!port->connector) {
		ret = -ENOMEM;
		goto error;
	}

	if (port->pdt != DP_PEER_DEVICE_NONE &&
	    drm_dp_mst_is_end_device(port->pdt, port->mcs) &&
	    port->port_num >= DP_MST_LOGICAL_PORT_0)
		port->cached_edid = drm_edid_read_ddc(port->connector,
						      &port->aux.ddc);

	drm_connector_register(port->connector);
	return;

error:
	drm_err(mgr->dev, "Failed to create connector for port %p: %d\n", port, ret);
}

/*
 * Drop a topology reference, and unlink the port from the in-memory topology
 * layout
 */
static void
drm_dp_mst_topology_unlink_port(struct drm_dp_mst_topology_mgr *mgr,
				struct drm_dp_mst_port *port)
{
	mutex_lock(&mgr->lock);
	port->parent->num_ports--;
	list_del(&port->next);
	mutex_unlock(&mgr->lock);
	drm_dp_mst_topology_put_port(port);
}

static struct drm_dp_mst_port *
drm_dp_mst_add_port(struct drm_device *dev,
		    struct drm_dp_mst_topology_mgr *mgr,
		    struct drm_dp_mst_branch *mstb, u8 port_number)
{
	struct drm_dp_mst_port *port = kzalloc(sizeof(*port), GFP_KERNEL);

	if (!port)
		return NULL;

	kref_init(&port->topology_kref);
	kref_init(&port->malloc_kref);
	port->parent = mstb;
	port->port_num = port_number;
	port->mgr = mgr;
	port->aux.name = "DPMST";
	port->aux.dev = dev->dev;
	port->aux.is_remote = true;

	/* initialize the MST downstream port's AUX crc work queue */
	port->aux.drm_dev = dev;
	drm_dp_remote_aux_init(&port->aux);

	/*
	 * Make sure the memory allocation for our parent branch stays
	 * around until our own memory allocation is released
	 */
	drm_dp_mst_get_mstb_malloc(mstb);

	return port;
}

static int
drm_dp_mst_handle_link_address_port(struct drm_dp_mst_branch *mstb,
				    struct drm_device *dev,
				    struct drm_dp_link_addr_reply_port *port_msg)
{
	struct drm_dp_mst_topology_mgr *mgr = mstb->mgr;
	struct drm_dp_mst_port *port;
	int old_ddps = 0, ret;
	u8 new_pdt = DP_PEER_DEVICE_NONE;
	bool new_mcs = 0;
	bool created = false, send_link_addr = false, changed = false;

	port = drm_dp_get_port(mstb, port_msg->port_number);
	if (!port) {
		port = drm_dp_mst_add_port(dev, mgr, mstb,
					   port_msg->port_number);
		if (!port)
			return -ENOMEM;
		created = true;
		changed = true;
	} else if (!port->input && port_msg->input_port && port->connector) {
		/* Since port->connector can't be changed here, we create a
		 * new port if input_port changes from 0 to 1
		 */
		drm_dp_mst_topology_unlink_port(mgr, port);
		drm_dp_mst_topology_put_port(port);
		port = drm_dp_mst_add_port(dev, mgr, mstb,
					   port_msg->port_number);
		if (!port)
			return -ENOMEM;
		changed = true;
		created = true;
	} else if (port->input && !port_msg->input_port) {
		changed = true;
	} else if (port->connector) {
		/* We're updating a port that's exposed to userspace, so do it
		 * under lock
		 */
		drm_modeset_lock(&mgr->base.lock, NULL);

		old_ddps = port->ddps;
		changed = port->ddps != port_msg->ddps ||
			(port->ddps &&
			 (port->ldps != port_msg->legacy_device_plug_status ||
			  port->dpcd_rev != port_msg->dpcd_revision ||
			  port->mcs != port_msg->mcs ||
			  port->pdt != port_msg->peer_device_type ||
			  port->num_sdp_stream_sinks !=
			  port_msg->num_sdp_stream_sinks));
	}

	port->input = port_msg->input_port;
	if (!port->input)
		new_pdt = port_msg->peer_device_type;
	new_mcs = port_msg->mcs;
	port->ddps = port_msg->ddps;
	port->ldps = port_msg->legacy_device_plug_status;
	port->dpcd_rev = port_msg->dpcd_revision;
	port->num_sdp_streams = port_msg->num_sdp_streams;
	port->num_sdp_stream_sinks = port_msg->num_sdp_stream_sinks;

	/* manage mstb port lists with mgr lock - take a reference
	   for this list */
	if (created) {
		mutex_lock(&mgr->lock);
		drm_dp_mst_topology_get_port(port);
		list_add(&port->next, &mstb->ports);
		mstb->num_ports++;
		mutex_unlock(&mgr->lock);
	}

	/*
	 * Reprobe PBN caps on both hotplug, and when re-probing the link
	 * for our parent mstb
	 */
	if (old_ddps != port->ddps || !created) {
		if (port->ddps && !port->input) {
			ret = drm_dp_send_enum_path_resources(mgr, mstb,
							      port);
			if (ret == 1)
				changed = true;
		} else {
			port->full_pbn = 0;
		}
	}

	ret = drm_dp_port_set_pdt(port, new_pdt, new_mcs);
	if (ret == 1) {
		send_link_addr = true;
	} else if (ret < 0) {
		drm_err(dev, "Failed to change PDT on port %p: %d\n", port, ret);
		goto fail;
	}

	/*
	 * If this port wasn't just created, then we're reprobing because
	 * we're coming out of suspend. In this case, always resend the link
	 * address if there's an MSTB on this port
	 */
	if (!created && port->pdt == DP_PEER_DEVICE_MST_BRANCHING &&
	    port->mcs)
		send_link_addr = true;

	if (port->connector)
		drm_modeset_unlock(&mgr->base.lock);
	else if (!port->input)
		drm_dp_mst_port_add_connector(mstb, port);

	if (send_link_addr && port->mstb) {
		ret = drm_dp_send_link_address(mgr, port->mstb);
		if (ret == 1) /* MSTB below us changed */
			changed = true;
		else if (ret < 0)
			goto fail_put;
	}

	/* put reference to this port */
	drm_dp_mst_topology_put_port(port);
	return changed;

fail:
	drm_dp_mst_topology_unlink_port(mgr, port);
	if (port->connector)
		drm_modeset_unlock(&mgr->base.lock);
fail_put:
	drm_dp_mst_topology_put_port(port);
	return ret;
}

static int
drm_dp_mst_handle_conn_stat(struct drm_dp_mst_branch *mstb,
			    struct drm_dp_connection_status_notify *conn_stat)
{
	struct drm_dp_mst_topology_mgr *mgr = mstb->mgr;
	struct drm_dp_mst_port *port;
	int old_ddps, ret;
	u8 new_pdt;
	bool new_mcs;
	bool dowork = false, create_connector = false;

	port = drm_dp_get_port(mstb, conn_stat->port_number);
	if (!port)
		return 0;

	if (port->connector) {
		if (!port->input && conn_stat->input_port) {
			/*
			 * We can't remove a connector from an already exposed
			 * port, so just throw the port out and make sure we
			 * reprobe the link address of it's parent MSTB
			 */
			drm_dp_mst_topology_unlink_port(mgr, port);
			mstb->link_address_sent = false;
			dowork = true;
			goto out;
		}

		/* Locking is only needed if the port's exposed to userspace */
		drm_modeset_lock(&mgr->base.lock, NULL);
	} else if (port->input && !conn_stat->input_port) {
		create_connector = true;
		/* Reprobe link address so we get num_sdp_streams */
		mstb->link_address_sent = false;
		dowork = true;
	}

	old_ddps = port->ddps;
	port->input = conn_stat->input_port;
	port->ldps = conn_stat->legacy_device_plug_status;
	port->ddps = conn_stat->displayport_device_plug_status;

	if (old_ddps != port->ddps) {
		if (port->ddps && !port->input)
			drm_dp_send_enum_path_resources(mgr, mstb, port);
		else
			port->full_pbn = 0;
	}

	new_pdt = port->input ? DP_PEER_DEVICE_NONE : conn_stat->peer_device_type;
	new_mcs = conn_stat->message_capability_status;
	ret = drm_dp_port_set_pdt(port, new_pdt, new_mcs);
	if (ret == 1) {
		dowork = true;
	} else if (ret < 0) {
		drm_err(mgr->dev, "Failed to change PDT for port %p: %d\n", port, ret);
		dowork = false;
	}

	if (port->connector)
		drm_modeset_unlock(&mgr->base.lock);
	else if (create_connector)
		drm_dp_mst_port_add_connector(mstb, port);

out:
	drm_dp_mst_topology_put_port(port);
	return dowork;
}

static struct drm_dp_mst_branch *drm_dp_get_mst_branch_device(struct drm_dp_mst_topology_mgr *mgr,
							       u8 lct, u8 *rad)
{
	struct drm_dp_mst_branch *mstb;
	struct drm_dp_mst_port *port;
	int i, ret;
	/* find the port by iterating down */

	mutex_lock(&mgr->lock);
	mstb = mgr->mst_primary;

	if (!mstb)
		goto out;

	for (i = 0; i < lct - 1; i++) {
		int shift = (i % 2) ? 0 : 4;
		int port_num = (rad[i / 2] >> shift) & 0xf;

		list_for_each_entry(port, &mstb->ports, next) {
			if (port->port_num == port_num) {
				mstb = port->mstb;
				if (!mstb) {
					drm_err(mgr->dev,
						"failed to lookup MSTB with lct %d, rad %02x\n",
						lct, rad[0]);
					goto out;
				}

				break;
			}
		}
	}
	ret = drm_dp_mst_topology_try_get_mstb(mstb);
	if (!ret)
		mstb = NULL;
out:
	mutex_unlock(&mgr->lock);
	return mstb;
}

static struct drm_dp_mst_branch *get_mst_branch_device_by_guid_helper(
	struct drm_dp_mst_branch *mstb,
	const uint8_t *guid)
{
	struct drm_dp_mst_branch *found_mstb;
	struct drm_dp_mst_port *port;

	if (!mstb)
		return NULL;

	if (memcmp(mstb->guid, guid, 16) == 0)
		return mstb;


	list_for_each_entry(port, &mstb->ports, next) {
		found_mstb = get_mst_branch_device_by_guid_helper(port->mstb, guid);

		if (found_mstb)
			return found_mstb;
	}

	return NULL;
}

static struct drm_dp_mst_branch *
drm_dp_get_mst_branch_device_by_guid(struct drm_dp_mst_topology_mgr *mgr,
				     const uint8_t *guid)
{
	struct drm_dp_mst_branch *mstb;
	int ret;

	/* find the port by iterating down */
	mutex_lock(&mgr->lock);

	mstb = get_mst_branch_device_by_guid_helper(mgr->mst_primary, guid);
	if (mstb) {
		ret = drm_dp_mst_topology_try_get_mstb(mstb);
		if (!ret)
			mstb = NULL;
	}

	mutex_unlock(&mgr->lock);
	return mstb;
}

static int drm_dp_check_and_send_link_address(struct drm_dp_mst_topology_mgr *mgr,
					       struct drm_dp_mst_branch *mstb)
{
	struct drm_dp_mst_port *port;
	int ret;
	bool changed = false;

	if (!mstb->link_address_sent) {
		ret = drm_dp_send_link_address(mgr, mstb);
		if (ret == 1)
			changed = true;
		else if (ret < 0)
			return ret;
	}

	list_for_each_entry(port, &mstb->ports, next) {
		if (port->input || !port->ddps || !port->mstb)
			continue;

		ret = drm_dp_check_and_send_link_address(mgr, port->mstb);
		if (ret == 1)
			changed = true;
		else if (ret < 0)
			return ret;
	}

	return changed;
}

static void drm_dp_mst_link_probe_work(struct work_struct *work)
{
	struct drm_dp_mst_topology_mgr *mgr =
		container_of(work, struct drm_dp_mst_topology_mgr, work);
	struct drm_device *dev = mgr->dev;
	struct drm_dp_mst_branch *mstb;
	int ret;
	bool clear_payload_id_table;

	mutex_lock(&mgr->probe_lock);

	mutex_lock(&mgr->lock);
	clear_payload_id_table = !mgr->payload_id_table_cleared;
	mgr->payload_id_table_cleared = true;

	mstb = mgr->mst_primary;
	if (mstb) {
		ret = drm_dp_mst_topology_try_get_mstb(mstb);
		if (!ret)
			mstb = NULL;
	}
	mutex_unlock(&mgr->lock);
	if (!mstb) {
		mutex_unlock(&mgr->probe_lock);
		return;
	}

	/*
	 * Certain branch devices seem to incorrectly report an available_pbn
	 * of 0 on downstream sinks, even after clearing the
	 * DP_PAYLOAD_ALLOCATE_* registers in
	 * drm_dp_mst_topology_mgr_set_mst(). Namely, the CableMatters USB-C
	 * 2x DP hub. Sending a CLEAR_PAYLOAD_ID_TABLE message seems to make
	 * things work again.
	 */
	if (clear_payload_id_table) {
		drm_dbg_kms(dev, "Clearing payload ID table\n");
		drm_dp_send_clear_payload_id_table(mgr, mstb);
	}

	ret = drm_dp_check_and_send_link_address(mgr, mstb);
	drm_dp_mst_topology_put_mstb(mstb);

	mutex_unlock(&mgr->probe_lock);
	if (ret > 0)
		drm_kms_helper_hotplug_event(dev);
}

static bool drm_dp_validate_guid(struct drm_dp_mst_topology_mgr *mgr,
				 u8 *guid)
{
	u64 salt;

	if (memchr_inv(guid, 0, 16))
		return true;

	salt = get_jiffies_64();

	memcpy(&guid[0], &salt, sizeof(u64));
	memcpy(&guid[8], &salt, sizeof(u64));

	return false;
}

static void build_dpcd_read(struct drm_dp_sideband_msg_tx *msg,
			    u8 port_num, u32 offset, u8 num_bytes)
{
	struct drm_dp_sideband_msg_req_body req;

	req.req_type = DP_REMOTE_DPCD_READ;
	req.u.dpcd_read.port_number = port_num;
	req.u.dpcd_read.dpcd_address = offset;
	req.u.dpcd_read.num_bytes = num_bytes;
	drm_dp_encode_sideband_req(&req, msg);
}

static int drm_dp_send_sideband_msg(struct drm_dp_mst_topology_mgr *mgr,
				    bool up, u8 *msg, int len)
{
	int ret;
	int regbase = up ? DP_SIDEBAND_MSG_UP_REP_BASE : DP_SIDEBAND_MSG_DOWN_REQ_BASE;
	int tosend, total, offset;
	int retries = 0;

retry:
	total = len;
	offset = 0;
	do {
		tosend = min3(mgr->max_dpcd_transaction_bytes, 16, total);

		ret = drm_dp_dpcd_write(mgr->aux, regbase + offset,
					&msg[offset],
					tosend);
		if (ret != tosend) {
			if (ret == -EIO && retries < 5) {
				retries++;
				goto retry;
			}
			drm_dbg_kms(mgr->dev, "failed to dpcd write %d %d\n", tosend, ret);

			return -EIO;
		}
		offset += tosend;
		total -= tosend;
	} while (total > 0);
	return 0;
}

static int set_hdr_from_dst_qlock(struct drm_dp_sideband_msg_hdr *hdr,
				  struct drm_dp_sideband_msg_tx *txmsg)
{
	struct drm_dp_mst_branch *mstb = txmsg->dst;
	u8 req_type;

	req_type = txmsg->msg[0] & 0x7f;
	if (req_type == DP_CONNECTION_STATUS_NOTIFY ||
		req_type == DP_RESOURCE_STATUS_NOTIFY ||
		req_type == DP_CLEAR_PAYLOAD_ID_TABLE)
		hdr->broadcast = 1;
	else
		hdr->broadcast = 0;
	hdr->path_msg = txmsg->path_msg;
	if (hdr->broadcast) {
		hdr->lct = 1;
		hdr->lcr = 6;
	} else {
		hdr->lct = mstb->lct;
		hdr->lcr = mstb->lct - 1;
	}

	memcpy(hdr->rad, mstb->rad, hdr->lct / 2);

	return 0;
}
/*
 * process a single block of the next message in the sideband queue
 */
static int process_single_tx_qlock(struct drm_dp_mst_topology_mgr *mgr,
				   struct drm_dp_sideband_msg_tx *txmsg,
				   bool up)
{
	u8 chunk[48];
	struct drm_dp_sideband_msg_hdr hdr;
	int len, space, idx, tosend;
	int ret;

	if (txmsg->state == DRM_DP_SIDEBAND_TX_SENT)
		return 0;

	memset(&hdr, 0, sizeof(struct drm_dp_sideband_msg_hdr));

	if (txmsg->state == DRM_DP_SIDEBAND_TX_QUEUED)
		txmsg->state = DRM_DP_SIDEBAND_TX_START_SEND;

	/* make hdr from dst mst */
	ret = set_hdr_from_dst_qlock(&hdr, txmsg);
	if (ret < 0)
		return ret;

	/* amount left to send in this message */
	len = txmsg->cur_len - txmsg->cur_offset;

	/* 48 - sideband msg size - 1 byte for data CRC, x header bytes */
	space = 48 - 1 - drm_dp_calc_sb_hdr_size(&hdr);

	tosend = min(len, space);
	if (len == txmsg->cur_len)
		hdr.somt = 1;
	if (space >= len)
		hdr.eomt = 1;


	hdr.msg_len = tosend + 1;
	drm_dp_encode_sideband_msg_hdr(&hdr, chunk, &idx);
	memcpy(&chunk[idx], &txmsg->msg[txmsg->cur_offset], tosend);
	/* add crc at end */
	drm_dp_crc_sideband_chunk_req(&chunk[idx], tosend);
	idx += tosend + 1;

	ret = drm_dp_send_sideband_msg(mgr, up, chunk, idx);
	if (ret) {
		if (drm_debug_enabled(DRM_UT_DP)) {
			struct drm_printer p = drm_debug_printer(DBG_PREFIX);

			drm_printf(&p, "sideband msg failed to send\n");
			drm_dp_mst_dump_sideband_msg_tx(&p, txmsg);
		}
		return ret;
	}

	txmsg->cur_offset += tosend;
	if (txmsg->cur_offset == txmsg->cur_len) {
		txmsg->state = DRM_DP_SIDEBAND_TX_SENT;
		return 1;
	}
	return 0;
}

static void process_single_down_tx_qlock(struct drm_dp_mst_topology_mgr *mgr)
{
	struct drm_dp_sideband_msg_tx *txmsg;
	int ret;

	WARN_ON(!mutex_is_locked(&mgr->qlock));

	/* construct a chunk from the first msg in the tx_msg queue */
	if (list_empty(&mgr->tx_msg_downq))
		return;

	txmsg = list_first_entry(&mgr->tx_msg_downq,
				 struct drm_dp_sideband_msg_tx, next);
	ret = process_single_tx_qlock(mgr, txmsg, false);
	if (ret < 0) {
		drm_dbg_kms(mgr->dev, "failed to send msg in q %d\n", ret);
		list_del(&txmsg->next);
		txmsg->state = DRM_DP_SIDEBAND_TX_TIMEOUT;
		wake_up_all(&mgr->tx_waitq);
	}
}

static void drm_dp_queue_down_tx(struct drm_dp_mst_topology_mgr *mgr,
				 struct drm_dp_sideband_msg_tx *txmsg)
{
	mutex_lock(&mgr->qlock);
	list_add_tail(&txmsg->next, &mgr->tx_msg_downq);

	if (drm_debug_enabled(DRM_UT_DP)) {
		struct drm_printer p = drm_debug_printer(DBG_PREFIX);

		drm_dp_mst_dump_sideband_msg_tx(&p, txmsg);
	}

	if (list_is_singular(&mgr->tx_msg_downq))
		process_single_down_tx_qlock(mgr);
	mutex_unlock(&mgr->qlock);
}

static void
drm_dp_dump_link_address(const struct drm_dp_mst_topology_mgr *mgr,
			 struct drm_dp_link_address_ack_reply *reply)
{
	struct drm_dp_link_addr_reply_port *port_reply;
	int i;

	for (i = 0; i < reply->nports; i++) {
		port_reply = &reply->ports[i];
		drm_dbg_kms(mgr->dev,
			    "port %d: input %d, pdt: %d, pn: %d, dpcd_rev: %02x, mcs: %d, ddps: %d, ldps %d, sdp %d/%d\n",
			    i,
			    port_reply->input_port,
			    port_reply->peer_device_type,
			    port_reply->port_number,
			    port_reply->dpcd_revision,
			    port_reply->mcs,
			    port_reply->ddps,
			    port_reply->legacy_device_plug_status,
			    port_reply->num_sdp_streams,
			    port_reply->num_sdp_stream_sinks);
	}
}

static int drm_dp_send_link_address(struct drm_dp_mst_topology_mgr *mgr,
				     struct drm_dp_mst_branch *mstb)
{
	struct drm_dp_sideband_msg_tx *txmsg;
	struct drm_dp_link_address_ack_reply *reply;
	struct drm_dp_mst_port *port, *tmp;
	int i, ret, port_mask = 0;
	bool changed = false;

	txmsg = kzalloc(sizeof(*txmsg), GFP_KERNEL);
	if (!txmsg)
		return -ENOMEM;

	txmsg->dst = mstb;
	build_link_address(txmsg);

	mstb->link_address_sent = true;
	drm_dp_queue_down_tx(mgr, txmsg);

	/* FIXME: Actually do some real error handling here */
	ret = drm_dp_mst_wait_tx_reply(mstb, txmsg);
	if (ret < 0) {
		drm_err(mgr->dev, "Sending link address failed with %d\n", ret);
		goto out;
	}
	if (txmsg->reply.reply_type == DP_SIDEBAND_REPLY_NAK) {
		drm_err(mgr->dev, "link address NAK received\n");
		ret = -EIO;
		goto out;
	}

	reply = &txmsg->reply.u.link_addr;
	drm_dbg_kms(mgr->dev, "link address reply: %d\n", reply->nports);
	drm_dp_dump_link_address(mgr, reply);

	ret = drm_dp_check_mstb_guid(mstb, reply->guid);
	if (ret) {
		char buf[64];

		drm_dp_mst_rad_to_str(mstb->rad, mstb->lct, buf, sizeof(buf));
		drm_err(mgr->dev, "GUID check on %s failed: %d\n", buf, ret);
		goto out;
	}

	for (i = 0; i < reply->nports; i++) {
		port_mask |= BIT(reply->ports[i].port_number);
		ret = drm_dp_mst_handle_link_address_port(mstb, mgr->dev,
							  &reply->ports[i]);
		if (ret == 1)
			changed = true;
		else if (ret < 0)
			goto out;
	}

	/* Prune any ports that are currently a part of mstb in our in-memory
	 * topology, but were not seen in this link address. Usually this
	 * means that they were removed while the topology was out of sync,
	 * e.g. during suspend/resume
	 */
	mutex_lock(&mgr->lock);
	list_for_each_entry_safe(port, tmp, &mstb->ports, next) {
		if (port_mask & BIT(port->port_num))
			continue;

		drm_dbg_kms(mgr->dev, "port %d was not in link address, removing\n",
			    port->port_num);
		list_del(&port->next);
		drm_dp_mst_topology_put_port(port);
		changed = true;
	}
	mutex_unlock(&mgr->lock);

out:
	if (ret < 0)
		mstb->link_address_sent = false;
	kfree(txmsg);
	return ret < 0 ? ret : changed;
}

static void
drm_dp_send_clear_payload_id_table(struct drm_dp_mst_topology_mgr *mgr,
				   struct drm_dp_mst_branch *mstb)
{
	struct drm_dp_sideband_msg_tx *txmsg;
	int ret;

	txmsg = kzalloc(sizeof(*txmsg), GFP_KERNEL);
	if (!txmsg)
		return;

	txmsg->dst = mstb;
	build_clear_payload_id_table(txmsg);

	drm_dp_queue_down_tx(mgr, txmsg);

	ret = drm_dp_mst_wait_tx_reply(mstb, txmsg);
	if (ret > 0 && txmsg->reply.reply_type == DP_SIDEBAND_REPLY_NAK)
		drm_dbg_kms(mgr->dev, "clear payload table id nak received\n");

	kfree(txmsg);
}

static int
drm_dp_send_enum_path_resources(struct drm_dp_mst_topology_mgr *mgr,
				struct drm_dp_mst_branch *mstb,
				struct drm_dp_mst_port *port)
{
	struct drm_dp_enum_path_resources_ack_reply *path_res;
	struct drm_dp_sideband_msg_tx *txmsg;
	int ret;

	txmsg = kzalloc(sizeof(*txmsg), GFP_KERNEL);
	if (!txmsg)
		return -ENOMEM;

	txmsg->dst = mstb;
	build_enum_path_resources(txmsg, port->port_num);

	drm_dp_queue_down_tx(mgr, txmsg);

	ret = drm_dp_mst_wait_tx_reply(mstb, txmsg);
	if (ret > 0) {
		ret = 0;
		path_res = &txmsg->reply.u.path_resources;

		if (txmsg->reply.reply_type == DP_SIDEBAND_REPLY_NAK) {
			drm_dbg_kms(mgr->dev, "enum path resources nak received\n");
		} else {
			if (port->port_num != path_res->port_number)
				DRM_ERROR("got incorrect port in response\n");

			drm_dbg_kms(mgr->dev, "enum path resources %d: %d %d\n",
				    path_res->port_number,
				    path_res->full_payload_bw_number,
				    path_res->avail_payload_bw_number);

			/*
			 * If something changed, make sure we send a
			 * hotplug
			 */
			if (port->full_pbn != path_res->full_payload_bw_number ||
			    port->fec_capable != path_res->fec_capable)
				ret = 1;

			port->full_pbn = path_res->full_payload_bw_number;
			port->fec_capable = path_res->fec_capable;
		}
	}

	kfree(txmsg);
	return ret;
}

static struct drm_dp_mst_port *drm_dp_get_last_connected_port_to_mstb(struct drm_dp_mst_branch *mstb)
{
	if (!mstb->port_parent)
		return NULL;

	if (mstb->port_parent->mstb != mstb)
		return mstb->port_parent;

	return drm_dp_get_last_connected_port_to_mstb(mstb->port_parent->parent);
}

/*
 * Searches upwards in the topology starting from mstb to try to find the
 * closest available parent of mstb that's still connected to the rest of the
 * topology. This can be used in order to perform operations like releasing
 * payloads, where the branch device which owned the payload may no longer be
 * around and thus would require that the payload on the last living relative
 * be freed instead.
 */
static struct drm_dp_mst_branch *
drm_dp_get_last_connected_port_and_mstb(struct drm_dp_mst_topology_mgr *mgr,
					struct drm_dp_mst_branch *mstb,
					int *port_num)
{
	struct drm_dp_mst_branch *rmstb = NULL;
	struct drm_dp_mst_port *found_port;

	mutex_lock(&mgr->lock);
	if (!mgr->mst_primary)
		goto out;

	do {
		found_port = drm_dp_get_last_connected_port_to_mstb(mstb);
		if (!found_port)
			break;

		if (drm_dp_mst_topology_try_get_mstb(found_port->parent)) {
			rmstb = found_port->parent;
			*port_num = found_port->port_num;
		} else {
			/* Search again, starting from this parent */
			mstb = found_port->parent;
		}
	} while (!rmstb);
out:
	mutex_unlock(&mgr->lock);
	return rmstb;
}

static int drm_dp_payload_send_msg(struct drm_dp_mst_topology_mgr *mgr,
				   struct drm_dp_mst_port *port,
				   int id,
				   int pbn)
{
	struct drm_dp_sideband_msg_tx *txmsg;
	struct drm_dp_mst_branch *mstb;
	int ret, port_num;
	u8 sinks[DRM_DP_MAX_SDP_STREAMS];
	int i;

	port_num = port->port_num;
	mstb = drm_dp_mst_topology_get_mstb_validated(mgr, port->parent);
	if (!mstb) {
		mstb = drm_dp_get_last_connected_port_and_mstb(mgr,
							       port->parent,
							       &port_num);

		if (!mstb)
			return -EINVAL;
	}

	txmsg = kzalloc(sizeof(*txmsg), GFP_KERNEL);
	if (!txmsg) {
		ret = -ENOMEM;
		goto fail_put;
	}

	for (i = 0; i < port->num_sdp_streams; i++)
		sinks[i] = i;

	txmsg->dst = mstb;
	build_allocate_payload(txmsg, port_num,
			       id,
			       pbn, port->num_sdp_streams, sinks);

	drm_dp_queue_down_tx(mgr, txmsg);

	/*
	 * FIXME: there is a small chance that between getting the last
	 * connected mstb and sending the payload message, the last connected
	 * mstb could also be removed from the topology. In the future, this
	 * needs to be fixed by restarting the
	 * drm_dp_get_last_connected_port_and_mstb() search in the event of a
	 * timeout if the topology is still connected to the system.
	 */
	ret = drm_dp_mst_wait_tx_reply(mstb, txmsg);
	if (ret > 0) {
		if (txmsg->reply.reply_type == DP_SIDEBAND_REPLY_NAK)
			ret = -EINVAL;
		else
			ret = 0;
	}
	kfree(txmsg);
fail_put:
	drm_dp_mst_topology_put_mstb(mstb);
	return ret;
}

int drm_dp_send_power_updown_phy(struct drm_dp_mst_topology_mgr *mgr,
				 struct drm_dp_mst_port *port, bool power_up)
{
	struct drm_dp_sideband_msg_tx *txmsg;
	int ret;

	port = drm_dp_mst_topology_get_port_validated(mgr, port);
	if (!port)
		return -EINVAL;

	txmsg = kzalloc(sizeof(*txmsg), GFP_KERNEL);
	if (!txmsg) {
		drm_dp_mst_topology_put_port(port);
		return -ENOMEM;
	}

	txmsg->dst = port->parent;
	build_power_updown_phy(txmsg, port->port_num, power_up);
	drm_dp_queue_down_tx(mgr, txmsg);

	ret = drm_dp_mst_wait_tx_reply(port->parent, txmsg);
	if (ret > 0) {
		if (txmsg->reply.reply_type == DP_SIDEBAND_REPLY_NAK)
			ret = -EINVAL;
		else
			ret = 0;
	}
	kfree(txmsg);
	drm_dp_mst_topology_put_port(port);

	return ret;
}
EXPORT_SYMBOL(drm_dp_send_power_updown_phy);

int drm_dp_send_query_stream_enc_status(struct drm_dp_mst_topology_mgr *mgr,
		struct drm_dp_mst_port *port,
		struct drm_dp_query_stream_enc_status_ack_reply *status)
{
	struct drm_dp_mst_topology_state *state;
	struct drm_dp_mst_atomic_payload *payload;
	struct drm_dp_sideband_msg_tx *txmsg;
	u8 nonce[7];
	int ret;

	txmsg = kzalloc(sizeof(*txmsg), GFP_KERNEL);
	if (!txmsg)
		return -ENOMEM;

	port = drm_dp_mst_topology_get_port_validated(mgr, port);
	if (!port) {
		ret = -EINVAL;
		goto out_get_port;
	}

	get_random_bytes(nonce, sizeof(nonce));

	drm_modeset_lock(&mgr->base.lock, NULL);
	state = to_drm_dp_mst_topology_state(mgr->base.state);
	payload = drm_atomic_get_mst_payload_state(state, port);

	/*
	 * "Source device targets the QUERY_STREAM_ENCRYPTION_STATUS message
	 *  transaction at the MST Branch device directly connected to the
	 *  Source"
	 */
	txmsg->dst = mgr->mst_primary;

	build_query_stream_enc_status(txmsg, payload->vcpi, nonce);

	drm_dp_queue_down_tx(mgr, txmsg);

	ret = drm_dp_mst_wait_tx_reply(mgr->mst_primary, txmsg);
	if (ret < 0) {
		goto out;
	} else if (txmsg->reply.reply_type == DP_SIDEBAND_REPLY_NAK) {
		drm_dbg_kms(mgr->dev, "query encryption status nak received\n");
		ret = -ENXIO;
		goto out;
	}

	ret = 0;
	memcpy(status, &txmsg->reply.u.enc_status, sizeof(*status));

out:
	drm_modeset_unlock(&mgr->base.lock);
	drm_dp_mst_topology_put_port(port);
out_get_port:
	kfree(txmsg);
	return ret;
}
EXPORT_SYMBOL(drm_dp_send_query_stream_enc_status);

static int drm_dp_create_payload_step1(struct drm_dp_mst_topology_mgr *mgr,
				       struct drm_dp_mst_atomic_payload *payload)
{
	return drm_dp_dpcd_write_payload(mgr, payload->vcpi, payload->vc_start_slot,
					 payload->time_slots);
}

static int drm_dp_create_payload_step2(struct drm_dp_mst_topology_mgr *mgr,
				       struct drm_dp_mst_atomic_payload *payload)
{
	int ret;
	struct drm_dp_mst_port *port = drm_dp_mst_topology_get_port_validated(mgr, payload->port);

	if (!port)
		return -EIO;

	ret = drm_dp_payload_send_msg(mgr, port, payload->vcpi, payload->pbn);
	drm_dp_mst_topology_put_port(port);
	return ret;
}

static int drm_dp_destroy_payload_step1(struct drm_dp_mst_topology_mgr *mgr,
					struct drm_dp_mst_topology_state *mst_state,
					struct drm_dp_mst_atomic_payload *payload)
{
	drm_dbg_kms(mgr->dev, "\n");

	/* it's okay for these to fail */
	drm_dp_payload_send_msg(mgr, payload->port, payload->vcpi, 0);
	drm_dp_dpcd_write_payload(mgr, payload->vcpi, payload->vc_start_slot, 0);

	return 0;
}

/**
 * drm_dp_add_payload_part1() - Execute payload update part 1
 * @mgr: Manager to use.
 * @mst_state: The MST atomic state
 * @payload: The payload to write
 *
 * Determines the starting time slot for the given payload, and programs the VCPI for this payload
 * into hardware. After calling this, the driver should generate ACT and payload packets.
 *
 * Returns: 0 on success, error code on failure. In the event that this fails,
 * @payload.vc_start_slot will also be set to -1.
 */
int drm_dp_add_payload_part1(struct drm_dp_mst_topology_mgr *mgr,
			     struct drm_dp_mst_topology_state *mst_state,
			     struct drm_dp_mst_atomic_payload *payload)
{
	struct drm_dp_mst_port *port;
	int ret;

	port = drm_dp_mst_topology_get_port_validated(mgr, payload->port);
	if (!port) {
		drm_dbg_kms(mgr->dev,
			    "VCPI %d for port %p not in topology, not creating a payload\n",
			    payload->vcpi, payload->port);
		payload->vc_start_slot = -1;
		return 0;
	}

	if (mgr->payload_count == 0)
		mgr->next_start_slot = mst_state->start_slot;

	payload->vc_start_slot = mgr->next_start_slot;

	ret = drm_dp_create_payload_step1(mgr, payload);
	drm_dp_mst_topology_put_port(port);
	if (ret < 0) {
		drm_warn(mgr->dev, "Failed to create MST payload for port %p: %d\n",
			 payload->port, ret);
		payload->vc_start_slot = -1;
		return ret;
	}

	mgr->payload_count++;
	mgr->next_start_slot += payload->time_slots;

	return 0;
}
EXPORT_SYMBOL(drm_dp_add_payload_part1);

/**
 * drm_dp_remove_payload() - Remove an MST payload
 * @mgr: Manager to use.
 * @mst_state: The MST atomic state
 * @old_payload: The payload with its old state
 * @new_payload: The payload to write
 *
 * Removes a payload from an MST topology if it was successfully assigned a start slot. Also updates
 * the starting time slots of all other payloads which would have been shifted towards the start of
 * the VC table as a result. After calling this, the driver should generate ACT and payload packets.
 */
void drm_dp_remove_payload(struct drm_dp_mst_topology_mgr *mgr,
			   struct drm_dp_mst_topology_state *mst_state,
			   const struct drm_dp_mst_atomic_payload *old_payload,
			   struct drm_dp_mst_atomic_payload *new_payload)
{
	struct drm_dp_mst_atomic_payload *pos;
	bool send_remove = false;

	/* We failed to make the payload, so nothing to do */
	if (new_payload->vc_start_slot == -1)
		return;

	mutex_lock(&mgr->lock);
	send_remove = drm_dp_mst_port_downstream_of_branch(new_payload->port, mgr->mst_primary);
	mutex_unlock(&mgr->lock);

	if (send_remove)
		drm_dp_destroy_payload_step1(mgr, mst_state, new_payload);
	else
		drm_dbg_kms(mgr->dev, "Payload for VCPI %d not in topology, not sending remove\n",
			    new_payload->vcpi);

	list_for_each_entry(pos, &mst_state->payloads, next) {
		if (pos != new_payload && pos->vc_start_slot > new_payload->vc_start_slot)
			pos->vc_start_slot -= old_payload->time_slots;
	}
	new_payload->vc_start_slot = -1;

	mgr->payload_count--;
	mgr->next_start_slot -= old_payload->time_slots;

	if (new_payload->delete)
		drm_dp_mst_put_port_malloc(new_payload->port);
}
EXPORT_SYMBOL(drm_dp_remove_payload);

/**
 * drm_dp_add_payload_part2() - Execute payload update part 2
 * @mgr: Manager to use.
 * @state: The global atomic state
 * @payload: The payload to update
 *
 * If @payload was successfully assigned a starting time slot by drm_dp_add_payload_part1(), this
 * function will send the sideband messages to finish allocating this payload.
 *
 * Returns: 0 on success, negative error code on failure.
 */
int drm_dp_add_payload_part2(struct drm_dp_mst_topology_mgr *mgr,
			     struct drm_atomic_state *state,
			     struct drm_dp_mst_atomic_payload *payload)
{
	int ret = 0;

	/* Skip failed payloads */
	if (payload->vc_start_slot == -1) {
		drm_dbg_kms(mgr->dev, "Part 1 of payload creation for %s failed, skipping part 2\n",
			    payload->port->connector->name);
		return -EIO;
	}

	ret = drm_dp_create_payload_step2(mgr, payload);
	if (ret < 0) {
		if (!payload->delete)
			drm_err(mgr->dev, "Step 2 of creating MST payload for %p failed: %d\n",
				payload->port, ret);
		else
			drm_dbg_kms(mgr->dev, "Step 2 of removing MST payload for %p failed: %d\n",
				    payload->port, ret);
	}

	return ret;
}
EXPORT_SYMBOL(drm_dp_add_payload_part2);

static int drm_dp_send_dpcd_read(struct drm_dp_mst_topology_mgr *mgr,
				 struct drm_dp_mst_port *port,
				 int offset, int size, u8 *bytes)
{
	int ret = 0;
	struct drm_dp_sideband_msg_tx *txmsg;
	struct drm_dp_mst_branch *mstb;

	mstb = drm_dp_mst_topology_get_mstb_validated(mgr, port->parent);
	if (!mstb)
		return -EINVAL;

	txmsg = kzalloc(sizeof(*txmsg), GFP_KERNEL);
	if (!txmsg) {
		ret = -ENOMEM;
		goto fail_put;
	}

	build_dpcd_read(txmsg, port->port_num, offset, size);
	txmsg->dst = port->parent;

	drm_dp_queue_down_tx(mgr, txmsg);

	ret = drm_dp_mst_wait_tx_reply(mstb, txmsg);
	if (ret < 0)
		goto fail_free;

	if (txmsg->reply.reply_type == 1) {
		drm_dbg_kms(mgr->dev, "mstb %p port %d: DPCD read on addr 0x%x for %d bytes NAKed\n",
			    mstb, port->port_num, offset, size);
		ret = -EIO;
		goto fail_free;
	}

	if (txmsg->reply.u.remote_dpcd_read_ack.num_bytes != size) {
		ret = -EPROTO;
		goto fail_free;
	}

	ret = min_t(size_t, txmsg->reply.u.remote_dpcd_read_ack.num_bytes,
		    size);
	memcpy(bytes, txmsg->reply.u.remote_dpcd_read_ack.bytes, ret);

fail_free:
	kfree(txmsg);
fail_put:
	drm_dp_mst_topology_put_mstb(mstb);

	return ret;
}

static int drm_dp_send_dpcd_write(struct drm_dp_mst_topology_mgr *mgr,
				  struct drm_dp_mst_port *port,
				  int offset, int size, u8 *bytes)
{
	int ret;
	struct drm_dp_sideband_msg_tx *txmsg;
	struct drm_dp_mst_branch *mstb;

	mstb = drm_dp_mst_topology_get_mstb_validated(mgr, port->parent);
	if (!mstb)
		return -EINVAL;

	txmsg = kzalloc(sizeof(*txmsg), GFP_KERNEL);
	if (!txmsg) {
		ret = -ENOMEM;
		goto fail_put;
	}

	build_dpcd_write(txmsg, port->port_num, offset, size, bytes);
	txmsg->dst = mstb;

	drm_dp_queue_down_tx(mgr, txmsg);

	ret = drm_dp_mst_wait_tx_reply(mstb, txmsg);
	if (ret > 0) {
		if (txmsg->reply.reply_type == DP_SIDEBAND_REPLY_NAK)
			ret = -EIO;
		else
			ret = size;
	}

	kfree(txmsg);
fail_put:
	drm_dp_mst_topology_put_mstb(mstb);
	return ret;
}

static int drm_dp_encode_up_ack_reply(struct drm_dp_sideband_msg_tx *msg, u8 req_type)
{
	struct drm_dp_sideband_msg_reply_body reply;

	reply.reply_type = DP_SIDEBAND_REPLY_ACK;
	reply.req_type = req_type;
	drm_dp_encode_sideband_reply(&reply, msg);
	return 0;
}

static int drm_dp_send_up_ack_reply(struct drm_dp_mst_topology_mgr *mgr,
				    struct drm_dp_mst_branch *mstb,
				    int req_type, bool broadcast)
{
	struct drm_dp_sideband_msg_tx *txmsg;

	txmsg = kzalloc(sizeof(*txmsg), GFP_KERNEL);
	if (!txmsg)
		return -ENOMEM;

	txmsg->dst = mstb;
	drm_dp_encode_up_ack_reply(txmsg, req_type);

	mutex_lock(&mgr->qlock);
	/* construct a chunk from the first msg in the tx_msg queue */
	process_single_tx_qlock(mgr, txmsg, true);
	mutex_unlock(&mgr->qlock);

	kfree(txmsg);
	return 0;
}

/**
 * drm_dp_get_vc_payload_bw - get the VC payload BW for an MST link
 * @mgr: The &drm_dp_mst_topology_mgr to use
 * @link_rate: link rate in 10kbits/s units
 * @link_lane_count: lane count
 *
 * Calculate the total bandwidth of a MultiStream Transport link. The returned
 * value is in units of PBNs/(timeslots/1 MTP). This value can be used to
 * convert the number of PBNs required for a given stream to the number of
 * timeslots this stream requires in each MTP.
 *
 * Returns the BW / timeslot value in 20.12 fixed point format.
 */
fixed20_12 drm_dp_get_vc_payload_bw(const struct drm_dp_mst_topology_mgr *mgr,
				    int link_rate, int link_lane_count)
{
	int ch_coding_efficiency =
		drm_dp_bw_channel_coding_efficiency(drm_dp_is_uhbr_rate(link_rate));
	fixed20_12 ret;

	if (link_rate == 0 || link_lane_count == 0)
		drm_dbg_kms(mgr->dev, "invalid link rate/lane count: (%d / %d)\n",
			    link_rate, link_lane_count);

	/* See DP v2.0 2.6.4.2, 2.7.6.3 VCPayload_Bandwidth_for_OneTimeSlotPer_MTP_Allocation */
	ret.full = DIV_ROUND_DOWN_ULL(mul_u32_u32(link_rate * link_lane_count,
						  ch_coding_efficiency),
				      (1000000ULL * 8 * 5400) >> 12);

	return ret;
}
EXPORT_SYMBOL(drm_dp_get_vc_payload_bw);

/**
 * drm_dp_read_mst_cap() - check whether or not a sink supports MST
 * @aux: The DP AUX channel to use
 * @dpcd: A cached copy of the DPCD capabilities for this sink
 *
 * Returns: %True if the sink supports MST, %false otherwise
 */
bool drm_dp_read_mst_cap(struct drm_dp_aux *aux,
			 const u8 dpcd[DP_RECEIVER_CAP_SIZE])
{
	u8 mstm_cap;

	if (dpcd[DP_DPCD_REV] < DP_DPCD_REV_12)
		return false;

	if (drm_dp_dpcd_readb(aux, DP_MSTM_CAP, &mstm_cap) != 1)
		return false;

	return mstm_cap & DP_MST_CAP;
}
EXPORT_SYMBOL(drm_dp_read_mst_cap);

/**
 * drm_dp_mst_topology_mgr_set_mst() - Set the MST state for a topology manager
 * @mgr: manager to set state for
 * @mst_state: true to enable MST on this connector - false to disable.
 *
 * This is called by the driver when it detects an MST capable device plugged
 * into a DP MST capable port, or when a DP MST capable device is unplugged.
 */
int drm_dp_mst_topology_mgr_set_mst(struct drm_dp_mst_topology_mgr *mgr, bool mst_state)
{
	int ret = 0;
	struct drm_dp_mst_branch *mstb = NULL;

	mutex_lock(&mgr->lock);
	if (mst_state == mgr->mst_state)
		goto out_unlock;

	mgr->mst_state = mst_state;
	/* set the device into MST mode */
	if (mst_state) {
		WARN_ON(mgr->mst_primary);

		/* get dpcd info */
		ret = drm_dp_read_dpcd_caps(mgr->aux, mgr->dpcd);
		if (ret < 0) {
			drm_dbg_kms(mgr->dev, "%s: failed to read DPCD, ret %d\n",
				    mgr->aux->name, ret);
			goto out_unlock;
		}

		/* add initial branch device at LCT 1 */
		mstb = drm_dp_add_mst_branch_device(1, NULL);
		if (mstb == NULL) {
			ret = -ENOMEM;
			goto out_unlock;
		}
		mstb->mgr = mgr;

		/* give this the main reference */
		mgr->mst_primary = mstb;
		drm_dp_mst_topology_get_mstb(mgr->mst_primary);

		ret = drm_dp_dpcd_writeb(mgr->aux, DP_MSTM_CTRL,
					 DP_MST_EN |
					 DP_UP_REQ_EN |
					 DP_UPSTREAM_IS_SRC);
		if (ret < 0)
			goto out_unlock;

		/* Write reset payload */
		drm_dp_dpcd_write_payload(mgr, 0, 0, 0x3f);

		queue_work(system_long_wq, &mgr->work);

		ret = 0;
	} else {
		/* disable MST on the device */
		mstb = mgr->mst_primary;
		mgr->mst_primary = NULL;
		/* this can fail if the device is gone */
		drm_dp_dpcd_writeb(mgr->aux, DP_MSTM_CTRL, 0);
		ret = 0;
		mgr->payload_id_table_cleared = false;

		mgr->reset_rx_state = true;
	}

out_unlock:
	mutex_unlock(&mgr->lock);
	if (mstb)
		drm_dp_mst_topology_put_mstb(mstb);
	return ret;

}
EXPORT_SYMBOL(drm_dp_mst_topology_mgr_set_mst);

static void
drm_dp_mst_topology_mgr_invalidate_mstb(struct drm_dp_mst_branch *mstb)
{
	struct drm_dp_mst_port *port;

	/* The link address will need to be re-sent on resume */
	mstb->link_address_sent = false;

	list_for_each_entry(port, &mstb->ports, next)
		if (port->mstb)
			drm_dp_mst_topology_mgr_invalidate_mstb(port->mstb);
}

/**
 * drm_dp_mst_topology_mgr_suspend() - suspend the MST manager
 * @mgr: manager to suspend
 *
 * This function tells the MST device that we can't handle UP messages
 * anymore. This should stop it from sending any since we are suspended.
 */
void drm_dp_mst_topology_mgr_suspend(struct drm_dp_mst_topology_mgr *mgr)
{
	mutex_lock(&mgr->lock);
	drm_dp_dpcd_writeb(mgr->aux, DP_MSTM_CTRL,
			   DP_MST_EN | DP_UPSTREAM_IS_SRC);
	mutex_unlock(&mgr->lock);
	flush_work(&mgr->up_req_work);
	flush_work(&mgr->work);
	flush_work(&mgr->delayed_destroy_work);

	mutex_lock(&mgr->lock);
	if (mgr->mst_state && mgr->mst_primary)
		drm_dp_mst_topology_mgr_invalidate_mstb(mgr->mst_primary);
	mutex_unlock(&mgr->lock);
}
EXPORT_SYMBOL(drm_dp_mst_topology_mgr_suspend);

/**
 * drm_dp_mst_topology_mgr_resume() - resume the MST manager
 * @mgr: manager to resume
 * @sync: whether or not to perform topology reprobing synchronously
 *
 * This will fetch DPCD and see if the device is still there,
 * if it is, it will rewrite the MSTM control bits, and return.
 *
 * If the device fails this returns -1, and the driver should do
 * a full MST reprobe, in case we were undocked.
 *
 * During system resume (where it is assumed that the driver will be calling
 * drm_atomic_helper_resume()) this function should be called beforehand with
 * @sync set to true. In contexts like runtime resume where the driver is not
 * expected to be calling drm_atomic_helper_resume(), this function should be
 * called with @sync set to false in order to avoid deadlocking.
 *
 * Returns: -1 if the MST topology was removed while we were suspended, 0
 * otherwise.
 */
int drm_dp_mst_topology_mgr_resume(struct drm_dp_mst_topology_mgr *mgr,
				   bool sync)
{
	int ret;
	u8 guid[16];

	mutex_lock(&mgr->lock);
	if (!mgr->mst_primary)
		goto out_fail;

	if (drm_dp_read_dpcd_caps(mgr->aux, mgr->dpcd) < 0) {
		drm_dbg_kms(mgr->dev, "dpcd read failed - undocked during suspend?\n");
		goto out_fail;
	}

	ret = drm_dp_dpcd_writeb(mgr->aux, DP_MSTM_CTRL,
				 DP_MST_EN |
				 DP_UP_REQ_EN |
				 DP_UPSTREAM_IS_SRC);
	if (ret < 0) {
		drm_dbg_kms(mgr->dev, "mst write failed - undocked during suspend?\n");
		goto out_fail;
	}

	/* Some hubs forget their guids after they resume */
	ret = drm_dp_dpcd_read(mgr->aux, DP_GUID, guid, 16);
	if (ret != 16) {
		drm_dbg_kms(mgr->dev, "dpcd read failed - undocked during suspend?\n");
		goto out_fail;
	}

	ret = drm_dp_check_mstb_guid(mgr->mst_primary, guid);
	if (ret) {
		drm_dbg_kms(mgr->dev, "check mstb failed - undocked during suspend?\n");
		goto out_fail;
	}

	/*
	 * For the final step of resuming the topology, we need to bring the
	 * state of our in-memory topology back into sync with reality. So,
	 * restart the probing process as if we're probing a new hub
	 */
	queue_work(system_long_wq, &mgr->work);
	mutex_unlock(&mgr->lock);

	if (sync) {
		drm_dbg_kms(mgr->dev,
			    "Waiting for link probe work to finish re-syncing topology...\n");
		flush_work(&mgr->work);
	}

	return 0;

out_fail:
	mutex_unlock(&mgr->lock);
	return -1;
}
EXPORT_SYMBOL(drm_dp_mst_topology_mgr_resume);

static void reset_msg_rx_state(struct drm_dp_sideband_msg_rx *msg)
{
	memset(msg, 0, sizeof(*msg));
}

static bool
drm_dp_get_one_sb_msg(struct drm_dp_mst_topology_mgr *mgr, bool up,
		      struct drm_dp_mst_branch **mstb)
{
	int len;
	u8 replyblock[32];
	int replylen, curreply;
	int ret;
	u8 hdrlen;
	struct drm_dp_sideband_msg_hdr hdr;
	struct drm_dp_sideband_msg_rx *msg =
		up ? &mgr->up_req_recv : &mgr->down_rep_recv;
	int basereg = up ? DP_SIDEBAND_MSG_UP_REQ_BASE :
			   DP_SIDEBAND_MSG_DOWN_REP_BASE;

	if (!up)
		*mstb = NULL;

	len = min(mgr->max_dpcd_transaction_bytes, 16);
	ret = drm_dp_dpcd_read(mgr->aux, basereg, replyblock, len);
	if (ret != len) {
		drm_dbg_kms(mgr->dev, "failed to read DPCD down rep %d %d\n", len, ret);
		return false;
	}

	ret = drm_dp_decode_sideband_msg_hdr(mgr, &hdr, replyblock, len, &hdrlen);
	if (ret == false) {
		print_hex_dump(KERN_DEBUG, "failed hdr", DUMP_PREFIX_NONE, 16,
			       1, replyblock, len, false);
		drm_dbg_kms(mgr->dev, "ERROR: failed header\n");
		return false;
	}

	if (!up) {
		/* Caller is responsible for giving back this reference */
		*mstb = drm_dp_get_mst_branch_device(mgr, hdr.lct, hdr.rad);
		if (!*mstb) {
			drm_dbg_kms(mgr->dev, "Got MST reply from unknown device %d\n", hdr.lct);
			return false;
		}
	}

	if (!drm_dp_sideband_msg_set_header(msg, &hdr, hdrlen)) {
		drm_dbg_kms(mgr->dev, "sideband msg set header failed %d\n", replyblock[0]);
		return false;
	}

	replylen = min(msg->curchunk_len, (u8)(len - hdrlen));
	ret = drm_dp_sideband_append_payload(msg, replyblock + hdrlen, replylen);
	if (!ret) {
		drm_dbg_kms(mgr->dev, "sideband msg build failed %d\n", replyblock[0]);
		return false;
	}

	replylen = msg->curchunk_len + msg->curchunk_hdrlen - len;
	curreply = len;
	while (replylen > 0) {
		len = min3(replylen, mgr->max_dpcd_transaction_bytes, 16);
		ret = drm_dp_dpcd_read(mgr->aux, basereg + curreply,
				    replyblock, len);
		if (ret != len) {
			drm_dbg_kms(mgr->dev, "failed to read a chunk (len %d, ret %d)\n",
				    len, ret);
			return false;
		}

		ret = drm_dp_sideband_append_payload(msg, replyblock, len);
		if (!ret) {
			drm_dbg_kms(mgr->dev, "failed to build sideband msg\n");
			return false;
		}

		curreply += len;
		replylen -= len;
	}
	return true;
}

static int get_msg_request_type(u8 data)
{
	return data & 0x7f;
}

static bool verify_rx_request_type(struct drm_dp_mst_topology_mgr *mgr,
				   const struct drm_dp_sideband_msg_tx *txmsg,
				   const struct drm_dp_sideband_msg_rx *rxmsg)
{
	const struct drm_dp_sideband_msg_hdr *hdr = &rxmsg->initial_hdr;
	const struct drm_dp_mst_branch *mstb = txmsg->dst;
	int tx_req_type = get_msg_request_type(txmsg->msg[0]);
	int rx_req_type = get_msg_request_type(rxmsg->msg[0]);
	char rad_str[64];

	if (tx_req_type == rx_req_type)
		return true;

	drm_dp_mst_rad_to_str(mstb->rad, mstb->lct, rad_str, sizeof(rad_str));
	drm_dbg_kms(mgr->dev,
		    "Got unexpected MST reply, mstb: %p seqno: %d lct: %d rad: %s rx_req_type: %s (%02x) != tx_req_type: %s (%02x)\n",
		    mstb, hdr->seqno, mstb->lct, rad_str,
		    drm_dp_mst_req_type_str(rx_req_type), rx_req_type,
		    drm_dp_mst_req_type_str(tx_req_type), tx_req_type);

	return false;
}

static int drm_dp_mst_handle_down_rep(struct drm_dp_mst_topology_mgr *mgr)
{
	struct drm_dp_sideband_msg_tx *txmsg;
	struct drm_dp_mst_branch *mstb = NULL;
	struct drm_dp_sideband_msg_rx *msg = &mgr->down_rep_recv;

	if (!drm_dp_get_one_sb_msg(mgr, false, &mstb))
		goto out_clear_reply;

	/* Multi-packet message transmission, don't clear the reply */
	if (!msg->have_eomt)
		goto out;

	/* find the message */
	mutex_lock(&mgr->qlock);
	txmsg = list_first_entry_or_null(&mgr->tx_msg_downq,
					 struct drm_dp_sideband_msg_tx, next);
	mutex_unlock(&mgr->qlock);

	/* Were we actually expecting a response, and from this mstb? */
	if (!txmsg || txmsg->dst != mstb) {
		struct drm_dp_sideband_msg_hdr *hdr;

		hdr = &msg->initial_hdr;
		drm_dbg_kms(mgr->dev, "Got MST reply with no msg %p %d %d %02x %02x\n",
			    mstb, hdr->seqno, hdr->lct, hdr->rad[0], msg->msg[0]);
		goto out_clear_reply;
	}

	if (!verify_rx_request_type(mgr, txmsg, msg))
		goto out_clear_reply;

	drm_dp_sideband_parse_reply(mgr, msg, &txmsg->reply);

	if (txmsg->reply.reply_type == DP_SIDEBAND_REPLY_NAK) {
		drm_dbg_kms(mgr->dev,
			    "Got NAK reply: req 0x%02x (%s), reason 0x%02x (%s), nak data 0x%02x\n",
			    txmsg->reply.req_type,
			    drm_dp_mst_req_type_str(txmsg->reply.req_type),
			    txmsg->reply.u.nak.reason,
			    drm_dp_mst_nak_reason_str(txmsg->reply.u.nak.reason),
			    txmsg->reply.u.nak.nak_data);
	}

	memset(msg, 0, sizeof(struct drm_dp_sideband_msg_rx));
	drm_dp_mst_topology_put_mstb(mstb);

	mutex_lock(&mgr->qlock);
	txmsg->state = DRM_DP_SIDEBAND_TX_RX;
	list_del(&txmsg->next);
	mutex_unlock(&mgr->qlock);

	wake_up_all(&mgr->tx_waitq);

	return 0;

out_clear_reply:
	memset(msg, 0, sizeof(struct drm_dp_sideband_msg_rx));
out:
	if (mstb)
		drm_dp_mst_topology_put_mstb(mstb);

	return 0;
}

static inline bool
drm_dp_mst_process_up_req(struct drm_dp_mst_topology_mgr *mgr,
			  struct drm_dp_pending_up_req *up_req)
{
	struct drm_dp_mst_branch *mstb = NULL;
	struct drm_dp_sideband_msg_req_body *msg = &up_req->msg;
	struct drm_dp_sideband_msg_hdr *hdr = &up_req->hdr;
	bool hotplug = false, dowork = false;

	if (hdr->broadcast) {
		const u8 *guid = NULL;

		if (msg->req_type == DP_CONNECTION_STATUS_NOTIFY)
			guid = msg->u.conn_stat.guid;
		else if (msg->req_type == DP_RESOURCE_STATUS_NOTIFY)
			guid = msg->u.resource_stat.guid;

		if (guid)
			mstb = drm_dp_get_mst_branch_device_by_guid(mgr, guid);
	} else {
		mstb = drm_dp_get_mst_branch_device(mgr, hdr->lct, hdr->rad);
	}

	if (!mstb) {
		drm_dbg_kms(mgr->dev, "Got MST reply from unknown device %d\n", hdr->lct);
		return false;
	}

	/* TODO: Add missing handler for DP_RESOURCE_STATUS_NOTIFY events */
	if (msg->req_type == DP_CONNECTION_STATUS_NOTIFY) {
		dowork = drm_dp_mst_handle_conn_stat(mstb, &msg->u.conn_stat);
		hotplug = true;
	}

	drm_dp_mst_topology_put_mstb(mstb);

	if (dowork)
		queue_work(system_long_wq, &mgr->work);
	return hotplug;
}

static void drm_dp_mst_up_req_work(struct work_struct *work)
{
	struct drm_dp_mst_topology_mgr *mgr =
		container_of(work, struct drm_dp_mst_topology_mgr,
			     up_req_work);
	struct drm_dp_pending_up_req *up_req;
	bool send_hotplug = false;

	mutex_lock(&mgr->probe_lock);
	while (true) {
		mutex_lock(&mgr->up_req_lock);
		up_req = list_first_entry_or_null(&mgr->up_req_list,
						  struct drm_dp_pending_up_req,
						  next);
		if (up_req)
			list_del(&up_req->next);
		mutex_unlock(&mgr->up_req_lock);

		if (!up_req)
			break;

		send_hotplug |= drm_dp_mst_process_up_req(mgr, up_req);
		kfree(up_req);
	}
	mutex_unlock(&mgr->probe_lock);

	if (send_hotplug)
		drm_kms_helper_hotplug_event(mgr->dev);
}

static int drm_dp_mst_handle_up_req(struct drm_dp_mst_topology_mgr *mgr)
{
	struct drm_dp_pending_up_req *up_req;
	struct drm_dp_mst_branch *mst_primary;

	if (!drm_dp_get_one_sb_msg(mgr, true, NULL))
		goto out_clear_reply;

	if (!mgr->up_req_recv.have_eomt)
		return 0;

	up_req = kzalloc(sizeof(*up_req), GFP_KERNEL);
	if (!up_req)
		return -ENOMEM;

	INIT_LIST_HEAD(&up_req->next);

	drm_dp_sideband_parse_req(mgr, &mgr->up_req_recv, &up_req->msg);

	if (up_req->msg.req_type != DP_CONNECTION_STATUS_NOTIFY &&
	    up_req->msg.req_type != DP_RESOURCE_STATUS_NOTIFY) {
		drm_dbg_kms(mgr->dev, "Received unknown up req type, ignoring: %x\n",
			    up_req->msg.req_type);
		kfree(up_req);
		goto out_clear_reply;
	}

	mutex_lock(&mgr->lock);
	mst_primary = mgr->mst_primary;
	if (!mst_primary || !drm_dp_mst_topology_try_get_mstb(mst_primary)) {
		mutex_unlock(&mgr->lock);
		kfree(up_req);
		goto out_clear_reply;
	}
	mutex_unlock(&mgr->lock);

	drm_dp_send_up_ack_reply(mgr, mst_primary, up_req->msg.req_type,
				 false);

	if (up_req->msg.req_type == DP_CONNECTION_STATUS_NOTIFY) {
		const struct drm_dp_connection_status_notify *conn_stat =
			&up_req->msg.u.conn_stat;
		bool handle_csn;

		drm_dbg_kms(mgr->dev, "Got CSN: pn: %d ldps:%d ddps: %d mcs: %d ip: %d pdt: %d\n",
			    conn_stat->port_number,
			    conn_stat->legacy_device_plug_status,
			    conn_stat->displayport_device_plug_status,
			    conn_stat->message_capability_status,
			    conn_stat->input_port,
			    conn_stat->peer_device_type);

		mutex_lock(&mgr->probe_lock);
		handle_csn = mst_primary->link_address_sent;
		mutex_unlock(&mgr->probe_lock);

		if (!handle_csn) {
			drm_dbg_kms(mgr->dev, "Got CSN before finish topology probing. Skip it.");
			kfree(up_req);
			goto out_put_primary;
		}
	} else if (up_req->msg.req_type == DP_RESOURCE_STATUS_NOTIFY) {
		const struct drm_dp_resource_status_notify *res_stat =
			&up_req->msg.u.resource_stat;

		drm_dbg_kms(mgr->dev, "Got RSN: pn: %d avail_pbn %d\n",
			    res_stat->port_number,
			    res_stat->available_pbn);
	}

	up_req->hdr = mgr->up_req_recv.initial_hdr;
	mutex_lock(&mgr->up_req_lock);
	list_add_tail(&up_req->next, &mgr->up_req_list);
	mutex_unlock(&mgr->up_req_lock);
	queue_work(system_long_wq, &mgr->up_req_work);

out_put_primary:
	drm_dp_mst_topology_put_mstb(mst_primary);
out_clear_reply:
	memset(&mgr->up_req_recv, 0, sizeof(struct drm_dp_sideband_msg_rx));
	return 0;
}

static void update_msg_rx_state(struct drm_dp_mst_topology_mgr *mgr)
{
	mutex_lock(&mgr->lock);
	if (mgr->reset_rx_state) {
		mgr->reset_rx_state = false;
		reset_msg_rx_state(&mgr->down_rep_recv);
		reset_msg_rx_state(&mgr->up_req_recv);
	}
	mutex_unlock(&mgr->lock);
}

/**
 * drm_dp_mst_hpd_irq_handle_event() - MST hotplug IRQ handle MST event
 * @mgr: manager to notify irq for.
 * @esi: 4 bytes from SINK_COUNT_ESI
 * @ack: 4 bytes used to ack events starting from SINK_COUNT_ESI
 * @handled: whether the hpd interrupt was consumed or not
 *
 * This should be called from the driver when it detects a HPD IRQ,
 * along with the value of the DEVICE_SERVICE_IRQ_VECTOR_ESI0. The
 * topology manager will process the sideband messages received
 * as indicated in the DEVICE_SERVICE_IRQ_VECTOR_ESI0 and set the
 * corresponding flags that Driver has to ack the DP receiver later.
 *
 * Note that driver shall also call
 * drm_dp_mst_hpd_irq_send_new_request() if the 'handled' is set
 * after calling this function, to try to kick off a new request in
 * the queue if the previous message transaction is completed.
 *
 * See also:
 * drm_dp_mst_hpd_irq_send_new_request()
 */
int drm_dp_mst_hpd_irq_handle_event(struct drm_dp_mst_topology_mgr *mgr, const u8 *esi,
				    u8 *ack, bool *handled)
{
	int ret = 0;
	int sc;
	*handled = false;
	sc = DP_GET_SINK_COUNT(esi[0]);

	if (sc != mgr->sink_count) {
		mgr->sink_count = sc;
		*handled = true;
	}

	update_msg_rx_state(mgr);

	if (esi[1] & DP_DOWN_REP_MSG_RDY) {
		ret = drm_dp_mst_handle_down_rep(mgr);
		*handled = true;
		ack[1] |= DP_DOWN_REP_MSG_RDY;
	}

	if (esi[1] & DP_UP_REQ_MSG_RDY) {
		ret |= drm_dp_mst_handle_up_req(mgr);
		*handled = true;
		ack[1] |= DP_UP_REQ_MSG_RDY;
	}

	return ret;
}
EXPORT_SYMBOL(drm_dp_mst_hpd_irq_handle_event);

/**
 * drm_dp_mst_hpd_irq_send_new_request() - MST hotplug IRQ kick off new request
 * @mgr: manager to notify irq for.
 *
 * This should be called from the driver when mst irq event is handled
 * and acked. Note that new down request should only be sent when
 * previous message transaction is completed. Source is not supposed to generate
 * interleaved message transactions.
 */
void drm_dp_mst_hpd_irq_send_new_request(struct drm_dp_mst_topology_mgr *mgr)
{
	struct drm_dp_sideband_msg_tx *txmsg;
	bool kick = true;

	mutex_lock(&mgr->qlock);
	txmsg = list_first_entry_or_null(&mgr->tx_msg_downq,
					 struct drm_dp_sideband_msg_tx, next);
	/* If last transaction is not completed yet*/
	if (!txmsg ||
	    txmsg->state == DRM_DP_SIDEBAND_TX_START_SEND ||
	    txmsg->state == DRM_DP_SIDEBAND_TX_SENT)
		kick = false;
	mutex_unlock(&mgr->qlock);

	if (kick)
		drm_dp_mst_kick_tx(mgr);
}
EXPORT_SYMBOL(drm_dp_mst_hpd_irq_send_new_request);
/**
 * drm_dp_mst_detect_port() - get connection status for an MST port
 * @connector: DRM connector for this port
 * @ctx: The acquisition context to use for grabbing locks
 * @mgr: manager for this port
 * @port: pointer to a port
 *
 * This returns the current connection state for a port.
 */
int
drm_dp_mst_detect_port(struct drm_connector *connector,
		       struct drm_modeset_acquire_ctx *ctx,
		       struct drm_dp_mst_topology_mgr *mgr,
		       struct drm_dp_mst_port *port)
{
	int ret;

	/* we need to search for the port in the mgr in case it's gone */
	port = drm_dp_mst_topology_get_port_validated(mgr, port);
	if (!port)
		return connector_status_disconnected;

	ret = drm_modeset_lock(&mgr->base.lock, ctx);
	if (ret)
		goto out;

	ret = connector_status_disconnected;

	if (!port->ddps)
		goto out;

	switch (port->pdt) {
	case DP_PEER_DEVICE_NONE:
		break;
	case DP_PEER_DEVICE_MST_BRANCHING:
		if (!port->mcs)
			ret = connector_status_connected;
		break;

	case DP_PEER_DEVICE_SST_SINK:
		ret = connector_status_connected;
		/* for logical ports - cache the EDID */
		if (port->port_num >= DP_MST_LOGICAL_PORT_0 && !port->cached_edid)
			port->cached_edid = drm_edid_read_ddc(connector, &port->aux.ddc);
		break;
	case DP_PEER_DEVICE_DP_LEGACY_CONV:
		if (port->ldps)
			ret = connector_status_connected;
		break;
	}
out:
	drm_dp_mst_topology_put_port(port);
	return ret;
}
EXPORT_SYMBOL(drm_dp_mst_detect_port);

/**
 * drm_dp_mst_edid_read() - get EDID for an MST port
 * @connector: toplevel connector to get EDID for
 * @mgr: manager for this port
 * @port: unverified pointer to a port.
 *
 * This returns an EDID for the port connected to a connector,
 * It validates the pointer still exists so the caller doesn't require a
 * reference.
 */
const struct drm_edid *drm_dp_mst_edid_read(struct drm_connector *connector,
					    struct drm_dp_mst_topology_mgr *mgr,
					    struct drm_dp_mst_port *port)
{
	const struct drm_edid *drm_edid;

	/* we need to search for the port in the mgr in case it's gone */
	port = drm_dp_mst_topology_get_port_validated(mgr, port);
	if (!port)
		return NULL;

	if (port->cached_edid)
		drm_edid = drm_edid_dup(port->cached_edid);
	else
		drm_edid = drm_edid_read_ddc(connector, &port->aux.ddc);

	drm_dp_mst_topology_put_port(port);

	return drm_edid;
}
EXPORT_SYMBOL(drm_dp_mst_edid_read);

/**
 * drm_dp_mst_get_edid() - get EDID for an MST port
 * @connector: toplevel connector to get EDID for
 * @mgr: manager for this port
 * @port: unverified pointer to a port.
 *
 * This function is deprecated; please use drm_dp_mst_edid_read() instead.
 *
 * This returns an EDID for the port connected to a connector,
 * It validates the pointer still exists so the caller doesn't require a
 * reference.
 */
struct edid *drm_dp_mst_get_edid(struct drm_connector *connector,
				 struct drm_dp_mst_topology_mgr *mgr,
				 struct drm_dp_mst_port *port)
{
	const struct drm_edid *drm_edid;
	struct edid *edid;

	drm_edid = drm_dp_mst_edid_read(connector, mgr, port);

	edid = drm_edid_duplicate(drm_edid_raw(drm_edid));

	drm_edid_free(drm_edid);

	return edid;
}
EXPORT_SYMBOL(drm_dp_mst_get_edid);

/**
 * drm_dp_atomic_find_time_slots() - Find and add time slots to the state
 * @state: global atomic state
 * @mgr: MST topology manager for the port
 * @port: port to find time slots for
 * @pbn: bandwidth required for the mode in PBN
 *
 * Allocates time slots to @port, replacing any previous time slot allocations it may
 * have had. Any atomic drivers which support MST must call this function in
 * their &drm_encoder_helper_funcs.atomic_check() callback unconditionally to
 * change the current time slot allocation for the new state, and ensure the MST
 * atomic state is added whenever the state of payloads in the topology changes.
 *
 * Allocations set by this function are not checked against the bandwidth
 * restraints of @mgr until the driver calls drm_dp_mst_atomic_check().
 *
 * Additionally, it is OK to call this function multiple times on the same
 * @port as needed. It is not OK however, to call this function and
 * drm_dp_atomic_release_time_slots() in the same atomic check phase.
 *
 * See also:
 * drm_dp_atomic_release_time_slots()
 * drm_dp_mst_atomic_check()
 *
 * Returns:
 * Total slots in the atomic state assigned for this port, or a negative error
 * code if the port no longer exists
 */
int drm_dp_atomic_find_time_slots(struct drm_atomic_state *state,
				  struct drm_dp_mst_topology_mgr *mgr,
				  struct drm_dp_mst_port *port, int pbn)
{
	struct drm_dp_mst_topology_state *topology_state;
	struct drm_dp_mst_atomic_payload *payload = NULL;
	struct drm_connector_state *conn_state;
	int prev_slots = 0, prev_bw = 0, req_slots;

	topology_state = drm_atomic_get_mst_topology_state(state, mgr);
	if (IS_ERR(topology_state))
		return PTR_ERR(topology_state);

	conn_state = drm_atomic_get_new_connector_state(state, port->connector);
	topology_state->pending_crtc_mask |= drm_crtc_mask(conn_state->crtc);

	/* Find the current allocation for this port, if any */
	payload = drm_atomic_get_mst_payload_state(topology_state, port);
	if (payload) {
		prev_slots = payload->time_slots;
		prev_bw = payload->pbn;

		/*
		 * This should never happen, unless the driver tries
		 * releasing and allocating the same timeslot allocation,
		 * which is an error
		 */
		if (drm_WARN_ON(mgr->dev, payload->delete)) {
			drm_err(mgr->dev,
				"cannot allocate and release time slots on [MST PORT:%p] in the same state\n",
				port);
			return -EINVAL;
		}
	}

	req_slots = DIV_ROUND_UP(dfixed_const(pbn), topology_state->pbn_div.full);

	drm_dbg_atomic(mgr->dev, "[CONNECTOR:%d:%s] [MST PORT:%p] TU %d -> %d\n",
		       port->connector->base.id, port->connector->name,
		       port, prev_slots, req_slots);
	drm_dbg_atomic(mgr->dev, "[CONNECTOR:%d:%s] [MST PORT:%p] PBN %d -> %d\n",
		       port->connector->base.id, port->connector->name,
		       port, prev_bw, pbn);

	/* Add the new allocation to the state, note the VCPI isn't assigned until the end */
	if (!payload) {
		payload = kzalloc(sizeof(*payload), GFP_KERNEL);
		if (!payload)
			return -ENOMEM;

		drm_dp_mst_get_port_malloc(port);
		payload->port = port;
		payload->vc_start_slot = -1;
		list_add(&payload->next, &topology_state->payloads);
	}
	payload->time_slots = req_slots;
	payload->pbn = pbn;

	return req_slots;
}
EXPORT_SYMBOL(drm_dp_atomic_find_time_slots);

/**
 * drm_dp_atomic_release_time_slots() - Release allocated time slots
 * @state: global atomic state
 * @mgr: MST topology manager for the port
 * @port: The port to release the time slots from
 *
 * Releases any time slots that have been allocated to a port in the atomic
 * state. Any atomic drivers which support MST must call this function
 * unconditionally in their &drm_connector_helper_funcs.atomic_check() callback.
 * This helper will check whether time slots would be released by the new state and
 * respond accordingly, along with ensuring the MST state is always added to the
 * atomic state whenever a new state would modify the state of payloads on the
 * topology.
 *
 * It is OK to call this even if @port has been removed from the system.
 * Additionally, it is OK to call this function multiple times on the same
 * @port as needed. It is not OK however, to call this function and
 * drm_dp_atomic_find_time_slots() on the same @port in a single atomic check
 * phase.
 *
 * See also:
 * drm_dp_atomic_find_time_slots()
 * drm_dp_mst_atomic_check()
 *
 * Returns:
 * 0 on success, negative error code otherwise
 */
int drm_dp_atomic_release_time_slots(struct drm_atomic_state *state,
				     struct drm_dp_mst_topology_mgr *mgr,
				     struct drm_dp_mst_port *port)
{
	struct drm_dp_mst_topology_state *topology_state;
	struct drm_dp_mst_atomic_payload *payload;
	struct drm_connector_state *old_conn_state, *new_conn_state;
	bool update_payload = true;

	old_conn_state = drm_atomic_get_old_connector_state(state, port->connector);
	if (!old_conn_state->crtc)
		return 0;

	/* If the CRTC isn't disabled by this state, don't release it's payload */
	new_conn_state = drm_atomic_get_new_connector_state(state, port->connector);
	if (new_conn_state->crtc) {
		struct drm_crtc_state *crtc_state =
			drm_atomic_get_new_crtc_state(state, new_conn_state->crtc);

		/* No modeset means no payload changes, so it's safe to not pull in the MST state */
		if (!crtc_state || !drm_atomic_crtc_needs_modeset(crtc_state))
			return 0;

		if (!crtc_state->mode_changed && !crtc_state->connectors_changed)
			update_payload = false;
	}

	topology_state = drm_atomic_get_mst_topology_state(state, mgr);
	if (IS_ERR(topology_state))
		return PTR_ERR(topology_state);

	topology_state->pending_crtc_mask |= drm_crtc_mask(old_conn_state->crtc);
	if (!update_payload)
		return 0;

	payload = drm_atomic_get_mst_payload_state(topology_state, port);
	if (WARN_ON(!payload)) {
		drm_err(mgr->dev, "No payload for [MST PORT:%p] found in mst state %p\n",
			port, &topology_state->base);
		return -EINVAL;
	}

	if (new_conn_state->crtc)
		return 0;

	drm_dbg_atomic(mgr->dev, "[MST PORT:%p] TU %d -> 0\n", port, payload->time_slots);
	if (!payload->delete) {
		payload->pbn = 0;
		payload->delete = true;
		topology_state->payload_mask &= ~BIT(payload->vcpi - 1);
	}

	return 0;
}
EXPORT_SYMBOL(drm_dp_atomic_release_time_slots);

/**
 * drm_dp_mst_atomic_setup_commit() - setup_commit hook for MST helpers
 * @state: global atomic state
 *
 * This function saves all of the &drm_crtc_commit structs in an atomic state that touch any CRTCs
 * currently assigned to an MST topology. Drivers must call this hook from their
 * &drm_mode_config_helper_funcs.atomic_commit_setup hook.
 *
 * Returns:
 * 0 if all CRTC commits were retrieved successfully, negative error code otherwise
 */
int drm_dp_mst_atomic_setup_commit(struct drm_atomic_state *state)
{
	struct drm_dp_mst_topology_mgr *mgr;
	struct drm_dp_mst_topology_state *mst_state;
	struct drm_crtc *crtc;
	struct drm_crtc_state *crtc_state;
	int i, j, commit_idx, num_commit_deps;

	for_each_new_mst_mgr_in_state(state, mgr, mst_state, i) {
		if (!mst_state->pending_crtc_mask)
			continue;

		num_commit_deps = hweight32(mst_state->pending_crtc_mask);
		mst_state->commit_deps = kmalloc_array(num_commit_deps,
						       sizeof(*mst_state->commit_deps), GFP_KERNEL);
		if (!mst_state->commit_deps)
			return -ENOMEM;
		mst_state->num_commit_deps = num_commit_deps;

		commit_idx = 0;
		for_each_new_crtc_in_state(state, crtc, crtc_state, j) {
			if (mst_state->pending_crtc_mask & drm_crtc_mask(crtc)) {
				mst_state->commit_deps[commit_idx++] =
					drm_crtc_commit_get(crtc_state->commit);
			}
		}
	}

	return 0;
}
EXPORT_SYMBOL(drm_dp_mst_atomic_setup_commit);

/**
 * drm_dp_mst_atomic_wait_for_dependencies() - Wait for all pending commits on MST topologies,
 * prepare new MST state for commit
 * @state: global atomic state
 *
 * Goes through any MST topologies in this atomic state, and waits for any pending commits which
 * touched CRTCs that were/are on an MST topology to be programmed to hardware and flipped to before
 * returning. This is to prevent multiple non-blocking commits affecting an MST topology from racing
 * with eachother by forcing them to be executed sequentially in situations where the only resources
 * the modeset objects in these commits share are an MST topology.
 *
 * This function also prepares the new MST state for commit by performing some state preparation
 * which can't be done until this point, such as reading back the final VC start slots (which are
 * determined at commit-time) from the previous state.
 *
 * All MST drivers must call this function after calling drm_atomic_helper_wait_for_dependencies(),
 * or whatever their equivalent of that is.
 */
void drm_dp_mst_atomic_wait_for_dependencies(struct drm_atomic_state *state)
{
	struct drm_dp_mst_topology_state *old_mst_state, *new_mst_state;
	struct drm_dp_mst_topology_mgr *mgr;
	struct drm_dp_mst_atomic_payload *old_payload, *new_payload;
	int i, j, ret;

	for_each_oldnew_mst_mgr_in_state(state, mgr, old_mst_state, new_mst_state, i) {
		for (j = 0; j < old_mst_state->num_commit_deps; j++) {
			ret = drm_crtc_commit_wait(old_mst_state->commit_deps[j]);
			if (ret < 0)
				drm_err(state->dev, "Failed to wait for %s: %d\n",
					old_mst_state->commit_deps[j]->crtc->name, ret);
		}

		/* Now that previous state is committed, it's safe to copy over the start slot
		 * assignments
		 */
		list_for_each_entry(old_payload, &old_mst_state->payloads, next) {
			if (old_payload->delete)
				continue;

			new_payload = drm_atomic_get_mst_payload_state(new_mst_state,
								       old_payload->port);
			new_payload->vc_start_slot = old_payload->vc_start_slot;
		}
	}
}
EXPORT_SYMBOL(drm_dp_mst_atomic_wait_for_dependencies);

/**
 * drm_dp_mst_root_conn_atomic_check() - Serialize CRTC commits on MST-capable connectors operating
 * in SST mode
 * @new_conn_state: The new connector state of the &drm_connector
 * @mgr: The MST topology manager for the &drm_connector
 *
 * Since MST uses fake &drm_encoder structs, the generic atomic modesetting code isn't able to
 * serialize non-blocking commits happening on the real DP connector of an MST topology switching
 * into/away from MST mode - as the CRTC on the real DP connector and the CRTCs on the connector's
 * MST topology will never share the same &drm_encoder.
 *
 * This function takes care of this serialization issue, by checking a root MST connector's atomic
 * state to determine if it is about to have a modeset - and then pulling in the MST topology state
 * if so, along with adding any relevant CRTCs to &drm_dp_mst_topology_state.pending_crtc_mask.
 *
 * Drivers implementing MST must call this function from the
 * &drm_connector_helper_funcs.atomic_check hook of any physical DP &drm_connector capable of
 * driving MST sinks.
 *
 * Returns:
 * 0 on success, negative error code otherwise
 */
int drm_dp_mst_root_conn_atomic_check(struct drm_connector_state *new_conn_state,
				      struct drm_dp_mst_topology_mgr *mgr)
{
	struct drm_atomic_state *state = new_conn_state->state;
	struct drm_connector_state *old_conn_state =
		drm_atomic_get_old_connector_state(state, new_conn_state->connector);
	struct drm_crtc_state *crtc_state;
	struct drm_dp_mst_topology_state *mst_state = NULL;

	if (new_conn_state->crtc) {
		crtc_state = drm_atomic_get_new_crtc_state(state, new_conn_state->crtc);
		if (crtc_state && drm_atomic_crtc_needs_modeset(crtc_state)) {
			mst_state = drm_atomic_get_mst_topology_state(state, mgr);
			if (IS_ERR(mst_state))
				return PTR_ERR(mst_state);

			mst_state->pending_crtc_mask |= drm_crtc_mask(new_conn_state->crtc);
		}
	}

	if (old_conn_state->crtc) {
		crtc_state = drm_atomic_get_new_crtc_state(state, old_conn_state->crtc);
		if (crtc_state && drm_atomic_crtc_needs_modeset(crtc_state)) {
			if (!mst_state) {
				mst_state = drm_atomic_get_mst_topology_state(state, mgr);
				if (IS_ERR(mst_state))
					return PTR_ERR(mst_state);
			}

			mst_state->pending_crtc_mask |= drm_crtc_mask(old_conn_state->crtc);
		}
	}

	return 0;
}
EXPORT_SYMBOL(drm_dp_mst_root_conn_atomic_check);

/**
 * drm_dp_mst_update_slots() - updates the slot info depending on the DP ecoding format
 * @mst_state: mst_state to update
 * @link_encoding_cap: the ecoding format on the link
 */
void drm_dp_mst_update_slots(struct drm_dp_mst_topology_state *mst_state, uint8_t link_encoding_cap)
{
	if (link_encoding_cap == DP_CAP_ANSI_128B132B) {
		mst_state->total_avail_slots = 64;
		mst_state->start_slot = 0;
	} else {
		mst_state->total_avail_slots = 63;
		mst_state->start_slot = 1;
	}

	DRM_DEBUG_KMS("%s encoding format on mst_state 0x%p\n",
		      (link_encoding_cap == DP_CAP_ANSI_128B132B) ? "128b/132b":"8b/10b",
		      mst_state);
}
EXPORT_SYMBOL(drm_dp_mst_update_slots);

static int drm_dp_dpcd_write_payload(struct drm_dp_mst_topology_mgr *mgr,
				     int id, u8 start_slot, u8 num_slots)
{
	u8 payload_alloc[3], status;
	int ret;
	int retries = 0;

	drm_dp_dpcd_writeb(mgr->aux, DP_PAYLOAD_TABLE_UPDATE_STATUS,
			   DP_PAYLOAD_TABLE_UPDATED);

	payload_alloc[0] = id;
	payload_alloc[1] = start_slot;
	payload_alloc[2] = num_slots;

	ret = drm_dp_dpcd_write(mgr->aux, DP_PAYLOAD_ALLOCATE_SET, payload_alloc, 3);
	if (ret != 3) {
		drm_dbg_kms(mgr->dev, "failed to write payload allocation %d\n", ret);
		goto fail;
	}

retry:
	ret = drm_dp_dpcd_readb(mgr->aux, DP_PAYLOAD_TABLE_UPDATE_STATUS, &status);
	if (ret < 0) {
		drm_dbg_kms(mgr->dev, "failed to read payload table status %d\n", ret);
		goto fail;
	}

	if (!(status & DP_PAYLOAD_TABLE_UPDATED)) {
		retries++;
		if (retries < 20) {
			usleep_range(10000, 20000);
			goto retry;
		}
		drm_dbg_kms(mgr->dev, "status not set after read payload table status %d\n",
			    status);
		ret = -EINVAL;
		goto fail;
	}
	ret = 0;
fail:
	return ret;
}

static int do_get_act_status(struct drm_dp_aux *aux)
{
	int ret;
	u8 status;

	ret = drm_dp_dpcd_readb(aux, DP_PAYLOAD_TABLE_UPDATE_STATUS, &status);
	if (ret < 0)
		return ret;

	return status;
}

/**
 * drm_dp_check_act_status() - Polls for ACT handled status.
 * @mgr: manager to use
 *
 * Tries waiting for the MST hub to finish updating it's payload table by
 * polling for the ACT handled bit for up to 3 seconds (yes-some hubs really
 * take that long).
 *
 * Returns:
 * 0 if the ACT was handled in time, negative error code on failure.
 */
int drm_dp_check_act_status(struct drm_dp_mst_topology_mgr *mgr)
{
	/*
	 * There doesn't seem to be any recommended retry count or timeout in
	 * the MST specification. Since some hubs have been observed to take
	 * over 1 second to update their payload allocations under certain
	 * conditions, we use a rather large timeout value.
	 */
	const int timeout_ms = 3000;
	int ret, status;

	ret = readx_poll_timeout(do_get_act_status, mgr->aux, status,
				 status & DP_PAYLOAD_ACT_HANDLED || status < 0,
				 200, timeout_ms * USEC_PER_MSEC);
	if (ret < 0 && status >= 0) {
		drm_err(mgr->dev, "Failed to get ACT after %dms, last status: %02x\n",
			timeout_ms, status);
		return -EINVAL;
	} else if (status < 0) {
		/*
		 * Failure here isn't unexpected - the hub may have
		 * just been unplugged
		 */
		drm_dbg_kms(mgr->dev, "Failed to read payload table status: %d\n", status);
		return status;
	}

	return 0;
}
EXPORT_SYMBOL(drm_dp_check_act_status);

/**
 * drm_dp_calc_pbn_mode() - Calculate the PBN for a mode.
 * @clock: dot clock
 * @bpp: bpp as .4 binary fixed point
 *
 * This uses the formula in the spec to calculate the PBN value for a mode.
 */
int drm_dp_calc_pbn_mode(int clock, int bpp)
{
	/*
	 * The unit of 54/64Mbytes/sec is an arbitrary unit chosen based on
	 * common multiplier to render an integer PBN for all link rate/lane
	 * counts combinations
	 * calculate
	 * peak_kbps = clock * bpp / 16
	 * peak_kbps *= SSC overhead / 1000000
	 * peak_kbps /= 8    convert to Kbytes
	 * peak_kBps *= (64/54) / 1000    convert to PBN
<<<<<<< HEAD
	 */
	/*
	 * TODO: Use the actual link and mode parameters to calculate
	 * the overhead. For now it's assumed that these are
	 * 4 link lanes, 4096 hactive pixels, which don't add any
	 * significant data padding overhead and that there is no DSC
	 * or FEC overhead.
	 */
=======
	 */
	/*
	 * TODO: Use the actual link and mode parameters to calculate
	 * the overhead. For now it's assumed that these are
	 * 4 link lanes, 4096 hactive pixels, which don't add any
	 * significant data padding overhead and that there is no DSC
	 * or FEC overhead.
	 */
>>>>>>> c5c555c6
	int overhead = drm_dp_bw_overhead(4, 4096, 0, bpp,
					  DRM_DP_BW_OVERHEAD_MST |
					  DRM_DP_BW_OVERHEAD_SSC_REF_CLK);

	return DIV64_U64_ROUND_UP(mul_u32_u32(clock * bpp, 64 * overhead >> 4),
				  1000000ULL * 8 * 54 * 1000);
}
EXPORT_SYMBOL(drm_dp_calc_pbn_mode);

/* we want to kick the TX after we've ack the up/down IRQs. */
static void drm_dp_mst_kick_tx(struct drm_dp_mst_topology_mgr *mgr)
{
	queue_work(system_long_wq, &mgr->tx_work);
}

/*
 * Helper function for parsing DP device types into convenient strings
 * for use with dp_mst_topology
 */
static const char *pdt_to_string(u8 pdt)
{
	switch (pdt) {
	case DP_PEER_DEVICE_NONE:
		return "NONE";
	case DP_PEER_DEVICE_SOURCE_OR_SST:
		return "SOURCE OR SST";
	case DP_PEER_DEVICE_MST_BRANCHING:
		return "MST BRANCHING";
	case DP_PEER_DEVICE_SST_SINK:
		return "SST SINK";
	case DP_PEER_DEVICE_DP_LEGACY_CONV:
		return "DP LEGACY CONV";
	default:
		return "ERR";
	}
}

static void drm_dp_mst_dump_mstb(struct seq_file *m,
				 struct drm_dp_mst_branch *mstb)
{
	struct drm_dp_mst_port *port;
	int tabs = mstb->lct;
	char prefix[10];
	int i;

	for (i = 0; i < tabs; i++)
		prefix[i] = '\t';
	prefix[i] = '\0';

	seq_printf(m, "%smstb - [%p]: num_ports: %d\n", prefix, mstb, mstb->num_ports);
	list_for_each_entry(port, &mstb->ports, next) {
		seq_printf(m, "%sport %d - [%p] (%s - %s): ddps: %d, ldps: %d, sdp: %d/%d, fec: %s, conn: %p\n",
			   prefix,
			   port->port_num,
			   port,
			   port->input ? "input" : "output",
			   pdt_to_string(port->pdt),
			   port->ddps,
			   port->ldps,
			   port->num_sdp_streams,
			   port->num_sdp_stream_sinks,
			   port->fec_capable ? "true" : "false",
			   port->connector);
		if (port->mstb)
			drm_dp_mst_dump_mstb(m, port->mstb);
	}
}

#define DP_PAYLOAD_TABLE_SIZE		64

static bool dump_dp_payload_table(struct drm_dp_mst_topology_mgr *mgr,
				  char *buf)
{
	int i;

	for (i = 0; i < DP_PAYLOAD_TABLE_SIZE; i += 16) {
		if (drm_dp_dpcd_read(mgr->aux,
				     DP_PAYLOAD_TABLE_UPDATE_STATUS + i,
				     &buf[i], 16) != 16)
			return false;
	}
	return true;
}

static void fetch_monitor_name(struct drm_dp_mst_topology_mgr *mgr,
			       struct drm_dp_mst_port *port, char *name,
			       int namelen)
{
	struct edid *mst_edid;

	mst_edid = drm_dp_mst_get_edid(port->connector, mgr, port);
	drm_edid_get_monitor_name(mst_edid, name, namelen);
	kfree(mst_edid);
}

/**
 * drm_dp_mst_dump_topology(): dump topology to seq file.
 * @m: seq_file to dump output to
 * @mgr: manager to dump current topology for.
 *
 * helper to dump MST topology to a seq file for debugfs.
 */
void drm_dp_mst_dump_topology(struct seq_file *m,
			      struct drm_dp_mst_topology_mgr *mgr)
{
	struct drm_dp_mst_topology_state *state;
	struct drm_dp_mst_atomic_payload *payload;
	int i, ret;

	mutex_lock(&mgr->lock);
	if (mgr->mst_primary)
		drm_dp_mst_dump_mstb(m, mgr->mst_primary);

	/* dump VCPIs */
	mutex_unlock(&mgr->lock);

	ret = drm_modeset_lock_single_interruptible(&mgr->base.lock);
	if (ret < 0)
		return;

	state = to_drm_dp_mst_topology_state(mgr->base.state);
	seq_printf(m, "\n*** Atomic state info ***\n");
	seq_printf(m, "payload_mask: %x, max_payloads: %d, start_slot: %u, pbn_div: %d\n",
		   state->payload_mask, mgr->max_payloads, state->start_slot,
		   dfixed_trunc(state->pbn_div));

	seq_printf(m, "\n| idx | port | vcpi | slots | pbn | dsc |     sink name     |\n");
	for (i = 0; i < mgr->max_payloads; i++) {
		list_for_each_entry(payload, &state->payloads, next) {
			char name[14];

			if (payload->vcpi != i || payload->delete)
				continue;

			fetch_monitor_name(mgr, payload->port, name, sizeof(name));
			seq_printf(m, " %5d %6d %6d %02d - %02d %5d %5s %19s\n",
				   i,
				   payload->port->port_num,
				   payload->vcpi,
				   payload->vc_start_slot,
				   payload->vc_start_slot + payload->time_slots - 1,
				   payload->pbn,
				   payload->dsc_enabled ? "Y" : "N",
				   (*name != 0) ? name : "Unknown");
		}
	}

	seq_printf(m, "\n*** DPCD Info ***\n");
	mutex_lock(&mgr->lock);
	if (mgr->mst_primary) {
		u8 buf[DP_PAYLOAD_TABLE_SIZE];
		int ret;

		if (drm_dp_read_dpcd_caps(mgr->aux, buf) < 0) {
			seq_printf(m, "dpcd read failed\n");
			goto out;
		}
		seq_printf(m, "dpcd: %*ph\n", DP_RECEIVER_CAP_SIZE, buf);

		ret = drm_dp_dpcd_read(mgr->aux, DP_FAUX_CAP, buf, 2);
		if (ret != 2) {
			seq_printf(m, "faux/mst read failed\n");
			goto out;
		}
		seq_printf(m, "faux/mst: %*ph\n", 2, buf);

		ret = drm_dp_dpcd_read(mgr->aux, DP_MSTM_CTRL, buf, 1);
		if (ret != 1) {
			seq_printf(m, "mst ctrl read failed\n");
			goto out;
		}
		seq_printf(m, "mst ctrl: %*ph\n", 1, buf);

		/* dump the standard OUI branch header */
		ret = drm_dp_dpcd_read(mgr->aux, DP_BRANCH_OUI, buf, DP_BRANCH_OUI_HEADER_SIZE);
		if (ret != DP_BRANCH_OUI_HEADER_SIZE) {
			seq_printf(m, "branch oui read failed\n");
			goto out;
		}
		seq_printf(m, "branch oui: %*phN devid: ", 3, buf);

		for (i = 0x3; i < 0x8 && buf[i]; i++)
			seq_printf(m, "%c", buf[i]);
		seq_printf(m, " revision: hw: %x.%x sw: %x.%x\n",
			   buf[0x9] >> 4, buf[0x9] & 0xf, buf[0xa], buf[0xb]);
		if (dump_dp_payload_table(mgr, buf))
			seq_printf(m, "payload table: %*ph\n", DP_PAYLOAD_TABLE_SIZE, buf);
	}

out:
	mutex_unlock(&mgr->lock);
	drm_modeset_unlock(&mgr->base.lock);
}
EXPORT_SYMBOL(drm_dp_mst_dump_topology);

static void drm_dp_tx_work(struct work_struct *work)
{
	struct drm_dp_mst_topology_mgr *mgr = container_of(work, struct drm_dp_mst_topology_mgr, tx_work);

	mutex_lock(&mgr->qlock);
	if (!list_empty(&mgr->tx_msg_downq))
		process_single_down_tx_qlock(mgr);
	mutex_unlock(&mgr->qlock);
}

static inline void
drm_dp_delayed_destroy_port(struct drm_dp_mst_port *port)
{
	drm_dp_port_set_pdt(port, DP_PEER_DEVICE_NONE, port->mcs);

	if (port->connector) {
		drm_connector_unregister(port->connector);
		drm_connector_put(port->connector);
	}

	drm_dp_mst_put_port_malloc(port);
}

static inline void
drm_dp_delayed_destroy_mstb(struct drm_dp_mst_branch *mstb)
{
	struct drm_dp_mst_topology_mgr *mgr = mstb->mgr;
	struct drm_dp_mst_port *port, *port_tmp;
	struct drm_dp_sideband_msg_tx *txmsg, *txmsg_tmp;
	bool wake_tx = false;

	mutex_lock(&mgr->lock);
	list_for_each_entry_safe(port, port_tmp, &mstb->ports, next) {
		list_del(&port->next);
		drm_dp_mst_topology_put_port(port);
	}
	mutex_unlock(&mgr->lock);

	/* drop any tx slot msg */
	mutex_lock(&mstb->mgr->qlock);
	list_for_each_entry_safe(txmsg, txmsg_tmp, &mgr->tx_msg_downq, next) {
		if (txmsg->dst != mstb)
			continue;

		txmsg->state = DRM_DP_SIDEBAND_TX_TIMEOUT;
		list_del(&txmsg->next);
		wake_tx = true;
	}
	mutex_unlock(&mstb->mgr->qlock);

	if (wake_tx)
		wake_up_all(&mstb->mgr->tx_waitq);

	drm_dp_mst_put_mstb_malloc(mstb);
}

static void drm_dp_delayed_destroy_work(struct work_struct *work)
{
	struct drm_dp_mst_topology_mgr *mgr =
		container_of(work, struct drm_dp_mst_topology_mgr,
			     delayed_destroy_work);
	bool send_hotplug = false, go_again;

	/*
	 * Not a regular list traverse as we have to drop the destroy
	 * connector lock before destroying the mstb/port, to avoid AB->BA
	 * ordering between this lock and the config mutex.
	 */
	do {
		go_again = false;

		for (;;) {
			struct drm_dp_mst_branch *mstb;

			mutex_lock(&mgr->delayed_destroy_lock);
			mstb = list_first_entry_or_null(&mgr->destroy_branch_device_list,
							struct drm_dp_mst_branch,
							destroy_next);
			if (mstb)
				list_del(&mstb->destroy_next);
			mutex_unlock(&mgr->delayed_destroy_lock);

			if (!mstb)
				break;

			drm_dp_delayed_destroy_mstb(mstb);
			go_again = true;
		}

		for (;;) {
			struct drm_dp_mst_port *port;

			mutex_lock(&mgr->delayed_destroy_lock);
			port = list_first_entry_or_null(&mgr->destroy_port_list,
							struct drm_dp_mst_port,
							next);
			if (port)
				list_del(&port->next);
			mutex_unlock(&mgr->delayed_destroy_lock);

			if (!port)
				break;

			drm_dp_delayed_destroy_port(port);
			send_hotplug = true;
			go_again = true;
		}
	} while (go_again);

	if (send_hotplug)
		drm_kms_helper_hotplug_event(mgr->dev);
}

static struct drm_private_state *
drm_dp_mst_duplicate_state(struct drm_private_obj *obj)
{
	struct drm_dp_mst_topology_state *state, *old_state =
		to_dp_mst_topology_state(obj->state);
	struct drm_dp_mst_atomic_payload *pos, *payload;

	state = kmemdup(old_state, sizeof(*state), GFP_KERNEL);
	if (!state)
		return NULL;

	__drm_atomic_helper_private_obj_duplicate_state(obj, &state->base);

	INIT_LIST_HEAD(&state->payloads);
	state->commit_deps = NULL;
	state->num_commit_deps = 0;
	state->pending_crtc_mask = 0;

	list_for_each_entry(pos, &old_state->payloads, next) {
		/* Prune leftover freed timeslot allocations */
		if (pos->delete)
			continue;

		payload = kmemdup(pos, sizeof(*payload), GFP_KERNEL);
		if (!payload)
			goto fail;

		drm_dp_mst_get_port_malloc(payload->port);
		list_add(&payload->next, &state->payloads);
	}

	return &state->base;

fail:
	list_for_each_entry_safe(pos, payload, &state->payloads, next) {
		drm_dp_mst_put_port_malloc(pos->port);
		kfree(pos);
	}
	kfree(state);

	return NULL;
}

static void drm_dp_mst_destroy_state(struct drm_private_obj *obj,
				     struct drm_private_state *state)
{
	struct drm_dp_mst_topology_state *mst_state =
		to_dp_mst_topology_state(state);
	struct drm_dp_mst_atomic_payload *pos, *tmp;
	int i;

	list_for_each_entry_safe(pos, tmp, &mst_state->payloads, next) {
		/* We only keep references to ports with active payloads */
		if (!pos->delete)
			drm_dp_mst_put_port_malloc(pos->port);
		kfree(pos);
	}

	for (i = 0; i < mst_state->num_commit_deps; i++)
		drm_crtc_commit_put(mst_state->commit_deps[i]);

	kfree(mst_state->commit_deps);
	kfree(mst_state);
}

static bool drm_dp_mst_port_downstream_of_branch(struct drm_dp_mst_port *port,
						 struct drm_dp_mst_branch *branch)
{
	while (port->parent) {
		if (port->parent == branch)
			return true;

		if (port->parent->port_parent)
			port = port->parent->port_parent;
		else
			break;
	}
	return false;
}

static bool
drm_dp_mst_port_downstream_of_parent_locked(struct drm_dp_mst_topology_mgr *mgr,
					    struct drm_dp_mst_port *port,
					    struct drm_dp_mst_port *parent)
{
	if (!mgr->mst_primary)
		return false;

	port = drm_dp_mst_topology_get_port_validated_locked(mgr->mst_primary,
							     port);
	if (!port)
		return false;

	if (!parent)
		return true;

	parent = drm_dp_mst_topology_get_port_validated_locked(mgr->mst_primary,
							       parent);
	if (!parent)
		return false;

	if (!parent->mstb)
		return false;

	return drm_dp_mst_port_downstream_of_branch(port, parent->mstb);
}

/**
 * drm_dp_mst_port_downstream_of_parent - check if a port is downstream of a parent port
 * @mgr: MST topology manager
 * @port: the port being looked up
 * @parent: the parent port
 *
 * The function returns %true if @port is downstream of @parent. If @parent is
 * %NULL - denoting the root port - the function returns %true if @port is in
 * @mgr's topology.
 */
bool
drm_dp_mst_port_downstream_of_parent(struct drm_dp_mst_topology_mgr *mgr,
				     struct drm_dp_mst_port *port,
				     struct drm_dp_mst_port *parent)
{
	bool ret;

	mutex_lock(&mgr->lock);
	ret = drm_dp_mst_port_downstream_of_parent_locked(mgr, port, parent);
	mutex_unlock(&mgr->lock);

	return ret;
}
EXPORT_SYMBOL(drm_dp_mst_port_downstream_of_parent);

static int
drm_dp_mst_atomic_check_port_bw_limit(struct drm_dp_mst_port *port,
				      struct drm_dp_mst_topology_state *state,
				      struct drm_dp_mst_port **failing_port);

static int
drm_dp_mst_atomic_check_mstb_bw_limit(struct drm_dp_mst_branch *mstb,
				      struct drm_dp_mst_topology_state *state,
				      struct drm_dp_mst_port **failing_port)
{
	struct drm_dp_mst_atomic_payload *payload;
	struct drm_dp_mst_port *port;
	int pbn_used = 0, ret;
	bool found = false;

	/* Check that we have at least one port in our state that's downstream
	 * of this branch, otherwise we can skip this branch
	 */
	list_for_each_entry(payload, &state->payloads, next) {
		if (!payload->pbn ||
		    !drm_dp_mst_port_downstream_of_branch(payload->port, mstb))
			continue;

		found = true;
		break;
	}
	if (!found)
		return 0;

	if (mstb->port_parent)
		drm_dbg_atomic(mstb->mgr->dev,
			       "[MSTB:%p] [MST PORT:%p] Checking bandwidth limits on [MSTB:%p]\n",
			       mstb->port_parent->parent, mstb->port_parent, mstb);
	else
		drm_dbg_atomic(mstb->mgr->dev, "[MSTB:%p] Checking bandwidth limits\n", mstb);

	list_for_each_entry(port, &mstb->ports, next) {
		ret = drm_dp_mst_atomic_check_port_bw_limit(port, state, failing_port);
		if (ret < 0)
			return ret;

		pbn_used += ret;
	}

	return pbn_used;
}

static int
drm_dp_mst_atomic_check_port_bw_limit(struct drm_dp_mst_port *port,
				      struct drm_dp_mst_topology_state *state,
				      struct drm_dp_mst_port **failing_port)
{
	struct drm_dp_mst_atomic_payload *payload;
	int pbn_used = 0;

	if (port->pdt == DP_PEER_DEVICE_NONE)
		return 0;

	if (drm_dp_mst_is_end_device(port->pdt, port->mcs)) {
		payload = drm_atomic_get_mst_payload_state(state, port);
		if (!payload)
			return 0;

		/*
		 * This could happen if the sink deasserted its HPD line, but
		 * the branch device still reports it as attached (PDT != NONE).
		 */
		if (!port->full_pbn) {
			drm_dbg_atomic(port->mgr->dev,
				       "[MSTB:%p] [MST PORT:%p] no BW available for the port\n",
				       port->parent, port);
			*failing_port = port;
			return -EINVAL;
		}

		pbn_used = payload->pbn;
	} else {
		pbn_used = drm_dp_mst_atomic_check_mstb_bw_limit(port->mstb,
								 state,
								 failing_port);
		if (pbn_used <= 0)
			return pbn_used;
	}

	if (pbn_used > port->full_pbn) {
		drm_dbg_atomic(port->mgr->dev,
			       "[MSTB:%p] [MST PORT:%p] required PBN of %d exceeds port limit of %d\n",
			       port->parent, port, pbn_used, port->full_pbn);
		*failing_port = port;
		return -ENOSPC;
	}

	drm_dbg_atomic(port->mgr->dev, "[MSTB:%p] [MST PORT:%p] uses %d out of %d PBN\n",
		       port->parent, port, pbn_used, port->full_pbn);

	return pbn_used;
}

static inline int
drm_dp_mst_atomic_check_payload_alloc_limits(struct drm_dp_mst_topology_mgr *mgr,
					     struct drm_dp_mst_topology_state *mst_state)
{
	struct drm_dp_mst_atomic_payload *payload;
	int avail_slots = mst_state->total_avail_slots, payload_count = 0;

	list_for_each_entry(payload, &mst_state->payloads, next) {
		/* Releasing payloads is always OK-even if the port is gone */
		if (payload->delete) {
			drm_dbg_atomic(mgr->dev, "[MST PORT:%p] releases all time slots\n",
				       payload->port);
			continue;
		}

		drm_dbg_atomic(mgr->dev, "[MST PORT:%p] requires %d time slots\n",
			       payload->port, payload->time_slots);

		avail_slots -= payload->time_slots;
		if (avail_slots < 0) {
			drm_dbg_atomic(mgr->dev,
				       "[MST PORT:%p] not enough time slots in mst state %p (avail=%d)\n",
				       payload->port, mst_state, avail_slots + payload->time_slots);
			return -ENOSPC;
		}

		if (++payload_count > mgr->max_payloads) {
			drm_dbg_atomic(mgr->dev,
				       "[MST MGR:%p] state %p has too many payloads (max=%d)\n",
				       mgr, mst_state, mgr->max_payloads);
			return -EINVAL;
		}

		/* Assign a VCPI */
		if (!payload->vcpi) {
			payload->vcpi = ffz(mst_state->payload_mask) + 1;
			drm_dbg_atomic(mgr->dev, "[MST PORT:%p] assigned VCPI #%d\n",
				       payload->port, payload->vcpi);
			mst_state->payload_mask |= BIT(payload->vcpi - 1);
		}
	}

	if (!payload_count)
		mst_state->pbn_div.full = dfixed_const(0);

	drm_dbg_atomic(mgr->dev, "[MST MGR:%p] mst state %p TU pbn_div=%d avail=%d used=%d\n",
		       mgr, mst_state, dfixed_trunc(mst_state->pbn_div), avail_slots,
		       mst_state->total_avail_slots - avail_slots);

	return 0;
}

/**
 * drm_dp_mst_add_affected_dsc_crtcs
 * @state: Pointer to the new struct drm_dp_mst_topology_state
 * @mgr: MST topology manager
 *
 * Whenever there is a change in mst topology
 * DSC configuration would have to be recalculated
 * therefore we need to trigger modeset on all affected
 * CRTCs in that topology
 *
 * See also:
 * drm_dp_mst_atomic_enable_dsc()
 */
int drm_dp_mst_add_affected_dsc_crtcs(struct drm_atomic_state *state, struct drm_dp_mst_topology_mgr *mgr)
{
	struct drm_dp_mst_topology_state *mst_state;
	struct drm_dp_mst_atomic_payload *pos;
	struct drm_connector *connector;
	struct drm_connector_state *conn_state;
	struct drm_crtc *crtc;
	struct drm_crtc_state *crtc_state;

	mst_state = drm_atomic_get_mst_topology_state(state, mgr);

	if (IS_ERR(mst_state))
		return PTR_ERR(mst_state);

	list_for_each_entry(pos, &mst_state->payloads, next) {

		connector = pos->port->connector;

		if (!connector)
			return -EINVAL;

		conn_state = drm_atomic_get_connector_state(state, connector);

		if (IS_ERR(conn_state))
			return PTR_ERR(conn_state);

		crtc = conn_state->crtc;

		if (!crtc)
			continue;

		if (!drm_dp_mst_dsc_aux_for_port(pos->port))
			continue;

		crtc_state = drm_atomic_get_crtc_state(mst_state->base.state, crtc);

		if (IS_ERR(crtc_state))
			return PTR_ERR(crtc_state);

		drm_dbg_atomic(mgr->dev, "[MST MGR:%p] Setting mode_changed flag on CRTC %p\n",
			       mgr, crtc);

		crtc_state->mode_changed = true;
	}
	return 0;
}
EXPORT_SYMBOL(drm_dp_mst_add_affected_dsc_crtcs);

/**
 * drm_dp_mst_atomic_enable_dsc - Set DSC Enable Flag to On/Off
 * @state: Pointer to the new drm_atomic_state
 * @port: Pointer to the affected MST Port
 * @pbn: Newly recalculated bw required for link with DSC enabled
 * @enable: Boolean flag to enable or disable DSC on the port
 *
 * This function enables DSC on the given Port
 * by recalculating its vcpi from pbn provided
 * and sets dsc_enable flag to keep track of which
 * ports have DSC enabled
 *
 */
int drm_dp_mst_atomic_enable_dsc(struct drm_atomic_state *state,
				 struct drm_dp_mst_port *port,
				 int pbn, bool enable)
{
	struct drm_dp_mst_topology_state *mst_state;
	struct drm_dp_mst_atomic_payload *payload;
	int time_slots = 0;

	mst_state = drm_atomic_get_mst_topology_state(state, port->mgr);
	if (IS_ERR(mst_state))
		return PTR_ERR(mst_state);

	payload = drm_atomic_get_mst_payload_state(mst_state, port);
	if (!payload) {
		drm_dbg_atomic(state->dev,
			       "[MST PORT:%p] Couldn't find payload in mst state %p\n",
			       port, mst_state);
		return -EINVAL;
	}

	if (payload->dsc_enabled == enable) {
		drm_dbg_atomic(state->dev,
			       "[MST PORT:%p] DSC flag is already set to %d, returning %d time slots\n",
			       port, enable, payload->time_slots);
		time_slots = payload->time_slots;
	}

	if (enable) {
		time_slots = drm_dp_atomic_find_time_slots(state, port->mgr, port, pbn);
		drm_dbg_atomic(state->dev,
			       "[MST PORT:%p] Enabling DSC flag, reallocating %d time slots on the port\n",
			       port, time_slots);
		if (time_slots < 0)
			return -EINVAL;
	}

	payload->dsc_enabled = enable;

	return time_slots;
}
EXPORT_SYMBOL(drm_dp_mst_atomic_enable_dsc);

/**
 * drm_dp_mst_atomic_check_mgr - Check the atomic state of an MST topology manager
 * @state: The global atomic state
 * @mgr: Manager to check
 * @mst_state: The MST atomic state for @mgr
 * @failing_port: Returns the port with a BW limitation
 *
 * Checks the given MST manager's topology state for an atomic update to ensure
 * that it's valid. This includes checking whether there's enough bandwidth to
 * support the new timeslot allocations in the atomic update.
 *
 * Any atomic drivers supporting DP MST must make sure to call this or
 * the drm_dp_mst_atomic_check() function after checking the rest of their state
 * in their &drm_mode_config_funcs.atomic_check() callback.
 *
 * See also:
 * drm_dp_mst_atomic_check()
 * drm_dp_atomic_find_time_slots()
 * drm_dp_atomic_release_time_slots()
 *
 * Returns:
 *   - 0 if the new state is valid
 *   - %-ENOSPC, if the new state is invalid, because of BW limitation
 *         @failing_port is set to:
 *         - The non-root port where a BW limit check failed
 *           with all the ports downstream of @failing_port passing
 *           the BW limit check.
 *           The returned port pointer is valid until at least
 *           one payload downstream of it exists.
 *         - %NULL if the BW limit check failed at the root port
 *           with all the ports downstream of the root port passing
 *           the BW limit check.
 *   - %-EINVAL, if the new state is invalid, because the root port has
 *     too many payloads.
 */
int drm_dp_mst_atomic_check_mgr(struct drm_atomic_state *state,
				struct drm_dp_mst_topology_mgr *mgr,
				struct drm_dp_mst_topology_state *mst_state,
				struct drm_dp_mst_port **failing_port)
{
	int ret;

	*failing_port = NULL;

	if (!mgr->mst_state)
		return 0;

	mutex_lock(&mgr->lock);
	ret = drm_dp_mst_atomic_check_mstb_bw_limit(mgr->mst_primary,
						    mst_state,
						    failing_port);
	mutex_unlock(&mgr->lock);

	if (ret < 0)
		return ret;

	return drm_dp_mst_atomic_check_payload_alloc_limits(mgr, mst_state);
}
EXPORT_SYMBOL(drm_dp_mst_atomic_check_mgr);

/**
 * drm_dp_mst_atomic_check - Check that the new state of an MST topology in an
 * atomic update is valid
 * @state: Pointer to the new &struct drm_dp_mst_topology_state
 *
 * Checks the given topology state for an atomic update to ensure that it's
 * valid, calling drm_dp_mst_atomic_check_mgr() for all MST manager in the
 * atomic state. This includes checking whether there's enough bandwidth to
 * support the new timeslot allocations in the atomic update.
 *
 * Any atomic drivers supporting DP MST must make sure to call this after
 * checking the rest of their state in their
 * &drm_mode_config_funcs.atomic_check() callback.
 *
 * See also:
 * drm_dp_mst_atomic_check_mgr()
 * drm_dp_atomic_find_time_slots()
 * drm_dp_atomic_release_time_slots()
 *
 * Returns:
 *
 * 0 if the new state is valid, negative error code otherwise.
 */
int drm_dp_mst_atomic_check(struct drm_atomic_state *state)
{
	struct drm_dp_mst_topology_mgr *mgr;
	struct drm_dp_mst_topology_state *mst_state;
	int i, ret = 0;

	for_each_new_mst_mgr_in_state(state, mgr, mst_state, i) {
		struct drm_dp_mst_port *tmp_port;

		ret = drm_dp_mst_atomic_check_mgr(state, mgr, mst_state, &tmp_port);
		if (ret)
			break;
	}

	return ret;
}
EXPORT_SYMBOL(drm_dp_mst_atomic_check);

const struct drm_private_state_funcs drm_dp_mst_topology_state_funcs = {
	.atomic_duplicate_state = drm_dp_mst_duplicate_state,
	.atomic_destroy_state = drm_dp_mst_destroy_state,
};
EXPORT_SYMBOL(drm_dp_mst_topology_state_funcs);

/**
 * drm_atomic_get_mst_topology_state: get MST topology state
 * @state: global atomic state
 * @mgr: MST topology manager, also the private object in this case
 *
 * This function wraps drm_atomic_get_priv_obj_state() passing in the MST atomic
 * state vtable so that the private object state returned is that of a MST
 * topology object.
 *
 * RETURNS:
 *
 * The MST topology state or error pointer.
 */
struct drm_dp_mst_topology_state *drm_atomic_get_mst_topology_state(struct drm_atomic_state *state,
								    struct drm_dp_mst_topology_mgr *mgr)
{
	return to_dp_mst_topology_state(drm_atomic_get_private_obj_state(state, &mgr->base));
}
EXPORT_SYMBOL(drm_atomic_get_mst_topology_state);

/**
 * drm_atomic_get_old_mst_topology_state: get old MST topology state in atomic state, if any
 * @state: global atomic state
 * @mgr: MST topology manager, also the private object in this case
 *
 * This function wraps drm_atomic_get_old_private_obj_state() passing in the MST atomic
 * state vtable so that the private object state returned is that of a MST
 * topology object.
 *
 * Returns:
 *
 * The old MST topology state, or NULL if there's no topology state for this MST mgr
 * in the global atomic state
 */
struct drm_dp_mst_topology_state *
drm_atomic_get_old_mst_topology_state(struct drm_atomic_state *state,
				      struct drm_dp_mst_topology_mgr *mgr)
{
	struct drm_private_state *old_priv_state =
		drm_atomic_get_old_private_obj_state(state, &mgr->base);

	return old_priv_state ? to_dp_mst_topology_state(old_priv_state) : NULL;
}
EXPORT_SYMBOL(drm_atomic_get_old_mst_topology_state);

/**
 * drm_atomic_get_new_mst_topology_state: get new MST topology state in atomic state, if any
 * @state: global atomic state
 * @mgr: MST topology manager, also the private object in this case
 *
 * This function wraps drm_atomic_get_new_private_obj_state() passing in the MST atomic
 * state vtable so that the private object state returned is that of a MST
 * topology object.
 *
 * Returns:
 *
 * The new MST topology state, or NULL if there's no topology state for this MST mgr
 * in the global atomic state
 */
struct drm_dp_mst_topology_state *
drm_atomic_get_new_mst_topology_state(struct drm_atomic_state *state,
				      struct drm_dp_mst_topology_mgr *mgr)
{
	struct drm_private_state *new_priv_state =
		drm_atomic_get_new_private_obj_state(state, &mgr->base);

	return new_priv_state ? to_dp_mst_topology_state(new_priv_state) : NULL;
}
EXPORT_SYMBOL(drm_atomic_get_new_mst_topology_state);

/**
 * drm_dp_mst_topology_mgr_init - initialise a topology manager
 * @mgr: manager struct to initialise
 * @dev: device providing this structure - for i2c addition.
 * @aux: DP helper aux channel to talk to this device
 * @max_dpcd_transaction_bytes: hw specific DPCD transaction limit
 * @max_payloads: maximum number of payloads this GPU can source
 * @conn_base_id: the connector object ID the MST device is connected to.
 *
 * Return 0 for success, or negative error code on failure
 */
int drm_dp_mst_topology_mgr_init(struct drm_dp_mst_topology_mgr *mgr,
				 struct drm_device *dev, struct drm_dp_aux *aux,
				 int max_dpcd_transaction_bytes, int max_payloads,
				 int conn_base_id)
{
	struct drm_dp_mst_topology_state *mst_state;

	mutex_init(&mgr->lock);
	mutex_init(&mgr->qlock);
	mutex_init(&mgr->delayed_destroy_lock);
	mutex_init(&mgr->up_req_lock);
	mutex_init(&mgr->probe_lock);
#if IS_ENABLED(CONFIG_DRM_DEBUG_DP_MST_TOPOLOGY_REFS)
	mutex_init(&mgr->topology_ref_history_lock);
	stack_depot_init();
#endif
	INIT_LIST_HEAD(&mgr->tx_msg_downq);
	INIT_LIST_HEAD(&mgr->destroy_port_list);
	INIT_LIST_HEAD(&mgr->destroy_branch_device_list);
	INIT_LIST_HEAD(&mgr->up_req_list);

	/*
	 * delayed_destroy_work will be queued on a dedicated WQ, so that any
	 * requeuing will be also flushed when deiniting the topology manager.
	 */
	mgr->delayed_destroy_wq = alloc_ordered_workqueue("drm_dp_mst_wq", 0);
	if (mgr->delayed_destroy_wq == NULL)
		return -ENOMEM;

	INIT_WORK(&mgr->work, drm_dp_mst_link_probe_work);
	INIT_WORK(&mgr->tx_work, drm_dp_tx_work);
	INIT_WORK(&mgr->delayed_destroy_work, drm_dp_delayed_destroy_work);
	INIT_WORK(&mgr->up_req_work, drm_dp_mst_up_req_work);
	init_waitqueue_head(&mgr->tx_waitq);
	mgr->dev = dev;
	mgr->aux = aux;
	mgr->max_dpcd_transaction_bytes = max_dpcd_transaction_bytes;
	mgr->max_payloads = max_payloads;
	mgr->conn_base_id = conn_base_id;

	mst_state = kzalloc(sizeof(*mst_state), GFP_KERNEL);
	if (mst_state == NULL)
		return -ENOMEM;

	mst_state->total_avail_slots = 63;
	mst_state->start_slot = 1;

	mst_state->mgr = mgr;
	INIT_LIST_HEAD(&mst_state->payloads);

	drm_atomic_private_obj_init(dev, &mgr->base,
				    &mst_state->base,
				    &drm_dp_mst_topology_state_funcs);

	return 0;
}
EXPORT_SYMBOL(drm_dp_mst_topology_mgr_init);

/**
 * drm_dp_mst_topology_mgr_destroy() - destroy topology manager.
 * @mgr: manager to destroy
 */
void drm_dp_mst_topology_mgr_destroy(struct drm_dp_mst_topology_mgr *mgr)
{
	drm_dp_mst_topology_mgr_set_mst(mgr, false);
	flush_work(&mgr->work);
	/* The following will also drain any requeued work on the WQ. */
	if (mgr->delayed_destroy_wq) {
		destroy_workqueue(mgr->delayed_destroy_wq);
		mgr->delayed_destroy_wq = NULL;
	}
	mgr->dev = NULL;
	mgr->aux = NULL;
	drm_atomic_private_obj_fini(&mgr->base);
	mgr->funcs = NULL;

	mutex_destroy(&mgr->delayed_destroy_lock);
	mutex_destroy(&mgr->qlock);
	mutex_destroy(&mgr->lock);
	mutex_destroy(&mgr->up_req_lock);
	mutex_destroy(&mgr->probe_lock);
#if IS_ENABLED(CONFIG_DRM_DEBUG_DP_MST_TOPOLOGY_REFS)
	mutex_destroy(&mgr->topology_ref_history_lock);
#endif
}
EXPORT_SYMBOL(drm_dp_mst_topology_mgr_destroy);

static bool remote_i2c_read_ok(const struct i2c_msg msgs[], int num)
{
	int i;

	if (num - 1 > DP_REMOTE_I2C_READ_MAX_TRANSACTIONS)
		return false;

	for (i = 0; i < num - 1; i++) {
		if (msgs[i].flags & I2C_M_RD ||
		    msgs[i].len > 0xff)
			return false;
	}

	return msgs[num - 1].flags & I2C_M_RD &&
		msgs[num - 1].len <= 0xff;
}

static bool remote_i2c_write_ok(const struct i2c_msg msgs[], int num)
{
	int i;

	for (i = 0; i < num - 1; i++) {
		if (msgs[i].flags & I2C_M_RD || !(msgs[i].flags & I2C_M_STOP) ||
		    msgs[i].len > 0xff)
			return false;
	}

	return !(msgs[num - 1].flags & I2C_M_RD) && msgs[num - 1].len <= 0xff;
}

static int drm_dp_mst_i2c_read(struct drm_dp_mst_branch *mstb,
			       struct drm_dp_mst_port *port,
			       struct i2c_msg *msgs, int num)
{
	struct drm_dp_mst_topology_mgr *mgr = port->mgr;
	unsigned int i;
	struct drm_dp_sideband_msg_req_body msg;
	struct drm_dp_sideband_msg_tx *txmsg = NULL;
	int ret;

	memset(&msg, 0, sizeof(msg));
	msg.req_type = DP_REMOTE_I2C_READ;
	msg.u.i2c_read.num_transactions = num - 1;
	msg.u.i2c_read.port_number = port->port_num;
	for (i = 0; i < num - 1; i++) {
		msg.u.i2c_read.transactions[i].i2c_dev_id = msgs[i].addr;
		msg.u.i2c_read.transactions[i].num_bytes = msgs[i].len;
		msg.u.i2c_read.transactions[i].bytes = msgs[i].buf;
		msg.u.i2c_read.transactions[i].no_stop_bit = !(msgs[i].flags & I2C_M_STOP);
	}
	msg.u.i2c_read.read_i2c_device_id = msgs[num - 1].addr;
	msg.u.i2c_read.num_bytes_read = msgs[num - 1].len;

	txmsg = kzalloc(sizeof(*txmsg), GFP_KERNEL);
	if (!txmsg) {
		ret = -ENOMEM;
		goto out;
	}

	txmsg->dst = mstb;
	drm_dp_encode_sideband_req(&msg, txmsg);

	drm_dp_queue_down_tx(mgr, txmsg);

	ret = drm_dp_mst_wait_tx_reply(mstb, txmsg);
	if (ret > 0) {

		if (txmsg->reply.reply_type == DP_SIDEBAND_REPLY_NAK) {
			ret = -EREMOTEIO;
			goto out;
		}
		if (txmsg->reply.u.remote_i2c_read_ack.num_bytes != msgs[num - 1].len) {
			ret = -EIO;
			goto out;
		}
		memcpy(msgs[num - 1].buf, txmsg->reply.u.remote_i2c_read_ack.bytes, msgs[num - 1].len);
		ret = num;
	}
out:
	kfree(txmsg);
	return ret;
}

static int drm_dp_mst_i2c_write(struct drm_dp_mst_branch *mstb,
				struct drm_dp_mst_port *port,
				struct i2c_msg *msgs, int num)
{
	struct drm_dp_mst_topology_mgr *mgr = port->mgr;
	unsigned int i;
	struct drm_dp_sideband_msg_req_body msg;
	struct drm_dp_sideband_msg_tx *txmsg = NULL;
	int ret;

	txmsg = kzalloc(sizeof(*txmsg), GFP_KERNEL);
	if (!txmsg) {
		ret = -ENOMEM;
		goto out;
	}
	for (i = 0; i < num; i++) {
		memset(&msg, 0, sizeof(msg));
		msg.req_type = DP_REMOTE_I2C_WRITE;
		msg.u.i2c_write.port_number = port->port_num;
		msg.u.i2c_write.write_i2c_device_id = msgs[i].addr;
		msg.u.i2c_write.num_bytes = msgs[i].len;
		msg.u.i2c_write.bytes = msgs[i].buf;

		memset(txmsg, 0, sizeof(*txmsg));
		txmsg->dst = mstb;

		drm_dp_encode_sideband_req(&msg, txmsg);
		drm_dp_queue_down_tx(mgr, txmsg);

		ret = drm_dp_mst_wait_tx_reply(mstb, txmsg);
		if (ret > 0) {
			if (txmsg->reply.reply_type == DP_SIDEBAND_REPLY_NAK) {
				ret = -EREMOTEIO;
				goto out;
			}
		} else {
			goto out;
		}
	}
	ret = num;
out:
	kfree(txmsg);
	return ret;
}

/* I2C device */
static int drm_dp_mst_i2c_xfer(struct i2c_adapter *adapter,
			       struct i2c_msg *msgs, int num)
{
	struct drm_dp_aux *aux = adapter->algo_data;
	struct drm_dp_mst_port *port =
		container_of(aux, struct drm_dp_mst_port, aux);
	struct drm_dp_mst_branch *mstb;
	struct drm_dp_mst_topology_mgr *mgr = port->mgr;
	int ret;

	mstb = drm_dp_mst_topology_get_mstb_validated(mgr, port->parent);
	if (!mstb)
		return -EREMOTEIO;

	if (remote_i2c_read_ok(msgs, num)) {
		ret = drm_dp_mst_i2c_read(mstb, port, msgs, num);
	} else if (remote_i2c_write_ok(msgs, num)) {
		ret = drm_dp_mst_i2c_write(mstb, port, msgs, num);
	} else {
		drm_dbg_kms(mgr->dev, "Unsupported I2C transaction for MST device\n");
		ret = -EIO;
	}

	drm_dp_mst_topology_put_mstb(mstb);
	return ret;
}

static u32 drm_dp_mst_i2c_functionality(struct i2c_adapter *adapter)
{
	return I2C_FUNC_I2C | I2C_FUNC_SMBUS_EMUL |
	       I2C_FUNC_SMBUS_READ_BLOCK_DATA |
	       I2C_FUNC_SMBUS_BLOCK_PROC_CALL |
	       I2C_FUNC_10BIT_ADDR;
}

static const struct i2c_algorithm drm_dp_mst_i2c_algo = {
	.functionality = drm_dp_mst_i2c_functionality,
	.master_xfer = drm_dp_mst_i2c_xfer,
};

/**
 * drm_dp_mst_register_i2c_bus() - register an I2C adapter for I2C-over-AUX
 * @port: The port to add the I2C bus on
 *
 * Returns 0 on success or a negative error code on failure.
 */
static int drm_dp_mst_register_i2c_bus(struct drm_dp_mst_port *port)
{
	struct drm_dp_aux *aux = &port->aux;
	struct device *parent_dev = port->mgr->dev->dev;

	aux->ddc.algo = &drm_dp_mst_i2c_algo;
	aux->ddc.algo_data = aux;
	aux->ddc.retries = 3;

	aux->ddc.class = I2C_CLASS_DDC;
	aux->ddc.owner = THIS_MODULE;
	/* FIXME: set the kdev of the port's connector as parent */
	aux->ddc.dev.parent = parent_dev;
	aux->ddc.dev.of_node = parent_dev->of_node;

	strscpy(aux->ddc.name, aux->name ? aux->name : dev_name(parent_dev),
		sizeof(aux->ddc.name));

	return i2c_add_adapter(&aux->ddc);
}

/**
 * drm_dp_mst_unregister_i2c_bus() - unregister an I2C-over-AUX adapter
 * @port: The port to remove the I2C bus from
 */
static void drm_dp_mst_unregister_i2c_bus(struct drm_dp_mst_port *port)
{
	i2c_del_adapter(&port->aux.ddc);
}

/**
 * drm_dp_mst_is_virtual_dpcd() - Is the given port a virtual DP Peer Device
 * @port: The port to check
 *
 * A single physical MST hub object can be represented in the topology
 * by multiple branches, with virtual ports between those branches.
 *
 * As of DP1.4, An MST hub with internal (virtual) ports must expose
 * certain DPCD registers over those ports. See sections 2.6.1.1.1
 * and 2.6.1.1.2 of Display Port specification v1.4 for details.
 *
 * May acquire mgr->lock
 *
 * Returns:
 * true if the port is a virtual DP peer device, false otherwise
 */
static bool drm_dp_mst_is_virtual_dpcd(struct drm_dp_mst_port *port)
{
	struct drm_dp_mst_port *downstream_port;

	if (!port || port->dpcd_rev < DP_DPCD_REV_14)
		return false;

	/* Virtual DP Sink (Internal Display Panel) */
	if (port->port_num >= 8)
		return true;

	/* DP-to-HDMI Protocol Converter */
	if (port->pdt == DP_PEER_DEVICE_DP_LEGACY_CONV &&
	    !port->mcs &&
	    port->ldps)
		return true;

	/* DP-to-DP */
	mutex_lock(&port->mgr->lock);
	if (port->pdt == DP_PEER_DEVICE_MST_BRANCHING &&
	    port->mstb &&
	    port->mstb->num_ports == 2) {
		list_for_each_entry(downstream_port, &port->mstb->ports, next) {
			if (downstream_port->pdt == DP_PEER_DEVICE_SST_SINK &&
			    !downstream_port->input) {
				mutex_unlock(&port->mgr->lock);
				return true;
			}
		}
	}
	mutex_unlock(&port->mgr->lock);

	return false;
}

/**
 * drm_dp_mst_dsc_aux_for_port() - Find the correct aux for DSC
 * @port: The port to check. A leaf of the MST tree with an attached display.
 *
 * Depending on the situation, DSC may be enabled via the endpoint aux,
 * the immediately upstream aux, or the connector's physical aux.
 *
 * This is both the correct aux to read DSC_CAPABILITY and the
 * correct aux to write DSC_ENABLED.
 *
 * This operation can be expensive (up to four aux reads), so
 * the caller should cache the return.
 *
 * Returns:
 * NULL if DSC cannot be enabled on this port, otherwise the aux device
 */
struct drm_dp_aux *drm_dp_mst_dsc_aux_for_port(struct drm_dp_mst_port *port)
{
	struct drm_dp_mst_port *immediate_upstream_port;
	struct drm_dp_aux *immediate_upstream_aux;
	struct drm_dp_mst_port *fec_port;
	struct drm_dp_desc desc = {};
	u8 endpoint_fec;
	u8 endpoint_dsc;

	if (!port)
		return NULL;

	if (port->parent->port_parent)
		immediate_upstream_port = port->parent->port_parent;
	else
		immediate_upstream_port = NULL;

	fec_port = immediate_upstream_port;
	while (fec_port) {
		/*
		 * Each physical link (i.e. not a virtual port) between the
		 * output and the primary device must support FEC
		 */
		if (!drm_dp_mst_is_virtual_dpcd(fec_port) &&
		    !fec_port->fec_capable)
			return NULL;

		fec_port = fec_port->parent->port_parent;
	}

	/* DP-to-DP peer device */
	if (drm_dp_mst_is_virtual_dpcd(immediate_upstream_port)) {
		u8 upstream_dsc;

		if (drm_dp_dpcd_read(&port->aux,
				     DP_DSC_SUPPORT, &endpoint_dsc, 1) != 1)
			return NULL;
		if (drm_dp_dpcd_read(&port->aux,
				     DP_FEC_CAPABILITY, &endpoint_fec, 1) != 1)
			return NULL;
		if (drm_dp_dpcd_read(&immediate_upstream_port->aux,
				     DP_DSC_SUPPORT, &upstream_dsc, 1) != 1)
			return NULL;

		/* Enpoint decompression with DP-to-DP peer device */
		if ((endpoint_dsc & DP_DSC_DECOMPRESSION_IS_SUPPORTED) &&
		    (endpoint_fec & DP_FEC_CAPABLE) &&
		    (upstream_dsc & DP_DSC_PASSTHROUGH_IS_SUPPORTED)) {
			port->passthrough_aux = &immediate_upstream_port->aux;
			return &port->aux;
		}

		/* Virtual DPCD decompression with DP-to-DP peer device */
		return &immediate_upstream_port->aux;
	}

	/* Virtual DPCD decompression with DP-to-HDMI or Virtual DP Sink */
	if (drm_dp_mst_is_virtual_dpcd(port))
		return &port->aux;

	/*
	 * Synaptics quirk
	 * Applies to ports for which:
	 * - Physical aux has Synaptics OUI
	 * - DPv1.4 or higher
	 * - Port is on primary branch device
	 * - Not a VGA adapter (DP_DWN_STRM_PORT_TYPE_ANALOG)
	 */
	if (immediate_upstream_port)
		immediate_upstream_aux = &immediate_upstream_port->aux;
	else
		immediate_upstream_aux = port->mgr->aux;

	if (drm_dp_read_desc(immediate_upstream_aux, &desc, true))
		return NULL;

	if (drm_dp_has_quirk(&desc, DP_DPCD_QUIRK_DSC_WITHOUT_VIRTUAL_DPCD)) {
		u8 dpcd_ext[DP_RECEIVER_CAP_SIZE];

		if (drm_dp_read_dpcd_caps(immediate_upstream_aux, dpcd_ext) < 0)
			return NULL;

		if (dpcd_ext[DP_DPCD_REV] >= DP_DPCD_REV_14 &&
		    ((dpcd_ext[DP_DOWNSTREAMPORT_PRESENT] & DP_DWN_STRM_PORT_PRESENT) &&
		    ((dpcd_ext[DP_DOWNSTREAMPORT_PRESENT] & DP_DWN_STRM_PORT_TYPE_MASK)
		     != DP_DWN_STRM_PORT_TYPE_ANALOG)))
			return immediate_upstream_aux;
	}

	/*
	 * The check below verifies if the MST sink
	 * connected to the GPU is capable of DSC -
	 * therefore the endpoint needs to be
	 * both DSC and FEC capable.
	 */
	if (drm_dp_dpcd_read(&port->aux,
	   DP_DSC_SUPPORT, &endpoint_dsc, 1) != 1)
		return NULL;
	if (drm_dp_dpcd_read(&port->aux,
	   DP_FEC_CAPABILITY, &endpoint_fec, 1) != 1)
		return NULL;
	if ((endpoint_dsc & DP_DSC_DECOMPRESSION_IS_SUPPORTED) &&
	   (endpoint_fec & DP_FEC_CAPABLE))
		return &port->aux;

	return NULL;
}
EXPORT_SYMBOL(drm_dp_mst_dsc_aux_for_port);<|MERGE_RESOLUTION|>--- conflicted
+++ resolved
@@ -4791,7 +4791,6 @@
 	 * peak_kbps *= SSC overhead / 1000000
 	 * peak_kbps /= 8    convert to Kbytes
 	 * peak_kBps *= (64/54) / 1000    convert to PBN
-<<<<<<< HEAD
 	 */
 	/*
 	 * TODO: Use the actual link and mode parameters to calculate
@@ -4800,16 +4799,6 @@
 	 * significant data padding overhead and that there is no DSC
 	 * or FEC overhead.
 	 */
-=======
-	 */
-	/*
-	 * TODO: Use the actual link and mode parameters to calculate
-	 * the overhead. For now it's assumed that these are
-	 * 4 link lanes, 4096 hactive pixels, which don't add any
-	 * significant data padding overhead and that there is no DSC
-	 * or FEC overhead.
-	 */
->>>>>>> c5c555c6
 	int overhead = drm_dp_bw_overhead(4, 4096, 0, bpp,
 					  DRM_DP_BW_OVERHEAD_MST |
 					  DRM_DP_BW_OVERHEAD_SSC_REF_CLK);
