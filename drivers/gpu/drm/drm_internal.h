--- conflicted
+++ resolved
@@ -77,17 +77,11 @@
 void drm_prime_remove_buf_handle(struct drm_prime_file_private *prime_fpriv,
 				 uint32_t handle);
 
-<<<<<<< HEAD
 #if IS_ENABLED(CONFIG_DRM_I915_MEMTRACK)
 #define DRM_MAGIC_HASH_ORDER \
        4 /**< Size of key hash table. Must be power of 2. */
 #endif
-/* drm_drv.c */
-struct drm_minor *drm_minor_acquire(unsigned int minor_id);
-void drm_minor_release(struct drm_minor *minor);
-
-=======
->>>>>>> 44bc0fc0
+
 /* drm_managed.c */
 void drm_managed_release(struct drm_device *dev);
 void drmm_add_final_kfree(struct drm_device *dev, void *container);
