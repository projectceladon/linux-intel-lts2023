--- conflicted
+++ resolved
@@ -1893,11 +1893,7 @@
 
 	cancel_delayed_work_sync(&xhci->cmd_timer);
 
-<<<<<<< HEAD
-	for (i = 0; i < xhci->max_interrupters; i++) {
-=======
 	for (i = 0; xhci->interrupters && i < xhci->max_interrupters; i++) {
->>>>>>> 227f0fab
 		if (xhci->interrupters[i]) {
 			xhci_remove_interrupter(xhci, xhci->interrupters[i]);
 			xhci_free_interrupter(xhci, xhci->interrupters[i]);
