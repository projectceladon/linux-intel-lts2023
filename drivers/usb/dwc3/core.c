--- conflicted
+++ resolved
@@ -2355,15 +2355,8 @@
 	pm_runtime_set_active(dev);
 
 	ret = dwc3_resume_common(dwc, PMSG_RESUME);
-<<<<<<< HEAD
-	if (ret) {
-		pm_runtime_set_suspended(dev);
-		return ret;
-	}
-=======
 	if (ret)
 		pm_runtime_set_suspended(dev);
->>>>>>> 227f0fab
 
 	pm_runtime_enable(dev);
 
