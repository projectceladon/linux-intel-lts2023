// SPDX-License-Identifier: GPL-2.0+
/*
 *	uvc_v4l2.c  --  USB Video Class Gadget driver
 *
 *	Copyright (C) 2009-2010
 *	    Laurent Pinchart (laurent.pinchart@ideasonboard.com)
 */

#include <linux/device.h>
#include <linux/errno.h>
#include <linux/kernel.h>
#include <linux/list.h>
#include <linux/usb/g_uvc.h>
#include <linux/usb/uvc.h>
#include <linux/videodev2.h>
#include <linux/vmalloc.h>
#include <linux/wait.h>

#include <media/v4l2-dev.h>
#include <media/v4l2-event.h>
#include <media/v4l2-ioctl.h>

#include "f_uvc.h"
#include "uvc.h"
#include "uvc_queue.h"
#include "uvc_video.h"
#include "uvc_v4l2.h"
#include "uvc_configfs.h"

static const struct uvc_format_desc *to_uvc_format(struct uvcg_format *uformat)
{
	char guid[16] = UVC_GUID_FORMAT_MJPEG;
	const struct uvc_format_desc *format;

	if (uformat->type == UVCG_UNCOMPRESSED) {
		struct uvcg_uncompressed *unc;

		unc = to_uvcg_uncompressed(&uformat->group.cg_item);
		if (!unc)
			return ERR_PTR(-EINVAL);

		memcpy(guid, unc->desc.guidFormat, sizeof(guid));
	} else if (uformat->type == UVCG_FRAMEBASED) {
		struct uvcg_framebased *unc;

		unc = to_uvcg_framebased(&uformat->group.cg_item);
		if (!unc)
			return ERR_PTR(-EINVAL);

		memcpy(guid, unc->desc.guidFormat, sizeof(guid));
	}

	format = uvc_format_by_guid(guid);
	if (!format)
		return ERR_PTR(-EINVAL);

	return format;
}

static int uvc_v4l2_get_bytesperline(struct uvcg_format *uformat,
			      struct uvcg_frame *uframe)
{
	struct uvcg_uncompressed *u;

	if (uformat->type == UVCG_UNCOMPRESSED) {
		u = to_uvcg_uncompressed(&uformat->group.cg_item);
		if (!u)
			return 0;

		return u->desc.bBitsPerPixel * uframe->frame.w_width / 8;
	}

	return 0;
}

static int uvc_get_frame_size(struct uvcg_format *uformat,
		       struct uvcg_frame *uframe)
{
	unsigned int bpl = uvc_v4l2_get_bytesperline(uformat, uframe);

	return bpl ? bpl * uframe->frame.w_height :
		uframe->frame.dw_max_video_frame_buffer_size;
}

static struct uvcg_format *find_format_by_index(struct uvc_device *uvc, int index)
{
	struct uvcg_format_ptr *format;
	struct uvcg_format *uformat = NULL;
	int i = 1;

	list_for_each_entry(format, &uvc->header->formats, entry) {
		if (index == i) {
			uformat = format->fmt;
			break;
		}
		i++;
	}

	return uformat;
}

static struct uvcg_frame *find_frame_by_index(struct uvc_device *uvc,
				       struct uvcg_format *uformat,
				       int index)
{
	struct uvcg_format_ptr *format;
	struct uvcg_frame_ptr *frame;
	struct uvcg_frame *uframe = NULL;

	list_for_each_entry(format, &uvc->header->formats, entry) {
		if (format->fmt->type != uformat->type)
			continue;
		list_for_each_entry(frame, &format->fmt->frames, entry) {
			if (index == frame->frm->frame.b_frame_index) {
				uframe = frame->frm;
				break;
			}
		}
	}

	return uframe;
}

static struct uvcg_format *find_format_by_pix(struct uvc_device *uvc,
					      u32 pixelformat)
{
	struct uvcg_format_ptr *format;
	struct uvcg_format *uformat = NULL;

	list_for_each_entry(format, &uvc->header->formats, entry) {
		const struct uvc_format_desc *fmtdesc = to_uvc_format(format->fmt);

		if (fmtdesc->fcc == pixelformat) {
			uformat = format->fmt;
			break;
		}
	}

	return uformat;
}

static struct uvcg_frame *find_closest_frame_by_size(struct uvc_device *uvc,
					   struct uvcg_format *uformat,
					   u16 rw, u16 rh)
{
	struct uvc_video *video = &uvc->video;
	struct uvcg_format_ptr *format;
	struct uvcg_frame_ptr *frame;
	struct uvcg_frame *uframe = NULL;
	unsigned int d, maxd;

	/* Find the closest image size. The distance between image sizes is
	 * the size in pixels of the non-overlapping regions between the
	 * requested size and the frame-specified size.
	 */
	maxd = (unsigned int)-1;

	list_for_each_entry(format, &uvc->header->formats, entry) {
		if (format->fmt->type != uformat->type)
			continue;

		list_for_each_entry(frame, &format->fmt->frames, entry) {
			u16 w, h;

			w = frame->frm->frame.w_width;
			h = frame->frm->frame.w_height;

			d = min(w, rw) * min(h, rh);
			d = w*h + rw*rh - 2*d;
			if (d < maxd) {
				maxd = d;
				uframe = frame->frm;
			}

			if (maxd == 0)
				break;
		}
	}

	if (!uframe)
		uvcg_dbg(&video->uvc->func, "Unsupported size %ux%u\n", rw, rh);

	return uframe;
}

/* --------------------------------------------------------------------------
 * Requests handling
 */

static int
uvc_send_response(struct uvc_device *uvc, struct uvc_request_data *data)
{
	struct usb_composite_dev *cdev = uvc->func.config->cdev;
	struct usb_request *req = uvc->control_req;

	if (data->length < 0)
		return usb_ep_set_halt(cdev->gadget->ep0);

	req->length = min_t(unsigned int, uvc->event_length, data->length);
	req->zero = data->length < uvc->event_length;

	memcpy(req->buf, data->data, req->length);

	return usb_ep_queue(cdev->gadget->ep0, req, GFP_KERNEL);
}

/* --------------------------------------------------------------------------
 * V4L2 ioctls
 */

static int
uvc_v4l2_querycap(struct file *file, void *fh, struct v4l2_capability *cap)
{
	struct video_device *vdev = video_devdata(file);
	struct uvc_device *uvc = video_get_drvdata(vdev);
	struct usb_composite_dev *cdev = uvc->func.config->cdev;

	strscpy(cap->driver, "g_uvc", sizeof(cap->driver));
	strscpy(cap->card, cdev->gadget->name, sizeof(cap->card));
	strscpy(cap->bus_info, dev_name(&cdev->gadget->dev),
		sizeof(cap->bus_info));
	return 0;
}

static int
uvc_v4l2_get_format(struct file *file, void *fh, struct v4l2_format *fmt)
{
	struct video_device *vdev = video_devdata(file);
	struct uvc_device *uvc = video_get_drvdata(vdev);
	struct uvc_video *video = &uvc->video;

	fmt->fmt.pix.pixelformat = video->fcc;
	fmt->fmt.pix.width = video->width;
	fmt->fmt.pix.height = video->height;
	fmt->fmt.pix.field = V4L2_FIELD_NONE;
	fmt->fmt.pix.bytesperline = video->bpp * video->width / 8;
	fmt->fmt.pix.sizeimage = video->imagesize;
	fmt->fmt.pix.colorspace = V4L2_COLORSPACE_SRGB;
	fmt->fmt.pix.priv = 0;

	return 0;
}

static int
uvc_v4l2_try_format(struct file *file, void *fh, struct v4l2_format *fmt)
{
	struct video_device *vdev = video_devdata(file);
	struct uvc_device *uvc = video_get_drvdata(vdev);
	struct uvc_video *video = &uvc->video;
	struct uvcg_format *uformat;
	struct uvcg_frame *uframe;
	u8 *fcc;

	if (fmt->type != video->queue.queue.type)
		return -EINVAL;

	fcc = (u8 *)&fmt->fmt.pix.pixelformat;
	uvcg_dbg(&uvc->func, "Trying format 0x%08x (%c%c%c%c): %ux%u\n",
		fmt->fmt.pix.pixelformat,
		fcc[0], fcc[1], fcc[2], fcc[3],
		fmt->fmt.pix.width, fmt->fmt.pix.height);

	uformat = find_format_by_pix(uvc, fmt->fmt.pix.pixelformat);
	if (!uformat)
		return -EINVAL;

	uframe = find_closest_frame_by_size(uvc, uformat,
				fmt->fmt.pix.width, fmt->fmt.pix.height);
	if (!uframe)
		return -EINVAL;

	fmt->fmt.pix.width = uframe->frame.w_width;
	fmt->fmt.pix.height = uframe->frame.w_height;
	fmt->fmt.pix.field = V4L2_FIELD_NONE;
	fmt->fmt.pix.bytesperline = uvc_v4l2_get_bytesperline(uformat, uframe);
	fmt->fmt.pix.sizeimage = uvc_get_frame_size(uformat, uframe);
	fmt->fmt.pix.pixelformat = to_uvc_format(uformat)->fcc;
	fmt->fmt.pix.colorspace = V4L2_COLORSPACE_SRGB;
	fmt->fmt.pix.priv = 0;

	return 0;
}

static int
uvc_v4l2_set_format(struct file *file, void *fh, struct v4l2_format *fmt)
{
	struct video_device *vdev = video_devdata(file);
	struct uvc_device *uvc = video_get_drvdata(vdev);
	struct uvc_video *video = &uvc->video;
	int ret;

	ret = uvc_v4l2_try_format(file, fh, fmt);
	if (ret)
		return ret;

	video->fcc = fmt->fmt.pix.pixelformat;
	video->bpp = fmt->fmt.pix.bytesperline * 8 / video->width;
	video->width = fmt->fmt.pix.width;
	video->height = fmt->fmt.pix.height;
	video->imagesize = fmt->fmt.pix.sizeimage;

	return ret;
}

static int uvc_v4l2_g_parm(struct file *file, void *fh,
			   struct v4l2_streamparm *parm)
{
	struct video_device *vdev = video_devdata(file);
	struct uvc_device *uvc = video_get_drvdata(vdev);
	struct uvc_video *video = &uvc->video;
	struct v4l2_fract timeperframe;

	if (!V4L2_TYPE_IS_OUTPUT(parm->type))
		return -EINVAL;

	/* Return the actual frame period. */
	timeperframe.numerator = video->interval;
	timeperframe.denominator = 10000000;
	v4l2_simplify_fraction(&timeperframe.numerator,
			       &timeperframe.denominator, 8, 333);

	uvcg_dbg(&uvc->func, "Getting frame interval of %u/%u (%u)\n",
		 timeperframe.numerator, timeperframe.denominator,
		 video->interval);

	parm->parm.output.timeperframe = timeperframe;
	parm->parm.output.capability = V4L2_CAP_TIMEPERFRAME;

	return 0;
}

static int uvc_v4l2_s_parm(struct file *file, void *fh,
			   struct v4l2_streamparm *parm)
{
	struct video_device *vdev = video_devdata(file);
	struct uvc_device *uvc = video_get_drvdata(vdev);
	struct uvc_video *video = &uvc->video;
	struct v4l2_fract timeperframe;

	if (!V4L2_TYPE_IS_OUTPUT(parm->type))
		return -EINVAL;

	timeperframe = parm->parm.output.timeperframe;

	video->interval = v4l2_fraction_to_interval(timeperframe.numerator,
						    timeperframe.denominator);

	uvcg_dbg(&uvc->func, "Setting frame interval to %u/%u (%u)\n",
		 timeperframe.numerator, timeperframe.denominator,
		 video->interval);

	return 0;
}

static int
uvc_v4l2_enum_frameintervals(struct file *file, void *fh,
		struct v4l2_frmivalenum *fival)
{
	struct video_device *vdev = video_devdata(file);
	struct uvc_device *uvc = video_get_drvdata(vdev);
	struct uvcg_format *uformat = NULL;
	struct uvcg_frame *uframe = NULL;
	struct uvcg_frame_ptr *frame;

	uformat = find_format_by_pix(uvc, fival->pixel_format);
	if (!uformat)
		return -EINVAL;

	list_for_each_entry(frame, &uformat->frames, entry) {
		if (frame->frm->frame.w_width == fival->width &&
		    frame->frm->frame.w_height == fival->height) {
			uframe = frame->frm;
			break;
		}
	}
	if (!uframe)
		return -EINVAL;

	if (fival->index >= uframe->frame.b_frame_interval_type)
		return -EINVAL;

	fival->discrete.numerator =
		uframe->dw_frame_interval[fival->index];

	/* TODO: handle V4L2_FRMIVAL_TYPE_STEPWISE */
	fival->type = V4L2_FRMIVAL_TYPE_DISCRETE;
	fival->discrete.denominator = 10000000;
	v4l2_simplify_fraction(&fival->discrete.numerator,
		&fival->discrete.denominator, 8, 333);

	return 0;
}

static int
uvc_v4l2_enum_framesizes(struct file *file, void *fh,
		struct v4l2_frmsizeenum *fsize)
{
	struct video_device *vdev = video_devdata(file);
	struct uvc_device *uvc = video_get_drvdata(vdev);
	struct uvcg_format *uformat = NULL;
	struct uvcg_frame *uframe = NULL;

	uformat = find_format_by_pix(uvc, fsize->pixel_format);
	if (!uformat)
		return -EINVAL;

	if (fsize->index >= uformat->num_frames)
		return -EINVAL;

	uframe = find_frame_by_index(uvc, uformat, fsize->index + 1);
	if (!uframe)
		return -EINVAL;

	fsize->type = V4L2_FRMSIZE_TYPE_DISCRETE;
	fsize->discrete.width = uframe->frame.w_width;
	fsize->discrete.height = uframe->frame.w_height;

	return 0;
}

static int
uvc_v4l2_enum_format(struct file *file, void *fh, struct v4l2_fmtdesc *f)
{
	struct video_device *vdev = video_devdata(file);
	struct uvc_device *uvc = video_get_drvdata(vdev);
	const struct uvc_format_desc *fmtdesc;
	struct uvcg_format *uformat;

	if (f->index >= uvc->header->num_fmt)
		return -EINVAL;

	uformat = find_format_by_index(uvc, f->index + 1);
	if (!uformat)
		return -EINVAL;

	fmtdesc = to_uvc_format(uformat);
	f->pixelformat = fmtdesc->fcc;

	return 0;
}

static int
uvc_v4l2_reqbufs(struct file *file, void *fh, struct v4l2_requestbuffers *b)
{
	struct video_device *vdev = video_devdata(file);
	struct uvc_device *uvc = video_get_drvdata(vdev);
	struct uvc_video *video = &uvc->video;

	if (b->type != video->queue.queue.type)
		return -EINVAL;

	return uvcg_alloc_buffers(&video->queue, b);
}

static int
uvc_v4l2_querybuf(struct file *file, void *fh, struct v4l2_buffer *b)
{
	struct video_device *vdev = video_devdata(file);
	struct uvc_device *uvc = video_get_drvdata(vdev);
	struct uvc_video *video = &uvc->video;

	return uvcg_query_buffer(&video->queue, b);
}

static int
uvc_v4l2_qbuf(struct file *file, void *fh, struct v4l2_buffer *b)
{
	struct video_device *vdev = video_devdata(file);
	struct uvc_device *uvc = video_get_drvdata(vdev);
	struct uvc_video *video = &uvc->video;
	int ret;

	ret = uvcg_queue_buffer(&video->queue, b);
	if (ret < 0)
		return ret;

	if (uvc->state == UVC_STATE_STREAMING)
		queue_work(video->async_wq, &video->pump);

	return ret;
}

static int
uvc_v4l2_dqbuf(struct file *file, void *fh, struct v4l2_buffer *b)
{
	struct video_device *vdev = video_devdata(file);
	struct uvc_device *uvc = video_get_drvdata(vdev);
	struct uvc_video *video = &uvc->video;

	return uvcg_dequeue_buffer(&video->queue, b, file->f_flags & O_NONBLOCK);
}

static int
uvc_v4l2_streamon(struct file *file, void *fh, enum v4l2_buf_type type)
{
	struct video_device *vdev = video_devdata(file);
	struct uvc_device *uvc = video_get_drvdata(vdev);
	struct uvc_video *video = &uvc->video;
	int ret;

	if (type != video->queue.queue.type)
		return -EINVAL;

	/* Enable UVC video. */
	ret = uvcg_video_enable(video);
	if (ret < 0)
		return ret;

	/*
	 * Complete the alternate setting selection setup phase now that
	 * userspace is ready to provide video frames.
	 */
	uvc_function_setup_continue(uvc, 0);
	uvc->state = UVC_STATE_STREAMING;

	return 0;
}

static int
uvc_v4l2_streamoff(struct file *file, void *fh, enum v4l2_buf_type type)
{
	struct video_device *vdev = video_devdata(file);
	struct uvc_device *uvc = video_get_drvdata(vdev);
	struct uvc_video *video = &uvc->video;
	int ret = 0;

	if (type != video->queue.queue.type)
		return -EINVAL;

	ret = uvcg_video_disable(video);
	if (ret < 0)
		return ret;

<<<<<<< HEAD
=======
	if (uvc->state != UVC_STATE_STREAMING)
		return 0;

>>>>>>> 4163e724
	uvc->state = UVC_STATE_CONNECTED;
	uvc_function_setup_continue(uvc, 1);
	return 0;
}

static int
uvc_v4l2_subscribe_event(struct v4l2_fh *fh,
			 const struct v4l2_event_subscription *sub)
{
	struct uvc_device *uvc = video_get_drvdata(fh->vdev);
	struct uvc_file_handle *handle = to_uvc_file_handle(fh);
	int ret;

	if (sub->type < UVC_EVENT_FIRST || sub->type > UVC_EVENT_LAST)
		return -EINVAL;

	if (sub->type == UVC_EVENT_SETUP && uvc->func_connected)
		return -EBUSY;

	ret = v4l2_event_subscribe(fh, sub, 2, NULL);
	if (ret < 0)
		return ret;

	if (sub->type == UVC_EVENT_SETUP) {
		uvc->func_connected = true;
		handle->is_uvc_app_handle = true;
		uvc_function_connect(uvc);
	}

	return 0;
}

static void uvc_v4l2_disable(struct uvc_device *uvc)
{
	uvc_function_disconnect(uvc);
	uvcg_video_disable(&uvc->video);
	uvcg_free_buffers(&uvc->video.queue);
	uvc->func_connected = false;
	wake_up_interruptible(&uvc->func_connected_queue);
}

static int
uvc_v4l2_unsubscribe_event(struct v4l2_fh *fh,
			   const struct v4l2_event_subscription *sub)
{
	struct uvc_device *uvc = video_get_drvdata(fh->vdev);
	struct uvc_file_handle *handle = to_uvc_file_handle(fh);
	int ret;

	ret = v4l2_event_unsubscribe(fh, sub);
	if (ret < 0)
		return ret;

	if (sub->type == UVC_EVENT_SETUP && handle->is_uvc_app_handle) {
		uvc_v4l2_disable(uvc);
		handle->is_uvc_app_handle = false;
	}

	return 0;
}

static long
uvc_v4l2_ioctl_default(struct file *file, void *fh, bool valid_prio,
		       unsigned int cmd, void *arg)
{
	struct video_device *vdev = video_devdata(file);
	struct uvc_device *uvc = video_get_drvdata(vdev);

	switch (cmd) {
	case UVCIOC_SEND_RESPONSE:
		return uvc_send_response(uvc, arg);

	default:
		return -ENOIOCTLCMD;
	}
}

const struct v4l2_ioctl_ops uvc_v4l2_ioctl_ops = {
	.vidioc_querycap = uvc_v4l2_querycap,
	.vidioc_try_fmt_vid_out = uvc_v4l2_try_format,
	.vidioc_g_fmt_vid_out = uvc_v4l2_get_format,
	.vidioc_s_fmt_vid_out = uvc_v4l2_set_format,
	.vidioc_enum_frameintervals = uvc_v4l2_enum_frameintervals,
	.vidioc_enum_framesizes = uvc_v4l2_enum_framesizes,
	.vidioc_enum_fmt_vid_out = uvc_v4l2_enum_format,
	.vidioc_reqbufs = uvc_v4l2_reqbufs,
	.vidioc_querybuf = uvc_v4l2_querybuf,
	.vidioc_qbuf = uvc_v4l2_qbuf,
	.vidioc_dqbuf = uvc_v4l2_dqbuf,
	.vidioc_streamon = uvc_v4l2_streamon,
	.vidioc_streamoff = uvc_v4l2_streamoff,
	.vidioc_s_parm = uvc_v4l2_s_parm,
	.vidioc_g_parm = uvc_v4l2_g_parm,
	.vidioc_subscribe_event = uvc_v4l2_subscribe_event,
	.vidioc_unsubscribe_event = uvc_v4l2_unsubscribe_event,
	.vidioc_default = uvc_v4l2_ioctl_default,
};

/* --------------------------------------------------------------------------
 * V4L2
 */

static int
uvc_v4l2_open(struct file *file)
{
	struct video_device *vdev = video_devdata(file);
	struct uvc_device *uvc = video_get_drvdata(vdev);
	struct uvc_file_handle *handle;

	handle = kzalloc(sizeof(*handle), GFP_KERNEL);
	if (handle == NULL)
		return -ENOMEM;

	v4l2_fh_init(&handle->vfh, vdev);
	v4l2_fh_add(&handle->vfh);

	handle->device = &uvc->video;
	file->private_data = &handle->vfh;

	return 0;
}

static int
uvc_v4l2_release(struct file *file)
{
	struct video_device *vdev = video_devdata(file);
	struct uvc_device *uvc = video_get_drvdata(vdev);
	struct uvc_file_handle *handle = to_uvc_file_handle(file->private_data);
	struct uvc_video *video = handle->device;

	mutex_lock(&video->mutex);
	if (handle->is_uvc_app_handle)
		uvc_v4l2_disable(uvc);
	mutex_unlock(&video->mutex);

	file->private_data = NULL;
	v4l2_fh_del(&handle->vfh);
	v4l2_fh_exit(&handle->vfh);
	kfree(handle);

	return 0;
}

static int
uvc_v4l2_mmap(struct file *file, struct vm_area_struct *vma)
{
	struct video_device *vdev = video_devdata(file);
	struct uvc_device *uvc = video_get_drvdata(vdev);

	return uvcg_queue_mmap(&uvc->video.queue, vma);
}

static __poll_t
uvc_v4l2_poll(struct file *file, poll_table *wait)
{
	struct video_device *vdev = video_devdata(file);
	struct uvc_device *uvc = video_get_drvdata(vdev);

	return uvcg_queue_poll(&uvc->video.queue, file, wait);
}

#ifndef CONFIG_MMU
static unsigned long uvcg_v4l2_get_unmapped_area(struct file *file,
		unsigned long addr, unsigned long len, unsigned long pgoff,
		unsigned long flags)
{
	struct video_device *vdev = video_devdata(file);
	struct uvc_device *uvc = video_get_drvdata(vdev);

	return uvcg_queue_get_unmapped_area(&uvc->video.queue, pgoff);
}
#endif

const struct v4l2_file_operations uvc_v4l2_fops = {
	.owner		= THIS_MODULE,
	.open		= uvc_v4l2_open,
	.release	= uvc_v4l2_release,
	.unlocked_ioctl	= video_ioctl2,
	.mmap		= uvc_v4l2_mmap,
	.poll		= uvc_v4l2_poll,
#ifndef CONFIG_MMU
	.get_unmapped_area = uvcg_v4l2_get_unmapped_area,
#endif
};<|MERGE_RESOLUTION|>--- conflicted
+++ resolved
@@ -531,12 +531,9 @@
 	if (ret < 0)
 		return ret;
 
-<<<<<<< HEAD
-=======
 	if (uvc->state != UVC_STATE_STREAMING)
 		return 0;
 
->>>>>>> 4163e724
 	uvc->state = UVC_STATE_CONNECTED;
 	uvc_function_setup_continue(uvc, 1);
 	return 0;
