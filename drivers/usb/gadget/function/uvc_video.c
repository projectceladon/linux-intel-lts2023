--- conflicted
+++ resolved
@@ -467,17 +467,6 @@
 			 * Put request back in req_free for it to be cleaned
 			 * up later.
 			 */
-<<<<<<< HEAD
-			list_add_tail(&to_queue->list, &video->req_free);
-		}
-	} else {
-		uvc_video_free_request(ureq, ep);
-		ret = 0;
-	}
-	spin_unlock_irqrestore(&video->req_lock, flags);
-	if (ret < 0)
-		uvcg_queue_cancel(queue, 0);
-=======
 			list_add_tail(&req->list, &video->req_free);
 			/*
 			 * There is a new free request - wake up the pump.
@@ -488,7 +477,6 @@
 
 		spin_unlock_irqrestore(&video->req_lock, flags);
 	}
->>>>>>> 44bc0fc0
 }
 
 static int
