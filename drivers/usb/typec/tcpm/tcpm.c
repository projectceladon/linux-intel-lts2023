--- conflicted
+++ resolved
@@ -314,10 +314,7 @@
 	u32 sink_wait_cap_time;
 	u32 ps_src_off_time;
 	u32 cc_debounce_time;
-<<<<<<< HEAD
-=======
 	u32 snk_bc12_cmpletion_time;
->>>>>>> 4163e724
 };
 
 struct tcpm_port {
@@ -6318,13 +6315,10 @@
 		port->timings.cc_debounce_time = val;
 	else
 		port->timings.cc_debounce_time = PD_T_CC_DEBOUNCE;
-<<<<<<< HEAD
-=======
 
 	ret = fwnode_property_read_u32(fwnode, "sink-bc12-completion-time-ms", &val);
 	if (!ret)
 		port->timings.snk_bc12_cmpletion_time = val;
->>>>>>> 4163e724
 }
 
 static int tcpm_fw_get_caps(struct tcpm_port *port, struct fwnode_handle *fwnode)
@@ -6416,7 +6410,6 @@
 	if (!port->pd_list) {
 		ret = -ENOMEM;
 		goto put_capabilities;
-<<<<<<< HEAD
 	}
 
 	for (i = 0; i < port->pd_count; i++) {
@@ -6503,94 +6496,6 @@
 		}
 	}
 
-=======
-	}
-
-	for (i = 0; i < port->pd_count; i++) {
-		port->pd_list[i] = devm_kzalloc(port->dev, sizeof(struct pd_data), GFP_KERNEL);
-		if (!port->pd_list[i]) {
-			ret = -ENOMEM;
-			goto put_capabilities;
-		}
-
-		src_pdo = port->pd_list[i]->source_desc.pdo;
-		port->pd_list[i]->source_desc.role = TYPEC_SOURCE;
-		snk_pdo = port->pd_list[i]->sink_desc.pdo;
-		port->pd_list[i]->sink_desc.role = TYPEC_SINK;
-
-		/* If "capabilities" is NULL, fall back to single pd cap population. */
-		if (!capabilities)
-			caps = fwnode;
-		else
-			caps = fwnode_get_next_child_node(capabilities, caps);
-
-		if (port->port_type != TYPEC_PORT_SNK) {
-			ret = fwnode_property_count_u32(caps, "source-pdos");
-			if (ret == 0) {
-				ret = -EINVAL;
-				goto put_caps;
-			}
-			if (ret < 0)
-				goto put_caps;
-
-			nr_src_pdo = min(ret, PDO_MAX_OBJECTS);
-			ret = fwnode_property_read_u32_array(caps, "source-pdos", src_pdo,
-							     nr_src_pdo);
-			if (ret)
-				goto put_caps;
-
-			ret = tcpm_validate_caps(port, src_pdo, nr_src_pdo);
-			if (ret)
-				goto put_caps;
-
-			if (i == 0) {
-				port->nr_src_pdo = nr_src_pdo;
-				memcpy_and_pad(port->src_pdo, sizeof(u32) * PDO_MAX_OBJECTS,
-					       port->pd_list[0]->source_desc.pdo,
-					       sizeof(u32) * nr_src_pdo,
-					       0);
-			}
-		}
-
-		if (port->port_type != TYPEC_PORT_SRC) {
-			ret = fwnode_property_count_u32(caps, "sink-pdos");
-			if (ret == 0) {
-				ret = -EINVAL;
-				goto put_caps;
-			}
-
-			if (ret < 0)
-				goto put_caps;
-
-			nr_snk_pdo = min(ret, PDO_MAX_OBJECTS);
-			ret = fwnode_property_read_u32_array(caps, "sink-pdos", snk_pdo,
-							     nr_snk_pdo);
-			if (ret)
-				goto put_caps;
-
-			ret = tcpm_validate_caps(port, snk_pdo, nr_snk_pdo);
-			if (ret)
-				goto put_caps;
-
-			if (fwnode_property_read_u32(caps, "op-sink-microwatt", &uw) < 0) {
-				ret = -EINVAL;
-				goto put_caps;
-			}
-
-			port->pd_list[i]->operating_snk_mw = uw / 1000;
-
-			if (i == 0) {
-				port->nr_snk_pdo = nr_snk_pdo;
-				memcpy_and_pad(port->snk_pdo, sizeof(u32) * PDO_MAX_OBJECTS,
-					       port->pd_list[0]->sink_desc.pdo,
-					       sizeof(u32) * nr_snk_pdo,
-					       0);
-				port->operating_snk_mw = port->pd_list[0]->operating_snk_mw;
-			}
-		}
-	}
-
->>>>>>> 4163e724
 put_caps:
 	if (caps != fwnode)
 		fwnode_handle_put(caps);
