--- conflicted
+++ resolved
@@ -413,11 +413,7 @@
 	 * And add this object to port_table_list.
 	 */
 	if (!ioc->multipath_on_hba) {
-<<<<<<< HEAD
-		port = kzalloc(sizeof(struct hba_port), GFP_KERNEL);
-=======
 		port = kzalloc(sizeof(struct hba_port), GFP_ATOMIC);
->>>>>>> 7aef27f0
 		if (!port)
 			return NULL;
 
