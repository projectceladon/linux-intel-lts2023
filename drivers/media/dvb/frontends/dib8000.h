--- conflicted
+++ resolved
@@ -46,13 +46,10 @@
 extern int dib8000_set_wbd_ref(struct dvb_frontend *, u16 value);
 extern int dib8000_pid_filter_ctrl(struct dvb_frontend *, u8 onoff);
 extern int dib8000_pid_filter(struct dvb_frontend *, u8 id, u16 pid, u8 onoff);
-<<<<<<< HEAD
-=======
 extern int dib8000_set_tune_state(struct dvb_frontend *fe, enum frontend_tune_state tune_state);
 extern enum frontend_tune_state dib8000_get_tune_state(struct dvb_frontend *fe);
 extern void dib8000_pwm_agc_reset(struct dvb_frontend *fe);
 extern s32 dib8000_get_adc_power(struct dvb_frontend *fe, u8 mode);
->>>>>>> 2fbe74b9
 #else
 static inline struct dvb_frontend *dib8000_attach(struct i2c_adapter *i2c_adap, u8 i2c_addr, struct dib8000_config *cfg)
 {
@@ -84,27 +81,17 @@
 	return -ENODEV;
 }
 
-<<<<<<< HEAD
-int dib8000_pid_filter_ctrl(struct dvb_frontend *fe, u8 onoff)
-=======
 static inline int dib8000_pid_filter_ctrl(struct dvb_frontend *fe, u8 onoff)
->>>>>>> 2fbe74b9
 {
 	printk(KERN_WARNING "%s: driver disabled by Kconfig\n", __func__);
 	return -ENODEV;
 }
 
-<<<<<<< HEAD
-int dib8000_pid_filter(struct dvb_frontend *fe, u8 id, u16 pid, u8 onoff)
-=======
 static inline int dib8000_pid_filter(struct dvb_frontend *fe, u8 id, u16 pid, u8 onoff)
->>>>>>> 2fbe74b9
 {
 	printk(KERN_WARNING "%s: driver disabled by Kconfig\n", __func__);
 	return -ENODEV;
 }
-<<<<<<< HEAD
-=======
 static inline int dib8000_set_tune_state(struct dvb_frontend *fe, enum frontend_tune_state tune_state)
 {
 	printk(KERN_WARNING "%s: driver disabled by Kconfig\n", __func__);
@@ -123,7 +110,6 @@
 {
 	printk(KERN_WARNING "%s: driver disabled by Kconfig\n", __func__);
 }
->>>>>>> 2fbe74b9
 #endif
 
 #endif