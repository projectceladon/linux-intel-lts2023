--- conflicted
+++ resolved
@@ -33,11 +33,8 @@
 
 #include <trace/hooks/dmabuf.h>
 
-<<<<<<< HEAD
-=======
 #include "dma-buf-sysfs-stats.h"
 
->>>>>>> 4163e724
 struct dma_buf_list {
 	struct list_head head;
 	struct mutex lock;
