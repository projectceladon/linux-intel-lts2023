--- conflicted
+++ resolved
@@ -568,10 +568,7 @@
 				cpu_to_le64(folio_size(folio));
 			parcel->mem_entries[entries].phys_addr =
 				cpu_to_le64(PFN_PHYS(folio_pfn(folio)));
-<<<<<<< HEAD
-=======
 			*nr += folio_nr_pages(folio);
->>>>>>> 44bc0fc0
 			entries++;
 		} else {
 			unpin_user_page(pages[i]);
