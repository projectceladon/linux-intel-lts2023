// SPDX-License-Identifier: GPL-2.0-or-later
/*
 * Universal Flash Storage Host controller driver Core
 * Copyright (C) 2011-2013 Samsung India Software Operations
 * Copyright (c) 2013-2016, The Linux Foundation. All rights reserved.
 *
 * Authors:
 *	Santosh Yaraganavi <santosh.sy@samsung.com>
 *	Vinayak Holikatti <h.vinayak@samsung.com>
 */

#include <linux/async.h>
#include <linux/devfreq.h>
#include <linux/nls.h>
#include <linux/of.h>
#include <linux/bitfield.h>
#include <linux/blk-pm.h>
#include <linux/blkdev.h>
#include <linux/clk.h>
#include <linux/delay.h>
#include <linux/interrupt.h>
#include <linux/module.h>
#include <linux/regulator/consumer.h>
#include <linux/sched/clock.h>
#include <linux/iopoll.h>
#include <scsi/scsi_cmnd.h>
#include <scsi/scsi_dbg.h>
#include <scsi/scsi_driver.h>
#include <scsi/scsi_eh.h>
#include "ufshcd-priv.h"
#include <ufs/ufs_quirks.h>
#include <ufs/unipro.h>
#include "ufs-sysfs.h"
#include "ufs-debugfs.h"
#include "ufs-fault-injection.h"
#include "ufs_bsg.h"
#include "ufshcd-crypto.h"
#include <asm/unaligned.h>

#define CREATE_TRACE_POINTS
#include <trace/events/ufs.h>

#undef CREATE_TRACE_POINTS
#include <trace/hooks/ufshcd.h>

EXPORT_TRACEPOINT_SYMBOL_GPL(ufshcd_command);

#define UFSHCD_ENABLE_INTRS	(UTP_TRANSFER_REQ_COMPL |\
				 UTP_TASK_REQ_COMPL |\
				 UFSHCD_ERROR_MASK)

#define UFSHCD_ENABLE_MCQ_INTRS	(UTP_TASK_REQ_COMPL |\
				 UFSHCD_ERROR_MASK |\
				 MCQ_CQ_EVENT_STATUS)


/* UIC command timeout, unit: ms */
enum {
	UIC_CMD_TIMEOUT_DEFAULT	= 500,
	UIC_CMD_TIMEOUT_MAX	= 2000,
};
/* NOP OUT retries waiting for NOP IN response */
#define NOP_OUT_RETRIES    10
/* Timeout after 50 msecs if NOP OUT hangs without response */
#define NOP_OUT_TIMEOUT    50 /* msecs */

/* Query request retries */
#define QUERY_REQ_RETRIES 3
/* Query request timeout */
#define QUERY_REQ_TIMEOUT 1500 /* 1.5 seconds */

/* Advanced RPMB request timeout */
#define ADVANCED_RPMB_REQ_TIMEOUT  3000 /* 3 seconds */

/* Task management command timeout */
#define TM_CMD_TIMEOUT	100 /* msecs */

/* maximum number of retries for a general UIC command  */
#define UFS_UIC_COMMAND_RETRIES 3

/* maximum number of link-startup retries */
#define DME_LINKSTARTUP_RETRIES 3

/* maximum number of reset retries before giving up */
#define MAX_HOST_RESET_RETRIES 5

/* Maximum number of error handler retries before giving up */
#define MAX_ERR_HANDLER_RETRIES 5

/* Expose the flag value from utp_upiu_query.value */
#define MASK_QUERY_UPIU_FLAG_LOC 0xFF

/* Interrupt aggregation default timeout, unit: 40us */
#define INT_AGGR_DEF_TO	0x02

/* default delay of autosuspend: 2000 ms */
#define RPM_AUTOSUSPEND_DELAY_MS 2000

/* Default delay of RPM device flush delayed work */
#define RPM_DEV_FLUSH_RECHECK_WORK_DELAY_MS 5000

/* Default value of wait time before gating device ref clock */
#define UFSHCD_REF_CLK_GATING_WAIT_US 0xFF /* microsecs */

/* Polling time to wait for fDeviceInit */
#define FDEVICEINIT_COMPL_TIMEOUT 1500 /* millisecs */

/* bMaxNumOfRTT is equal to two after device manufacturing */
#define DEFAULT_MAX_NUM_RTT 2

/* UFSHC 4.0 compliant HC support this mode. */
static bool use_mcq_mode = true;

static bool is_mcq_supported(struct ufs_hba *hba)
{
	return hba->mcq_sup && use_mcq_mode;
}

module_param(use_mcq_mode, bool, 0644);
MODULE_PARM_DESC(use_mcq_mode, "Control MCQ mode for controllers starting from UFSHCI 4.0. 1 - enable MCQ, 0 - disable MCQ. MCQ is enabled by default");

static unsigned int uic_cmd_timeout = UIC_CMD_TIMEOUT_DEFAULT;

static int uic_cmd_timeout_set(const char *val, const struct kernel_param *kp)
{
	return param_set_uint_minmax(val, kp, UIC_CMD_TIMEOUT_DEFAULT,
				     UIC_CMD_TIMEOUT_MAX);
}

static const struct kernel_param_ops uic_cmd_timeout_ops = {
	.set = uic_cmd_timeout_set,
	.get = param_get_uint,
};

module_param_cb(uic_cmd_timeout, &uic_cmd_timeout_ops, &uic_cmd_timeout, 0644);
MODULE_PARM_DESC(uic_cmd_timeout,
		 "UFS UIC command timeout in milliseconds. Defaults to 500ms. Supported values range from 500ms to 2 seconds inclusively");

#define ufshcd_toggle_vreg(_dev, _vreg, _on)				\
	({                                                              \
		int _ret;                                               \
		if (_on)                                                \
			_ret = ufshcd_enable_vreg(_dev, _vreg);         \
		else                                                    \
			_ret = ufshcd_disable_vreg(_dev, _vreg);        \
		_ret;                                                   \
	})

#define ufshcd_hex_dump(prefix_str, buf, len) do {                       \
	size_t __len = (len);                                            \
	print_hex_dump(KERN_ERR, prefix_str,                             \
		       __len > 4 ? DUMP_PREFIX_OFFSET : DUMP_PREFIX_NONE,\
		       16, 4, buf, __len, false);                        \
} while (0)

int ufshcd_dump_regs(struct ufs_hba *hba, size_t offset, size_t len,
		     const char *prefix)
{
	u32 *regs;
	size_t pos;

	if (offset % 4 != 0 || len % 4 != 0) /* keep readl happy */
		return -EINVAL;

	regs = kzalloc(len, GFP_ATOMIC);
	if (!regs)
		return -ENOMEM;

	for (pos = 0; pos < len; pos += 4) {
		if (offset == 0 &&
		    pos >= REG_UIC_ERROR_CODE_PHY_ADAPTER_LAYER &&
		    pos <= REG_UIC_ERROR_CODE_DME)
			continue;
		regs[pos / 4] = ufshcd_readl(hba, offset + pos);
	}

	ufshcd_hex_dump(prefix, regs, len);
	kfree(regs);

	return 0;
}
EXPORT_SYMBOL_GPL(ufshcd_dump_regs);

enum {
	UFSHCD_MAX_CHANNEL	= 0,
	UFSHCD_MAX_ID		= 1,
	UFSHCD_CMD_PER_LUN	= 32 - UFSHCD_NUM_RESERVED,
	UFSHCD_CAN_QUEUE	= 32 - UFSHCD_NUM_RESERVED,
};

static const char *const ufshcd_state_name[] = {
	[UFSHCD_STATE_RESET]			= "reset",
	[UFSHCD_STATE_OPERATIONAL]		= "operational",
	[UFSHCD_STATE_ERROR]			= "error",
	[UFSHCD_STATE_EH_SCHEDULED_FATAL]	= "eh_fatal",
	[UFSHCD_STATE_EH_SCHEDULED_NON_FATAL]	= "eh_non_fatal",
};

/* UFSHCD error handling flags */
enum {
	UFSHCD_EH_IN_PROGRESS = (1 << 0),
};

/* UFSHCD UIC layer error flags */
enum {
	UFSHCD_UIC_DL_PA_INIT_ERROR = (1 << 0), /* Data link layer error */
	UFSHCD_UIC_DL_NAC_RECEIVED_ERROR = (1 << 1), /* Data link layer error */
	UFSHCD_UIC_DL_TCx_REPLAY_ERROR = (1 << 2), /* Data link layer error */
	UFSHCD_UIC_NL_ERROR = (1 << 3), /* Network layer error */
	UFSHCD_UIC_TL_ERROR = (1 << 4), /* Transport Layer error */
	UFSHCD_UIC_DME_ERROR = (1 << 5), /* DME error */
	UFSHCD_UIC_PA_GENERIC_ERROR = (1 << 6), /* Generic PA error */
};

#define ufshcd_set_eh_in_progress(h) \
	((h)->eh_flags |= UFSHCD_EH_IN_PROGRESS)
#define ufshcd_eh_in_progress(h) \
	((h)->eh_flags & UFSHCD_EH_IN_PROGRESS)
#define ufshcd_clear_eh_in_progress(h) \
	((h)->eh_flags &= ~UFSHCD_EH_IN_PROGRESS)

const struct ufs_pm_lvl_states ufs_pm_lvl_states[] = {
	[UFS_PM_LVL_0] = {UFS_ACTIVE_PWR_MODE, UIC_LINK_ACTIVE_STATE},
	[UFS_PM_LVL_1] = {UFS_ACTIVE_PWR_MODE, UIC_LINK_HIBERN8_STATE},
	[UFS_PM_LVL_2] = {UFS_SLEEP_PWR_MODE, UIC_LINK_ACTIVE_STATE},
	[UFS_PM_LVL_3] = {UFS_SLEEP_PWR_MODE, UIC_LINK_HIBERN8_STATE},
	[UFS_PM_LVL_4] = {UFS_POWERDOWN_PWR_MODE, UIC_LINK_HIBERN8_STATE},
	[UFS_PM_LVL_5] = {UFS_POWERDOWN_PWR_MODE, UIC_LINK_OFF_STATE},
	/*
	 * For DeepSleep, the link is first put in hibern8 and then off.
	 * Leaving the link in hibern8 is not supported.
	 */
	[UFS_PM_LVL_6] = {UFS_DEEPSLEEP_PWR_MODE, UIC_LINK_OFF_STATE},
};

static inline enum ufs_dev_pwr_mode
ufs_get_pm_lvl_to_dev_pwr_mode(enum ufs_pm_level lvl)
{
	return ufs_pm_lvl_states[lvl].dev_state;
}

static inline enum uic_link_state
ufs_get_pm_lvl_to_link_pwr_state(enum ufs_pm_level lvl)
{
	return ufs_pm_lvl_states[lvl].link_state;
}

static inline enum ufs_pm_level
ufs_get_desired_pm_lvl_for_dev_link_state(enum ufs_dev_pwr_mode dev_state,
					enum uic_link_state link_state)
{
	enum ufs_pm_level lvl;

	for (lvl = UFS_PM_LVL_0; lvl < UFS_PM_LVL_MAX; lvl++) {
		if ((ufs_pm_lvl_states[lvl].dev_state == dev_state) &&
			(ufs_pm_lvl_states[lvl].link_state == link_state))
			return lvl;
	}

	/* if no match found, return the level 0 */
	return UFS_PM_LVL_0;
}

static const struct ufs_dev_quirk ufs_fixups[] = {
	/* UFS cards deviations table */
	{ .wmanufacturerid = UFS_VENDOR_MICRON,
	  .model = UFS_ANY_MODEL,
	  .quirk = UFS_DEVICE_QUIRK_DELAY_BEFORE_LPM },
	{ .wmanufacturerid = UFS_VENDOR_SAMSUNG,
	  .model = UFS_ANY_MODEL,
	  .quirk = UFS_DEVICE_QUIRK_DELAY_BEFORE_LPM |
		   UFS_DEVICE_QUIRK_HOST_PA_TACTIVATE |
		   UFS_DEVICE_QUIRK_RECOVERY_FROM_DL_NAC_ERRORS },
	{ .wmanufacturerid = UFS_VENDOR_SKHYNIX,
	  .model = UFS_ANY_MODEL,
	  .quirk = UFS_DEVICE_QUIRK_HOST_PA_SAVECONFIGTIME },
	{ .wmanufacturerid = UFS_VENDOR_SKHYNIX,
	  .model = "hB8aL1" /*H28U62301AMR*/,
	  .quirk = UFS_DEVICE_QUIRK_HOST_VS_DEBUGSAVECONFIGTIME },
	{ .wmanufacturerid = UFS_VENDOR_TOSHIBA,
	  .model = UFS_ANY_MODEL,
	  .quirk = UFS_DEVICE_QUIRK_DELAY_BEFORE_LPM },
	{ .wmanufacturerid = UFS_VENDOR_TOSHIBA,
	  .model = "THGLF2G9C8KBADG",
	  .quirk = UFS_DEVICE_QUIRK_PA_TACTIVATE },
	{ .wmanufacturerid = UFS_VENDOR_TOSHIBA,
	  .model = "THGLF2G9D8KBADG",
	  .quirk = UFS_DEVICE_QUIRK_PA_TACTIVATE },
	{}
};

static irqreturn_t ufshcd_tmc_handler(struct ufs_hba *hba);
static void ufshcd_async_scan(void *data, async_cookie_t cookie);
static int ufshcd_reset_and_restore(struct ufs_hba *hba);
static int ufshcd_eh_host_reset_handler(struct scsi_cmnd *cmd);
static int ufshcd_clear_tm_cmd(struct ufs_hba *hba, int tag);
static void ufshcd_hba_exit(struct ufs_hba *hba);
static int ufshcd_probe_hba(struct ufs_hba *hba, bool init_dev_params);
static int ufshcd_setup_clocks(struct ufs_hba *hba, bool on);
static inline void ufshcd_add_delay_before_dme_cmd(struct ufs_hba *hba);
static int ufshcd_host_reset_and_restore(struct ufs_hba *hba);
static void ufshcd_resume_clkscaling(struct ufs_hba *hba);
static void ufshcd_suspend_clkscaling(struct ufs_hba *hba);
static int ufshcd_scale_clks(struct ufs_hba *hba, bool scale_up);
static irqreturn_t ufshcd_intr(int irq, void *__hba);
static int ufshcd_change_power_mode(struct ufs_hba *hba,
			     struct ufs_pa_layer_attr *pwr_mode);
static int ufshcd_setup_hba_vreg(struct ufs_hba *hba, bool on);
static int ufshcd_setup_vreg(struct ufs_hba *hba, bool on);
static inline int ufshcd_config_vreg_hpm(struct ufs_hba *hba,
					 struct ufs_vreg *vreg);
static void ufshcd_wb_toggle_buf_flush_during_h8(struct ufs_hba *hba,
						 bool enable);
static void ufshcd_hba_vreg_set_lpm(struct ufs_hba *hba);
static void ufshcd_hba_vreg_set_hpm(struct ufs_hba *hba);

static inline void ufshcd_enable_irq(struct ufs_hba *hba)
{
	if (!hba->is_irq_enabled) {
		enable_irq(hba->irq);
		hba->is_irq_enabled = true;
	}
}

static inline void ufshcd_disable_irq(struct ufs_hba *hba)
{
	if (hba->is_irq_enabled) {
		disable_irq(hba->irq);
		hba->is_irq_enabled = false;
	}
}

static void ufshcd_configure_wb(struct ufs_hba *hba)
{
	if (!ufshcd_is_wb_allowed(hba))
		return;

	ufshcd_wb_toggle(hba, true);

	ufshcd_wb_toggle_buf_flush_during_h8(hba, true);

	if (ufshcd_is_wb_buf_flush_allowed(hba))
		ufshcd_wb_toggle_buf_flush(hba, true);
}

static void ufshcd_scsi_unblock_requests(struct ufs_hba *hba)
{
	if (atomic_dec_and_test(&hba->scsi_block_reqs_cnt))
		scsi_unblock_requests(hba->host);
}

static void ufshcd_scsi_block_requests(struct ufs_hba *hba)
{
	if (atomic_inc_return(&hba->scsi_block_reqs_cnt) == 1)
		scsi_block_requests(hba->host);
}

static void ufshcd_add_cmd_upiu_trace(struct ufs_hba *hba, unsigned int tag,
				      enum ufs_trace_str_t str_t)
{
	struct utp_upiu_req *rq = hba->lrb[tag].ucd_req_ptr;
	struct utp_upiu_header *header;

	if (!trace_ufshcd_upiu_enabled())
		return;

	if (str_t == UFS_CMD_SEND)
		header = &rq->header;
	else
		header = &hba->lrb[tag].ucd_rsp_ptr->header;

	trace_ufshcd_upiu(dev_name(hba->dev), str_t, header, &rq->sc.cdb,
			  UFS_TSF_CDB);
}

static void ufshcd_add_query_upiu_trace(struct ufs_hba *hba,
					enum ufs_trace_str_t str_t,
					struct utp_upiu_req *rq_rsp)
{
	if (!trace_ufshcd_upiu_enabled())
		return;

	trace_ufshcd_upiu(dev_name(hba->dev), str_t, &rq_rsp->header,
			  &rq_rsp->qr, UFS_TSF_OSF);
}

static void ufshcd_add_tm_upiu_trace(struct ufs_hba *hba, unsigned int tag,
				     enum ufs_trace_str_t str_t)
{
	struct utp_task_req_desc *descp = &hba->utmrdl_base_addr[tag];

	trace_android_vh_ufs_send_tm_command(hba, tag, (int)str_t);

	if (!trace_ufshcd_upiu_enabled())
		return;

	if (str_t == UFS_TM_SEND)
		trace_ufshcd_upiu(dev_name(hba->dev), str_t,
				  &descp->upiu_req.req_header,
				  &descp->upiu_req.input_param1,
				  UFS_TSF_TM_INPUT);
	else
		trace_ufshcd_upiu(dev_name(hba->dev), str_t,
				  &descp->upiu_rsp.rsp_header,
				  &descp->upiu_rsp.output_param1,
				  UFS_TSF_TM_OUTPUT);
}

static void ufshcd_add_uic_command_trace(struct ufs_hba *hba,
					 const struct uic_command *ucmd,
					 enum ufs_trace_str_t str_t)
{
	u32 cmd;

	trace_android_vh_ufs_send_uic_command(hba, ucmd, (int)str_t);

	if (!trace_ufshcd_uic_command_enabled())
		return;

	if (str_t == UFS_CMD_SEND)
		cmd = ucmd->command;
	else
		cmd = ufshcd_readl(hba, REG_UIC_COMMAND);

	trace_ufshcd_uic_command(dev_name(hba->dev), str_t, cmd,
				 ufshcd_readl(hba, REG_UIC_COMMAND_ARG_1),
				 ufshcd_readl(hba, REG_UIC_COMMAND_ARG_2),
				 ufshcd_readl(hba, REG_UIC_COMMAND_ARG_3));
}

static void ufshcd_add_command_trace(struct ufs_hba *hba, unsigned int tag,
				     enum ufs_trace_str_t str_t)
{
	u64 lba = 0;
	u8 opcode = 0, group_id = 0;
	u32 doorbell = 0;
	u32 intr;
	int hwq_id = -1;
	struct ufshcd_lrb *lrbp = &hba->lrb[tag];
	struct scsi_cmnd *cmd = lrbp->cmd;
	struct request *rq = scsi_cmd_to_rq(cmd);
	int transfer_len = -1;

	if (!cmd)
		return;

	/* trace UPIU also */
	ufshcd_add_cmd_upiu_trace(hba, tag, str_t);
	if (!trace_ufshcd_command_enabled())
		return;

	opcode = cmd->cmnd[0];

	if (opcode == READ_10 || opcode == WRITE_10 ||
				opcode == READ_16 || opcode == WRITE_16) {
		transfer_len =
		       be32_to_cpu(lrbp->ucd_req_ptr->sc.exp_data_transfer_len);
		lba = scsi_get_lba(cmd);
		if (opcode == WRITE_10)
			group_id = lrbp->cmd->cmnd[6];
		if (opcode == WRITE_16)
			group_id = lrbp->cmd->cmnd[14];
	} else if (opcode == UNMAP) {
		/*
		 * The number of Bytes to be unmapped beginning with the lba.
		 */
		transfer_len = blk_rq_bytes(rq);
		lba = scsi_get_lba(cmd);
	}

	intr = ufshcd_readl(hba, REG_INTERRUPT_STATUS);

	if (is_mcq_enabled(hba)) {
		struct ufs_hw_queue *hwq = ufshcd_mcq_req_to_hwq(hba, rq);

		hwq_id = hwq->id;
	} else {
		doorbell = ufshcd_readl(hba, REG_UTP_TRANSFER_REQ_DOOR_BELL);
	}
	trace_ufshcd_command(dev_name(hba->dev), str_t, tag,
			doorbell, hwq_id, transfer_len, intr, lba, opcode, group_id);
}

static void ufshcd_print_clk_freqs(struct ufs_hba *hba)
{
	struct ufs_clk_info *clki;
	struct list_head *head = &hba->clk_list_head;

	if (list_empty(head))
		return;

	list_for_each_entry(clki, head, list) {
		if (!IS_ERR_OR_NULL(clki->clk) && clki->min_freq &&
				clki->max_freq)
			dev_err(hba->dev, "clk: %s, rate: %u\n",
					clki->name, clki->curr_freq);
	}
}

static void ufshcd_print_evt(struct ufs_hba *hba, u32 id,
			     const char *err_name)
{
	int i;
	bool found = false;
	const struct ufs_event_hist *e;

	if (id >= UFS_EVT_CNT)
		return;

	e = &hba->ufs_stats.event[id];

	for (i = 0; i < UFS_EVENT_HIST_LENGTH; i++) {
		int p = (i + e->pos) % UFS_EVENT_HIST_LENGTH;

		if (e->tstamp[p] == 0)
			continue;
		dev_err(hba->dev, "%s[%d] = 0x%x at %lld us\n", err_name, p,
			e->val[p], div_u64(e->tstamp[p], 1000));
		found = true;
	}

	if (!found)
		dev_err(hba->dev, "No record of %s\n", err_name);
	else
		dev_err(hba->dev, "%s: total cnt=%llu\n", err_name, e->cnt);
}

static void ufshcd_print_evt_hist(struct ufs_hba *hba)
{
	ufshcd_dump_regs(hba, 0, UFSHCI_REG_SPACE_SIZE, "host_regs: ");

	ufshcd_print_evt(hba, UFS_EVT_PA_ERR, "pa_err");
	ufshcd_print_evt(hba, UFS_EVT_DL_ERR, "dl_err");
	ufshcd_print_evt(hba, UFS_EVT_NL_ERR, "nl_err");
	ufshcd_print_evt(hba, UFS_EVT_TL_ERR, "tl_err");
	ufshcd_print_evt(hba, UFS_EVT_DME_ERR, "dme_err");
	ufshcd_print_evt(hba, UFS_EVT_AUTO_HIBERN8_ERR,
			 "auto_hibern8_err");
	ufshcd_print_evt(hba, UFS_EVT_FATAL_ERR, "fatal_err");
	ufshcd_print_evt(hba, UFS_EVT_LINK_STARTUP_FAIL,
			 "link_startup_fail");
	ufshcd_print_evt(hba, UFS_EVT_RESUME_ERR, "resume_fail");
	ufshcd_print_evt(hba, UFS_EVT_SUSPEND_ERR,
			 "suspend_fail");
	ufshcd_print_evt(hba, UFS_EVT_WL_RES_ERR, "wlun resume_fail");
	ufshcd_print_evt(hba, UFS_EVT_WL_SUSP_ERR,
			 "wlun suspend_fail");
	ufshcd_print_evt(hba, UFS_EVT_DEV_RESET, "dev_reset");
	ufshcd_print_evt(hba, UFS_EVT_HOST_RESET, "host_reset");
	ufshcd_print_evt(hba, UFS_EVT_ABORT, "task_abort");

	ufshcd_vops_dbg_register_dump(hba);
}

static
void ufshcd_print_tr(struct ufs_hba *hba, int tag, bool pr_prdt)
{
	const struct ufshcd_lrb *lrbp;
	int prdt_length;

	lrbp = &hba->lrb[tag];

	dev_err(hba->dev, "UPIU[%d] - issue time %lld us\n",
			tag, div_u64(lrbp->issue_time_stamp_local_clock, 1000));
	dev_err(hba->dev, "UPIU[%d] - complete time %lld us\n",
			tag, div_u64(lrbp->compl_time_stamp_local_clock, 1000));
	dev_err(hba->dev,
		"UPIU[%d] - Transfer Request Descriptor phys@0x%llx\n",
		tag, (u64)lrbp->utrd_dma_addr);

	ufshcd_hex_dump("UPIU TRD: ", lrbp->utr_descriptor_ptr,
			sizeof(struct utp_transfer_req_desc));
	dev_err(hba->dev, "UPIU[%d] - Request UPIU phys@0x%llx\n", tag,
		(u64)lrbp->ucd_req_dma_addr);
	ufshcd_hex_dump("UPIU REQ: ", lrbp->ucd_req_ptr,
			sizeof(struct utp_upiu_req));
	dev_err(hba->dev, "UPIU[%d] - Response UPIU phys@0x%llx\n", tag,
		(u64)lrbp->ucd_rsp_dma_addr);
	ufshcd_hex_dump("UPIU RSP: ", lrbp->ucd_rsp_ptr,
			sizeof(struct utp_upiu_rsp));

	prdt_length = le16_to_cpu(
		lrbp->utr_descriptor_ptr->prd_table_length);
	if (hba->quirks & UFSHCD_QUIRK_PRDT_BYTE_GRAN)
		prdt_length /= ufshcd_sg_entry_size(hba);

	dev_err(hba->dev,
		"UPIU[%d] - PRDT - %d entries  phys@0x%llx\n",
		tag, prdt_length,
		(u64)lrbp->ucd_prdt_dma_addr);

	if (pr_prdt)
		ufshcd_hex_dump("UPIU PRDT: ", lrbp->ucd_prdt_ptr,
			ufshcd_sg_entry_size(hba) * prdt_length);
}

static bool ufshcd_print_tr_iter(struct request *req, void *priv)
{
	struct scsi_device *sdev = req->q->queuedata;
	struct Scsi_Host *shost = sdev->host;
	struct ufs_hba *hba = shost_priv(shost);

	ufshcd_print_tr(hba, req->tag, *(bool *)priv);

	return true;
}

/**
 * ufshcd_print_trs_all - print trs for all started requests.
 * @hba: per-adapter instance.
 * @pr_prdt: need to print prdt or not.
 */
static void ufshcd_print_trs_all(struct ufs_hba *hba, bool pr_prdt)
{
	blk_mq_tagset_busy_iter(&hba->host->tag_set, ufshcd_print_tr_iter, &pr_prdt);
}

static void ufshcd_print_tmrs(struct ufs_hba *hba, unsigned long bitmap)
{
	int tag;

	for_each_set_bit(tag, &bitmap, hba->nutmrs) {
		struct utp_task_req_desc *tmrdp = &hba->utmrdl_base_addr[tag];

		dev_err(hba->dev, "TM[%d] - Task Management Header\n", tag);
		ufshcd_hex_dump("", tmrdp, sizeof(*tmrdp));
	}
}

static void ufshcd_print_host_state(struct ufs_hba *hba)
{
	const struct scsi_device *sdev_ufs = hba->ufs_device_wlun;

	dev_err(hba->dev, "UFS Host state=%d\n", hba->ufshcd_state);
	dev_err(hba->dev, "outstanding reqs=0x%lx tasks=0x%lx\n",
		hba->outstanding_reqs, hba->outstanding_tasks);
	dev_err(hba->dev, "saved_err=0x%x, saved_uic_err=0x%x\n",
		hba->saved_err, hba->saved_uic_err);
	dev_err(hba->dev, "Device power mode=%d, UIC link state=%d\n",
		hba->curr_dev_pwr_mode, hba->uic_link_state);
	dev_err(hba->dev, "PM in progress=%d, sys. suspended=%d\n",
		hba->pm_op_in_progress, hba->is_sys_suspended);
	dev_err(hba->dev, "Auto BKOPS=%d, Host self-block=%d\n",
		hba->auto_bkops_enabled, hba->host->host_self_blocked);
	dev_err(hba->dev, "Clk gate=%d\n", hba->clk_gating.state);
	dev_err(hba->dev,
		"last_hibern8_exit_tstamp at %lld us, hibern8_exit_cnt=%d\n",
		div_u64(hba->ufs_stats.last_hibern8_exit_tstamp, 1000),
		hba->ufs_stats.hibern8_exit_cnt);
	dev_err(hba->dev, "last intr at %lld us, last intr status=0x%x\n",
		div_u64(hba->ufs_stats.last_intr_ts, 1000),
		hba->ufs_stats.last_intr_status);
	dev_err(hba->dev, "error handling flags=0x%x, req. abort count=%d\n",
		hba->eh_flags, hba->req_abort_count);
	dev_err(hba->dev, "hba->ufs_version=0x%x, Host capabilities=0x%x, caps=0x%x\n",
		hba->ufs_version, hba->capabilities, hba->caps);
	dev_err(hba->dev, "quirks=0x%x, dev. quirks=0x%x\n", hba->quirks,
		hba->dev_quirks);
	if (sdev_ufs)
		dev_err(hba->dev, "UFS dev info: %.8s %.16s rev %.4s\n",
			sdev_ufs->vendor, sdev_ufs->model, sdev_ufs->rev);

	ufshcd_print_clk_freqs(hba);
}

/**
 * ufshcd_print_pwr_info - print power params as saved in hba
 * power info
 * @hba: per-adapter instance
 */
static void ufshcd_print_pwr_info(struct ufs_hba *hba)
{
	static const char * const names[] = {
		"INVALID MODE",
		"FAST MODE",
		"SLOW_MODE",
		"INVALID MODE",
		"FASTAUTO_MODE",
		"SLOWAUTO_MODE",
		"INVALID MODE",
	};

	/*
	 * Using dev_dbg to avoid messages during runtime PM to avoid
	 * never-ending cycles of messages written back to storage by user space
	 * causing runtime resume, causing more messages and so on.
	 */
	dev_dbg(hba->dev, "%s:[RX, TX]: gear=[%d, %d], lane[%d, %d], pwr[%s, %s], rate = %d\n",
		 __func__,
		 hba->pwr_info.gear_rx, hba->pwr_info.gear_tx,
		 hba->pwr_info.lane_rx, hba->pwr_info.lane_tx,
		 names[hba->pwr_info.pwr_rx],
		 names[hba->pwr_info.pwr_tx],
		 hba->pwr_info.hs_rate);
}

static void ufshcd_device_reset(struct ufs_hba *hba)
{
	int err;

	err = ufshcd_vops_device_reset(hba);

	if (!err) {
		ufshcd_set_ufs_dev_active(hba);
		if (ufshcd_is_wb_allowed(hba)) {
			hba->dev_info.wb_enabled = false;
			hba->dev_info.wb_buf_flush_enabled = false;
		}
	}
	if (err != -EOPNOTSUPP)
		ufshcd_update_evt_hist(hba, UFS_EVT_DEV_RESET, err);
}

void ufshcd_delay_us(unsigned long us, unsigned long tolerance)
{
	if (!us)
		return;

	if (us < 10)
		udelay(us);
	else
		usleep_range(us, us + tolerance);
}
EXPORT_SYMBOL_GPL(ufshcd_delay_us);

/**
 * ufshcd_wait_for_register - wait for register value to change
 * @hba: per-adapter interface
 * @reg: mmio register offset
 * @mask: mask to apply to the read register value
 * @val: value to wait for
 * @interval_us: polling interval in microseconds
 * @timeout_ms: timeout in milliseconds
 *
 * Return: -ETIMEDOUT on error, zero on success.
 */
static int ufshcd_wait_for_register(struct ufs_hba *hba, u32 reg, u32 mask,
				u32 val, unsigned long interval_us,
				unsigned long timeout_ms)
{
	int err = 0;
	unsigned long timeout = jiffies + msecs_to_jiffies(timeout_ms);

	/* ignore bits that we don't intend to wait on */
	val = val & mask;

	while ((ufshcd_readl(hba, reg) & mask) != val) {
		usleep_range(interval_us, interval_us + 50);
		if (time_after(jiffies, timeout)) {
			if ((ufshcd_readl(hba, reg) & mask) != val)
				err = -ETIMEDOUT;
			break;
		}
	}

	return err;
}

/**
 * ufshcd_get_intr_mask - Get the interrupt bit mask
 * @hba: Pointer to adapter instance
 *
 * Return: interrupt bit mask per version
 */
static inline u32 ufshcd_get_intr_mask(struct ufs_hba *hba)
{
	if (hba->ufs_version == ufshci_version(1, 0))
		return INTERRUPT_MASK_ALL_VER_10;
	if (hba->ufs_version <= ufshci_version(2, 0))
		return INTERRUPT_MASK_ALL_VER_11;

	return INTERRUPT_MASK_ALL_VER_21;
}

/**
 * ufshcd_get_ufs_version - Get the UFS version supported by the HBA
 * @hba: Pointer to adapter instance
 *
 * Return: UFSHCI version supported by the controller
 */
static inline u32 ufshcd_get_ufs_version(struct ufs_hba *hba)
{
	u32 ufshci_ver;

	if (hba->quirks & UFSHCD_QUIRK_BROKEN_UFS_HCI_VERSION)
		ufshci_ver = ufshcd_vops_get_ufs_hci_version(hba);
	else
		ufshci_ver = ufshcd_readl(hba, REG_UFS_VERSION);

	/*
	 * UFSHCI v1.x uses a different version scheme, in order
	 * to allow the use of comparisons with the ufshci_version
	 * function, we convert it to the same scheme as ufs 2.0+.
	 */
	if (ufshci_ver & 0x00010000)
		return ufshci_version(1, ufshci_ver & 0x00000100);

	return ufshci_ver;
}

/**
 * ufshcd_is_device_present - Check if any device connected to
 *			      the host controller
 * @hba: pointer to adapter instance
 *
 * Return: true if device present, false if no device detected
 */
static inline bool ufshcd_is_device_present(struct ufs_hba *hba)
{
	return ufshcd_readl(hba, REG_CONTROLLER_STATUS) & DEVICE_PRESENT;
}

/**
 * ufshcd_get_tr_ocs - Get the UTRD Overall Command Status
 * @lrbp: pointer to local command reference block
 * @cqe: pointer to the completion queue entry
 *
 * This function is used to get the OCS field from UTRD
 *
 * Return: the OCS field in the UTRD.
 */
static enum utp_ocs ufshcd_get_tr_ocs(struct ufshcd_lrb *lrbp,
				      struct cq_entry *cqe)
{
	if (cqe)
		return le32_to_cpu(cqe->status) & MASK_OCS;

	return lrbp->utr_descriptor_ptr->header.ocs & MASK_OCS;
}

/**
 * ufshcd_utrl_clear() - Clear requests from the controller request list.
 * @hba: per adapter instance
 * @mask: mask with one bit set for each request to be cleared
 */
static inline void ufshcd_utrl_clear(struct ufs_hba *hba, u32 mask)
{
	if (hba->quirks & UFSHCI_QUIRK_BROKEN_REQ_LIST_CLR)
		mask = ~mask;
	/*
	 * From the UFSHCI specification: "UTP Transfer Request List CLear
	 * Register (UTRLCLR): This field is bit significant. Each bit
	 * corresponds to a slot in the UTP Transfer Request List, where bit 0
	 * corresponds to request slot 0. A bit in this field is set to ‘0’
	 * by host software to indicate to the host controller that a transfer
	 * request slot is cleared. The host controller
	 * shall free up any resources associated to the request slot
	 * immediately, and shall set the associated bit in UTRLDBR to ‘0’. The
	 * host software indicates no change to request slots by setting the
	 * associated bits in this field to ‘1’. Bits in this field shall only
	 * be set ‘1’ or ‘0’ by host software when UTRLRSR is set to ‘1’."
	 */
	ufshcd_writel(hba, ~mask, REG_UTP_TRANSFER_REQ_LIST_CLEAR);
}

/**
 * ufshcd_utmrl_clear - Clear a bit in UTMRLCLR register
 * @hba: per adapter instance
 * @pos: position of the bit to be cleared
 */
static inline void ufshcd_utmrl_clear(struct ufs_hba *hba, u32 pos)
{
	if (hba->quirks & UFSHCI_QUIRK_BROKEN_REQ_LIST_CLR)
		ufshcd_writel(hba, (1 << pos), REG_UTP_TASK_REQ_LIST_CLEAR);
	else
		ufshcd_writel(hba, ~(1 << pos), REG_UTP_TASK_REQ_LIST_CLEAR);
}

/**
 * ufshcd_get_lists_status - Check UCRDY, UTRLRDY and UTMRLRDY
 * @reg: Register value of host controller status
 *
 * Return: 0 on success; a positive value if failed.
 */
static inline int ufshcd_get_lists_status(u32 reg)
{
	return !((reg & UFSHCD_STATUS_READY) == UFSHCD_STATUS_READY);
}

/**
 * ufshcd_get_uic_cmd_result - Get the UIC command result
 * @hba: Pointer to adapter instance
 *
 * This function gets the result of UIC command completion
 *
 * Return: 0 on success; non-zero value on error.
 */
static inline int ufshcd_get_uic_cmd_result(struct ufs_hba *hba)
{
	return ufshcd_readl(hba, REG_UIC_COMMAND_ARG_2) &
	       MASK_UIC_COMMAND_RESULT;
}

/**
 * ufshcd_get_dme_attr_val - Get the value of attribute returned by UIC command
 * @hba: Pointer to adapter instance
 *
 * This function gets UIC command argument3
 *
 * Return: 0 on success; non-zero value on error.
 */
static inline u32 ufshcd_get_dme_attr_val(struct ufs_hba *hba)
{
	return ufshcd_readl(hba, REG_UIC_COMMAND_ARG_3);
}

/**
 * ufshcd_get_req_rsp - returns the TR response transaction type
 * @ucd_rsp_ptr: pointer to response UPIU
 *
 * Return: UPIU type.
 */
static inline enum upiu_response_transaction
ufshcd_get_req_rsp(struct utp_upiu_rsp *ucd_rsp_ptr)
{
	return ucd_rsp_ptr->header.transaction_code;
}

/**
 * ufshcd_is_exception_event - Check if the device raised an exception event
 * @ucd_rsp_ptr: pointer to response UPIU
 *
 * The function checks if the device raised an exception event indicated in
 * the Device Information field of response UPIU.
 *
 * Return: true if exception is raised, false otherwise.
 */
static inline bool ufshcd_is_exception_event(struct utp_upiu_rsp *ucd_rsp_ptr)
{
	return ucd_rsp_ptr->header.device_information & 1;
}

/**
 * ufshcd_reset_intr_aggr - Reset interrupt aggregation values.
 * @hba: per adapter instance
 */
static inline void
ufshcd_reset_intr_aggr(struct ufs_hba *hba)
{
	ufshcd_writel(hba, INT_AGGR_ENABLE |
		      INT_AGGR_COUNTER_AND_TIMER_RESET,
		      REG_UTP_TRANSFER_REQ_INT_AGG_CONTROL);
}

/**
 * ufshcd_config_intr_aggr - Configure interrupt aggregation values.
 * @hba: per adapter instance
 * @cnt: Interrupt aggregation counter threshold
 * @tmout: Interrupt aggregation timeout value
 */
static inline void
ufshcd_config_intr_aggr(struct ufs_hba *hba, u8 cnt, u8 tmout)
{
	ufshcd_writel(hba, INT_AGGR_ENABLE | INT_AGGR_PARAM_WRITE |
		      INT_AGGR_COUNTER_THLD_VAL(cnt) |
		      INT_AGGR_TIMEOUT_VAL(tmout),
		      REG_UTP_TRANSFER_REQ_INT_AGG_CONTROL);
}

/**
 * ufshcd_disable_intr_aggr - Disables interrupt aggregation.
 * @hba: per adapter instance
 */
static inline void ufshcd_disable_intr_aggr(struct ufs_hba *hba)
{
	ufshcd_writel(hba, 0, REG_UTP_TRANSFER_REQ_INT_AGG_CONTROL);
}

/**
 * ufshcd_enable_run_stop_reg - Enable run-stop registers,
 *			When run-stop registers are set to 1, it indicates the
 *			host controller that it can process the requests
 * @hba: per adapter instance
 */
static void ufshcd_enable_run_stop_reg(struct ufs_hba *hba)
{
	ufshcd_writel(hba, UTP_TASK_REQ_LIST_RUN_STOP_BIT,
		      REG_UTP_TASK_REQ_LIST_RUN_STOP);
	ufshcd_writel(hba, UTP_TRANSFER_REQ_LIST_RUN_STOP_BIT,
		      REG_UTP_TRANSFER_REQ_LIST_RUN_STOP);
}

/**
 * ufshcd_hba_start - Start controller initialization sequence
 * @hba: per adapter instance
 */
static inline void ufshcd_hba_start(struct ufs_hba *hba)
{
	u32 val = CONTROLLER_ENABLE;

	if (ufshcd_crypto_enable(hba))
		val |= CRYPTO_GENERAL_ENABLE;

	ufshcd_writel(hba, val, REG_CONTROLLER_ENABLE);
}

/**
 * ufshcd_is_hba_active - Get controller state
 * @hba: per adapter instance
 *
 * Return: true if and only if the controller is active.
 */
bool ufshcd_is_hba_active(struct ufs_hba *hba)
{
	return ufshcd_readl(hba, REG_CONTROLLER_ENABLE) & CONTROLLER_ENABLE;
}
EXPORT_SYMBOL_GPL(ufshcd_is_hba_active);

u32 ufshcd_get_local_unipro_ver(struct ufs_hba *hba)
{
	/* HCI version 1.0 and 1.1 supports UniPro 1.41 */
	if (hba->ufs_version <= ufshci_version(1, 1))
		return UFS_UNIPRO_VER_1_41;
	else
		return UFS_UNIPRO_VER_1_6;
}
EXPORT_SYMBOL(ufshcd_get_local_unipro_ver);

static bool ufshcd_is_unipro_pa_params_tuning_req(struct ufs_hba *hba)
{
	/*
	 * If both host and device support UniPro ver1.6 or later, PA layer
	 * parameters tuning happens during link startup itself.
	 *
	 * We can manually tune PA layer parameters if either host or device
	 * doesn't support UniPro ver 1.6 or later. But to keep manual tuning
	 * logic simple, we will only do manual tuning if local unipro version
	 * doesn't support ver1.6 or later.
	 */
	return ufshcd_get_local_unipro_ver(hba) < UFS_UNIPRO_VER_1_6;
}

/**
 * ufshcd_set_clk_freq - set UFS controller clock frequencies
 * @hba: per adapter instance
 * @scale_up: If True, set max possible frequency othewise set low frequency
 *
 * Return: 0 if successful; < 0 upon failure.
 */
static int ufshcd_set_clk_freq(struct ufs_hba *hba, bool scale_up)
{
	int ret = 0;
	struct ufs_clk_info *clki;
	struct list_head *head = &hba->clk_list_head;

	if (list_empty(head))
		goto out;

	list_for_each_entry(clki, head, list) {
		if (!IS_ERR_OR_NULL(clki->clk)) {
			if (scale_up && clki->max_freq) {
				if (clki->curr_freq == clki->max_freq)
					continue;

				ret = clk_set_rate(clki->clk, clki->max_freq);
				if (ret) {
					dev_err(hba->dev, "%s: %s clk set rate(%dHz) failed, %d\n",
						__func__, clki->name,
						clki->max_freq, ret);
					break;
				}
				trace_ufshcd_clk_scaling(dev_name(hba->dev),
						"scaled up", clki->name,
						clki->curr_freq,
						clki->max_freq);

				clki->curr_freq = clki->max_freq;

			} else if (!scale_up && clki->min_freq) {
				if (clki->curr_freq == clki->min_freq)
					continue;

				ret = clk_set_rate(clki->clk, clki->min_freq);
				if (ret) {
					dev_err(hba->dev, "%s: %s clk set rate(%dHz) failed, %d\n",
						__func__, clki->name,
						clki->min_freq, ret);
					break;
				}
				trace_ufshcd_clk_scaling(dev_name(hba->dev),
						"scaled down", clki->name,
						clki->curr_freq,
						clki->min_freq);
				clki->curr_freq = clki->min_freq;
			}
		}
		dev_dbg(hba->dev, "%s: clk: %s, rate: %lu\n", __func__,
				clki->name, clk_get_rate(clki->clk));
	}

out:
	return ret;
}

/**
 * ufshcd_scale_clks - scale up or scale down UFS controller clocks
 * @hba: per adapter instance
 * @scale_up: True if scaling up and false if scaling down
 *
 * Return: 0 if successful; < 0 upon failure.
 */
static int ufshcd_scale_clks(struct ufs_hba *hba, bool scale_up)
{
	int ret = 0;
	ktime_t start = ktime_get();

	ret = ufshcd_vops_clk_scale_notify(hba, scale_up, PRE_CHANGE);
	if (ret)
		goto out;

	ret = ufshcd_set_clk_freq(hba, scale_up);
	if (ret)
		goto out;

	ret = ufshcd_vops_clk_scale_notify(hba, scale_up, POST_CHANGE);
	if (ret)
		ufshcd_set_clk_freq(hba, !scale_up);

out:
	trace_ufshcd_profile_clk_scaling(dev_name(hba->dev),
			(scale_up ? "up" : "down"),
			ktime_to_us(ktime_sub(ktime_get(), start)), ret);
	return ret;
}

/**
 * ufshcd_is_devfreq_scaling_required - check if scaling is required or not
 * @hba: per adapter instance
 * @scale_up: True if scaling up and false if scaling down
 *
 * Return: true if scaling is required, false otherwise.
 */
static bool ufshcd_is_devfreq_scaling_required(struct ufs_hba *hba,
					       bool scale_up)
{
	struct ufs_clk_info *clki;
	struct list_head *head = &hba->clk_list_head;

	if (list_empty(head))
		return false;

	list_for_each_entry(clki, head, list) {
		if (!IS_ERR_OR_NULL(clki->clk)) {
			if (scale_up && clki->max_freq) {
				if (clki->curr_freq == clki->max_freq)
					continue;
				return true;
			} else if (!scale_up && clki->min_freq) {
				if (clki->curr_freq == clki->min_freq)
					continue;
				return true;
			}
		}
	}

	return false;
}

/*
 * Determine the number of pending commands by counting the bits in the SCSI
 * device budget maps. This approach has been selected because a bit is set in
 * the budget map before scsi_host_queue_ready() checks the host_self_blocked
 * flag. The host_self_blocked flag can be modified by calling
 * scsi_block_requests() or scsi_unblock_requests().
 */
static u32 ufshcd_pending_cmds(struct ufs_hba *hba)
{
	const struct scsi_device *sdev;
	u32 pending = 0;

	lockdep_assert_held(hba->host->host_lock);
	__shost_for_each_device(sdev, hba->host)
		pending += sbitmap_weight(&sdev->budget_map);

	return pending;
}

/*
 * Wait until all pending SCSI commands and TMFs have finished or the timeout
 * has expired.
 *
 * Return: 0 upon success; -EBUSY upon timeout.
 */
static int ufshcd_wait_for_doorbell_clr(struct ufs_hba *hba,
					u64 wait_timeout_us)
{
	unsigned long flags;
	int ret = 0;
	u32 tm_doorbell;
	u32 tr_pending;
	bool timeout = false, do_last_check = false;
	ktime_t start;

	ufshcd_hold(hba);
	spin_lock_irqsave(hba->host->host_lock, flags);
	/*
	 * Wait for all the outstanding tasks/transfer requests.
	 * Verify by checking the doorbell registers are clear.
	 */
	start = ktime_get();
	do {
		if (hba->ufshcd_state != UFSHCD_STATE_OPERATIONAL) {
			ret = -EBUSY;
			goto out;
		}

		tm_doorbell = ufshcd_readl(hba, REG_UTP_TASK_REQ_DOOR_BELL);
		tr_pending = ufshcd_pending_cmds(hba);
		if (!tm_doorbell && !tr_pending) {
			timeout = false;
			break;
		} else if (do_last_check) {
			break;
		}

		spin_unlock_irqrestore(hba->host->host_lock, flags);
		io_schedule_timeout(msecs_to_jiffies(20));
		if (ktime_to_us(ktime_sub(ktime_get(), start)) >
		    wait_timeout_us) {
			timeout = true;
			/*
			 * We might have scheduled out for long time so make
			 * sure to check if doorbells are cleared by this time
			 * or not.
			 */
			do_last_check = true;
		}
		spin_lock_irqsave(hba->host->host_lock, flags);
	} while (tm_doorbell || tr_pending);

	if (timeout) {
		dev_err(hba->dev,
			"%s: timedout waiting for doorbell to clear (tm=0x%x, tr=0x%x)\n",
			__func__, tm_doorbell, tr_pending);
		ret = -EBUSY;
	}
out:
	spin_unlock_irqrestore(hba->host->host_lock, flags);
	ufshcd_release(hba);
	return ret;
}

/**
 * ufshcd_scale_gear - scale up/down UFS gear
 * @hba: per adapter instance
 * @scale_up: True for scaling up gear and false for scaling down
 *
 * Return: 0 for success; -EBUSY if scaling can't happen at this time;
 * non-zero for any other errors.
 */
static int ufshcd_scale_gear(struct ufs_hba *hba, bool scale_up)
{
	int ret = 0;
	struct ufs_pa_layer_attr new_pwr_info;

	if (scale_up) {
		memcpy(&new_pwr_info, &hba->clk_scaling.saved_pwr_info,
		       sizeof(struct ufs_pa_layer_attr));
	} else {
		memcpy(&new_pwr_info, &hba->pwr_info,
		       sizeof(struct ufs_pa_layer_attr));

		if (hba->pwr_info.gear_tx > hba->clk_scaling.min_gear ||
		    hba->pwr_info.gear_rx > hba->clk_scaling.min_gear) {
			/* save the current power mode */
			memcpy(&hba->clk_scaling.saved_pwr_info,
				&hba->pwr_info,
				sizeof(struct ufs_pa_layer_attr));

			/* scale down gear */
			new_pwr_info.gear_tx = hba->clk_scaling.min_gear;
			new_pwr_info.gear_rx = hba->clk_scaling.min_gear;
		}
	}

	/* check if the power mode needs to be changed or not? */
	ret = ufshcd_config_pwr_mode(hba, &new_pwr_info);
	if (ret)
		dev_err(hba->dev, "%s: failed err %d, old gear: (tx %d rx %d), new gear: (tx %d rx %d)",
			__func__, ret,
			hba->pwr_info.gear_tx, hba->pwr_info.gear_rx,
			new_pwr_info.gear_tx, new_pwr_info.gear_rx);

	return ret;
}

/*
 * Wait until all pending SCSI commands and TMFs have finished or the timeout
 * has expired.
 *
 * Return: 0 upon success; -EBUSY upon timeout.
 */
static int ufshcd_clock_scaling_prepare(struct ufs_hba *hba, u64 timeout_us)
{
	int ret = 0;
	/*
	 * make sure that there are no outstanding requests when
	 * clock scaling is in progress
	 */
	blk_mq_quiesce_tagset(&hba->host->tag_set);
	mutex_lock(&hba->wb_mutex);
	down_write(&hba->clk_scaling_lock);

	if (!hba->clk_scaling.is_allowed ||
	    ufshcd_wait_for_doorbell_clr(hba, timeout_us)) {
		ret = -EBUSY;
		up_write(&hba->clk_scaling_lock);
		mutex_unlock(&hba->wb_mutex);
		blk_mq_unquiesce_tagset(&hba->host->tag_set);
		goto out;
	}

	/* let's not get into low power until clock scaling is completed */
	ufshcd_hold(hba);

out:
	return ret;
}

static void ufshcd_clock_scaling_unprepare(struct ufs_hba *hba, int err, bool scale_up)
{
	up_write(&hba->clk_scaling_lock);

	/* Enable Write Booster if we have scaled up else disable it */
	if (ufshcd_enable_wb_if_scaling_up(hba) && !err)
		ufshcd_wb_toggle(hba, scale_up);

	mutex_unlock(&hba->wb_mutex);

	blk_mq_unquiesce_tagset(&hba->host->tag_set);
	ufshcd_release(hba);
}

/**
 * ufshcd_devfreq_scale - scale up/down UFS clocks and gear
 * @hba: per adapter instance
 * @scale_up: True for scaling up and false for scalin down
 *
 * Return: 0 for success; -EBUSY if scaling can't happen at this time; non-zero
 * for any other errors.
 */
static int ufshcd_devfreq_scale(struct ufs_hba *hba, bool scale_up)
{
	int ret = 0;

	ret = ufshcd_clock_scaling_prepare(hba, 1 * USEC_PER_SEC);
	if (ret)
		return ret;

	/* scale down the gear before scaling down clocks */
	if (!scale_up) {
		ret = ufshcd_scale_gear(hba, false);
		if (ret)
			goto out_unprepare;
	}

	ret = ufshcd_scale_clks(hba, scale_up);
	if (ret) {
		if (!scale_up)
			ufshcd_scale_gear(hba, true);
		goto out_unprepare;
	}

	/* scale up the gear after scaling up clocks */
	if (scale_up) {
		ret = ufshcd_scale_gear(hba, true);
		if (ret) {
			ufshcd_scale_clks(hba, false);
			goto out_unprepare;
		}
	}

out_unprepare:
	ufshcd_clock_scaling_unprepare(hba, ret, scale_up);
	return ret;
}

static void ufshcd_clk_scaling_suspend_work(struct work_struct *work)
{
	struct ufs_hba *hba = container_of(work, struct ufs_hba,
					   clk_scaling.suspend_work);
	unsigned long irq_flags;

	spin_lock_irqsave(hba->host->host_lock, irq_flags);
	if (hba->clk_scaling.active_reqs || hba->clk_scaling.is_suspended) {
		spin_unlock_irqrestore(hba->host->host_lock, irq_flags);
		return;
	}
	hba->clk_scaling.is_suspended = true;
	hba->clk_scaling.window_start_t = 0;
	spin_unlock_irqrestore(hba->host->host_lock, irq_flags);

	devfreq_suspend_device(hba->devfreq);
}

static void ufshcd_clk_scaling_resume_work(struct work_struct *work)
{
	struct ufs_hba *hba = container_of(work, struct ufs_hba,
					   clk_scaling.resume_work);
	unsigned long irq_flags;

	spin_lock_irqsave(hba->host->host_lock, irq_flags);
	if (!hba->clk_scaling.is_suspended) {
		spin_unlock_irqrestore(hba->host->host_lock, irq_flags);
		return;
	}
	hba->clk_scaling.is_suspended = false;
	spin_unlock_irqrestore(hba->host->host_lock, irq_flags);

	devfreq_resume_device(hba->devfreq);
}

static int ufshcd_devfreq_target(struct device *dev,
				unsigned long *freq, u32 flags)
{
	int ret = 0;
	struct ufs_hba *hba = dev_get_drvdata(dev);
	ktime_t start;
	bool scale_up = false, sched_clk_scaling_suspend_work = false;
	struct list_head *clk_list = &hba->clk_list_head;
	struct ufs_clk_info *clki;
	unsigned long irq_flags;

	if (!ufshcd_is_clkscaling_supported(hba))
		return -EINVAL;

	clki = list_first_entry(&hba->clk_list_head, struct ufs_clk_info, list);
	/* Override with the closest supported frequency */
	*freq = (unsigned long) clk_round_rate(clki->clk, *freq);
	spin_lock_irqsave(hba->host->host_lock, irq_flags);
	if (ufshcd_eh_in_progress(hba)) {
		spin_unlock_irqrestore(hba->host->host_lock, irq_flags);
		return 0;
	}

	/* Skip scaling clock when clock scaling is suspended */
	if (hba->clk_scaling.is_suspended) {
		spin_unlock_irqrestore(hba->host->host_lock, irq_flags);
		dev_warn(hba->dev, "clock scaling is suspended, skip");
		return 0;
	}

	if (!hba->clk_scaling.active_reqs)
		sched_clk_scaling_suspend_work = true;

	if (list_empty(clk_list)) {
		spin_unlock_irqrestore(hba->host->host_lock, irq_flags);
		goto out;
	}

	/* Decide based on the rounded-off frequency and update */
	scale_up = *freq == clki->max_freq;
	if (!scale_up)
		*freq = clki->min_freq;
	/* Update the frequency */
	if (!ufshcd_is_devfreq_scaling_required(hba, scale_up)) {
		spin_unlock_irqrestore(hba->host->host_lock, irq_flags);
		ret = 0;
		goto out; /* no state change required */
	}
	spin_unlock_irqrestore(hba->host->host_lock, irq_flags);

	start = ktime_get();
	ret = ufshcd_devfreq_scale(hba, scale_up);

	trace_ufshcd_profile_clk_scaling(dev_name(hba->dev),
		(scale_up ? "up" : "down"),
		ktime_to_us(ktime_sub(ktime_get(), start)), ret);

out:
	if (sched_clk_scaling_suspend_work &&
			(!scale_up || hba->clk_scaling.suspend_on_no_request))
		queue_work(hba->clk_scaling.workq,
			   &hba->clk_scaling.suspend_work);

	return ret;
}

static int ufshcd_devfreq_get_dev_status(struct device *dev,
		struct devfreq_dev_status *stat)
{
	struct ufs_hba *hba = dev_get_drvdata(dev);
	struct ufs_clk_scaling *scaling = &hba->clk_scaling;
	unsigned long flags;
	struct list_head *clk_list = &hba->clk_list_head;
	struct ufs_clk_info *clki;
	ktime_t curr_t;

	if (!ufshcd_is_clkscaling_supported(hba))
		return -EINVAL;

	memset(stat, 0, sizeof(*stat));

	spin_lock_irqsave(hba->host->host_lock, flags);
	curr_t = ktime_get();
	if (!scaling->window_start_t)
		goto start_window;

	clki = list_first_entry(clk_list, struct ufs_clk_info, list);
	/*
	 * If current frequency is 0, then the ondemand governor considers
	 * there's no initial frequency set. And it always requests to set
	 * to max. frequency.
	 */
	stat->current_frequency = clki->curr_freq;
	if (scaling->is_busy_started)
		scaling->tot_busy_t += ktime_us_delta(curr_t,
				scaling->busy_start_t);

	stat->total_time = ktime_us_delta(curr_t, scaling->window_start_t);
	stat->busy_time = scaling->tot_busy_t;
start_window:
	scaling->window_start_t = curr_t;
	scaling->tot_busy_t = 0;

	if (scaling->active_reqs) {
		scaling->busy_start_t = curr_t;
		scaling->is_busy_started = true;
	} else {
		scaling->busy_start_t = 0;
		scaling->is_busy_started = false;
	}
	spin_unlock_irqrestore(hba->host->host_lock, flags);
	return 0;
}

static int ufshcd_devfreq_init(struct ufs_hba *hba)
{
	struct list_head *clk_list = &hba->clk_list_head;
	struct ufs_clk_info *clki;
	struct devfreq *devfreq;
	int ret;

	/* Skip devfreq if we don't have any clocks in the list */
	if (list_empty(clk_list))
		return 0;

	clki = list_first_entry(clk_list, struct ufs_clk_info, list);
	dev_pm_opp_add(hba->dev, clki->min_freq, 0);
	dev_pm_opp_add(hba->dev, clki->max_freq, 0);

	ufshcd_vops_config_scaling_param(hba, &hba->vps->devfreq_profile,
					 &hba->vps->ondemand_data);
	devfreq = devfreq_add_device(hba->dev,
			&hba->vps->devfreq_profile,
			DEVFREQ_GOV_SIMPLE_ONDEMAND,
			&hba->vps->ondemand_data);
	if (IS_ERR(devfreq)) {
		ret = PTR_ERR(devfreq);
		dev_err(hba->dev, "Unable to register with devfreq %d\n", ret);

		dev_pm_opp_remove(hba->dev, clki->min_freq);
		dev_pm_opp_remove(hba->dev, clki->max_freq);
		return ret;
	}

	hba->devfreq = devfreq;

	return 0;
}

static void ufshcd_devfreq_remove(struct ufs_hba *hba)
{
	struct list_head *clk_list = &hba->clk_list_head;
	struct ufs_clk_info *clki;

	if (!hba->devfreq)
		return;

	devfreq_remove_device(hba->devfreq);
	hba->devfreq = NULL;

	clki = list_first_entry(clk_list, struct ufs_clk_info, list);
	dev_pm_opp_remove(hba->dev, clki->min_freq);
	dev_pm_opp_remove(hba->dev, clki->max_freq);
}

static void ufshcd_suspend_clkscaling(struct ufs_hba *hba)
{
	unsigned long flags;
	bool suspend = false;

	cancel_work_sync(&hba->clk_scaling.suspend_work);
	cancel_work_sync(&hba->clk_scaling.resume_work);

	spin_lock_irqsave(hba->host->host_lock, flags);
	if (!hba->clk_scaling.is_suspended) {
		suspend = true;
		hba->clk_scaling.is_suspended = true;
		hba->clk_scaling.window_start_t = 0;
	}
	spin_unlock_irqrestore(hba->host->host_lock, flags);

	if (suspend)
		devfreq_suspend_device(hba->devfreq);
}

static void ufshcd_resume_clkscaling(struct ufs_hba *hba)
{
	unsigned long flags;
	bool resume = false;

	spin_lock_irqsave(hba->host->host_lock, flags);
	if (hba->clk_scaling.is_suspended) {
		resume = true;
		hba->clk_scaling.is_suspended = false;
	}
	spin_unlock_irqrestore(hba->host->host_lock, flags);

	if (resume)
		devfreq_resume_device(hba->devfreq);
}

static ssize_t ufshcd_clkscale_enable_show(struct device *dev,
		struct device_attribute *attr, char *buf)
{
	struct ufs_hba *hba = dev_get_drvdata(dev);

	return sysfs_emit(buf, "%d\n", hba->clk_scaling.is_enabled);
}

static ssize_t ufshcd_clkscale_enable_store(struct device *dev,
		struct device_attribute *attr, const char *buf, size_t count)
{
	struct ufs_hba *hba = dev_get_drvdata(dev);
	u32 value;
	int err = 0;

	if (kstrtou32(buf, 0, &value))
		return -EINVAL;

	down(&hba->host_sem);
	if (!ufshcd_is_user_access_allowed(hba)) {
		err = -EBUSY;
		goto out;
	}

	value = !!value;
	if (value == hba->clk_scaling.is_enabled)
		goto out;

	ufshcd_rpm_get_sync(hba);
	ufshcd_hold(hba);

	hba->clk_scaling.is_enabled = value;

	if (value) {
		ufshcd_resume_clkscaling(hba);
	} else {
		ufshcd_suspend_clkscaling(hba);
		err = ufshcd_devfreq_scale(hba, true);
		if (err)
			dev_err(hba->dev, "%s: failed to scale clocks up %d\n",
					__func__, err);
	}

	ufshcd_release(hba);
	ufshcd_rpm_put_sync(hba);
out:
	up(&hba->host_sem);
	return err ? err : count;
}

static void ufshcd_init_clk_scaling_sysfs(struct ufs_hba *hba)
{
	hba->clk_scaling.enable_attr.show = ufshcd_clkscale_enable_show;
	hba->clk_scaling.enable_attr.store = ufshcd_clkscale_enable_store;
	sysfs_attr_init(&hba->clk_scaling.enable_attr.attr);
	hba->clk_scaling.enable_attr.attr.name = "clkscale_enable";
	hba->clk_scaling.enable_attr.attr.mode = 0644;
	if (device_create_file(hba->dev, &hba->clk_scaling.enable_attr))
		dev_err(hba->dev, "Failed to create sysfs for clkscale_enable\n");
}

static void ufshcd_remove_clk_scaling_sysfs(struct ufs_hba *hba)
{
	if (hba->clk_scaling.enable_attr.attr.name)
		device_remove_file(hba->dev, &hba->clk_scaling.enable_attr);
}

static void ufshcd_init_clk_scaling(struct ufs_hba *hba)
{
	char wq_name[sizeof("ufs_clkscaling_00")];

	if (!ufshcd_is_clkscaling_supported(hba))
		return;

	if (!hba->clk_scaling.min_gear)
		hba->clk_scaling.min_gear = UFS_HS_G1;

	INIT_WORK(&hba->clk_scaling.suspend_work,
		  ufshcd_clk_scaling_suspend_work);
	INIT_WORK(&hba->clk_scaling.resume_work,
		  ufshcd_clk_scaling_resume_work);

	snprintf(wq_name, sizeof(wq_name), "ufs_clkscaling_%d",
		 hba->host->host_no);
	hba->clk_scaling.workq = create_singlethread_workqueue(wq_name);

	hba->clk_scaling.is_initialized = true;
}

static void ufshcd_exit_clk_scaling(struct ufs_hba *hba)
{
	if (!hba->clk_scaling.is_initialized)
		return;

	ufshcd_remove_clk_scaling_sysfs(hba);
	destroy_workqueue(hba->clk_scaling.workq);
	ufshcd_devfreq_remove(hba);
	hba->clk_scaling.is_initialized = false;
}

static void ufshcd_ungate_work(struct work_struct *work)
{
	int ret;
	unsigned long flags;
	struct ufs_hba *hba = container_of(work, struct ufs_hba,
			clk_gating.ungate_work);

	cancel_delayed_work_sync(&hba->clk_gating.gate_work);

	spin_lock_irqsave(hba->host->host_lock, flags);
	if (hba->clk_gating.state == CLKS_ON) {
		spin_unlock_irqrestore(hba->host->host_lock, flags);
		return;
	}

	spin_unlock_irqrestore(hba->host->host_lock, flags);
	ufshcd_hba_vreg_set_hpm(hba);
	ufshcd_setup_clocks(hba, true);

	ufshcd_enable_irq(hba);

	/* Exit from hibern8 */
	if (ufshcd_can_hibern8_during_gating(hba)) {
		/* Prevent gating in this path */
		hba->clk_gating.is_suspended = true;
		if (ufshcd_is_link_hibern8(hba)) {
			ret = ufshcd_uic_hibern8_exit(hba);
			if (ret)
				dev_err(hba->dev, "%s: hibern8 exit failed %d\n",
					__func__, ret);
			else
				ufshcd_set_link_active(hba);
		}
		hba->clk_gating.is_suspended = false;
	}
}

/**
 * ufshcd_hold - Enable clocks that were gated earlier due to ufshcd_release.
 * Also, exit from hibern8 mode and set the link as active.
 * @hba: per adapter instance
 */
void ufshcd_hold(struct ufs_hba *hba)
{
	bool flush_result;
	unsigned long flags;

	if (!ufshcd_is_clkgating_allowed(hba) ||
	    !hba->clk_gating.is_initialized)
		return;
	spin_lock_irqsave(hba->host->host_lock, flags);
	hba->clk_gating.active_reqs++;

start:
	switch (hba->clk_gating.state) {
	case CLKS_ON:
		/*
		 * Wait for the ungate work to complete if in progress.
		 * Though the clocks may be in ON state, the link could
		 * still be in hibner8 state if hibern8 is allowed
		 * during clock gating.
		 * Make sure we exit hibern8 state also in addition to
		 * clocks being ON.
		 */
		if (ufshcd_can_hibern8_during_gating(hba) &&
		    ufshcd_is_link_hibern8(hba)) {
			spin_unlock_irqrestore(hba->host->host_lock, flags);
			flush_result = flush_work(&hba->clk_gating.ungate_work);
			if (hba->clk_gating.is_suspended && !flush_result)
				return;
			spin_lock_irqsave(hba->host->host_lock, flags);
			goto start;
		}
		break;
	case REQ_CLKS_OFF:
		if (cancel_delayed_work(&hba->clk_gating.gate_work)) {
			hba->clk_gating.state = CLKS_ON;
			trace_ufshcd_clk_gating(dev_name(hba->dev),
						hba->clk_gating.state);
			break;
		}
		/*
		 * If we are here, it means gating work is either done or
		 * currently running. Hence, fall through to cancel gating
		 * work and to enable clocks.
		 */
		fallthrough;
	case CLKS_OFF:
		hba->clk_gating.state = REQ_CLKS_ON;
		trace_ufshcd_clk_gating(dev_name(hba->dev),
					hba->clk_gating.state);
		queue_work(hba->clk_gating.clk_gating_workq,
			   &hba->clk_gating.ungate_work);
		/*
		 * fall through to check if we should wait for this
		 * work to be done or not.
		 */
		fallthrough;
	case REQ_CLKS_ON:
		spin_unlock_irqrestore(hba->host->host_lock, flags);
		flush_work(&hba->clk_gating.ungate_work);
		/* Make sure state is CLKS_ON before returning */
		spin_lock_irqsave(hba->host->host_lock, flags);
		goto start;
	default:
		dev_err(hba->dev, "%s: clk gating is in invalid state %d\n",
				__func__, hba->clk_gating.state);
		break;
	}
	spin_unlock_irqrestore(hba->host->host_lock, flags);
}
EXPORT_SYMBOL_GPL(ufshcd_hold);

static void ufshcd_gate_work(struct work_struct *work)
{
	struct ufs_hba *hba = container_of(work, struct ufs_hba,
			clk_gating.gate_work.work);
	unsigned long flags;
	int ret;

	spin_lock_irqsave(hba->host->host_lock, flags);
	/*
	 * In case you are here to cancel this work the gating state
	 * would be marked as REQ_CLKS_ON. In this case save time by
	 * skipping the gating work and exit after changing the clock
	 * state to CLKS_ON.
	 */
	if (hba->clk_gating.is_suspended ||
		(hba->clk_gating.state != REQ_CLKS_OFF)) {
		hba->clk_gating.state = CLKS_ON;
		trace_ufshcd_clk_gating(dev_name(hba->dev),
					hba->clk_gating.state);
		goto rel_lock;
	}

	if (hba->clk_gating.active_reqs
		|| hba->ufshcd_state != UFSHCD_STATE_OPERATIONAL
		|| hba->outstanding_reqs || hba->outstanding_tasks
		|| hba->active_uic_cmd || hba->uic_async_done)
		goto rel_lock;

	spin_unlock_irqrestore(hba->host->host_lock, flags);

	/* put the link into hibern8 mode before turning off clocks */
	if (ufshcd_can_hibern8_during_gating(hba)) {
		ret = ufshcd_uic_hibern8_enter(hba);
		if (ret) {
			hba->clk_gating.state = CLKS_ON;
			dev_err(hba->dev, "%s: hibern8 enter failed %d\n",
					__func__, ret);
			trace_ufshcd_clk_gating(dev_name(hba->dev),
						hba->clk_gating.state);
			goto out;
		}
		ufshcd_set_link_hibern8(hba);
	}

	ufshcd_disable_irq(hba);

	ufshcd_setup_clocks(hba, false);

	/* Put the host controller in low power mode if possible */
	ufshcd_hba_vreg_set_lpm(hba);
	/*
	 * In case you are here to cancel this work the gating state
	 * would be marked as REQ_CLKS_ON. In this case keep the state
	 * as REQ_CLKS_ON which would anyway imply that clocks are off
	 * and a request to turn them on is pending. By doing this way,
	 * we keep the state machine in tact and this would ultimately
	 * prevent from doing cancel work multiple times when there are
	 * new requests arriving before the current cancel work is done.
	 */
	spin_lock_irqsave(hba->host->host_lock, flags);
	if (hba->clk_gating.state == REQ_CLKS_OFF) {
		hba->clk_gating.state = CLKS_OFF;
		trace_ufshcd_clk_gating(dev_name(hba->dev),
					hba->clk_gating.state);
	}
rel_lock:
	spin_unlock_irqrestore(hba->host->host_lock, flags);
out:
	return;
}

/* host lock must be held before calling this variant */
static void __ufshcd_release(struct ufs_hba *hba)
{
	if (!ufshcd_is_clkgating_allowed(hba))
		return;

	hba->clk_gating.active_reqs--;

	if (hba->clk_gating.active_reqs || hba->clk_gating.is_suspended ||
	    hba->ufshcd_state != UFSHCD_STATE_OPERATIONAL ||
	    hba->outstanding_tasks || !hba->clk_gating.is_initialized ||
	    hba->active_uic_cmd || hba->uic_async_done ||
	    hba->clk_gating.state == CLKS_OFF)
		return;

	hba->clk_gating.state = REQ_CLKS_OFF;
	trace_ufshcd_clk_gating(dev_name(hba->dev), hba->clk_gating.state);
	queue_delayed_work(hba->clk_gating.clk_gating_workq,
			   &hba->clk_gating.gate_work,
			   msecs_to_jiffies(hba->clk_gating.delay_ms));
}

void ufshcd_release(struct ufs_hba *hba)
{
	unsigned long flags;

	spin_lock_irqsave(hba->host->host_lock, flags);
	__ufshcd_release(hba);
	spin_unlock_irqrestore(hba->host->host_lock, flags);
}
EXPORT_SYMBOL_GPL(ufshcd_release);

static ssize_t ufshcd_clkgate_delay_show(struct device *dev,
		struct device_attribute *attr, char *buf)
{
	struct ufs_hba *hba = dev_get_drvdata(dev);

	return sysfs_emit(buf, "%lu\n", hba->clk_gating.delay_ms);
}

void ufshcd_clkgate_delay_set(struct device *dev, unsigned long value)
{
	struct ufs_hba *hba = dev_get_drvdata(dev);
	unsigned long flags;

	spin_lock_irqsave(hba->host->host_lock, flags);
	hba->clk_gating.delay_ms = value;
	spin_unlock_irqrestore(hba->host->host_lock, flags);
}
EXPORT_SYMBOL_GPL(ufshcd_clkgate_delay_set);

static ssize_t ufshcd_clkgate_delay_store(struct device *dev,
		struct device_attribute *attr, const char *buf, size_t count)
{
	unsigned long value;

	if (kstrtoul(buf, 0, &value))
		return -EINVAL;

	ufshcd_clkgate_delay_set(dev, value);
	return count;
}

static ssize_t ufshcd_clkgate_enable_show(struct device *dev,
		struct device_attribute *attr, char *buf)
{
	struct ufs_hba *hba = dev_get_drvdata(dev);

	return sysfs_emit(buf, "%d\n", hba->clk_gating.is_enabled);
}

static ssize_t ufshcd_clkgate_enable_store(struct device *dev,
		struct device_attribute *attr, const char *buf, size_t count)
{
	struct ufs_hba *hba = dev_get_drvdata(dev);
	unsigned long flags;
	u32 value;

	if (kstrtou32(buf, 0, &value))
		return -EINVAL;

	value = !!value;

	spin_lock_irqsave(hba->host->host_lock, flags);
	if (value == hba->clk_gating.is_enabled)
		goto out;

	if (value)
		__ufshcd_release(hba);
	else
		hba->clk_gating.active_reqs++;

	hba->clk_gating.is_enabled = value;
out:
	spin_unlock_irqrestore(hba->host->host_lock, flags);
	return count;
}

static void ufshcd_init_clk_gating_sysfs(struct ufs_hba *hba)
{
	hba->clk_gating.delay_attr.show = ufshcd_clkgate_delay_show;
	hba->clk_gating.delay_attr.store = ufshcd_clkgate_delay_store;
	sysfs_attr_init(&hba->clk_gating.delay_attr.attr);
	hba->clk_gating.delay_attr.attr.name = "clkgate_delay_ms";
	hba->clk_gating.delay_attr.attr.mode = 0644;
	if (device_create_file(hba->dev, &hba->clk_gating.delay_attr))
		dev_err(hba->dev, "Failed to create sysfs for clkgate_delay\n");

	hba->clk_gating.enable_attr.show = ufshcd_clkgate_enable_show;
	hba->clk_gating.enable_attr.store = ufshcd_clkgate_enable_store;
	sysfs_attr_init(&hba->clk_gating.enable_attr.attr);
	hba->clk_gating.enable_attr.attr.name = "clkgate_enable";
	hba->clk_gating.enable_attr.attr.mode = 0644;
	if (device_create_file(hba->dev, &hba->clk_gating.enable_attr))
		dev_err(hba->dev, "Failed to create sysfs for clkgate_enable\n");
}

static void ufshcd_remove_clk_gating_sysfs(struct ufs_hba *hba)
{
	if (hba->clk_gating.delay_attr.attr.name)
		device_remove_file(hba->dev, &hba->clk_gating.delay_attr);
	if (hba->clk_gating.enable_attr.attr.name)
		device_remove_file(hba->dev, &hba->clk_gating.enable_attr);
}

static void ufshcd_init_clk_gating(struct ufs_hba *hba)
{
	char wq_name[sizeof("ufs_clk_gating_00")];

	if (!ufshcd_is_clkgating_allowed(hba))
		return;

	hba->clk_gating.state = CLKS_ON;

	hba->clk_gating.delay_ms = 150;
	INIT_DELAYED_WORK(&hba->clk_gating.gate_work, ufshcd_gate_work);
	INIT_WORK(&hba->clk_gating.ungate_work, ufshcd_ungate_work);

	snprintf(wq_name, ARRAY_SIZE(wq_name), "ufs_clk_gating_%d",
		 hba->host->host_no);
	hba->clk_gating.clk_gating_workq = alloc_ordered_workqueue(wq_name,
					WQ_MEM_RECLAIM | WQ_HIGHPRI);

	ufshcd_init_clk_gating_sysfs(hba);

	hba->clk_gating.is_enabled = true;
	hba->clk_gating.is_initialized = true;
}

static void ufshcd_exit_clk_gating(struct ufs_hba *hba)
{
	if (!hba->clk_gating.is_initialized)
		return;

	ufshcd_remove_clk_gating_sysfs(hba);

	/* Ungate the clock if necessary. */
	ufshcd_hold(hba);
	hba->clk_gating.is_initialized = false;
	ufshcd_release(hba);

	destroy_workqueue(hba->clk_gating.clk_gating_workq);
}

static void ufshcd_clk_scaling_start_busy(struct ufs_hba *hba)
{
	bool queue_resume_work = false;
	ktime_t curr_t = ktime_get();
	unsigned long flags;

	if (!ufshcd_is_clkscaling_supported(hba))
		return;

	spin_lock_irqsave(hba->host->host_lock, flags);
	if (!hba->clk_scaling.active_reqs++)
		queue_resume_work = true;

	if (!hba->clk_scaling.is_enabled || hba->pm_op_in_progress) {
		spin_unlock_irqrestore(hba->host->host_lock, flags);
		return;
	}

	if (queue_resume_work)
		queue_work(hba->clk_scaling.workq,
			   &hba->clk_scaling.resume_work);

	if (!hba->clk_scaling.window_start_t) {
		hba->clk_scaling.window_start_t = curr_t;
		hba->clk_scaling.tot_busy_t = 0;
		hba->clk_scaling.is_busy_started = false;
	}

	if (!hba->clk_scaling.is_busy_started) {
		hba->clk_scaling.busy_start_t = curr_t;
		hba->clk_scaling.is_busy_started = true;
	}
	spin_unlock_irqrestore(hba->host->host_lock, flags);
}

static void ufshcd_clk_scaling_update_busy(struct ufs_hba *hba)
{
	struct ufs_clk_scaling *scaling = &hba->clk_scaling;
	unsigned long flags;

	if (!ufshcd_is_clkscaling_supported(hba))
		return;

	spin_lock_irqsave(hba->host->host_lock, flags);
	hba->clk_scaling.active_reqs--;
	if (!scaling->active_reqs && scaling->is_busy_started) {
		scaling->tot_busy_t += ktime_to_us(ktime_sub(ktime_get(),
					scaling->busy_start_t));
		scaling->busy_start_t = 0;
		scaling->is_busy_started = false;
	}
	spin_unlock_irqrestore(hba->host->host_lock, flags);
}

static inline int ufshcd_monitor_opcode2dir(u8 opcode)
{
	if (opcode == READ_6 || opcode == READ_10 || opcode == READ_16)
		return READ;
	else if (opcode == WRITE_6 || opcode == WRITE_10 || opcode == WRITE_16)
		return WRITE;
	else
		return -EINVAL;
}

static inline bool ufshcd_should_inform_monitor(struct ufs_hba *hba,
						struct ufshcd_lrb *lrbp)
{
	const struct ufs_hba_monitor *m = &hba->monitor;

	return (m->enabled && lrbp && lrbp->cmd &&
		(!m->chunk_size || m->chunk_size == lrbp->cmd->sdb.length) &&
		ktime_before(hba->monitor.enabled_ts, lrbp->issue_time_stamp));
}

static void ufshcd_start_monitor(struct ufs_hba *hba,
				 const struct ufshcd_lrb *lrbp)
{
	int dir = ufshcd_monitor_opcode2dir(*lrbp->cmd->cmnd);
	unsigned long flags;

	spin_lock_irqsave(hba->host->host_lock, flags);
	if (dir >= 0 && hba->monitor.nr_queued[dir]++ == 0)
		hba->monitor.busy_start_ts[dir] = ktime_get();
	spin_unlock_irqrestore(hba->host->host_lock, flags);
}

static void ufshcd_update_monitor(struct ufs_hba *hba, const struct ufshcd_lrb *lrbp)
{
	int dir = ufshcd_monitor_opcode2dir(*lrbp->cmd->cmnd);
	unsigned long flags;

	spin_lock_irqsave(hba->host->host_lock, flags);
	if (dir >= 0 && hba->monitor.nr_queued[dir] > 0) {
		const struct request *req = scsi_cmd_to_rq(lrbp->cmd);
		struct ufs_hba_monitor *m = &hba->monitor;
		ktime_t now, inc, lat;

		now = lrbp->compl_time_stamp;
		inc = ktime_sub(now, m->busy_start_ts[dir]);
		m->total_busy[dir] = ktime_add(m->total_busy[dir], inc);
		m->nr_sec_rw[dir] += blk_rq_sectors(req);

		/* Update latencies */
		m->nr_req[dir]++;
		lat = ktime_sub(now, lrbp->issue_time_stamp);
		m->lat_sum[dir] += lat;
		if (m->lat_max[dir] < lat || !m->lat_max[dir])
			m->lat_max[dir] = lat;
		if (m->lat_min[dir] > lat || !m->lat_min[dir])
			m->lat_min[dir] = lat;

		m->nr_queued[dir]--;
		/* Push forward the busy start of monitor */
		m->busy_start_ts[dir] = now;
	}
	spin_unlock_irqrestore(hba->host->host_lock, flags);
}

/**
 * ufshcd_send_command - Send SCSI or device management commands
 * @hba: per adapter instance
 * @task_tag: Task tag of the command
 * @hwq: pointer to hardware queue instance
 */
static inline
void ufshcd_send_command(struct ufs_hba *hba, unsigned int task_tag,
			 struct ufs_hw_queue *hwq)
{
	struct ufshcd_lrb *lrbp = &hba->lrb[task_tag];
	unsigned long flags;

	lrbp->issue_time_stamp = ktime_get();
	lrbp->issue_time_stamp_local_clock = local_clock();
	lrbp->compl_time_stamp = ktime_set(0, 0);
	lrbp->compl_time_stamp_local_clock = 0;
	trace_android_vh_ufs_send_command(hba, lrbp);
	ufshcd_add_command_trace(hba, task_tag, UFS_CMD_SEND);
	if (lrbp->cmd)
		ufshcd_clk_scaling_start_busy(hba);
	if (unlikely(ufshcd_should_inform_monitor(hba, lrbp)))
		ufshcd_start_monitor(hba, lrbp);

	if (is_mcq_enabled(hba)) {
		int utrd_size = sizeof(struct utp_transfer_req_desc);
		struct utp_transfer_req_desc *src = lrbp->utr_descriptor_ptr;
		struct utp_transfer_req_desc *dest;

		spin_lock(&hwq->sq_lock);
		dest = hwq->sqe_base_addr + hwq->sq_tail_slot;
		memcpy(dest, src, utrd_size);
		ufshcd_inc_sq_tail(hwq);
		spin_unlock(&hwq->sq_lock);
	} else {
		spin_lock_irqsave(&hba->outstanding_lock, flags);
		if (hba->vops && hba->vops->setup_xfer_req)
			hba->vops->setup_xfer_req(hba, lrbp->task_tag,
						  !!lrbp->cmd);
		__set_bit(lrbp->task_tag, &hba->outstanding_reqs);
		ufshcd_writel(hba, 1 << lrbp->task_tag,
			      REG_UTP_TRANSFER_REQ_DOOR_BELL);
		spin_unlock_irqrestore(&hba->outstanding_lock, flags);
	}
	trace_android_vh_ufs_send_command_post_change(hba, lrbp);
}

/**
 * ufshcd_copy_sense_data - Copy sense data in case of check condition
 * @lrbp: pointer to local reference block
 */
static inline void ufshcd_copy_sense_data(struct ufshcd_lrb *lrbp)
{
	u8 *const sense_buffer = lrbp->cmd->sense_buffer;
	u16 resp_len;
	int len;

	resp_len = be16_to_cpu(lrbp->ucd_rsp_ptr->header.data_segment_length);
	if (sense_buffer && resp_len) {
		int len_to_copy;

		len = be16_to_cpu(lrbp->ucd_rsp_ptr->sr.sense_data_len);
		len_to_copy = min_t(int, UFS_SENSE_SIZE, len);

		memcpy(sense_buffer, lrbp->ucd_rsp_ptr->sr.sense_data,
		       len_to_copy);
	}
}

/**
 * ufshcd_copy_query_response() - Copy the Query Response and the data
 * descriptor
 * @hba: per adapter instance
 * @lrbp: pointer to local reference block
 *
 * Return: 0 upon success; < 0 upon failure.
 */
static
int ufshcd_copy_query_response(struct ufs_hba *hba, struct ufshcd_lrb *lrbp)
{
	struct ufs_query_res *query_res = &hba->dev_cmd.query.response;

	memcpy(&query_res->upiu_res, &lrbp->ucd_rsp_ptr->qr, QUERY_OSF_SIZE);

	/* Get the descriptor */
	if (hba->dev_cmd.query.descriptor &&
	    lrbp->ucd_rsp_ptr->qr.opcode == UPIU_QUERY_OPCODE_READ_DESC) {
		u8 *descp = (u8 *)lrbp->ucd_rsp_ptr +
				GENERAL_UPIU_REQUEST_SIZE;
		u16 resp_len;
		u16 buf_len;

		/* data segment length */
		resp_len = be16_to_cpu(lrbp->ucd_rsp_ptr->header
				       .data_segment_length);
		buf_len = be16_to_cpu(
				hba->dev_cmd.query.request.upiu_req.length);
		if (likely(buf_len >= resp_len)) {
			memcpy(hba->dev_cmd.query.descriptor, descp, resp_len);
		} else {
			dev_warn(hba->dev,
				 "%s: rsp size %d is bigger than buffer size %d",
				 __func__, resp_len, buf_len);
			return -EINVAL;
		}
	}

	return 0;
}

/**
 * ufshcd_hba_capabilities - Read controller capabilities
 * @hba: per adapter instance
 *
 * Return: 0 on success, negative on error.
 */
static inline int ufshcd_hba_capabilities(struct ufs_hba *hba)
{
	int err;

	hba->capabilities = ufshcd_readl(hba, REG_CONTROLLER_CAPABILITIES);
	if (hba->quirks & UFSHCD_QUIRK_BROKEN_64BIT_ADDRESS)
		hba->capabilities &= ~MASK_64_ADDRESSING_SUPPORT;

	/* nutrs and nutmrs are 0 based values */
	hba->nutrs = (hba->capabilities & MASK_TRANSFER_REQUESTS_SLOTS) + 1;
	hba->nutmrs =
	((hba->capabilities & MASK_TASK_MANAGEMENT_REQUEST_SLOTS) >> 16) + 1;
	hba->reserved_slot = hba->nutrs - 1;

	to_hba_priv(hba)->nortt = FIELD_GET(MASK_NUMBER_OUTSTANDING_RTT, hba->capabilities) + 1;

	/* Read crypto capabilities */
	err = ufshcd_hba_init_crypto_capabilities(hba);
	if (err) {
		dev_err(hba->dev, "crypto setup failed\n");
		return err;
	}

	/*
	 * The UFSHCI 3.0 specification does not define MCQ_SUPPORT and
	 * LSDB_SUPPORT, but [31:29] as reserved bits with reset value 0s, which
	 * means we can simply read values regardless of version.
	 */
	hba->mcq_sup = FIELD_GET(MASK_MCQ_SUPPORT, hba->capabilities);
	/*
	 * 0h: legacy single doorbell support is available
	 * 1h: indicate that legacy single doorbell support has been removed
	 */
	hba->lsdb_sup = !FIELD_GET(MASK_LSDB_SUPPORT, hba->capabilities);
	if (!hba->mcq_sup)
		return 0;

	hba->mcq_capabilities = ufshcd_readl(hba, REG_MCQCAP);
	hba->ext_iid_sup = FIELD_GET(MASK_EXT_IID_SUPPORT,
				     hba->mcq_capabilities);

	return 0;
}

/**
 * ufshcd_ready_for_uic_cmd - Check if controller is ready
 *                            to accept UIC commands
 * @hba: per adapter instance
 *
 * Return: true on success, else false.
 */
static inline bool ufshcd_ready_for_uic_cmd(struct ufs_hba *hba)
{
	u32 val;
	int ret = read_poll_timeout(ufshcd_readl, val, val & UIC_COMMAND_READY,
				    500, uic_cmd_timeout * 1000, false, hba,
				    REG_CONTROLLER_STATUS);
	return ret == 0 ? true : false;
}

/**
 * ufshcd_get_upmcrs - Get the power mode change request status
 * @hba: Pointer to adapter instance
 *
 * This function gets the UPMCRS field of HCS register
 *
 * Return: value of UPMCRS field.
 */
static inline u8 ufshcd_get_upmcrs(struct ufs_hba *hba)
{
	return (ufshcd_readl(hba, REG_CONTROLLER_STATUS) >> 8) & 0x7;
}

/**
 * ufshcd_dispatch_uic_cmd - Dispatch an UIC command to the Unipro layer
 * @hba: per adapter instance
 * @uic_cmd: UIC command
 */
static inline void
ufshcd_dispatch_uic_cmd(struct ufs_hba *hba, struct uic_command *uic_cmd)
{
	lockdep_assert_held(&hba->uic_cmd_mutex);

	WARN_ON(hba->active_uic_cmd);

	hba->active_uic_cmd = uic_cmd;

	/* Write Args */
	ufshcd_writel(hba, uic_cmd->argument1, REG_UIC_COMMAND_ARG_1);
	ufshcd_writel(hba, uic_cmd->argument2, REG_UIC_COMMAND_ARG_2);
	ufshcd_writel(hba, uic_cmd->argument3, REG_UIC_COMMAND_ARG_3);

	ufshcd_add_uic_command_trace(hba, uic_cmd, UFS_CMD_SEND);

	/* Write UIC Cmd */
	ufshcd_writel(hba, uic_cmd->command & COMMAND_OPCODE_MASK,
		      REG_UIC_COMMAND);
}

/**
 * ufshcd_wait_for_uic_cmd - Wait for completion of an UIC command
 * @hba: per adapter instance
 * @uic_cmd: UIC command
 *
 * Return: 0 only if success.
 */
static int
ufshcd_wait_for_uic_cmd(struct ufs_hba *hba, struct uic_command *uic_cmd)
{
	int ret;
	unsigned long flags;

	lockdep_assert_held(&hba->uic_cmd_mutex);

	if (wait_for_completion_timeout(&uic_cmd->done,
					msecs_to_jiffies(uic_cmd_timeout))) {
		ret = uic_cmd->argument2 & MASK_UIC_COMMAND_RESULT;
	} else {
		ret = -ETIMEDOUT;
		dev_err(hba->dev,
			"uic cmd 0x%x with arg3 0x%x completion timeout\n",
			uic_cmd->command, uic_cmd->argument3);

		if (!uic_cmd->cmd_active) {
			dev_err(hba->dev, "%s: UIC cmd has been completed, return the result\n",
				__func__);
			ret = uic_cmd->argument2 & MASK_UIC_COMMAND_RESULT;
		}
	}

	spin_lock_irqsave(hba->host->host_lock, flags);
	hba->active_uic_cmd = NULL;
	spin_unlock_irqrestore(hba->host->host_lock, flags);

	return ret;
}

/**
 * __ufshcd_send_uic_cmd - Send UIC commands and retrieve the result
 * @hba: per adapter instance
 * @uic_cmd: UIC command
 * @completion: initialize the completion only if this is set to true
 *
 * Return: 0 only if success.
 */
static int
__ufshcd_send_uic_cmd(struct ufs_hba *hba, struct uic_command *uic_cmd,
		      bool completion)
{
	lockdep_assert_held(&hba->uic_cmd_mutex);

	if (!ufshcd_ready_for_uic_cmd(hba)) {
		dev_err(hba->dev,
			"Controller not ready to accept UIC commands\n");
		return -EIO;
	}

	if (completion)
		init_completion(&uic_cmd->done);

	uic_cmd->cmd_active = 1;
	ufshcd_dispatch_uic_cmd(hba, uic_cmd);

	return 0;
}

/**
 * ufshcd_send_uic_cmd - Send UIC commands and retrieve the result
 * @hba: per adapter instance
 * @uic_cmd: UIC command
 *
 * Return: 0 only if success.
 */
int ufshcd_send_uic_cmd(struct ufs_hba *hba, struct uic_command *uic_cmd)
{
	int ret;

	if (hba->quirks & UFSHCD_QUIRK_BROKEN_UIC_CMD)
		return 0;

	ufshcd_hold(hba);
	mutex_lock(&hba->uic_cmd_mutex);
	ufshcd_add_delay_before_dme_cmd(hba);
	WARN_ON(hba->uic_async_done);

	ret = __ufshcd_send_uic_cmd(hba, uic_cmd, true);
	if (!ret)
		ret = ufshcd_wait_for_uic_cmd(hba, uic_cmd);

	mutex_unlock(&hba->uic_cmd_mutex);

	ufshcd_release(hba);
	return ret;
}

/**
 * ufshcd_sgl_to_prdt - SG list to PRTD (Physical Region Description Table, 4DW format)
 * @hba:	per-adapter instance
 * @lrbp:	pointer to local reference block
 * @sg_entries:	The number of sg lists actually used
 * @sg_list:	Pointer to SG list
 */
static void ufshcd_sgl_to_prdt(struct ufs_hba *hba, struct ufshcd_lrb *lrbp, int sg_entries,
			       struct scatterlist *sg_list)
{
	struct ufshcd_sg_entry *prd;
	struct scatterlist *sg;
	int i;

	if (sg_entries) {

		if (hba->quirks & UFSHCD_QUIRK_PRDT_BYTE_GRAN)
			lrbp->utr_descriptor_ptr->prd_table_length =
				cpu_to_le16(sg_entries * ufshcd_sg_entry_size(hba));
		else
			lrbp->utr_descriptor_ptr->prd_table_length = cpu_to_le16(sg_entries);

		prd = lrbp->ucd_prdt_ptr;

		for_each_sg(sg_list, sg, sg_entries, i) {
			const unsigned int len = sg_dma_len(sg);

			/*
			 * From the UFSHCI spec: "Data Byte Count (DBC): A '0'
			 * based value that indicates the length, in bytes, of
			 * the data block. A maximum of length of 256KB may
			 * exist for any entry. Bits 1:0 of this field shall be
			 * 11b to indicate Dword granularity. A value of '3'
			 * indicates 4 bytes, '7' indicates 8 bytes, etc."
			 */
			WARN_ONCE(len > SZ_256K, "len = %#x\n", len);
			prd->size = cpu_to_le32(len - 1);
			prd->addr = cpu_to_le64(sg->dma_address);
			prd->reserved = 0;
			prd = (void *)prd + ufshcd_sg_entry_size(hba);
		}
	} else {
		lrbp->utr_descriptor_ptr->prd_table_length = 0;
	}
}

/**
 * ufshcd_map_sg - Map scatter-gather list to prdt
 * @hba: per adapter instance
 * @lrbp: pointer to local reference block
 *
 * Return: 0 in case of success, non-zero value in case of failure.
 */
static int ufshcd_map_sg(struct ufs_hba *hba, struct ufshcd_lrb *lrbp)
{
	struct scsi_cmnd *cmd = lrbp->cmd;
	int sg_segments = scsi_dma_map(cmd);
	int err;

	if (sg_segments < 0)
		return sg_segments;

	ufshcd_sgl_to_prdt(hba, lrbp, sg_segments, scsi_sglist(cmd));

	err = 0;
	trace_android_vh_ufs_fill_prdt(hba, lrbp, sg_segments, &err);
	return err;
}

/**
 * ufshcd_enable_intr - enable interrupts
 * @hba: per adapter instance
 * @intrs: interrupt bits
 */
static void ufshcd_enable_intr(struct ufs_hba *hba, u32 intrs)
{
	u32 set = ufshcd_readl(hba, REG_INTERRUPT_ENABLE);

	if (hba->ufs_version == ufshci_version(1, 0)) {
		u32 rw;
		rw = set & INTERRUPT_MASK_RW_VER_10;
		set = rw | ((set ^ intrs) & intrs);
	} else {
		set |= intrs;
	}

	ufshcd_writel(hba, set, REG_INTERRUPT_ENABLE);
}

/**
 * ufshcd_disable_intr - disable interrupts
 * @hba: per adapter instance
 * @intrs: interrupt bits
 */
static void ufshcd_disable_intr(struct ufs_hba *hba, u32 intrs)
{
	u32 set = ufshcd_readl(hba, REG_INTERRUPT_ENABLE);

	if (hba->ufs_version == ufshci_version(1, 0)) {
		u32 rw;
		rw = (set & INTERRUPT_MASK_RW_VER_10) &
			~(intrs & INTERRUPT_MASK_RW_VER_10);
		set = rw | ((set & intrs) & ~INTERRUPT_MASK_RW_VER_10);

	} else {
		set &= ~intrs;
	}

	ufshcd_writel(hba, set, REG_INTERRUPT_ENABLE);
}

/**
 * ufshcd_prepare_req_desc_hdr - Fill UTP Transfer request descriptor header according to request
 * descriptor according to request
 * @lrbp: pointer to local reference block
 * @upiu_flags: flags required in the header
 * @cmd_dir: requests data direction
 * @ehs_length: Total EHS Length (in 32‐bytes units of all Extra Header Segments)
 */
static void ufshcd_prepare_req_desc_hdr(struct ufshcd_lrb *lrbp, u8 *upiu_flags,
					enum dma_data_direction cmd_dir, int ehs_length)
{
	struct utp_transfer_req_desc *req_desc = lrbp->utr_descriptor_ptr;
	struct request_desc_header *h = &req_desc->header;
	enum utp_data_direction data_direction;

	*h = (typeof(*h)){ };

	if (cmd_dir == DMA_FROM_DEVICE) {
		data_direction = UTP_DEVICE_TO_HOST;
		*upiu_flags = UPIU_CMD_FLAGS_READ;
	} else if (cmd_dir == DMA_TO_DEVICE) {
		data_direction = UTP_HOST_TO_DEVICE;
		*upiu_flags = UPIU_CMD_FLAGS_WRITE;
	} else {
		data_direction = UTP_NO_DATA_TRANSFER;
		*upiu_flags = UPIU_CMD_FLAGS_NONE;
	}

	h->command_type = lrbp->command_type;
	h->data_direction = data_direction;
	h->ehs_length = ehs_length;

	if (lrbp->intr_cmd)
		h->interrupt = 1;

	/* Prepare crypto related dwords */
	ufshcd_prepare_req_desc_hdr_crypto(lrbp, h);

	/*
	 * assigning invalid value for command status. Controller
	 * updates OCS on command completion, with the command
	 * status
	 */
	h->ocs = OCS_INVALID_COMMAND_STATUS;

	req_desc->prd_table_length = 0;
}

/**
 * ufshcd_prepare_utp_scsi_cmd_upiu() - fills the utp_transfer_req_desc,
 * for scsi commands
 * @lrbp: local reference block pointer
 * @upiu_flags: flags
 */
static
void ufshcd_prepare_utp_scsi_cmd_upiu(struct ufshcd_lrb *lrbp, u8 upiu_flags)
{
	struct scsi_cmnd *cmd = lrbp->cmd;
	struct utp_upiu_req *ucd_req_ptr = lrbp->ucd_req_ptr;
	unsigned short cdb_len;

	ucd_req_ptr->header = (struct utp_upiu_header){
		.transaction_code = UPIU_TRANSACTION_COMMAND,
		.flags = upiu_flags,
		.lun = lrbp->lun,
		.task_tag = lrbp->task_tag,
		.command_set_type = UPIU_COMMAND_SET_TYPE_SCSI,
	};

	ucd_req_ptr->sc.exp_data_transfer_len = cpu_to_be32(cmd->sdb.length);

	cdb_len = min_t(unsigned short, cmd->cmd_len, UFS_CDB_SIZE);
	memset(ucd_req_ptr->sc.cdb, 0, UFS_CDB_SIZE);
	memcpy(ucd_req_ptr->sc.cdb, cmd->cmnd, cdb_len);

	memset(lrbp->ucd_rsp_ptr, 0, sizeof(struct utp_upiu_rsp));
}

/**
 * ufshcd_prepare_utp_query_req_upiu() - fill the utp_transfer_req_desc for query request
 * @hba: UFS hba
 * @lrbp: local reference block pointer
 * @upiu_flags: flags
 */
static void ufshcd_prepare_utp_query_req_upiu(struct ufs_hba *hba,
				struct ufshcd_lrb *lrbp, u8 upiu_flags)
{
	struct utp_upiu_req *ucd_req_ptr = lrbp->ucd_req_ptr;
	struct ufs_query *query = &hba->dev_cmd.query;
	u16 len = be16_to_cpu(query->request.upiu_req.length);

	/* Query request header */
	ucd_req_ptr->header = (struct utp_upiu_header){
		.transaction_code = UPIU_TRANSACTION_QUERY_REQ,
		.flags = upiu_flags,
		.lun = lrbp->lun,
		.task_tag = lrbp->task_tag,
		.query_function = query->request.query_func,
		/* Data segment length only need for WRITE_DESC */
		.data_segment_length =
			query->request.upiu_req.opcode ==
					UPIU_QUERY_OPCODE_WRITE_DESC ?
				cpu_to_be16(len) :
				0,
	};

	/* Copy the Query Request buffer as is */
	memcpy(&ucd_req_ptr->qr, &query->request.upiu_req,
			QUERY_OSF_SIZE);

	/* Copy the Descriptor */
	if (query->request.upiu_req.opcode == UPIU_QUERY_OPCODE_WRITE_DESC)
		memcpy(ucd_req_ptr + 1, query->descriptor, len);

	memset(lrbp->ucd_rsp_ptr, 0, sizeof(struct utp_upiu_rsp));
}

static inline void ufshcd_prepare_utp_nop_upiu(struct ufshcd_lrb *lrbp)
{
	struct utp_upiu_req *ucd_req_ptr = lrbp->ucd_req_ptr;

	memset(ucd_req_ptr, 0, sizeof(struct utp_upiu_req));

	ucd_req_ptr->header = (struct utp_upiu_header){
		.transaction_code = UPIU_TRANSACTION_NOP_OUT,
		.task_tag = lrbp->task_tag,
	};

	memset(lrbp->ucd_rsp_ptr, 0, sizeof(struct utp_upiu_rsp));
}

/**
 * ufshcd_compose_devman_upiu - UFS Protocol Information Unit(UPIU)
 *			     for Device Management Purposes
 * @hba: per adapter instance
 * @lrbp: pointer to local reference block
 *
 * Return: 0 upon success; < 0 upon failure.
 */
static int ufshcd_compose_devman_upiu(struct ufs_hba *hba,
				      struct ufshcd_lrb *lrbp)
{
	u8 upiu_flags;
	int ret = 0;

	if (hba->ufs_version <= ufshci_version(1, 1))
		lrbp->command_type = UTP_CMD_TYPE_DEV_MANAGE;
	else
		lrbp->command_type = UTP_CMD_TYPE_UFS_STORAGE;

	ufshcd_prepare_req_desc_hdr(lrbp, &upiu_flags, DMA_NONE, 0);
	if (hba->dev_cmd.type == DEV_CMD_TYPE_QUERY)
		ufshcd_prepare_utp_query_req_upiu(hba, lrbp, upiu_flags);
	else if (hba->dev_cmd.type == DEV_CMD_TYPE_NOP)
		ufshcd_prepare_utp_nop_upiu(lrbp);
	else
		ret = -EINVAL;

	if (!ret && hba->android_quirks & UFSHCD_ANDROID_QUIRK_SET_IID_TO_ONE)
		lrbp->ucd_req_ptr->header.iid = 1;

	return ret;
}

/**
 * ufshcd_comp_scsi_upiu - UFS Protocol Information Unit(UPIU)
 *			   for SCSI Purposes
 * @hba: per adapter instance
 * @lrbp: pointer to local reference block
 *
 * Return: 0 upon success; < 0 upon failure.
 */
static int ufshcd_comp_scsi_upiu(struct ufs_hba *hba, struct ufshcd_lrb *lrbp)
{
	u8 upiu_flags;
	int ret = 0;

	if (hba->ufs_version <= ufshci_version(1, 1))
		lrbp->command_type = UTP_CMD_TYPE_SCSI;
	else
		lrbp->command_type = UTP_CMD_TYPE_UFS_STORAGE;

	if (likely(lrbp->cmd)) {
		ufshcd_prepare_req_desc_hdr(lrbp, &upiu_flags, lrbp->cmd->sc_data_direction, 0);
		ufshcd_prepare_utp_scsi_cmd_upiu(lrbp, upiu_flags);
		if (hba->android_quirks & UFSHCD_ANDROID_QUIRK_SET_IID_TO_ONE)
			lrbp->ucd_req_ptr->header.iid = 1;
	} else {
		ret = -EINVAL;
	}

	return ret;
}

/**
 * ufshcd_upiu_wlun_to_scsi_wlun - maps UPIU W-LUN id to SCSI W-LUN ID
 * @upiu_wlun_id: UPIU W-LUN id
 *
 * Return: SCSI W-LUN id.
 */
static inline u16 ufshcd_upiu_wlun_to_scsi_wlun(u8 upiu_wlun_id)
{
	return (upiu_wlun_id & ~UFS_UPIU_WLUN_ID) | SCSI_W_LUN_BASE;
}

static inline bool is_device_wlun(struct scsi_device *sdev)
{
	return sdev->lun ==
		ufshcd_upiu_wlun_to_scsi_wlun(UFS_UPIU_UFS_DEVICE_WLUN);
}

/*
 * Associate the UFS controller queue with the default and poll HCTX types.
 * Initialize the mq_map[] arrays.
 */
static void ufshcd_map_queues(struct Scsi_Host *shost)
{
	struct ufs_hba *hba = shost_priv(shost);
	int i, queue_offset = 0;

	if (!is_mcq_supported(hba)) {
		hba->nr_queues[HCTX_TYPE_DEFAULT] = 1;
		hba->nr_queues[HCTX_TYPE_READ] = 0;
		hba->nr_queues[HCTX_TYPE_POLL] = 1;
		hba->nr_hw_queues = 1;
	}

	for (i = 0; i < shost->nr_maps; i++) {
		struct blk_mq_queue_map *map = &shost->tag_set.map[i];

		map->nr_queues = hba->nr_queues[i];
		if (!map->nr_queues)
			continue;
		map->queue_offset = queue_offset;
		if (i == HCTX_TYPE_POLL && !is_mcq_supported(hba))
			map->queue_offset = 0;

		blk_mq_map_queues(map);
		queue_offset += map->nr_queues;
	}
}

static void ufshcd_init_lrb(struct ufs_hba *hba, struct ufshcd_lrb *lrb, int i)
{
	struct utp_transfer_cmd_desc *cmd_descp = (void *)hba->ucdl_base_addr +
		i * ufshcd_get_ucd_size(hba);
	struct utp_transfer_req_desc *utrdlp = hba->utrdl_base_addr;
	dma_addr_t cmd_desc_element_addr = hba->ucdl_dma_addr +
		i * ufshcd_get_ucd_size(hba);
	u16 response_offset = le16_to_cpu(utrdlp[i].response_upiu_offset);
	u16 prdt_offset = le16_to_cpu(utrdlp[i].prd_table_offset);

	lrb->utr_descriptor_ptr = utrdlp + i;
	lrb->utrd_dma_addr = hba->utrdl_dma_addr +
		i * sizeof(struct utp_transfer_req_desc);
	lrb->ucd_req_ptr = (struct utp_upiu_req *)cmd_descp->command_upiu;
	lrb->ucd_req_dma_addr = cmd_desc_element_addr;
	lrb->ucd_rsp_ptr = (struct utp_upiu_rsp *)cmd_descp->response_upiu;
	lrb->ucd_rsp_dma_addr = cmd_desc_element_addr + response_offset;
	lrb->ucd_prdt_ptr = (struct ufshcd_sg_entry *)cmd_descp->prd_table;
	lrb->ucd_prdt_dma_addr = cmd_desc_element_addr + prdt_offset;
}

/**
 * ufshcd_queuecommand - main entry point for SCSI requests
 * @host: SCSI host pointer
 * @cmd: command from SCSI Midlayer
 *
 * Return: 0 for success, non-zero in case of failure.
 */
static int ufshcd_queuecommand(struct Scsi_Host *host, struct scsi_cmnd *cmd)
{
	struct ufs_hba *hba = shost_priv(host);
	int tag = scsi_cmd_to_rq(cmd)->tag;
	struct ufshcd_lrb *lrbp;
	int err = 0;
	struct ufs_hw_queue *hwq = NULL;

	WARN_ONCE(tag < 0 || tag >= hba->nutrs, "Invalid tag %d\n", tag);

	switch (hba->ufshcd_state) {
	case UFSHCD_STATE_OPERATIONAL:
		break;
	case UFSHCD_STATE_EH_SCHEDULED_NON_FATAL:
		/*
		 * SCSI error handler can call ->queuecommand() while UFS error
		 * handler is in progress. Error interrupts could change the
		 * state from UFSHCD_STATE_RESET to
		 * UFSHCD_STATE_EH_SCHEDULED_NON_FATAL. Prevent requests
		 * being issued in that case.
		 */
		if (ufshcd_eh_in_progress(hba)) {
			err = SCSI_MLQUEUE_HOST_BUSY;
			goto out;
		}
		break;
	case UFSHCD_STATE_EH_SCHEDULED_FATAL:
		/*
		 * pm_runtime_get_sync() is used at error handling preparation
		 * stage. If a scsi cmd, e.g. the SSU cmd, is sent from hba's
		 * PM ops, it can never be finished if we let SCSI layer keep
		 * retrying it, which gets err handler stuck forever. Neither
		 * can we let the scsi cmd pass through, because UFS is in bad
		 * state, the scsi cmd may eventually time out, which will get
		 * err handler blocked for too long. So, just fail the scsi cmd
		 * sent from PM ops, err handler can recover PM error anyways.
		 */
		if (hba->pm_op_in_progress) {
			hba->force_reset = true;
			set_host_byte(cmd, DID_BAD_TARGET);
			scsi_done(cmd);
			goto out;
		}
		fallthrough;
	case UFSHCD_STATE_RESET:
		err = SCSI_MLQUEUE_HOST_BUSY;
		goto out;
	case UFSHCD_STATE_ERROR:
		set_host_byte(cmd, DID_ERROR);
		scsi_done(cmd);
		goto out;
	}

	hba->req_abort_count = 0;

	ufshcd_hold(hba);

	lrbp = &hba->lrb[tag];
	lrbp->cmd = cmd;
	lrbp->task_tag = tag;
	lrbp->lun = ufshcd_scsi_to_upiu_lun(cmd->device->lun);
	lrbp->intr_cmd = !ufshcd_is_intr_aggr_allowed(hba);

	ufshcd_prepare_lrbp_crypto(scsi_cmd_to_rq(cmd), lrbp);

	trace_android_vh_ufs_prepare_command(hba, scsi_cmd_to_rq(cmd), lrbp,
					     &err);
	if (err) {
		lrbp->cmd = NULL;
		ufshcd_release(hba);
		goto out;
	}

	lrbp->req_abort_skip = false;

	ufshcd_comp_scsi_upiu(hba, lrbp);

	err = ufshcd_map_sg(hba, lrbp);
	if (err) {
		ufshcd_release(hba);
		goto out;
	}

	if (is_mcq_enabled(hba))
		hwq = ufshcd_mcq_req_to_hwq(hba, scsi_cmd_to_rq(cmd));

	trace_android_vh_ufs_perf_huristic_ctrl(hba, lrbp, &err);
	if (err)
		goto out;
	ufshcd_send_command(hba, tag, hwq);

out:
	if (ufs_trigger_eh()) {
		unsigned long flags;

		spin_lock_irqsave(hba->host->host_lock, flags);
		ufshcd_schedule_eh_work(hba);
		spin_unlock_irqrestore(hba->host->host_lock, flags);
	}

	return err;
}

static int ufshcd_compose_dev_cmd(struct ufs_hba *hba,
		struct ufshcd_lrb *lrbp, enum dev_cmd_type cmd_type, int tag)
{
	lrbp->cmd = NULL;
	lrbp->task_tag = tag;
	lrbp->lun = 0; /* device management cmd is not specific to any LUN */
	lrbp->intr_cmd = true; /* No interrupt aggregation */
	ufshcd_prepare_lrbp_crypto(NULL, lrbp);
	hba->dev_cmd.type = cmd_type;

	return ufshcd_compose_devman_upiu(hba, lrbp);
}

/*
 * Check with the block layer if the command is inflight
 * @cmd: command to check.
 *
 * Return: true if command is inflight; false if not.
 */
bool ufshcd_cmd_inflight(struct scsi_cmnd *cmd)
{
	return cmd && blk_mq_rq_state(scsi_cmd_to_rq(cmd)) == MQ_RQ_IN_FLIGHT;
}

/*
 * Clear the pending command in the controller and wait until
 * the controller confirms that the command has been cleared.
 * @hba: per adapter instance
 * @task_tag: The tag number of the command to be cleared.
 */
static int ufshcd_clear_cmd(struct ufs_hba *hba, u32 task_tag)
{
	u32 mask;
	unsigned long flags;
	int err;

	if (is_mcq_enabled(hba)) {
		/*
		 * MCQ mode. Clean up the MCQ resources similar to
		 * what the ufshcd_utrl_clear() does for SDB mode.
		 */
		err = ufshcd_mcq_sq_cleanup(hba, task_tag);
		if (err) {
			dev_err(hba->dev, "%s: failed tag=%d. err=%d\n",
				__func__, task_tag, err);
			return err;
		}
		return 0;
	}

	mask = 1U << task_tag;

	/* clear outstanding transaction before retry */
	spin_lock_irqsave(hba->host->host_lock, flags);
	ufshcd_utrl_clear(hba, mask);
	spin_unlock_irqrestore(hba->host->host_lock, flags);

	/*
	 * wait for h/w to clear corresponding bit in door-bell.
	 * max. wait is 1 sec.
	 */
	return ufshcd_wait_for_register(hba, REG_UTP_TRANSFER_REQ_DOOR_BELL,
					mask, ~mask, 1000, 1000);
}

/**
 * ufshcd_dev_cmd_completion() - handles device management command responses
 * @hba: per adapter instance
 * @lrbp: pointer to local reference block
 *
 * Return: 0 upon success; < 0 upon failure.
 */
static int
ufshcd_dev_cmd_completion(struct ufs_hba *hba, struct ufshcd_lrb *lrbp)
{
	enum upiu_response_transaction resp;
	int err = 0;

	hba->ufs_stats.last_hibern8_exit_tstamp = ktime_set(0, 0);
	resp = ufshcd_get_req_rsp(lrbp->ucd_rsp_ptr);

	switch (resp) {
	case UPIU_TRANSACTION_NOP_IN:
		if (hba->dev_cmd.type != DEV_CMD_TYPE_NOP) {
			err = -EINVAL;
			dev_err(hba->dev, "%s: unexpected response %x\n",
					__func__, resp);
		}
		break;
	case UPIU_TRANSACTION_QUERY_RSP: {
		u8 response = lrbp->ucd_rsp_ptr->header.response;

		if (response == 0)
			err = ufshcd_copy_query_response(hba, lrbp);
		break;
	}
	case UPIU_TRANSACTION_REJECT_UPIU:
		/* TODO: handle Reject UPIU Response */
		err = -EPERM;
		dev_err(hba->dev, "%s: Reject UPIU not fully implemented\n",
				__func__);
		break;
	case UPIU_TRANSACTION_RESPONSE:
		if (hba->dev_cmd.type != DEV_CMD_TYPE_RPMB) {
			err = -EINVAL;
			dev_err(hba->dev, "%s: unexpected response %x\n", __func__, resp);
		}
		break;
	default:
		err = -EINVAL;
		dev_err(hba->dev, "%s: Invalid device management cmd response: %x\n",
				__func__, resp);
		break;
	}

	return err;
}

static int ufshcd_wait_for_dev_cmd(struct ufs_hba *hba,
		struct ufshcd_lrb *lrbp, int max_timeout)
{
	unsigned long time_left = msecs_to_jiffies(max_timeout);
	unsigned long flags;
	bool pending;
	int err;

retry:
	time_left = wait_for_completion_timeout(hba->dev_cmd.complete,
						time_left);

	if (likely(time_left)) {
		/*
		 * The completion handler called complete() and the caller of
		 * this function still owns the @lrbp tag so the code below does
		 * not trigger any race conditions.
		 */
		hba->dev_cmd.complete = NULL;
		err = ufshcd_get_tr_ocs(lrbp, NULL);
		if (!err)
			err = ufshcd_dev_cmd_completion(hba, lrbp);
	} else {
		err = -ETIMEDOUT;
		dev_dbg(hba->dev, "%s: dev_cmd request timedout, tag %d\n",
			__func__, lrbp->task_tag);

		/* MCQ mode */
		if (is_mcq_enabled(hba)) {
			/* successfully cleared the command, retry if needed */
			if (ufshcd_clear_cmd(hba, lrbp->task_tag) == 0)
				err = -EAGAIN;
			hba->dev_cmd.complete = NULL;
			return err;
		}

		/* SDB mode */
		if (ufshcd_clear_cmd(hba, lrbp->task_tag) == 0) {
			/* successfully cleared the command, retry if needed */
			err = -EAGAIN;
			/*
			 * Since clearing the command succeeded we also need to
			 * clear the task tag bit from the outstanding_reqs
			 * variable.
			 */
			spin_lock_irqsave(&hba->outstanding_lock, flags);
			pending = test_bit(lrbp->task_tag,
					   &hba->outstanding_reqs);
			if (pending) {
				hba->dev_cmd.complete = NULL;
				__clear_bit(lrbp->task_tag,
					    &hba->outstanding_reqs);
			}
			spin_unlock_irqrestore(&hba->outstanding_lock, flags);

			if (!pending) {
				/*
				 * The completion handler ran while we tried to
				 * clear the command.
				 */
				time_left = 1;
				goto retry;
			}
		} else {
			dev_err(hba->dev, "%s: failed to clear tag %d\n",
				__func__, lrbp->task_tag);

			spin_lock_irqsave(&hba->outstanding_lock, flags);
			pending = test_bit(lrbp->task_tag,
					   &hba->outstanding_reqs);
			if (pending)
				hba->dev_cmd.complete = NULL;
			spin_unlock_irqrestore(&hba->outstanding_lock, flags);

			if (!pending) {
				/*
				 * The completion handler ran while we tried to
				 * clear the command.
				 */
				time_left = 1;
				goto retry;
			}
		}
	}

	return err;
}

/**
 * ufshcd_exec_dev_cmd - API for sending device management requests
 * @hba: UFS hba
 * @cmd_type: specifies the type (NOP, Query...)
 * @timeout: timeout in milliseconds
 *
 * Return: 0 upon success; < 0 upon failure.
 *
 * NOTE: Since there is only one available tag for device management commands,
 * it is expected you hold the hba->dev_cmd.lock mutex.
 */
static int ufshcd_exec_dev_cmd(struct ufs_hba *hba,
		enum dev_cmd_type cmd_type, int timeout)
{
	DECLARE_COMPLETION_ONSTACK(wait);
	const u32 tag = hba->reserved_slot;
	struct ufshcd_lrb *lrbp;
	int err;

	/* Protects use of hba->reserved_slot. */
	lockdep_assert_held(&hba->dev_cmd.lock);

	down_read(&hba->clk_scaling_lock);

	lrbp = &hba->lrb[tag];
	lrbp->cmd = NULL;
	err = ufshcd_compose_dev_cmd(hba, lrbp, cmd_type, tag);
	if (unlikely(err))
		goto out;

	hba->dev_cmd.complete = &wait;

	ufshcd_add_query_upiu_trace(hba, UFS_QUERY_SEND, lrbp->ucd_req_ptr);

	ufshcd_send_command(hba, tag, hba->dev_cmd_queue);
	err = ufshcd_wait_for_dev_cmd(hba, lrbp, timeout);
	ufshcd_add_query_upiu_trace(hba, err ? UFS_QUERY_ERR : UFS_QUERY_COMP,
				    (struct utp_upiu_req *)lrbp->ucd_rsp_ptr);

out:
	up_read(&hba->clk_scaling_lock);
	return err;
}

/**
 * ufshcd_init_query() - init the query response and request parameters
 * @hba: per-adapter instance
 * @request: address of the request pointer to be initialized
 * @response: address of the response pointer to be initialized
 * @opcode: operation to perform
 * @idn: flag idn to access
 * @index: LU number to access
 * @selector: query/flag/descriptor further identification
 */
static inline void ufshcd_init_query(struct ufs_hba *hba,
		struct ufs_query_req **request, struct ufs_query_res **response,
		enum query_opcode opcode, u8 idn, u8 index, u8 selector)
{
	*request = &hba->dev_cmd.query.request;
	*response = &hba->dev_cmd.query.response;
	memset(*request, 0, sizeof(struct ufs_query_req));
	memset(*response, 0, sizeof(struct ufs_query_res));
	(*request)->upiu_req.opcode = opcode;
	(*request)->upiu_req.idn = idn;
	(*request)->upiu_req.index = index;
	(*request)->upiu_req.selector = selector;
}

int ufshcd_query_flag_retry(struct ufs_hba *hba,
	enum query_opcode opcode, enum flag_idn idn, u8 index, bool *flag_res)
{
	int ret;
	int retries;

	for (retries = 0; retries < QUERY_REQ_RETRIES; retries++) {
		ret = ufshcd_query_flag(hba, opcode, idn, index, flag_res);
		if (ret)
			dev_dbg(hba->dev,
				"%s: failed with error %d, retries %d\n",
				__func__, ret, retries);
		else
			break;
	}

	if (ret)
		dev_err(hba->dev,
			"%s: query flag, opcode %d, idn %d, failed with error %d after %d retries\n",
			__func__, opcode, idn, ret, retries);
	return ret;
}
EXPORT_SYMBOL_GPL(ufshcd_query_flag_retry);

/**
 * ufshcd_query_flag() - API function for sending flag query requests
 * @hba: per-adapter instance
 * @opcode: flag query to perform
 * @idn: flag idn to access
 * @index: flag index to access
 * @flag_res: the flag value after the query request completes
 *
 * Return: 0 for success, non-zero in case of failure.
 */
int ufshcd_query_flag(struct ufs_hba *hba, enum query_opcode opcode,
			enum flag_idn idn, u8 index, bool *flag_res)
{
	struct ufs_query_req *request = NULL;
	struct ufs_query_res *response = NULL;
	int err, selector = 0;
	int timeout = QUERY_REQ_TIMEOUT;

	BUG_ON(!hba);

	ufshcd_hold(hba);
	mutex_lock(&hba->dev_cmd.lock);
	ufshcd_init_query(hba, &request, &response, opcode, idn, index,
			selector);

	switch (opcode) {
	case UPIU_QUERY_OPCODE_SET_FLAG:
	case UPIU_QUERY_OPCODE_CLEAR_FLAG:
	case UPIU_QUERY_OPCODE_TOGGLE_FLAG:
		request->query_func = UPIU_QUERY_FUNC_STANDARD_WRITE_REQUEST;
		break;
	case UPIU_QUERY_OPCODE_READ_FLAG:
		request->query_func = UPIU_QUERY_FUNC_STANDARD_READ_REQUEST;
		if (!flag_res) {
			/* No dummy reads */
			dev_err(hba->dev, "%s: Invalid argument for read request\n",
					__func__);
			err = -EINVAL;
			goto out_unlock;
		}
		break;
	default:
		dev_err(hba->dev,
			"%s: Expected query flag opcode but got = %d\n",
			__func__, opcode);
		err = -EINVAL;
		goto out_unlock;
	}

	err = ufshcd_exec_dev_cmd(hba, DEV_CMD_TYPE_QUERY, timeout);

	if (err) {
		dev_err(hba->dev,
			"%s: Sending flag query for idn %d failed, err = %d\n",
			__func__, idn, err);
		goto out_unlock;
	}

	if (flag_res)
		*flag_res = (be32_to_cpu(response->upiu_res.value) &
				MASK_QUERY_UPIU_FLAG_LOC) & 0x1;

out_unlock:
	mutex_unlock(&hba->dev_cmd.lock);
	ufshcd_release(hba);
	return err;
}
EXPORT_SYMBOL_GPL(ufshcd_query_flag);

/**
 * ufshcd_query_attr - API function for sending attribute requests
 * @hba: per-adapter instance
 * @opcode: attribute opcode
 * @idn: attribute idn to access
 * @index: index field
 * @selector: selector field
 * @attr_val: the attribute value after the query request completes
 *
 * Return: 0 for success, non-zero in case of failure.
*/
int ufshcd_query_attr(struct ufs_hba *hba, enum query_opcode opcode,
		      enum attr_idn idn, u8 index, u8 selector, u32 *attr_val)
{
	struct ufs_query_req *request = NULL;
	struct ufs_query_res *response = NULL;
	int err;

	BUG_ON(!hba);

	if (!attr_val) {
		dev_err(hba->dev, "%s: attribute value required for opcode 0x%x\n",
				__func__, opcode);
		return -EINVAL;
	}

	ufshcd_hold(hba);

	mutex_lock(&hba->dev_cmd.lock);
	ufshcd_init_query(hba, &request, &response, opcode, idn, index,
			selector);

	switch (opcode) {
	case UPIU_QUERY_OPCODE_WRITE_ATTR:
		request->query_func = UPIU_QUERY_FUNC_STANDARD_WRITE_REQUEST;
		request->upiu_req.value = cpu_to_be32(*attr_val);
		break;
	case UPIU_QUERY_OPCODE_READ_ATTR:
		request->query_func = UPIU_QUERY_FUNC_STANDARD_READ_REQUEST;
		break;
	default:
		dev_err(hba->dev, "%s: Expected query attr opcode but got = 0x%.2x\n",
				__func__, opcode);
		err = -EINVAL;
		goto out_unlock;
	}

	err = ufshcd_exec_dev_cmd(hba, DEV_CMD_TYPE_QUERY, QUERY_REQ_TIMEOUT);

	if (err) {
		dev_err(hba->dev, "%s: opcode 0x%.2x for idn %d failed, index %d, err = %d\n",
				__func__, opcode, idn, index, err);
		goto out_unlock;
	}

	*attr_val = be32_to_cpu(response->upiu_res.value);

out_unlock:
	mutex_unlock(&hba->dev_cmd.lock);
	ufshcd_release(hba);
	return err;
}
EXPORT_SYMBOL_GPL(ufshcd_query_attr);

/**
 * ufshcd_query_attr_retry() - API function for sending query
 * attribute with retries
 * @hba: per-adapter instance
 * @opcode: attribute opcode
 * @idn: attribute idn to access
 * @index: index field
 * @selector: selector field
 * @attr_val: the attribute value after the query request
 * completes
 *
 * Return: 0 for success, non-zero in case of failure.
*/
int ufshcd_query_attr_retry(struct ufs_hba *hba,
	enum query_opcode opcode, enum attr_idn idn, u8 index, u8 selector,
	u32 *attr_val)
{
	int ret = 0;
	u32 retries;

	for (retries = QUERY_REQ_RETRIES; retries > 0; retries--) {
		ret = ufshcd_query_attr(hba, opcode, idn, index,
						selector, attr_val);
		if (ret)
			dev_dbg(hba->dev, "%s: failed with error %d, retries %d\n",
				__func__, ret, retries);
		else
			break;
	}

	if (ret)
		dev_err(hba->dev,
			"%s: query attribute, idn %d, failed with error %d after %d retries\n",
			__func__, idn, ret, QUERY_REQ_RETRIES);
	return ret;
}
EXPORT_SYMBOL_GPL(ufshcd_query_attr_retry);

static int __ufshcd_query_descriptor(struct ufs_hba *hba,
			enum query_opcode opcode, enum desc_idn idn, u8 index,
			u8 selector, u8 *desc_buf, int *buf_len)
{
	struct ufs_query_req *request = NULL;
	struct ufs_query_res *response = NULL;
	int err;

	BUG_ON(!hba);

	if (!desc_buf) {
		dev_err(hba->dev, "%s: descriptor buffer required for opcode 0x%x\n",
				__func__, opcode);
		return -EINVAL;
	}

	if (*buf_len < QUERY_DESC_MIN_SIZE || *buf_len > QUERY_DESC_MAX_SIZE) {
		dev_err(hba->dev, "%s: descriptor buffer size (%d) is out of range\n",
				__func__, *buf_len);
		return -EINVAL;
	}

	ufshcd_hold(hba);

	mutex_lock(&hba->dev_cmd.lock);
	ufshcd_init_query(hba, &request, &response, opcode, idn, index,
			selector);
	hba->dev_cmd.query.descriptor = desc_buf;
	request->upiu_req.length = cpu_to_be16(*buf_len);

	switch (opcode) {
	case UPIU_QUERY_OPCODE_WRITE_DESC:
		request->query_func = UPIU_QUERY_FUNC_STANDARD_WRITE_REQUEST;
		break;
	case UPIU_QUERY_OPCODE_READ_DESC:
		request->query_func = UPIU_QUERY_FUNC_STANDARD_READ_REQUEST;
		break;
	default:
		dev_err(hba->dev,
				"%s: Expected query descriptor opcode but got = 0x%.2x\n",
				__func__, opcode);
		err = -EINVAL;
		goto out_unlock;
	}

	err = ufshcd_exec_dev_cmd(hba, DEV_CMD_TYPE_QUERY, QUERY_REQ_TIMEOUT);

	if (err) {
		dev_err(hba->dev, "%s: opcode 0x%.2x for idn %d failed, index %d, err = %d\n",
				__func__, opcode, idn, index, err);
		goto out_unlock;
	}

	*buf_len = be16_to_cpu(response->upiu_res.length);

out_unlock:
	hba->dev_cmd.query.descriptor = NULL;
	mutex_unlock(&hba->dev_cmd.lock);
	ufshcd_release(hba);
	return err;
}

/**
 * ufshcd_query_descriptor_retry - API function for sending descriptor requests
 * @hba: per-adapter instance
 * @opcode: attribute opcode
 * @idn: attribute idn to access
 * @index: index field
 * @selector: selector field
 * @desc_buf: the buffer that contains the descriptor
 * @buf_len: length parameter passed to the device
 *
 * The buf_len parameter will contain, on return, the length parameter
 * received on the response.
 *
 * Return: 0 for success, non-zero in case of failure.
 */
int ufshcd_query_descriptor_retry(struct ufs_hba *hba,
				  enum query_opcode opcode,
				  enum desc_idn idn, u8 index,
				  u8 selector,
				  u8 *desc_buf, int *buf_len)
{
	int err;
	int retries;

	for (retries = QUERY_REQ_RETRIES; retries > 0; retries--) {
		err = __ufshcd_query_descriptor(hba, opcode, idn, index,
						selector, desc_buf, buf_len);
		if (!err || err == -EINVAL)
			break;
	}

	return err;
}
EXPORT_SYMBOL_GPL(ufshcd_query_descriptor_retry);

/**
 * ufshcd_read_desc_param - read the specified descriptor parameter
 * @hba: Pointer to adapter instance
 * @desc_id: descriptor idn value
 * @desc_index: descriptor index
 * @param_offset: offset of the parameter to read
 * @param_read_buf: pointer to buffer where parameter would be read
 * @param_size: sizeof(param_read_buf)
 *
 * Return: 0 in case of success, non-zero otherwise.
 */
int ufshcd_read_desc_param(struct ufs_hba *hba,
			   enum desc_idn desc_id,
			   int desc_index,
			   u8 param_offset,
			   u8 *param_read_buf,
			   u8 param_size)
{
	int ret;
	u8 *desc_buf;
	int buff_len = QUERY_DESC_MAX_SIZE;
	bool is_kmalloc = true;

	/* Safety check */
	if (desc_id >= QUERY_DESC_IDN_MAX || !param_size)
		return -EINVAL;

	/* Check whether we need temp memory */
	if (param_offset != 0 || param_size < buff_len) {
		desc_buf = kzalloc(buff_len, GFP_KERNEL);
		if (!desc_buf)
			return -ENOMEM;
	} else {
		desc_buf = param_read_buf;
		is_kmalloc = false;
	}

	/* Request for full descriptor */
	ret = ufshcd_query_descriptor_retry(hba, UPIU_QUERY_OPCODE_READ_DESC,
					    desc_id, desc_index, 0,
					    desc_buf, &buff_len);
	if (ret) {
		dev_err(hba->dev, "%s: Failed reading descriptor. desc_id %d, desc_index %d, param_offset %d, ret %d\n",
			__func__, desc_id, desc_index, param_offset, ret);
		goto out;
	}

	/* Update descriptor length */
	buff_len = desc_buf[QUERY_DESC_LENGTH_OFFSET];

	if (param_offset >= buff_len) {
		dev_err(hba->dev, "%s: Invalid offset 0x%x in descriptor IDN 0x%x, length 0x%x\n",
			__func__, param_offset, desc_id, buff_len);
		ret = -EINVAL;
		goto out;
	}

	/* Sanity check */
	if (desc_buf[QUERY_DESC_DESC_TYPE_OFFSET] != desc_id) {
		dev_err(hba->dev, "%s: invalid desc_id %d in descriptor header\n",
			__func__, desc_buf[QUERY_DESC_DESC_TYPE_OFFSET]);
		ret = -EINVAL;
		goto out;
	}

	if (is_kmalloc) {
		/* Make sure we don't copy more data than available */
		if (param_offset >= buff_len)
			ret = -EINVAL;
		else
			memcpy(param_read_buf, &desc_buf[param_offset],
			       min_t(u32, param_size, buff_len - param_offset));
	}
out:
	if (is_kmalloc)
		kfree(desc_buf);
	return ret;
}
EXPORT_SYMBOL_GPL(ufshcd_read_desc_param);

/**
 * struct uc_string_id - unicode string
 *
 * @len: size of this descriptor inclusive
 * @type: descriptor type
 * @uc: unicode string character
 */
struct uc_string_id {
	u8 len;
	u8 type;
	wchar_t uc[];
} __packed;

/* replace non-printable or non-ASCII characters with spaces */
static inline char ufshcd_remove_non_printable(u8 ch)
{
	return (ch >= 0x20 && ch <= 0x7e) ? ch : ' ';
}

/**
 * ufshcd_read_string_desc - read string descriptor
 * @hba: pointer to adapter instance
 * @desc_index: descriptor index
 * @buf: pointer to buffer where descriptor would be read,
 *       the caller should free the memory.
 * @ascii: if true convert from unicode to ascii characters
 *         null terminated string.
 *
 * Return:
 * *      string size on success.
 * *      -ENOMEM: on allocation failure
 * *      -EINVAL: on a wrong parameter
 */
int ufshcd_read_string_desc(struct ufs_hba *hba, u8 desc_index,
			    u8 **buf, bool ascii)
{
	struct uc_string_id *uc_str;
	u8 *str;
	int ret;

	if (!buf)
		return -EINVAL;

	uc_str = kzalloc(QUERY_DESC_MAX_SIZE, GFP_KERNEL);
	if (!uc_str)
		return -ENOMEM;

	ret = ufshcd_read_desc_param(hba, QUERY_DESC_IDN_STRING, desc_index, 0,
				     (u8 *)uc_str, QUERY_DESC_MAX_SIZE);
	if (ret < 0) {
		dev_err(hba->dev, "Reading String Desc failed after %d retries. err = %d\n",
			QUERY_REQ_RETRIES, ret);
		str = NULL;
		goto out;
	}

	if (uc_str->len <= QUERY_DESC_HDR_SIZE) {
		dev_dbg(hba->dev, "String Desc is of zero length\n");
		str = NULL;
		ret = 0;
		goto out;
	}

	if (ascii) {
		ssize_t ascii_len;
		int i;
		/* remove header and divide by 2 to move from UTF16 to UTF8 */
		ascii_len = (uc_str->len - QUERY_DESC_HDR_SIZE) / 2 + 1;
		str = kzalloc(ascii_len, GFP_KERNEL);
		if (!str) {
			ret = -ENOMEM;
			goto out;
		}

		/*
		 * the descriptor contains string in UTF16 format
		 * we need to convert to utf-8 so it can be displayed
		 */
		ret = utf16s_to_utf8s(uc_str->uc,
				      uc_str->len - QUERY_DESC_HDR_SIZE,
				      UTF16_BIG_ENDIAN, str, ascii_len - 1);

		/* replace non-printable or non-ASCII characters with spaces */
		for (i = 0; i < ret; i++)
			str[i] = ufshcd_remove_non_printable(str[i]);

		str[ret++] = '\0';

	} else {
		str = kmemdup(uc_str, uc_str->len, GFP_KERNEL);
		if (!str) {
			ret = -ENOMEM;
			goto out;
		}
		ret = uc_str->len;
	}
out:
	*buf = str;
	kfree(uc_str);
	return ret;
}

/**
 * ufshcd_read_unit_desc_param - read the specified unit descriptor parameter
 * @hba: Pointer to adapter instance
 * @lun: lun id
 * @param_offset: offset of the parameter to read
 * @param_read_buf: pointer to buffer where parameter would be read
 * @param_size: sizeof(param_read_buf)
 *
 * Return: 0 in case of success, non-zero otherwise.
 */
static inline int ufshcd_read_unit_desc_param(struct ufs_hba *hba,
					      int lun,
					      enum unit_desc_param param_offset,
					      u8 *param_read_buf,
					      u32 param_size)
{
	/*
	 * Unit descriptors are only available for general purpose LUs (LUN id
	 * from 0 to 7) and RPMB Well known LU.
	 */
	if (!ufs_is_valid_unit_desc_lun(&hba->dev_info, lun))
		return -EOPNOTSUPP;

	return ufshcd_read_desc_param(hba, QUERY_DESC_IDN_UNIT, lun,
				      param_offset, param_read_buf, param_size);
}

static int ufshcd_get_ref_clk_gating_wait(struct ufs_hba *hba)
{
	int err = 0;
	u32 gating_wait = UFSHCD_REF_CLK_GATING_WAIT_US;

	if (hba->dev_info.wspecversion >= 0x300) {
		err = ufshcd_query_attr_retry(hba, UPIU_QUERY_OPCODE_READ_ATTR,
				QUERY_ATTR_IDN_REF_CLK_GATING_WAIT_TIME, 0, 0,
				&gating_wait);
		if (err)
			dev_err(hba->dev, "Failed reading bRefClkGatingWait. err = %d, use default %uus\n",
					 err, gating_wait);

		if (gating_wait == 0) {
			gating_wait = UFSHCD_REF_CLK_GATING_WAIT_US;
			dev_err(hba->dev, "Undefined ref clk gating wait time, use default %uus\n",
					 gating_wait);
		}

		hba->dev_info.clk_gating_wait_us = gating_wait;
	}

	return err;
}

/**
 * ufshcd_memory_alloc - allocate memory for host memory space data structures
 * @hba: per adapter instance
 *
 * 1. Allocate DMA memory for Command Descriptor array
 *	Each command descriptor consist of Command UPIU, Response UPIU and PRDT
 * 2. Allocate DMA memory for UTP Transfer Request Descriptor List (UTRDL).
 * 3. Allocate DMA memory for UTP Task Management Request Descriptor List
 *	(UTMRDL)
 * 4. Allocate memory for local reference block(lrb).
 *
 * Return: 0 for success, non-zero in case of failure.
 */
static int ufshcd_memory_alloc(struct ufs_hba *hba)
{
	size_t utmrdl_size, utrdl_size, ucdl_size;

	/* Allocate memory for UTP command descriptors */
	ucdl_size = ufshcd_get_ucd_size(hba) * hba->nutrs;
	hba->ucdl_base_addr = dmam_alloc_coherent(hba->dev,
						  ucdl_size,
						  &hba->ucdl_dma_addr,
						  GFP_KERNEL);

	/*
	 * UFSHCI requires UTP command descriptor to be 128 byte aligned.
	 */
	if (!hba->ucdl_base_addr ||
	    WARN_ON(hba->ucdl_dma_addr & (128 - 1))) {
		dev_err(hba->dev,
			"Command Descriptor Memory allocation failed\n");
		goto out;
	}

	/*
	 * Allocate memory for UTP Transfer descriptors
	 * UFSHCI requires 1KB alignment of UTRD
	 */
	utrdl_size = (sizeof(struct utp_transfer_req_desc) * hba->nutrs);
	hba->utrdl_base_addr = dmam_alloc_coherent(hba->dev,
						   utrdl_size,
						   &hba->utrdl_dma_addr,
						   GFP_KERNEL);
	if (!hba->utrdl_base_addr ||
	    WARN_ON(hba->utrdl_dma_addr & (SZ_1K - 1))) {
		dev_err(hba->dev,
			"Transfer Descriptor Memory allocation failed\n");
		goto out;
	}

	/*
	 * Skip utmrdl allocation; it may have been
	 * allocated during first pass and not released during
	 * MCQ memory allocation.
	 * See ufshcd_release_sdb_queue() and ufshcd_config_mcq()
	 */
	if (hba->utmrdl_base_addr)
		goto skip_utmrdl;
	/*
	 * Allocate memory for UTP Task Management descriptors
	 * UFSHCI requires 1KB alignment of UTMRD
	 */
	utmrdl_size = sizeof(struct utp_task_req_desc) * hba->nutmrs;
	hba->utmrdl_base_addr = dmam_alloc_coherent(hba->dev,
						    utmrdl_size,
						    &hba->utmrdl_dma_addr,
						    GFP_KERNEL);
	if (!hba->utmrdl_base_addr ||
	    WARN_ON(hba->utmrdl_dma_addr & (SZ_1K - 1))) {
		dev_err(hba->dev,
		"Task Management Descriptor Memory allocation failed\n");
		goto out;
	}

skip_utmrdl:
	/* Allocate memory for local reference block */
	hba->lrb = devm_kcalloc(hba->dev,
				hba->nutrs, sizeof(struct ufshcd_lrb),
				GFP_KERNEL);
	if (!hba->lrb) {
		dev_err(hba->dev, "LRB Memory allocation failed\n");
		goto out;
	}
	return 0;
out:
	return -ENOMEM;
}

/**
 * ufshcd_host_memory_configure - configure local reference block with
 *				memory offsets
 * @hba: per adapter instance
 *
 * Configure Host memory space
 * 1. Update Corresponding UTRD.UCDBA and UTRD.UCDBAU with UCD DMA
 * address.
 * 2. Update each UTRD with Response UPIU offset, Response UPIU length
 * and PRDT offset.
 * 3. Save the corresponding addresses of UTRD, UCD.CMD, UCD.RSP and UCD.PRDT
 * into local reference block.
 */
static void ufshcd_host_memory_configure(struct ufs_hba *hba)
{
	struct utp_transfer_req_desc *utrdlp;
	dma_addr_t cmd_desc_dma_addr;
	dma_addr_t cmd_desc_element_addr;
	u16 response_offset;
	u16 prdt_offset;
	int cmd_desc_size;
	int i;

	utrdlp = hba->utrdl_base_addr;

	response_offset =
		offsetof(struct utp_transfer_cmd_desc, response_upiu);
	prdt_offset =
		offsetof(struct utp_transfer_cmd_desc, prd_table);

	cmd_desc_size = ufshcd_get_ucd_size(hba);
	cmd_desc_dma_addr = hba->ucdl_dma_addr;

	for (i = 0; i < hba->nutrs; i++) {
		/* Configure UTRD with command descriptor base address */
		cmd_desc_element_addr =
				(cmd_desc_dma_addr + (cmd_desc_size * i));
		utrdlp[i].command_desc_base_addr =
				cpu_to_le64(cmd_desc_element_addr);

		/* Response upiu and prdt offset should be in double words */
		if (hba->quirks & UFSHCD_QUIRK_PRDT_BYTE_GRAN) {
			utrdlp[i].response_upiu_offset =
				cpu_to_le16(response_offset);
			utrdlp[i].prd_table_offset =
				cpu_to_le16(prdt_offset);
			utrdlp[i].response_upiu_length =
				cpu_to_le16(ALIGNED_UPIU_SIZE);
		} else {
			utrdlp[i].response_upiu_offset =
				cpu_to_le16(response_offset >> 2);
			utrdlp[i].prd_table_offset =
				cpu_to_le16(prdt_offset >> 2);
			utrdlp[i].response_upiu_length =
				cpu_to_le16(ALIGNED_UPIU_SIZE >> 2);
		}

		ufshcd_init_lrb(hba, &hba->lrb[i], i);
	}
}

/**
 * ufshcd_dme_link_startup - Notify Unipro to perform link startup
 * @hba: per adapter instance
 *
 * UIC_CMD_DME_LINK_STARTUP command must be issued to Unipro layer,
 * in order to initialize the Unipro link startup procedure.
 * Once the Unipro links are up, the device connected to the controller
 * is detected.
 *
 * Return: 0 on success, non-zero value on failure.
 */
static int ufshcd_dme_link_startup(struct ufs_hba *hba)
{
	struct uic_command uic_cmd = {0};
	int ret;

	uic_cmd.command = UIC_CMD_DME_LINK_STARTUP;

	ret = ufshcd_send_uic_cmd(hba, &uic_cmd);
	if (ret)
		dev_dbg(hba->dev,
			"dme-link-startup: error code %d\n", ret);
	return ret;
}
/**
 * ufshcd_dme_reset - UIC command for DME_RESET
 * @hba: per adapter instance
 *
 * DME_RESET command is issued in order to reset UniPro stack.
 * This function now deals with cold reset.
 *
 * Return: 0 on success, non-zero value on failure.
 */
static int ufshcd_dme_reset(struct ufs_hba *hba)
{
	struct uic_command uic_cmd = {0};
	int ret;

	uic_cmd.command = UIC_CMD_DME_RESET;

	ret = ufshcd_send_uic_cmd(hba, &uic_cmd);
	if (ret)
		dev_err(hba->dev,
			"dme-reset: error code %d\n", ret);

	return ret;
}

int ufshcd_dme_configure_adapt(struct ufs_hba *hba,
			       int agreed_gear,
			       int adapt_val)
{
	int ret;

	if (agreed_gear < UFS_HS_G4)
		adapt_val = PA_NO_ADAPT;

	ret = ufshcd_dme_set(hba,
			     UIC_ARG_MIB(PA_TXHSADAPTTYPE),
			     adapt_val);
	return ret;
}
EXPORT_SYMBOL_GPL(ufshcd_dme_configure_adapt);

/**
 * ufshcd_dme_enable - UIC command for DME_ENABLE
 * @hba: per adapter instance
 *
 * DME_ENABLE command is issued in order to enable UniPro stack.
 *
 * Return: 0 on success, non-zero value on failure.
 */
static int ufshcd_dme_enable(struct ufs_hba *hba)
{
	struct uic_command uic_cmd = {0};
	int ret;

	uic_cmd.command = UIC_CMD_DME_ENABLE;

	ret = ufshcd_send_uic_cmd(hba, &uic_cmd);
	if (ret)
		dev_err(hba->dev,
			"dme-enable: error code %d\n", ret);

	return ret;
}

static inline void ufshcd_add_delay_before_dme_cmd(struct ufs_hba *hba)
{
	#define MIN_DELAY_BEFORE_DME_CMDS_US	1000
	unsigned long min_sleep_time_us;

	if (!(hba->quirks & UFSHCD_QUIRK_DELAY_BEFORE_DME_CMDS))
		return;

	/*
	 * last_dme_cmd_tstamp will be 0 only for 1st call to
	 * this function
	 */
	if (unlikely(!ktime_to_us(hba->last_dme_cmd_tstamp))) {
		min_sleep_time_us = MIN_DELAY_BEFORE_DME_CMDS_US;
	} else {
		unsigned long delta =
			(unsigned long) ktime_to_us(
				ktime_sub(ktime_get(),
				hba->last_dme_cmd_tstamp));

		if (delta < MIN_DELAY_BEFORE_DME_CMDS_US)
			min_sleep_time_us =
				MIN_DELAY_BEFORE_DME_CMDS_US - delta;
		else
			min_sleep_time_us = 0; /* no more delay required */
	}

	if (min_sleep_time_us > 0) {
		/* allow sleep for extra 50us if needed */
		usleep_range(min_sleep_time_us, min_sleep_time_us + 50);
	}

	/* update the last_dme_cmd_tstamp */
	hba->last_dme_cmd_tstamp = ktime_get();
}

/**
 * ufshcd_dme_set_attr - UIC command for DME_SET, DME_PEER_SET
 * @hba: per adapter instance
 * @attr_sel: uic command argument1
 * @attr_set: attribute set type as uic command argument2
 * @mib_val: setting value as uic command argument3
 * @peer: indicate whether peer or local
 *
 * Return: 0 on success, non-zero value on failure.
 */
int ufshcd_dme_set_attr(struct ufs_hba *hba, u32 attr_sel,
			u8 attr_set, u32 mib_val, u8 peer)
{
	struct uic_command uic_cmd = {0};
	static const char *const action[] = {
		"dme-set",
		"dme-peer-set"
	};
	const char *set = action[!!peer];
	int ret;
	int retries = UFS_UIC_COMMAND_RETRIES;

	uic_cmd.command = peer ?
		UIC_CMD_DME_PEER_SET : UIC_CMD_DME_SET;
	uic_cmd.argument1 = attr_sel;
	uic_cmd.argument2 = UIC_ARG_ATTR_TYPE(attr_set);
	uic_cmd.argument3 = mib_val;

	do {
		/* for peer attributes we retry upon failure */
		ret = ufshcd_send_uic_cmd(hba, &uic_cmd);
		if (ret)
			dev_dbg(hba->dev, "%s: attr-id 0x%x val 0x%x error code %d\n",
				set, UIC_GET_ATTR_ID(attr_sel), mib_val, ret);
	} while (ret && peer && --retries);

	if (ret)
		dev_err(hba->dev, "%s: attr-id 0x%x val 0x%x failed %d retries\n",
			set, UIC_GET_ATTR_ID(attr_sel), mib_val,
			UFS_UIC_COMMAND_RETRIES - retries);

	return ret;
}
EXPORT_SYMBOL_GPL(ufshcd_dme_set_attr);

/**
 * ufshcd_dme_get_attr - UIC command for DME_GET, DME_PEER_GET
 * @hba: per adapter instance
 * @attr_sel: uic command argument1
 * @mib_val: the value of the attribute as returned by the UIC command
 * @peer: indicate whether peer or local
 *
 * Return: 0 on success, non-zero value on failure.
 */
int ufshcd_dme_get_attr(struct ufs_hba *hba, u32 attr_sel,
			u32 *mib_val, u8 peer)
{
	struct uic_command uic_cmd = {0};
	static const char *const action[] = {
		"dme-get",
		"dme-peer-get"
	};
	const char *get = action[!!peer];
	int ret;
	int retries = UFS_UIC_COMMAND_RETRIES;
	struct ufs_pa_layer_attr orig_pwr_info;
	struct ufs_pa_layer_attr temp_pwr_info;
	bool pwr_mode_change = false;

	if (peer && (hba->quirks & UFSHCD_QUIRK_DME_PEER_ACCESS_AUTO_MODE)) {
		orig_pwr_info = hba->pwr_info;
		temp_pwr_info = orig_pwr_info;

		if (orig_pwr_info.pwr_tx == FAST_MODE ||
		    orig_pwr_info.pwr_rx == FAST_MODE) {
			temp_pwr_info.pwr_tx = FASTAUTO_MODE;
			temp_pwr_info.pwr_rx = FASTAUTO_MODE;
			pwr_mode_change = true;
		} else if (orig_pwr_info.pwr_tx == SLOW_MODE ||
		    orig_pwr_info.pwr_rx == SLOW_MODE) {
			temp_pwr_info.pwr_tx = SLOWAUTO_MODE;
			temp_pwr_info.pwr_rx = SLOWAUTO_MODE;
			pwr_mode_change = true;
		}
		if (pwr_mode_change) {
			ret = ufshcd_change_power_mode(hba, &temp_pwr_info);
			if (ret)
				goto out;
		}
	}

	uic_cmd.command = peer ?
		UIC_CMD_DME_PEER_GET : UIC_CMD_DME_GET;
	uic_cmd.argument1 = attr_sel;

	do {
		/* for peer attributes we retry upon failure */
		ret = ufshcd_send_uic_cmd(hba, &uic_cmd);
		if (ret)
			dev_dbg(hba->dev, "%s: attr-id 0x%x error code %d\n",
				get, UIC_GET_ATTR_ID(attr_sel), ret);
	} while (ret && peer && --retries);

	if (ret)
		dev_err(hba->dev, "%s: attr-id 0x%x failed %d retries\n",
			get, UIC_GET_ATTR_ID(attr_sel),
			UFS_UIC_COMMAND_RETRIES - retries);

	if (mib_val && !ret)
		*mib_val = uic_cmd.argument3;

	if (peer && (hba->quirks & UFSHCD_QUIRK_DME_PEER_ACCESS_AUTO_MODE)
	    && pwr_mode_change)
		ufshcd_change_power_mode(hba, &orig_pwr_info);
out:
	return ret;
}
EXPORT_SYMBOL_GPL(ufshcd_dme_get_attr);

/**
 * ufshcd_uic_pwr_ctrl - executes UIC commands (which affects the link power
 * state) and waits for it to take effect.
 *
 * @hba: per adapter instance
 * @cmd: UIC command to execute
 *
 * DME operations like DME_SET(PA_PWRMODE), DME_HIBERNATE_ENTER &
 * DME_HIBERNATE_EXIT commands take some time to take its effect on both host
 * and device UniPro link and hence it's final completion would be indicated by
 * dedicated status bits in Interrupt Status register (UPMS, UHES, UHXS) in
 * addition to normal UIC command completion Status (UCCS). This function only
 * returns after the relevant status bits indicate the completion.
 *
 * Return: 0 on success, non-zero value on failure.
 */
static int ufshcd_uic_pwr_ctrl(struct ufs_hba *hba, struct uic_command *cmd)
{
	DECLARE_COMPLETION_ONSTACK(uic_async_done);
	unsigned long flags;
	u8 status;
	int ret;

	mutex_lock(&hba->uic_cmd_mutex);
	ufshcd_add_delay_before_dme_cmd(hba);

	spin_lock_irqsave(hba->host->host_lock, flags);
	if (ufshcd_is_link_broken(hba)) {
		ret = -ENOLINK;
		goto out_unlock;
	}
	hba->uic_async_done = &uic_async_done;
<<<<<<< HEAD
=======
	if (ufshcd_readl(hba, REG_INTERRUPT_ENABLE) & UIC_COMMAND_COMPL) {
		ufshcd_disable_intr(hba, UIC_COMMAND_COMPL);
		/*
		 * Make sure UIC command completion interrupt is disabled before
		 * issuing UIC command.
		 */
		wmb();
		reenable_intr = true;
	}
>>>>>>> 44bc0fc0
	spin_unlock_irqrestore(hba->host->host_lock, flags);
	ret = __ufshcd_send_uic_cmd(hba, cmd, false);
	if (ret) {
		dev_err(hba->dev,
			"pwr ctrl cmd 0x%x with mode 0x%x uic error %d\n",
			cmd->command, cmd->argument3, ret);
		goto out;
	}

	if (!wait_for_completion_timeout(hba->uic_async_done,
					 msecs_to_jiffies(uic_cmd_timeout))) {
		dev_err(hba->dev,
			"pwr ctrl cmd 0x%x with mode 0x%x completion timeout\n",
			cmd->command, cmd->argument3);

		if (!cmd->cmd_active) {
			dev_err(hba->dev, "%s: Power Mode Change operation has been completed, go check UPMCRS\n",
				__func__);
			goto check_upmcrs;
		}

		ret = -ETIMEDOUT;
		goto out;
	}

check_upmcrs:
	status = ufshcd_get_upmcrs(hba);
	if (status != PWR_LOCAL) {
		dev_err(hba->dev,
			"pwr ctrl cmd 0x%x failed, host upmcrs:0x%x\n",
			cmd->command, status);
		ret = (status != PWR_OK) ? status : -1;
	}
out:
	if (ret) {
		ufshcd_print_host_state(hba);
		ufshcd_print_pwr_info(hba);
		ufshcd_print_evt_hist(hba);
	}

	spin_lock_irqsave(hba->host->host_lock, flags);
	hba->active_uic_cmd = NULL;
	hba->uic_async_done = NULL;
	if (ret) {
		ufshcd_set_link_broken(hba);
		ufshcd_schedule_eh_work(hba);
	}
out_unlock:
	spin_unlock_irqrestore(hba->host->host_lock, flags);
	mutex_unlock(&hba->uic_cmd_mutex);

	return ret;
}

/**
 * ufshcd_send_bsg_uic_cmd - Send UIC commands requested via BSG layer and retrieve the result
 * @hba: per adapter instance
 * @uic_cmd: UIC command
 *
 * Return: 0 only if success.
 */
int ufshcd_send_bsg_uic_cmd(struct ufs_hba *hba, struct uic_command *uic_cmd)
{
	int ret;

	if (hba->quirks & UFSHCD_QUIRK_BROKEN_UIC_CMD)
		return 0;

	ufshcd_hold(hba);

	if (uic_cmd->argument1 == UIC_ARG_MIB(PA_PWRMODE) &&
	    uic_cmd->command == UIC_CMD_DME_SET) {
		ret = ufshcd_uic_pwr_ctrl(hba, uic_cmd);
		goto out;
	}

	mutex_lock(&hba->uic_cmd_mutex);
	ufshcd_add_delay_before_dme_cmd(hba);

	ret = __ufshcd_send_uic_cmd(hba, uic_cmd, true);
	if (!ret)
		ret = ufshcd_wait_for_uic_cmd(hba, uic_cmd);

	mutex_unlock(&hba->uic_cmd_mutex);

out:
	ufshcd_release(hba);
	return ret;
}

/**
 * ufshcd_uic_change_pwr_mode - Perform the UIC power mode chage
 *				using DME_SET primitives.
 * @hba: per adapter instance
 * @mode: powr mode value
 *
 * Return: 0 on success, non-zero value on failure.
 */
int ufshcd_uic_change_pwr_mode(struct ufs_hba *hba, u8 mode)
{
	struct uic_command uic_cmd = {0};
	int ret;

	if (hba->quirks & UFSHCD_QUIRK_BROKEN_PA_RXHSUNTERMCAP) {
		ret = ufshcd_dme_set(hba,
				UIC_ARG_MIB_SEL(PA_RXHSUNTERMCAP, 0), 1);
		if (ret) {
			dev_err(hba->dev, "%s: failed to enable PA_RXHSUNTERMCAP ret %d\n",
						__func__, ret);
			goto out;
		}
	}

	uic_cmd.command = UIC_CMD_DME_SET;
	uic_cmd.argument1 = UIC_ARG_MIB(PA_PWRMODE);
	uic_cmd.argument3 = mode;
	ufshcd_hold(hba);
	ret = ufshcd_uic_pwr_ctrl(hba, &uic_cmd);
	ufshcd_release(hba);

out:
	return ret;
}
EXPORT_SYMBOL_GPL(ufshcd_uic_change_pwr_mode);

int ufshcd_link_recovery(struct ufs_hba *hba)
{
	int ret;
	unsigned long flags;

	spin_lock_irqsave(hba->host->host_lock, flags);
	hba->ufshcd_state = UFSHCD_STATE_RESET;
	ufshcd_set_eh_in_progress(hba);
	spin_unlock_irqrestore(hba->host->host_lock, flags);

	/* Reset the attached device */
	ufshcd_device_reset(hba);

	ret = ufshcd_host_reset_and_restore(hba);

	spin_lock_irqsave(hba->host->host_lock, flags);
	if (ret)
		hba->ufshcd_state = UFSHCD_STATE_ERROR;
	ufshcd_clear_eh_in_progress(hba);
	spin_unlock_irqrestore(hba->host->host_lock, flags);

	if (ret)
		dev_err(hba->dev, "%s: link recovery failed, err %d",
			__func__, ret);

	return ret;
}
EXPORT_SYMBOL_GPL(ufshcd_link_recovery);

int ufshcd_uic_hibern8_enter(struct ufs_hba *hba)
{
	int ret;
	struct uic_command uic_cmd = {0};
	ktime_t start = ktime_get();

	ufshcd_vops_hibern8_notify(hba, UIC_CMD_DME_HIBER_ENTER, PRE_CHANGE);

	uic_cmd.command = UIC_CMD_DME_HIBER_ENTER;
	ret = ufshcd_uic_pwr_ctrl(hba, &uic_cmd);
	trace_ufshcd_profile_hibern8(dev_name(hba->dev), "enter",
			     ktime_to_us(ktime_sub(ktime_get(), start)), ret);

	if (ret)
		dev_err(hba->dev, "%s: hibern8 enter failed. ret = %d\n",
			__func__, ret);
	else
		ufshcd_vops_hibern8_notify(hba, UIC_CMD_DME_HIBER_ENTER,
								POST_CHANGE);

	return ret;
}
EXPORT_SYMBOL_GPL(ufshcd_uic_hibern8_enter);

int ufshcd_uic_hibern8_exit(struct ufs_hba *hba)
{
	struct uic_command uic_cmd = {0};
	int ret;
	ktime_t start = ktime_get();

	ufshcd_vops_hibern8_notify(hba, UIC_CMD_DME_HIBER_EXIT, PRE_CHANGE);

	uic_cmd.command = UIC_CMD_DME_HIBER_EXIT;
	ret = ufshcd_uic_pwr_ctrl(hba, &uic_cmd);
	trace_ufshcd_profile_hibern8(dev_name(hba->dev), "exit",
			     ktime_to_us(ktime_sub(ktime_get(), start)), ret);

	if (ret) {
		dev_err(hba->dev, "%s: hibern8 exit failed. ret = %d\n",
			__func__, ret);
	} else {
		ufshcd_vops_hibern8_notify(hba, UIC_CMD_DME_HIBER_EXIT,
								POST_CHANGE);
		hba->ufs_stats.last_hibern8_exit_tstamp = local_clock();
		hba->ufs_stats.hibern8_exit_cnt++;
	}

	return ret;
}
EXPORT_SYMBOL_GPL(ufshcd_uic_hibern8_exit);

void ufshcd_auto_hibern8_update(struct ufs_hba *hba, u32 ahit)
{
	unsigned long flags;
	bool update = false;

	if (!ufshcd_is_auto_hibern8_supported(hba))
		return;

	spin_lock_irqsave(hba->host->host_lock, flags);
	if (hba->ahit != ahit) {
		hba->ahit = ahit;
		update = true;
	}
	spin_unlock_irqrestore(hba->host->host_lock, flags);

	if (update &&
	    !pm_runtime_suspended(&hba->ufs_device_wlun->sdev_gendev)) {
		ufshcd_rpm_get_sync(hba);
		ufshcd_hold(hba);
		ufshcd_auto_hibern8_enable(hba);
		ufshcd_release(hba);
		ufshcd_rpm_put_sync(hba);
	}
}
EXPORT_SYMBOL_GPL(ufshcd_auto_hibern8_update);

void ufshcd_auto_hibern8_enable(struct ufs_hba *hba)
{
	if (!ufshcd_is_auto_hibern8_supported(hba))
		return;

	ufshcd_writel(hba, hba->ahit, REG_AUTO_HIBERNATE_IDLE_TIMER);
}

 /**
 * ufshcd_init_pwr_info - setting the POR (power on reset)
 * values in hba power info
 * @hba: per-adapter instance
 */
static void ufshcd_init_pwr_info(struct ufs_hba *hba)
{
	hba->pwr_info.gear_rx = UFS_PWM_G1;
	hba->pwr_info.gear_tx = UFS_PWM_G1;
	hba->pwr_info.lane_rx = UFS_LANE_1;
	hba->pwr_info.lane_tx = UFS_LANE_1;
	hba->pwr_info.pwr_rx = SLOWAUTO_MODE;
	hba->pwr_info.pwr_tx = SLOWAUTO_MODE;
	hba->pwr_info.hs_rate = 0;
}

/**
 * ufshcd_get_max_pwr_mode - reads the max power mode negotiated with device
 * @hba: per-adapter instance
 *
 * Return: 0 upon success; < 0 upon failure.
 */
static int ufshcd_get_max_pwr_mode(struct ufs_hba *hba)
{
	struct ufs_pa_layer_attr *pwr_info = &hba->max_pwr_info.info;

	if (hba->max_pwr_info.is_valid)
		return 0;

	if (hba->quirks & UFSHCD_QUIRK_HIBERN_FASTAUTO) {
		pwr_info->pwr_tx = FASTAUTO_MODE;
		pwr_info->pwr_rx = FASTAUTO_MODE;
	} else {
		pwr_info->pwr_tx = FAST_MODE;
		pwr_info->pwr_rx = FAST_MODE;
	}
	pwr_info->hs_rate = PA_HS_MODE_B;

	/* Get the connected lane count */
	ufshcd_dme_get(hba, UIC_ARG_MIB(PA_CONNECTEDRXDATALANES),
			&pwr_info->lane_rx);
	ufshcd_dme_get(hba, UIC_ARG_MIB(PA_CONNECTEDTXDATALANES),
			&pwr_info->lane_tx);

	if (!pwr_info->lane_rx || !pwr_info->lane_tx) {
		dev_err(hba->dev, "%s: invalid connected lanes value. rx=%d, tx=%d\n",
				__func__,
				pwr_info->lane_rx,
				pwr_info->lane_tx);
		return -EINVAL;
	}

	/*
	 * First, get the maximum gears of HS speed.
	 * If a zero value, it means there is no HSGEAR capability.
	 * Then, get the maximum gears of PWM speed.
	 */
	ufshcd_dme_get(hba, UIC_ARG_MIB(PA_MAXRXHSGEAR), &pwr_info->gear_rx);
	if (!pwr_info->gear_rx) {
		ufshcd_dme_get(hba, UIC_ARG_MIB(PA_MAXRXPWMGEAR),
				&pwr_info->gear_rx);
		if (!pwr_info->gear_rx) {
			dev_err(hba->dev, "%s: invalid max pwm rx gear read = %d\n",
				__func__, pwr_info->gear_rx);
			return -EINVAL;
		}
		pwr_info->pwr_rx = SLOW_MODE;
	}

	ufshcd_dme_peer_get(hba, UIC_ARG_MIB(PA_MAXRXHSGEAR),
			&pwr_info->gear_tx);
	if (!pwr_info->gear_tx) {
		ufshcd_dme_peer_get(hba, UIC_ARG_MIB(PA_MAXRXPWMGEAR),
				&pwr_info->gear_tx);
		if (!pwr_info->gear_tx) {
			dev_err(hba->dev, "%s: invalid max pwm tx gear read = %d\n",
				__func__, pwr_info->gear_tx);
			return -EINVAL;
		}
		pwr_info->pwr_tx = SLOW_MODE;
	}

	hba->max_pwr_info.is_valid = true;
	return 0;
}

static int ufshcd_change_power_mode(struct ufs_hba *hba,
			     struct ufs_pa_layer_attr *pwr_mode)
{
	int ret;

	/* if already configured to the requested pwr_mode */
	if (!hba->force_pmc &&
	    pwr_mode->gear_rx == hba->pwr_info.gear_rx &&
	    pwr_mode->gear_tx == hba->pwr_info.gear_tx &&
	    pwr_mode->lane_rx == hba->pwr_info.lane_rx &&
	    pwr_mode->lane_tx == hba->pwr_info.lane_tx &&
	    pwr_mode->pwr_rx == hba->pwr_info.pwr_rx &&
	    pwr_mode->pwr_tx == hba->pwr_info.pwr_tx &&
	    pwr_mode->hs_rate == hba->pwr_info.hs_rate) {
		dev_dbg(hba->dev, "%s: power already configured\n", __func__);
		return 0;
	}

	/*
	 * Configure attributes for power mode change with below.
	 * - PA_RXGEAR, PA_ACTIVERXDATALANES, PA_RXTERMINATION,
	 * - PA_TXGEAR, PA_ACTIVETXDATALANES, PA_TXTERMINATION,
	 * - PA_HSSERIES
	 */
	ufshcd_dme_set(hba, UIC_ARG_MIB(PA_RXGEAR), pwr_mode->gear_rx);
	ufshcd_dme_set(hba, UIC_ARG_MIB(PA_ACTIVERXDATALANES),
			pwr_mode->lane_rx);
	if (pwr_mode->pwr_rx == FASTAUTO_MODE ||
			pwr_mode->pwr_rx == FAST_MODE)
		ufshcd_dme_set(hba, UIC_ARG_MIB(PA_RXTERMINATION), true);
	else
		ufshcd_dme_set(hba, UIC_ARG_MIB(PA_RXTERMINATION), false);

	ufshcd_dme_set(hba, UIC_ARG_MIB(PA_TXGEAR), pwr_mode->gear_tx);
	ufshcd_dme_set(hba, UIC_ARG_MIB(PA_ACTIVETXDATALANES),
			pwr_mode->lane_tx);
	if (pwr_mode->pwr_tx == FASTAUTO_MODE ||
			pwr_mode->pwr_tx == FAST_MODE)
		ufshcd_dme_set(hba, UIC_ARG_MIB(PA_TXTERMINATION), true);
	else
		ufshcd_dme_set(hba, UIC_ARG_MIB(PA_TXTERMINATION), false);

	if (pwr_mode->pwr_rx == FASTAUTO_MODE ||
	    pwr_mode->pwr_tx == FASTAUTO_MODE ||
	    pwr_mode->pwr_rx == FAST_MODE ||
	    pwr_mode->pwr_tx == FAST_MODE)
		ufshcd_dme_set(hba, UIC_ARG_MIB(PA_HSSERIES),
						pwr_mode->hs_rate);

	if (!(hba->quirks & UFSHCD_QUIRK_SKIP_DEF_UNIPRO_TIMEOUT_SETTING)) {
		ufshcd_dme_set(hba, UIC_ARG_MIB(PA_PWRMODEUSERDATA0),
				DL_FC0ProtectionTimeOutVal_Default);
		ufshcd_dme_set(hba, UIC_ARG_MIB(PA_PWRMODEUSERDATA1),
				DL_TC0ReplayTimeOutVal_Default);
		ufshcd_dme_set(hba, UIC_ARG_MIB(PA_PWRMODEUSERDATA2),
				DL_AFC0ReqTimeOutVal_Default);
		ufshcd_dme_set(hba, UIC_ARG_MIB(PA_PWRMODEUSERDATA3),
				DL_FC1ProtectionTimeOutVal_Default);
		ufshcd_dme_set(hba, UIC_ARG_MIB(PA_PWRMODEUSERDATA4),
				DL_TC1ReplayTimeOutVal_Default);
		ufshcd_dme_set(hba, UIC_ARG_MIB(PA_PWRMODEUSERDATA5),
				DL_AFC1ReqTimeOutVal_Default);

		ufshcd_dme_set(hba, UIC_ARG_MIB(DME_LocalFC0ProtectionTimeOutVal),
				DL_FC0ProtectionTimeOutVal_Default);
		ufshcd_dme_set(hba, UIC_ARG_MIB(DME_LocalTC0ReplayTimeOutVal),
				DL_TC0ReplayTimeOutVal_Default);
		ufshcd_dme_set(hba, UIC_ARG_MIB(DME_LocalAFC0ReqTimeOutVal),
				DL_AFC0ReqTimeOutVal_Default);
	}

	ret = ufshcd_uic_change_pwr_mode(hba, pwr_mode->pwr_rx << 4
			| pwr_mode->pwr_tx);

	if (ret) {
		dev_err(hba->dev,
			"%s: power mode change failed %d\n", __func__, ret);
	} else {
		ufshcd_vops_pwr_change_notify(hba, POST_CHANGE, NULL,
								pwr_mode);

		memcpy(&hba->pwr_info, pwr_mode,
			sizeof(struct ufs_pa_layer_attr));
	}

	return ret;
}

/**
 * ufshcd_config_pwr_mode - configure a new power mode
 * @hba: per-adapter instance
 * @desired_pwr_mode: desired power configuration
 *
 * Return: 0 upon success; < 0 upon failure.
 */
int ufshcd_config_pwr_mode(struct ufs_hba *hba,
		struct ufs_pa_layer_attr *desired_pwr_mode)
{
	struct ufs_pa_layer_attr final_params = { 0 };
	int ret;

	ret = ufshcd_vops_pwr_change_notify(hba, PRE_CHANGE,
					desired_pwr_mode, &final_params);

	if (ret)
		memcpy(&final_params, desired_pwr_mode, sizeof(final_params));

	ret = ufshcd_change_power_mode(hba, &final_params);

	return ret;
}
EXPORT_SYMBOL_GPL(ufshcd_config_pwr_mode);

/**
 * ufshcd_complete_dev_init() - checks device readiness
 * @hba: per-adapter instance
 *
 * Set fDeviceInit flag and poll until device toggles it.
 *
 * Return: 0 upon success; < 0 upon failure.
 */
static int ufshcd_complete_dev_init(struct ufs_hba *hba)
{
	int err;
	bool flag_res = true;
	ktime_t timeout;

	err = ufshcd_query_flag_retry(hba, UPIU_QUERY_OPCODE_SET_FLAG,
		QUERY_FLAG_IDN_FDEVICEINIT, 0, NULL);
	if (err) {
		dev_err(hba->dev,
			"%s: setting fDeviceInit flag failed with error %d\n",
			__func__, err);
		goto out;
	}

	/* Poll fDeviceInit flag to be cleared */
	timeout = ktime_add_ms(ktime_get(), FDEVICEINIT_COMPL_TIMEOUT);
	do {
		err = ufshcd_query_flag(hba, UPIU_QUERY_OPCODE_READ_FLAG,
					QUERY_FLAG_IDN_FDEVICEINIT, 0, &flag_res);
		if (!flag_res)
			break;
		usleep_range(500, 1000);
	} while (ktime_before(ktime_get(), timeout));

	if (err) {
		dev_err(hba->dev,
				"%s: reading fDeviceInit flag failed with error %d\n",
				__func__, err);
	} else if (flag_res) {
		dev_err(hba->dev,
				"%s: fDeviceInit was not cleared by the device\n",
				__func__);
		err = -EBUSY;
	}
out:
	return err;
}

/**
 * ufshcd_make_hba_operational - Make UFS controller operational
 * @hba: per adapter instance
 *
 * To bring UFS host controller to operational state,
 * 1. Enable required interrupts
 * 2. Configure interrupt aggregation
 * 3. Program UTRL and UTMRL base address
 * 4. Configure run-stop-registers
 *
 * Return: 0 on success, non-zero value on failure.
 */
int ufshcd_make_hba_operational(struct ufs_hba *hba)
{
	int err = 0;
	u32 reg;

	/* Enable required interrupts */
	ufshcd_enable_intr(hba, UFSHCD_ENABLE_INTRS);

	/* Configure interrupt aggregation */
	if (ufshcd_is_intr_aggr_allowed(hba))
		ufshcd_config_intr_aggr(hba, hba->nutrs - 1, INT_AGGR_DEF_TO);
	else
		ufshcd_disable_intr_aggr(hba);

	/* Configure UTRL and UTMRL base address registers */
	ufshcd_writel(hba, lower_32_bits(hba->utrdl_dma_addr),
			REG_UTP_TRANSFER_REQ_LIST_BASE_L);
	ufshcd_writel(hba, upper_32_bits(hba->utrdl_dma_addr),
			REG_UTP_TRANSFER_REQ_LIST_BASE_H);
	ufshcd_writel(hba, lower_32_bits(hba->utmrdl_dma_addr),
			REG_UTP_TASK_REQ_LIST_BASE_L);
	ufshcd_writel(hba, upper_32_bits(hba->utmrdl_dma_addr),
			REG_UTP_TASK_REQ_LIST_BASE_H);

	/*
	 * Make sure base address and interrupt setup are updated before
	 * enabling the run/stop registers below.
	 */
	wmb();

	/*
	 * UCRDY, UTMRLDY and UTRLRDY bits must be 1
	 */
	reg = ufshcd_readl(hba, REG_CONTROLLER_STATUS);
	if (!(ufshcd_get_lists_status(reg))) {
		ufshcd_enable_run_stop_reg(hba);
	} else {
		dev_err(hba->dev,
			"Host controller not ready to process requests");
		err = -EIO;
	}

	return err;
}
EXPORT_SYMBOL_GPL(ufshcd_make_hba_operational);

/**
 * ufshcd_hba_stop - Send controller to reset state
 * @hba: per adapter instance
 */
void ufshcd_hba_stop(struct ufs_hba *hba)
{
	unsigned long flags;
	int err;

	/*
	 * Obtain the host lock to prevent that the controller is disabled
	 * while the UFS interrupt handler is active on another CPU.
	 */
	spin_lock_irqsave(hba->host->host_lock, flags);
	ufshcd_writel(hba, CONTROLLER_DISABLE,  REG_CONTROLLER_ENABLE);
	spin_unlock_irqrestore(hba->host->host_lock, flags);

	err = ufshcd_wait_for_register(hba, REG_CONTROLLER_ENABLE,
					CONTROLLER_ENABLE, CONTROLLER_DISABLE,
					10, 1);
	if (err)
		dev_err(hba->dev, "%s: Controller disable failed\n", __func__);
}
EXPORT_SYMBOL_GPL(ufshcd_hba_stop);

/**
 * ufshcd_hba_execute_hce - initialize the controller
 * @hba: per adapter instance
 *
 * The controller resets itself and controller firmware initialization
 * sequence kicks off. When controller is ready it will set
 * the Host Controller Enable bit to 1.
 *
 * Return: 0 on success, non-zero value on failure.
 */
static int ufshcd_hba_execute_hce(struct ufs_hba *hba)
{
	int retry_outer = 3;
	int retry_inner;

start:
	if (ufshcd_is_hba_active(hba))
		/* change controller state to "reset state" */
		ufshcd_hba_stop(hba);

	/* UniPro link is disabled at this point */
	ufshcd_set_link_off(hba);

	ufshcd_vops_hce_enable_notify(hba, PRE_CHANGE);

	/* start controller initialization sequence */
	ufshcd_hba_start(hba);

	/*
	 * To initialize a UFS host controller HCE bit must be set to 1.
	 * During initialization the HCE bit value changes from 1->0->1.
	 * When the host controller completes initialization sequence
	 * it sets the value of HCE bit to 1. The same HCE bit is read back
	 * to check if the controller has completed initialization sequence.
	 * So without this delay the value HCE = 1, set in the previous
	 * instruction might be read back.
	 * This delay can be changed based on the controller.
	 */
	ufshcd_delay_us(hba->vps->hba_enable_delay_us, 100);

	/* wait for the host controller to complete initialization */
	retry_inner = 50;
	while (!ufshcd_is_hba_active(hba)) {
		if (retry_inner) {
			retry_inner--;
		} else {
			dev_err(hba->dev,
				"Controller enable failed\n");
			if (retry_outer) {
				retry_outer--;
				goto start;
			}
			return -EIO;
		}
		usleep_range(1000, 1100);
	}

	/* enable UIC related interrupts */
	ufshcd_enable_intr(hba, UFSHCD_UIC_MASK);

	ufshcd_vops_hce_enable_notify(hba, POST_CHANGE);

	return 0;
}

int ufshcd_hba_enable(struct ufs_hba *hba)
{
	int ret;

	if (hba->quirks & UFSHCI_QUIRK_BROKEN_HCE) {
		ufshcd_set_link_off(hba);
		ufshcd_vops_hce_enable_notify(hba, PRE_CHANGE);

		/* enable UIC related interrupts */
		ufshcd_enable_intr(hba, UFSHCD_UIC_MASK);
		ret = ufshcd_dme_reset(hba);
		if (ret) {
			dev_err(hba->dev, "DME_RESET failed\n");
			return ret;
		}

		ret = ufshcd_dme_enable(hba);
		if (ret) {
			dev_err(hba->dev, "Enabling DME failed\n");
			return ret;
		}

		ufshcd_vops_hce_enable_notify(hba, POST_CHANGE);
	} else {
		ret = ufshcd_hba_execute_hce(hba);
	}

	return ret;
}
EXPORT_SYMBOL_GPL(ufshcd_hba_enable);

static int ufshcd_disable_tx_lcc(struct ufs_hba *hba, bool peer)
{
	int tx_lanes = 0, i, err = 0;

	if (!peer)
		ufshcd_dme_get(hba, UIC_ARG_MIB(PA_CONNECTEDTXDATALANES),
			       &tx_lanes);
	else
		ufshcd_dme_peer_get(hba, UIC_ARG_MIB(PA_CONNECTEDTXDATALANES),
				    &tx_lanes);
	for (i = 0; i < tx_lanes; i++) {
		if (!peer)
			err = ufshcd_dme_set(hba,
				UIC_ARG_MIB_SEL(TX_LCC_ENABLE,
					UIC_ARG_MPHY_TX_GEN_SEL_INDEX(i)),
					0);
		else
			err = ufshcd_dme_peer_set(hba,
				UIC_ARG_MIB_SEL(TX_LCC_ENABLE,
					UIC_ARG_MPHY_TX_GEN_SEL_INDEX(i)),
					0);
		if (err) {
			dev_err(hba->dev, "%s: TX LCC Disable failed, peer = %d, lane = %d, err = %d",
				__func__, peer, i, err);
			break;
		}
	}

	return err;
}

static inline int ufshcd_disable_device_tx_lcc(struct ufs_hba *hba)
{
	return ufshcd_disable_tx_lcc(hba, true);
}

void ufshcd_update_evt_hist(struct ufs_hba *hba, u32 id, u32 val)
{
	struct ufs_event_hist *e;

	if (id >= UFS_EVT_CNT)
		return;

	e = &hba->ufs_stats.event[id];
	e->val[e->pos] = val;
	e->tstamp[e->pos] = local_clock();
	e->cnt += 1;
	e->pos = (e->pos + 1) % UFS_EVENT_HIST_LENGTH;

	ufshcd_vops_event_notify(hba, id, &val);
}
EXPORT_SYMBOL_GPL(ufshcd_update_evt_hist);

/**
 * ufshcd_link_startup - Initialize unipro link startup
 * @hba: per adapter instance
 *
 * Return: 0 for success, non-zero in case of failure.
 */
static int ufshcd_link_startup(struct ufs_hba *hba)
{
	int ret;
	int retries = DME_LINKSTARTUP_RETRIES;
	bool link_startup_again = false;

	/*
	 * If UFS device isn't active then we will have to issue link startup
	 * 2 times to make sure the device state move to active.
	 */
	if (!ufshcd_is_ufs_dev_active(hba))
		link_startup_again = true;

link_startup:
	do {
		ufshcd_vops_link_startup_notify(hba, PRE_CHANGE);

		ret = ufshcd_dme_link_startup(hba);

		/* check if device is detected by inter-connect layer */
		if (!ret && !ufshcd_is_device_present(hba)) {
			ufshcd_update_evt_hist(hba,
					       UFS_EVT_LINK_STARTUP_FAIL,
					       0);
			dev_err(hba->dev, "%s: Device not present\n", __func__);
			ret = -ENXIO;
			goto out;
		}

		/*
		 * DME link lost indication is only received when link is up,
		 * but we can't be sure if the link is up until link startup
		 * succeeds. So reset the local Uni-Pro and try again.
		 */
		if (ret && retries && ufshcd_hba_enable(hba)) {
			ufshcd_update_evt_hist(hba,
					       UFS_EVT_LINK_STARTUP_FAIL,
					       (u32)ret);
			goto out;
		}
	} while (ret && retries--);

	if (ret) {
		/* failed to get the link up... retire */
		ufshcd_update_evt_hist(hba,
				       UFS_EVT_LINK_STARTUP_FAIL,
				       (u32)ret);
		goto out;
	}

	if (link_startup_again) {
		link_startup_again = false;
		retries = DME_LINKSTARTUP_RETRIES;
		goto link_startup;
	}

	/* Mark that link is up in PWM-G1, 1-lane, SLOW-AUTO mode */
	ufshcd_init_pwr_info(hba);
	ufshcd_print_pwr_info(hba);

	if (hba->quirks & UFSHCD_QUIRK_BROKEN_LCC) {
		ret = ufshcd_disable_device_tx_lcc(hba);
		if (ret)
			goto out;
	}

	/* Include any host controller configuration via UIC commands */
	ret = ufshcd_vops_link_startup_notify(hba, POST_CHANGE);
	if (ret)
		goto out;

	/* Clear UECPA once due to LINERESET has happened during LINK_STARTUP */
	ufshcd_readl(hba, REG_UIC_ERROR_CODE_PHY_ADAPTER_LAYER);
	ret = ufshcd_make_hba_operational(hba);
out:
	if (ret) {
		dev_err(hba->dev, "link startup failed %d\n", ret);
		ufshcd_print_host_state(hba);
		ufshcd_print_pwr_info(hba);
		ufshcd_print_evt_hist(hba);
	}
	return ret;
}

/**
 * ufshcd_verify_dev_init() - Verify device initialization
 * @hba: per-adapter instance
 *
 * Send NOP OUT UPIU and wait for NOP IN response to check whether the
 * device Transport Protocol (UTP) layer is ready after a reset.
 * If the UTP layer at the device side is not initialized, it may
 * not respond with NOP IN UPIU within timeout of %NOP_OUT_TIMEOUT
 * and we retry sending NOP OUT for %NOP_OUT_RETRIES iterations.
 *
 * Return: 0 upon success; < 0 upon failure.
 */
static int ufshcd_verify_dev_init(struct ufs_hba *hba)
{
	int err = 0;
	int retries;

	ufshcd_hold(hba);
	mutex_lock(&hba->dev_cmd.lock);
	for (retries = NOP_OUT_RETRIES; retries > 0; retries--) {
		err = ufshcd_exec_dev_cmd(hba, DEV_CMD_TYPE_NOP,
					  hba->nop_out_timeout);

		if (!err || err == -ETIMEDOUT)
			break;

		dev_dbg(hba->dev, "%s: error %d retrying\n", __func__, err);
	}
	mutex_unlock(&hba->dev_cmd.lock);
	ufshcd_release(hba);

	if (err)
		dev_err(hba->dev, "%s: NOP OUT failed %d\n", __func__, err);
	return err;
}

/**
 * ufshcd_setup_links - associate link b/w device wlun and other luns
 * @sdev: pointer to SCSI device
 * @hba: pointer to ufs hba
 */
static void ufshcd_setup_links(struct ufs_hba *hba, struct scsi_device *sdev)
{
	struct device_link *link;

	/*
	 * Device wlun is the supplier & rest of the luns are consumers.
	 * This ensures that device wlun suspends after all other luns.
	 */
	if (hba->ufs_device_wlun) {
		link = device_link_add(&sdev->sdev_gendev,
				       &hba->ufs_device_wlun->sdev_gendev,
				       DL_FLAG_PM_RUNTIME | DL_FLAG_RPM_ACTIVE);
		if (!link) {
			dev_err(&sdev->sdev_gendev, "Failed establishing link - %s\n",
				dev_name(&hba->ufs_device_wlun->sdev_gendev));
			return;
		}
		hba->luns_avail--;
		/* Ignore REPORT_LUN wlun probing */
		if (hba->luns_avail == 1) {
			ufshcd_rpm_put(hba);
			return;
		}
	} else {
		/*
		 * Device wlun is probed. The assumption is that WLUNs are
		 * scanned before other LUNs.
		 */
		hba->luns_avail--;
	}
}

/**
 * ufshcd_lu_init - Initialize the relevant parameters of the LU
 * @hba: per-adapter instance
 * @sdev: pointer to SCSI device
 */
static void ufshcd_lu_init(struct ufs_hba *hba, struct scsi_device *sdev)
{
	int len = QUERY_DESC_MAX_SIZE;
	u8 lun = ufshcd_scsi_to_upiu_lun(sdev->lun);
	u8 lun_qdepth = hba->nutrs;
	u8 *desc_buf;
	int ret;

	desc_buf = kzalloc(len, GFP_KERNEL);
	if (!desc_buf)
		goto set_qdepth;

	ret = ufshcd_read_unit_desc_param(hba, lun, 0, desc_buf, len);
	if (ret < 0) {
		if (ret == -EOPNOTSUPP)
			/* If LU doesn't support unit descriptor, its queue depth is set to 1 */
			lun_qdepth = 1;
		kfree(desc_buf);
		goto set_qdepth;
	}

	if (desc_buf[UNIT_DESC_PARAM_LU_Q_DEPTH]) {
		/*
		 * In per-LU queueing architecture, bLUQueueDepth will not be 0, then we will
		 * use the smaller between UFSHCI CAP.NUTRS and UFS LU bLUQueueDepth
		 */
		lun_qdepth = min_t(int, desc_buf[UNIT_DESC_PARAM_LU_Q_DEPTH], hba->nutrs);
	}
	/*
	 * According to UFS device specification, the write protection mode is only supported by
	 * normal LU, not supported by WLUN.
	 */
	if (hba->dev_info.f_power_on_wp_en && lun < hba->dev_info.max_lu_supported &&
	    !hba->dev_info.is_lu_power_on_wp &&
	    desc_buf[UNIT_DESC_PARAM_LU_WR_PROTECT] == UFS_LU_POWER_ON_WP)
		hba->dev_info.is_lu_power_on_wp = true;

	/* In case of RPMB LU, check if advanced RPMB mode is enabled */
	if (desc_buf[UNIT_DESC_PARAM_UNIT_INDEX] == UFS_UPIU_RPMB_WLUN &&
	    desc_buf[RPMB_UNIT_DESC_PARAM_REGION_EN] & BIT(4))
		hba->dev_info.b_advanced_rpmb_en = true;


	kfree(desc_buf);
set_qdepth:
	/*
	 * For WLUNs that don't support unit descriptor, queue depth is set to 1. For LUs whose
	 * bLUQueueDepth == 0, the queue depth is set to a maximum value that host can queue.
	 */
	dev_dbg(hba->dev, "Set LU %x queue depth %d\n", lun, lun_qdepth);
	scsi_change_queue_depth(sdev, lun_qdepth);
}

/**
 * ufshcd_slave_alloc - handle initial SCSI device configurations
 * @sdev: pointer to SCSI device
 *
 * Return: success.
 */
static int ufshcd_slave_alloc(struct scsi_device *sdev)
{
	struct ufs_hba *hba;

	hba = shost_priv(sdev->host);

	/* Mode sense(6) is not supported by UFS, so use Mode sense(10) */
	sdev->use_10_for_ms = 1;

	/* DBD field should be set to 1 in mode sense(10) */
	sdev->set_dbd_for_ms = 1;

	/* allow SCSI layer to restart the device in case of errors */
	sdev->allow_restart = 1;

	/* REPORT SUPPORTED OPERATION CODES is not supported */
	sdev->no_report_opcodes = 1;

	/* WRITE_SAME command is not supported */
	sdev->no_write_same = 1;

	ufshcd_lu_init(hba, sdev);

	ufshcd_setup_links(hba, sdev);

	trace_android_vh_ufs_update_sdev(sdev);

	return 0;
}

/**
 * ufshcd_change_queue_depth - change queue depth
 * @sdev: pointer to SCSI device
 * @depth: required depth to set
 *
 * Change queue depth and make sure the max. limits are not crossed.
 *
 * Return: new queue depth.
 */
static int ufshcd_change_queue_depth(struct scsi_device *sdev, int depth)
{
	return scsi_change_queue_depth(sdev, min(depth, sdev->host->can_queue));
}

/**
 * ufshcd_slave_configure - adjust SCSI device configurations
 * @sdev: pointer to SCSI device
 *
 * Return: 0 (success).
 */
static int ufshcd_slave_configure(struct scsi_device *sdev)
{
	struct ufs_hba *hba = shost_priv(sdev->host);
	struct request_queue *q = sdev->request_queue;

	blk_queue_update_dma_pad(q, PRDT_DATA_BYTE_COUNT_PAD - 1);

	/*
	 * Block runtime-pm until all consumers are added.
	 * Refer ufshcd_setup_links().
	 */
	if (is_device_wlun(sdev))
		pm_runtime_get_noresume(&sdev->sdev_gendev);
	else if (ufshcd_is_rpm_autosuspend_allowed(hba))
		sdev->rpm_autosuspend = 1;
	/*
	 * Do not print messages during runtime PM to avoid never-ending cycles
	 * of messages written back to storage by user space causing runtime
	 * resume, causing more messages and so on.
	 */
	sdev->silence_suspend = 1;

	if (hba->vops && hba->vops->config_scsi_dev)
		hba->vops->config_scsi_dev(sdev);

	ufshcd_crypto_register(hba, q);

	return 0;
}

/**
 * ufshcd_slave_destroy - remove SCSI device configurations
 * @sdev: pointer to SCSI device
 */
static void ufshcd_slave_destroy(struct scsi_device *sdev)
{
	struct ufs_hba *hba;
	unsigned long flags;

	hba = shost_priv(sdev->host);

	/* Drop the reference as it won't be needed anymore */
	if (ufshcd_scsi_to_upiu_lun(sdev->lun) == UFS_UPIU_UFS_DEVICE_WLUN) {
		spin_lock_irqsave(hba->host->host_lock, flags);
		hba->ufs_device_wlun = NULL;
		spin_unlock_irqrestore(hba->host->host_lock, flags);
	} else if (hba->ufs_device_wlun) {
		struct device *supplier = NULL;

		/* Ensure UFS Device WLUN exists and does not disappear */
		spin_lock_irqsave(hba->host->host_lock, flags);
		if (hba->ufs_device_wlun) {
			supplier = &hba->ufs_device_wlun->sdev_gendev;
			get_device(supplier);
		}
		spin_unlock_irqrestore(hba->host->host_lock, flags);

		if (supplier) {
			/*
			 * If a LUN fails to probe (e.g. absent BOOT WLUN), the
			 * device will not have been registered but can still
			 * have a device link holding a reference to the device.
			 */
			device_link_remove(&sdev->sdev_gendev, supplier);
			put_device(supplier);
		}
	}
}

/**
 * ufshcd_scsi_cmd_status - Update SCSI command result based on SCSI status
 * @lrbp: pointer to local reference block of completed command
 * @scsi_status: SCSI command status
 *
 * Return: value base on SCSI command status.
 */
static inline int
ufshcd_scsi_cmd_status(struct ufshcd_lrb *lrbp, int scsi_status)
{
	int result = 0;

	switch (scsi_status) {
	case SAM_STAT_CHECK_CONDITION:
		ufshcd_copy_sense_data(lrbp);
		fallthrough;
	case SAM_STAT_GOOD:
		result |= DID_OK << 16 | scsi_status;
		break;
	case SAM_STAT_TASK_SET_FULL:
	case SAM_STAT_BUSY:
	case SAM_STAT_TASK_ABORTED:
		ufshcd_copy_sense_data(lrbp);
		result |= scsi_status;
		break;
	default:
		result |= DID_ERROR << 16;
		break;
	} /* end of switch */

	return result;
}

/**
 * ufshcd_transfer_rsp_status - Get overall status of the response
 * @hba: per adapter instance
 * @lrbp: pointer to local reference block of completed command
 * @cqe: pointer to the completion queue entry
 *
 * Return: result of the command to notify SCSI midlayer.
 */
static inline int
ufshcd_transfer_rsp_status(struct ufs_hba *hba, struct ufshcd_lrb *lrbp,
			   struct cq_entry *cqe)
{
	int result = 0;
	int scsi_status;
	enum utp_ocs ocs;
	u8 upiu_flags;
	u32 resid;

	upiu_flags = lrbp->ucd_rsp_ptr->header.flags;
	resid = be32_to_cpu(lrbp->ucd_rsp_ptr->sr.residual_transfer_count);
	/*
	 * Test !overflow instead of underflow to support UFS devices that do
	 * not set either flag.
	 */
	if (resid && !(upiu_flags & UPIU_RSP_FLAG_OVERFLOW))
		scsi_set_resid(lrbp->cmd, resid);

	/* overall command status of utrd */
	ocs = ufshcd_get_tr_ocs(lrbp, cqe);

	if (hba->quirks & UFSHCD_QUIRK_BROKEN_OCS_FATAL_ERROR) {
		if (lrbp->ucd_rsp_ptr->header.response ||
		    lrbp->ucd_rsp_ptr->header.status)
			ocs = OCS_SUCCESS;
	}

	switch (ocs) {
	case OCS_SUCCESS:
		hba->ufs_stats.last_hibern8_exit_tstamp = ktime_set(0, 0);
		switch (ufshcd_get_req_rsp(lrbp->ucd_rsp_ptr)) {
		case UPIU_TRANSACTION_RESPONSE:
			/*
			 * get the result based on SCSI status response
			 * to notify the SCSI midlayer of the command status
			 */
			scsi_status = lrbp->ucd_rsp_ptr->header.status;
			result = ufshcd_scsi_cmd_status(lrbp, scsi_status);

			/*
			 * Currently we are only supporting BKOPs exception
			 * events hence we can ignore BKOPs exception event
			 * during power management callbacks. BKOPs exception
			 * event is not expected to be raised in runtime suspend
			 * callback as it allows the urgent bkops.
			 * During system suspend, we are anyway forcefully
			 * disabling the bkops and if urgent bkops is needed
			 * it will be enabled on system resume. Long term
			 * solution could be to abort the system suspend if
			 * UFS device needs urgent BKOPs.
			 */
			if (!hba->pm_op_in_progress &&
			    !ufshcd_eh_in_progress(hba) &&
			    ufshcd_is_exception_event(lrbp->ucd_rsp_ptr))
				/* Flushed in suspend */
				schedule_work(&hba->eeh_work);
			break;
		case UPIU_TRANSACTION_REJECT_UPIU:
			/* TODO: handle Reject UPIU Response */
			result = DID_ERROR << 16;
			dev_err(hba->dev,
				"Reject UPIU not fully implemented\n");
			break;
		default:
			dev_err(hba->dev,
				"Unexpected request response code = %x\n",
				result);
			result = DID_ERROR << 16;
			break;
		}
		break;
	case OCS_ABORTED:
	case OCS_INVALID_COMMAND_STATUS:
		result |= DID_REQUEUE << 16;
		dev_warn(hba->dev,
				"OCS %s from controller for tag %d\n",
				(ocs == OCS_ABORTED? "aborted" : "invalid"),
				lrbp->task_tag);
		break;
	case OCS_INVALID_CMD_TABLE_ATTR:
	case OCS_INVALID_PRDT_ATTR:
	case OCS_MISMATCH_DATA_BUF_SIZE:
	case OCS_MISMATCH_RESP_UPIU_SIZE:
	case OCS_PEER_COMM_FAILURE:
	case OCS_FATAL_ERROR:
	case OCS_DEVICE_FATAL_ERROR:
	case OCS_INVALID_CRYPTO_CONFIG:
	case OCS_GENERAL_CRYPTO_ERROR:
	default:
		result |= DID_ERROR << 16;
		dev_err(hba->dev,
				"OCS error from controller = %x for tag %d\n",
				ocs, lrbp->task_tag);
		ufshcd_print_evt_hist(hba);
		ufshcd_print_host_state(hba);
		break;
	} /* end of switch */

	if ((host_byte(result) != DID_OK) &&
	    (host_byte(result) != DID_REQUEUE) && !hba->silence_err_logs)
		ufshcd_print_tr(hba, lrbp->task_tag, true);
	return result;
}

static bool ufshcd_is_auto_hibern8_error(struct ufs_hba *hba,
					 u32 intr_mask)
{
	if (!ufshcd_is_auto_hibern8_supported(hba) ||
	    !ufshcd_is_auto_hibern8_enabled(hba))
		return false;

	if (!(intr_mask & UFSHCD_UIC_HIBERN8_MASK))
		return false;

	if (hba->active_uic_cmd &&
	    (hba->active_uic_cmd->command == UIC_CMD_DME_HIBER_ENTER ||
	    hba->active_uic_cmd->command == UIC_CMD_DME_HIBER_EXIT))
		return false;

	return true;
}

/**
 * ufshcd_uic_cmd_compl - handle completion of uic command
 * @hba: per adapter instance
 * @intr_status: interrupt status generated by the controller
 *
 * Return:
 *  IRQ_HANDLED - If interrupt is valid
 *  IRQ_NONE    - If invalid interrupt
 */
static irqreturn_t ufshcd_uic_cmd_compl(struct ufs_hba *hba, u32 intr_status)
{
	irqreturn_t retval = IRQ_NONE;
	struct uic_command *cmd;

	spin_lock(hba->host->host_lock);
	cmd = hba->active_uic_cmd;
	if (ufshcd_is_auto_hibern8_error(hba, intr_status))
		hba->errors |= (UFSHCD_UIC_HIBERN8_MASK & intr_status);

	if (intr_status & UIC_COMMAND_COMPL && cmd) {
<<<<<<< HEAD
		if (!hba->uic_async_done) {
			cmd->argument2 |= ufshcd_get_uic_cmd_result(hba);
			cmd->argument3 = ufshcd_get_dme_attr_val(hba);
			cmd->cmd_active = 0;
			complete(&cmd->done);
		}
=======
		cmd->argument2 |= ufshcd_get_uic_cmd_result(hba);
		cmd->argument3 = ufshcd_get_dme_attr_val(hba);
		if (!hba->uic_async_done)
			cmd->cmd_active = 0;
		complete(&cmd->done);
>>>>>>> 44bc0fc0
		retval = IRQ_HANDLED;
	}

	if (intr_status & UFSHCD_UIC_PWR_MASK && hba->uic_async_done) {
		cmd->cmd_active = 0;
		complete(hba->uic_async_done);
		retval = IRQ_HANDLED;
	}

	if (retval == IRQ_HANDLED)
		ufshcd_add_uic_command_trace(hba, cmd, UFS_CMD_COMP);
	spin_unlock(hba->host->host_lock);
	return retval;
}

/* Release the resources allocated for processing a SCSI command. */
void ufshcd_release_scsi_cmd(struct ufs_hba *hba,
			     struct ufshcd_lrb *lrbp)
{
	struct scsi_cmnd *cmd = lrbp->cmd;

	scsi_dma_unmap(cmd);
	ufshcd_crypto_clear_prdt(hba, lrbp);
	ufshcd_release(hba);
	ufshcd_clk_scaling_update_busy(hba);
}
EXPORT_SYMBOL_GPL(ufshcd_release_scsi_cmd);

/**
 * ufshcd_compl_one_cqe - handle a completion queue entry
 * @hba: per adapter instance
 * @task_tag: the task tag of the request to be completed
 * @cqe: pointer to the completion queue entry
 */
void ufshcd_compl_one_cqe(struct ufs_hba *hba, int task_tag,
			  struct cq_entry *cqe)
{
	struct ufshcd_lrb *lrbp;
	struct scsi_cmnd *cmd;
	enum utp_ocs ocs;

	lrbp = &hba->lrb[task_tag];
	lrbp->compl_time_stamp = ktime_get();
	cmd = lrbp->cmd;
	if (cmd) {
		bool done = false;
		trace_android_vh_ufs_compl_command(hba, lrbp);
		trace_android_vh_ufs_compl_rsp_check_done(hba, lrbp, &done);
		if (done)
			return;

		if (unlikely(ufshcd_should_inform_monitor(hba, lrbp)))
			ufshcd_update_monitor(hba, lrbp);
		ufshcd_add_command_trace(hba, task_tag, UFS_CMD_COMP);
		cmd->result = ufshcd_transfer_rsp_status(hba, lrbp, cqe);
		ufshcd_release_scsi_cmd(hba, lrbp);
		/* Do not touch lrbp after scsi done */
		scsi_done(cmd);
	} else if (lrbp->command_type == UTP_CMD_TYPE_DEV_MANAGE ||
		   lrbp->command_type == UTP_CMD_TYPE_UFS_STORAGE) {
		if (hba->dev_cmd.complete) {
			trace_android_vh_ufs_compl_command(hba, lrbp);
			if (cqe) {
				ocs = le32_to_cpu(cqe->status) & MASK_OCS;
				lrbp->utr_descriptor_ptr->header.ocs = ocs;
			}
			complete(hba->dev_cmd.complete);
		}
	}
}

/**
 * __ufshcd_transfer_req_compl - handle SCSI and query command completion
 * @hba: per adapter instance
 * @completed_reqs: bitmask that indicates which requests to complete
 */
static void __ufshcd_transfer_req_compl(struct ufs_hba *hba,
					unsigned long completed_reqs)
{
	int tag;

	for_each_set_bit(tag, &completed_reqs, hba->nutrs)
		ufshcd_compl_one_cqe(hba, tag, NULL);
}

/* Any value that is not an existing queue number is fine for this constant. */
enum {
	UFSHCD_POLL_FROM_INTERRUPT_CONTEXT = -1
};

static void ufshcd_clear_polled(struct ufs_hba *hba,
				unsigned long *completed_reqs)
{
	int tag;

	for_each_set_bit(tag, completed_reqs, hba->nutrs) {
		struct scsi_cmnd *cmd = hba->lrb[tag].cmd;

		if (!cmd)
			continue;
		if (scsi_cmd_to_rq(cmd)->cmd_flags & REQ_POLLED)
			__clear_bit(tag, completed_reqs);
	}
}

/*
 * Return: > 0 if one or more commands have been completed or 0 if no
 * requests have been completed.
 */
static int ufshcd_poll(struct Scsi_Host *shost, unsigned int queue_num)
{
	struct ufs_hba *hba = shost_priv(shost);
	unsigned long completed_reqs, flags;
	u32 tr_doorbell;
	struct ufs_hw_queue *hwq;

	if (is_mcq_enabled(hba)) {
		hwq = &hba->uhq[queue_num];

		return ufshcd_mcq_poll_cqe_lock(hba, hwq);
	}

	spin_lock_irqsave(&hba->outstanding_lock, flags);
	tr_doorbell = ufshcd_readl(hba, REG_UTP_TRANSFER_REQ_DOOR_BELL);
	completed_reqs = ~tr_doorbell & hba->outstanding_reqs;
	WARN_ONCE(completed_reqs & ~hba->outstanding_reqs,
		  "completed: %#lx; outstanding: %#lx\n", completed_reqs,
		  hba->outstanding_reqs);
	if (queue_num == UFSHCD_POLL_FROM_INTERRUPT_CONTEXT) {
		/* Do not complete polled requests from interrupt context. */
		ufshcd_clear_polled(hba, &completed_reqs);
	}
	hba->outstanding_reqs &= ~completed_reqs;
	spin_unlock_irqrestore(&hba->outstanding_lock, flags);

	if (completed_reqs)
		__ufshcd_transfer_req_compl(hba, completed_reqs);

	return completed_reqs != 0;
}

/**
 * ufshcd_mcq_compl_pending_transfer - MCQ mode function. It is
 * invoked from the error handler context or ufshcd_host_reset_and_restore()
 * to complete the pending transfers and free the resources associated with
 * the scsi command.
 *
 * @hba: per adapter instance
 * @force_compl: This flag is set to true when invoked
 * from ufshcd_host_reset_and_restore() in which case it requires special
 * handling because the host controller has been reset by ufshcd_hba_stop().
 */
static void ufshcd_mcq_compl_pending_transfer(struct ufs_hba *hba,
					      bool force_compl)
{
	struct ufs_hw_queue *hwq;
	struct ufshcd_lrb *lrbp;
	struct scsi_cmnd *cmd;
	unsigned long flags;
	u32 hwq_num, utag;
	int tag;

	for (tag = 0; tag < hba->nutrs; tag++) {
		lrbp = &hba->lrb[tag];
		cmd = lrbp->cmd;
		if (!ufshcd_cmd_inflight(cmd) ||
		    test_bit(SCMD_STATE_COMPLETE, &cmd->state))
			continue;

		utag = blk_mq_unique_tag(scsi_cmd_to_rq(cmd));
		hwq_num = blk_mq_unique_tag_to_hwq(utag);
		hwq = &hba->uhq[hwq_num];

		if (force_compl) {
			ufshcd_mcq_compl_all_cqes_lock(hba, hwq);
			/*
			 * For those cmds of which the cqes are not present
			 * in the cq, complete them explicitly.
			 */
			if (cmd && !test_bit(SCMD_STATE_COMPLETE, &cmd->state)) {
				spin_lock_irqsave(&hwq->cq_lock, flags);
				set_host_byte(cmd, DID_REQUEUE);
				ufshcd_release_scsi_cmd(hba, lrbp);
				scsi_done(cmd);
				spin_unlock_irqrestore(&hwq->cq_lock, flags);
			}
		} else {
			ufshcd_mcq_poll_cqe_lock(hba, hwq);
		}
	}
}

/**
 * ufshcd_transfer_req_compl - handle SCSI and query command completion
 * @hba: per adapter instance
 *
 * Return:
 *  IRQ_HANDLED - If interrupt is valid
 *  IRQ_NONE    - If invalid interrupt
 */
static irqreturn_t ufshcd_transfer_req_compl(struct ufs_hba *hba)
{
	/* Resetting interrupt aggregation counters first and reading the
	 * DOOR_BELL afterward allows us to handle all the completed requests.
	 * In order to prevent other interrupts starvation the DB is read once
	 * after reset. The down side of this solution is the possibility of
	 * false interrupt if device completes another request after resetting
	 * aggregation and before reading the DB.
	 */
	if (ufshcd_is_intr_aggr_allowed(hba) &&
	    !(hba->quirks & UFSHCI_QUIRK_SKIP_RESET_INTR_AGGR))
		ufshcd_reset_intr_aggr(hba);

	if (ufs_fail_completion())
		return IRQ_HANDLED;

	/*
	 * Ignore the ufshcd_poll() return value and return IRQ_HANDLED since we
	 * do not want polling to trigger spurious interrupt complaints.
	 */
	ufshcd_poll(hba->host, UFSHCD_POLL_FROM_INTERRUPT_CONTEXT);

	return IRQ_HANDLED;
}

int __ufshcd_write_ee_control(struct ufs_hba *hba, u32 ee_ctrl_mask)
{
	return ufshcd_query_attr_retry(hba, UPIU_QUERY_OPCODE_WRITE_ATTR,
				       QUERY_ATTR_IDN_EE_CONTROL, 0, 0,
				       &ee_ctrl_mask);
}

int ufshcd_write_ee_control(struct ufs_hba *hba)
{
	int err;

	mutex_lock(&hba->ee_ctrl_mutex);
	err = __ufshcd_write_ee_control(hba, hba->ee_ctrl_mask);
	mutex_unlock(&hba->ee_ctrl_mutex);
	if (err)
		dev_err(hba->dev, "%s: failed to write ee control %d\n",
			__func__, err);
	return err;
}

int ufshcd_update_ee_control(struct ufs_hba *hba, u16 *mask,
			     const u16 *other_mask, u16 set, u16 clr)
{
	u16 new_mask, ee_ctrl_mask;
	int err = 0;

	mutex_lock(&hba->ee_ctrl_mutex);
	new_mask = (*mask & ~clr) | set;
	ee_ctrl_mask = new_mask | *other_mask;
	if (ee_ctrl_mask != hba->ee_ctrl_mask)
		err = __ufshcd_write_ee_control(hba, ee_ctrl_mask);
	/* Still need to update 'mask' even if 'ee_ctrl_mask' was unchanged */
	if (!err) {
		hba->ee_ctrl_mask = ee_ctrl_mask;
		*mask = new_mask;
	}
	mutex_unlock(&hba->ee_ctrl_mutex);
	return err;
}

/**
 * ufshcd_disable_ee - disable exception event
 * @hba: per-adapter instance
 * @mask: exception event to disable
 *
 * Disables exception event in the device so that the EVENT_ALERT
 * bit is not set.
 *
 * Return: zero on success, non-zero error value on failure.
 */
static inline int ufshcd_disable_ee(struct ufs_hba *hba, u16 mask)
{
	return ufshcd_update_ee_drv_mask(hba, 0, mask);
}

/**
 * ufshcd_enable_ee - enable exception event
 * @hba: per-adapter instance
 * @mask: exception event to enable
 *
 * Enable corresponding exception event in the device to allow
 * device to alert host in critical scenarios.
 *
 * Return: zero on success, non-zero error value on failure.
 */
static inline int ufshcd_enable_ee(struct ufs_hba *hba, u16 mask)
{
	return ufshcd_update_ee_drv_mask(hba, mask, 0);
}

/**
 * ufshcd_enable_auto_bkops - Allow device managed BKOPS
 * @hba: per-adapter instance
 *
 * Allow device to manage background operations on its own. Enabling
 * this might lead to inconsistent latencies during normal data transfers
 * as the device is allowed to manage its own way of handling background
 * operations.
 *
 * Return: zero on success, non-zero on failure.
 */
static int ufshcd_enable_auto_bkops(struct ufs_hba *hba)
{
	int err = 0;

	if (hba->auto_bkops_enabled)
		goto out;

	err = ufshcd_query_flag_retry(hba, UPIU_QUERY_OPCODE_SET_FLAG,
			QUERY_FLAG_IDN_BKOPS_EN, 0, NULL);
	if (err) {
		dev_err(hba->dev, "%s: failed to enable bkops %d\n",
				__func__, err);
		goto out;
	}

	hba->auto_bkops_enabled = true;
	trace_ufshcd_auto_bkops_state(dev_name(hba->dev), "Enabled");

	/* No need of URGENT_BKOPS exception from the device */
	err = ufshcd_disable_ee(hba, MASK_EE_URGENT_BKOPS);
	if (err)
		dev_err(hba->dev, "%s: failed to disable exception event %d\n",
				__func__, err);
out:
	return err;
}

/**
 * ufshcd_disable_auto_bkops - block device in doing background operations
 * @hba: per-adapter instance
 *
 * Disabling background operations improves command response latency but
 * has drawback of device moving into critical state where the device is
 * not-operable. Make sure to call ufshcd_enable_auto_bkops() whenever the
 * host is idle so that BKOPS are managed effectively without any negative
 * impacts.
 *
 * Return: zero on success, non-zero on failure.
 */
static int ufshcd_disable_auto_bkops(struct ufs_hba *hba)
{
	int err = 0;

	if (!hba->auto_bkops_enabled)
		goto out;

	/*
	 * If host assisted BKOPs is to be enabled, make sure
	 * urgent bkops exception is allowed.
	 */
	err = ufshcd_enable_ee(hba, MASK_EE_URGENT_BKOPS);
	if (err) {
		dev_err(hba->dev, "%s: failed to enable exception event %d\n",
				__func__, err);
		goto out;
	}

	err = ufshcd_query_flag_retry(hba, UPIU_QUERY_OPCODE_CLEAR_FLAG,
			QUERY_FLAG_IDN_BKOPS_EN, 0, NULL);
	if (err) {
		dev_err(hba->dev, "%s: failed to disable bkops %d\n",
				__func__, err);
		ufshcd_disable_ee(hba, MASK_EE_URGENT_BKOPS);
		goto out;
	}

	hba->auto_bkops_enabled = false;
	trace_ufshcd_auto_bkops_state(dev_name(hba->dev), "Disabled");
	hba->is_urgent_bkops_lvl_checked = false;
out:
	return err;
}

/**
 * ufshcd_force_reset_auto_bkops - force reset auto bkops state
 * @hba: per adapter instance
 *
 * After a device reset the device may toggle the BKOPS_EN flag
 * to default value. The s/w tracking variables should be updated
 * as well. This function would change the auto-bkops state based on
 * UFSHCD_CAP_KEEP_AUTO_BKOPS_ENABLED_EXCEPT_SUSPEND.
 */
static void ufshcd_force_reset_auto_bkops(struct ufs_hba *hba)
{
	if (ufshcd_keep_autobkops_enabled_except_suspend(hba)) {
		hba->auto_bkops_enabled = false;
		hba->ee_ctrl_mask |= MASK_EE_URGENT_BKOPS;
		ufshcd_enable_auto_bkops(hba);
	} else {
		hba->auto_bkops_enabled = true;
		hba->ee_ctrl_mask &= ~MASK_EE_URGENT_BKOPS;
		ufshcd_disable_auto_bkops(hba);
	}
	hba->urgent_bkops_lvl = BKOPS_STATUS_PERF_IMPACT;
	hba->is_urgent_bkops_lvl_checked = false;
}

static inline int ufshcd_get_bkops_status(struct ufs_hba *hba, u32 *status)
{
	return ufshcd_query_attr_retry(hba, UPIU_QUERY_OPCODE_READ_ATTR,
			QUERY_ATTR_IDN_BKOPS_STATUS, 0, 0, status);
}

/**
 * ufshcd_bkops_ctrl - control the auto bkops based on current bkops status
 * @hba: per-adapter instance
 * @status: bkops_status value
 *
 * Read the bkops_status from the UFS device and Enable fBackgroundOpsEn
 * flag in the device to permit background operations if the device
 * bkops_status is greater than or equal to "status" argument passed to
 * this function, disable otherwise.
 *
 * Return: 0 for success, non-zero in case of failure.
 *
 * NOTE: Caller of this function can check the "hba->auto_bkops_enabled" flag
 * to know whether auto bkops is enabled or disabled after this function
 * returns control to it.
 */
int ufshcd_bkops_ctrl(struct ufs_hba *hba,
			     enum bkops_status status)
{
	int err;
	u32 curr_status = 0;

	err = ufshcd_get_bkops_status(hba, &curr_status);
	if (err) {
		dev_err(hba->dev, "%s: failed to get BKOPS status %d\n",
				__func__, err);
		goto out;
	} else if (curr_status > BKOPS_STATUS_MAX) {
		dev_err(hba->dev, "%s: invalid BKOPS status %d\n",
				__func__, curr_status);
		err = -EINVAL;
		goto out;
	}

	if (curr_status >= status)
		err = ufshcd_enable_auto_bkops(hba);
	else
		err = ufshcd_disable_auto_bkops(hba);
out:
	return err;
}
EXPORT_SYMBOL_GPL(ufshcd_bkops_ctrl);

/**
 * ufshcd_urgent_bkops - handle urgent bkops exception event
 * @hba: per-adapter instance
 *
 * Enable fBackgroundOpsEn flag in the device to permit background
 * operations.
 *
 * If BKOPs is enabled, this function returns 0, 1 if the bkops in not enabled
 * and negative error value for any other failure.
 *
 * Return: 0 upon success; < 0 upon failure.
 */
static int ufshcd_urgent_bkops(struct ufs_hba *hba)
{
	return ufshcd_bkops_ctrl(hba, hba->urgent_bkops_lvl);
}

static inline int ufshcd_get_ee_status(struct ufs_hba *hba, u32 *status)
{
	return ufshcd_query_attr_retry(hba, UPIU_QUERY_OPCODE_READ_ATTR,
			QUERY_ATTR_IDN_EE_STATUS, 0, 0, status);
}

static void ufshcd_bkops_exception_event_handler(struct ufs_hba *hba)
{
	int err;
	u32 curr_status = 0;

	if (hba->is_urgent_bkops_lvl_checked)
		goto enable_auto_bkops;

	err = ufshcd_get_bkops_status(hba, &curr_status);
	if (err) {
		dev_err(hba->dev, "%s: failed to get BKOPS status %d\n",
				__func__, err);
		goto out;
	}

	/*
	 * We are seeing that some devices are raising the urgent bkops
	 * exception events even when BKOPS status doesn't indicate performace
	 * impacted or critical. Handle these device by determining their urgent
	 * bkops status at runtime.
	 */
	if (curr_status < BKOPS_STATUS_PERF_IMPACT) {
		dev_err(hba->dev, "%s: device raised urgent BKOPS exception for bkops status %d\n",
				__func__, curr_status);
		/* update the current status as the urgent bkops level */
		hba->urgent_bkops_lvl = curr_status;
		hba->is_urgent_bkops_lvl_checked = true;
	}

enable_auto_bkops:
	err = ufshcd_enable_auto_bkops(hba);
out:
	if (err < 0)
		dev_err(hba->dev, "%s: failed to handle urgent bkops %d\n",
				__func__, err);
}

static void ufshcd_temp_exception_event_handler(struct ufs_hba *hba, u16 status)
{
	u32 value;

	if (ufshcd_query_attr_retry(hba, UPIU_QUERY_OPCODE_READ_ATTR,
				QUERY_ATTR_IDN_CASE_ROUGH_TEMP, 0, 0, &value))
		return;

	dev_info(hba->dev, "exception Tcase %d\n", value - 80);

	ufs_hwmon_notify_event(hba, status & MASK_EE_URGENT_TEMP);

	/*
	 * A placeholder for the platform vendors to add whatever additional
	 * steps required
	 */
}

static int __ufshcd_wb_toggle(struct ufs_hba *hba, bool set, enum flag_idn idn)
{
	u8 index;
	enum query_opcode opcode = set ? UPIU_QUERY_OPCODE_SET_FLAG :
				   UPIU_QUERY_OPCODE_CLEAR_FLAG;

	index = ufshcd_wb_get_query_index(hba);
	return ufshcd_query_flag_retry(hba, opcode, idn, index, NULL);
}

int ufshcd_wb_toggle(struct ufs_hba *hba, bool enable)
{
	int ret;

	if (!ufshcd_is_wb_allowed(hba) ||
	    hba->dev_info.wb_enabled == enable)
		return 0;

	ret = __ufshcd_wb_toggle(hba, enable, QUERY_FLAG_IDN_WB_EN);
	if (ret) {
		dev_err(hba->dev, "%s: Write Booster %s failed %d\n",
			__func__, enable ? "enabling" : "disabling", ret);
		return ret;
	}

	hba->dev_info.wb_enabled = enable;
	dev_dbg(hba->dev, "%s: Write Booster %s\n",
			__func__, enable ? "enabled" : "disabled");

	return ret;
}

static void ufshcd_wb_toggle_buf_flush_during_h8(struct ufs_hba *hba,
						 bool enable)
{
	int ret;

	ret = __ufshcd_wb_toggle(hba, enable,
			QUERY_FLAG_IDN_WB_BUFF_FLUSH_DURING_HIBERN8);
	if (ret) {
		dev_err(hba->dev, "%s: WB-Buf Flush during H8 %s failed %d\n",
			__func__, enable ? "enabling" : "disabling", ret);
		return;
	}
	dev_dbg(hba->dev, "%s: WB-Buf Flush during H8 %s\n",
			__func__, enable ? "enabled" : "disabled");
}

int ufshcd_wb_toggle_buf_flush(struct ufs_hba *hba, bool enable)
{
	int ret;

	if (!ufshcd_is_wb_allowed(hba) ||
	    hba->dev_info.wb_buf_flush_enabled == enable)
		return 0;

	ret = __ufshcd_wb_toggle(hba, enable, QUERY_FLAG_IDN_WB_BUFF_FLUSH_EN);
	if (ret) {
		dev_err(hba->dev, "%s: WB-Buf Flush %s failed %d\n",
			__func__, enable ? "enabling" : "disabling", ret);
		return ret;
	}

	hba->dev_info.wb_buf_flush_enabled = enable;
	dev_dbg(hba->dev, "%s: WB-Buf Flush %s\n",
			__func__, enable ? "enabled" : "disabled");

	return ret;
}

static bool ufshcd_wb_presrv_usrspc_keep_vcc_on(struct ufs_hba *hba,
						u32 avail_buf)
{
	u32 cur_buf;
	int ret;
	u8 index;

	index = ufshcd_wb_get_query_index(hba);
	ret = ufshcd_query_attr_retry(hba, UPIU_QUERY_OPCODE_READ_ATTR,
					      QUERY_ATTR_IDN_CURR_WB_BUFF_SIZE,
					      index, 0, &cur_buf);
	if (ret) {
		dev_err(hba->dev, "%s: dCurWriteBoosterBufferSize read failed %d\n",
			__func__, ret);
		return false;
	}

	if (!cur_buf) {
		dev_info(hba->dev, "dCurWBBuf: %d WB disabled until free-space is available\n",
			 cur_buf);
		return false;
	}
	/* Let it continue to flush when available buffer exceeds threshold */
	return avail_buf < hba->vps->wb_flush_threshold;
}

static void ufshcd_wb_force_disable(struct ufs_hba *hba)
{
	if (ufshcd_is_wb_buf_flush_allowed(hba))
		ufshcd_wb_toggle_buf_flush(hba, false);

	ufshcd_wb_toggle_buf_flush_during_h8(hba, false);
	ufshcd_wb_toggle(hba, false);
	hba->caps &= ~UFSHCD_CAP_WB_EN;

	dev_info(hba->dev, "%s: WB force disabled\n", __func__);
}

static bool ufshcd_is_wb_buf_lifetime_available(struct ufs_hba *hba)
{
	u32 lifetime;
	int ret;
	u8 index;

	index = ufshcd_wb_get_query_index(hba);
	ret = ufshcd_query_attr_retry(hba, UPIU_QUERY_OPCODE_READ_ATTR,
				      QUERY_ATTR_IDN_WB_BUFF_LIFE_TIME_EST,
				      index, 0, &lifetime);
	if (ret) {
		dev_err(hba->dev,
			"%s: bWriteBoosterBufferLifeTimeEst read failed %d\n",
			__func__, ret);
		return false;
	}

	if (lifetime == UFS_WB_EXCEED_LIFETIME) {
		dev_err(hba->dev, "%s: WB buf lifetime is exhausted 0x%02X\n",
			__func__, lifetime);
		return false;
	}

	dev_dbg(hba->dev, "%s: WB buf lifetime is 0x%02X\n",
		__func__, lifetime);

	return true;
}

static bool ufshcd_wb_need_flush(struct ufs_hba *hba)
{
	int ret;
	u32 avail_buf;
	u8 index;

	if (!ufshcd_is_wb_allowed(hba))
		return false;

	if (!ufshcd_is_wb_buf_lifetime_available(hba)) {
		ufshcd_wb_force_disable(hba);
		return false;
	}

	/*
	 * The ufs device needs the vcc to be ON to flush.
	 * With user-space reduction enabled, it's enough to enable flush
	 * by checking only the available buffer. The threshold
	 * defined here is > 90% full.
	 * With user-space preserved enabled, the current-buffer
	 * should be checked too because the wb buffer size can reduce
	 * when disk tends to be full. This info is provided by current
	 * buffer (dCurrentWriteBoosterBufferSize). There's no point in
	 * keeping vcc on when current buffer is empty.
	 */
	index = ufshcd_wb_get_query_index(hba);
	ret = ufshcd_query_attr_retry(hba, UPIU_QUERY_OPCODE_READ_ATTR,
				      QUERY_ATTR_IDN_AVAIL_WB_BUFF_SIZE,
				      index, 0, &avail_buf);
	if (ret) {
		dev_warn(hba->dev, "%s: dAvailableWriteBoosterBufferSize read failed %d\n",
			 __func__, ret);
		return false;
	}

	if (!hba->dev_info.b_presrv_uspc_en)
		return avail_buf <= UFS_WB_BUF_REMAIN_PERCENT(10);

	return ufshcd_wb_presrv_usrspc_keep_vcc_on(hba, avail_buf);
}

static void ufshcd_rpm_dev_flush_recheck_work(struct work_struct *work)
{
	struct ufs_hba *hba = container_of(to_delayed_work(work),
					   struct ufs_hba,
					   rpm_dev_flush_recheck_work);
	/*
	 * To prevent unnecessary VCC power drain after device finishes
	 * WriteBooster buffer flush or Auto BKOPs, force runtime resume
	 * after a certain delay to recheck the threshold by next runtime
	 * suspend.
	 */
	ufshcd_rpm_get_sync(hba);
	ufshcd_rpm_put_sync(hba);
}

/**
 * ufshcd_exception_event_handler - handle exceptions raised by device
 * @work: pointer to work data
 *
 * Read bExceptionEventStatus attribute from the device and handle the
 * exception event accordingly.
 */
static void ufshcd_exception_event_handler(struct work_struct *work)
{
	struct ufs_hba *hba;
	int err;
	u32 status = 0;
	hba = container_of(work, struct ufs_hba, eeh_work);

	ufshcd_scsi_block_requests(hba);
	err = ufshcd_get_ee_status(hba, &status);
	if (err) {
		dev_err(hba->dev, "%s: failed to get exception status %d\n",
				__func__, err);
		goto out;
	}

	trace_ufshcd_exception_event(dev_name(hba->dev), status);

	if (status & hba->ee_drv_mask & MASK_EE_URGENT_BKOPS)
		ufshcd_bkops_exception_event_handler(hba);

	if (status & hba->ee_drv_mask & MASK_EE_URGENT_TEMP)
		ufshcd_temp_exception_event_handler(hba, status);

	ufs_debugfs_exception_event(hba, status);
out:
	ufshcd_scsi_unblock_requests(hba);
}

/* Complete requests that have door-bell cleared */
void ufshcd_complete_requests(struct ufs_hba *hba, bool force_compl)
{
	if (is_mcq_enabled(hba))
		ufshcd_mcq_compl_pending_transfer(hba, force_compl);
	else
		ufshcd_transfer_req_compl(hba);

	ufshcd_tmc_handler(hba);
}
EXPORT_SYMBOL_GPL(ufshcd_complete_requests);

/**
 * ufshcd_quirk_dl_nac_errors - This function checks if error handling is
 *				to recover from the DL NAC errors or not.
 * @hba: per-adapter instance
 *
 * Return: true if error handling is required, false otherwise.
 */
static bool ufshcd_quirk_dl_nac_errors(struct ufs_hba *hba)
{
	unsigned long flags;
	bool err_handling = true;

	spin_lock_irqsave(hba->host->host_lock, flags);
	/*
	 * UFS_DEVICE_QUIRK_RECOVERY_FROM_DL_NAC_ERRORS only workaround the
	 * device fatal error and/or DL NAC & REPLAY timeout errors.
	 */
	if (hba->saved_err & (CONTROLLER_FATAL_ERROR | SYSTEM_BUS_FATAL_ERROR))
		goto out;

	if ((hba->saved_err & DEVICE_FATAL_ERROR) ||
	    ((hba->saved_err & UIC_ERROR) &&
	     (hba->saved_uic_err & UFSHCD_UIC_DL_TCx_REPLAY_ERROR)))
		goto out;

	if ((hba->saved_err & UIC_ERROR) &&
	    (hba->saved_uic_err & UFSHCD_UIC_DL_NAC_RECEIVED_ERROR)) {
		int err;
		/*
		 * wait for 50ms to see if we can get any other errors or not.
		 */
		spin_unlock_irqrestore(hba->host->host_lock, flags);
		msleep(50);
		spin_lock_irqsave(hba->host->host_lock, flags);

		/*
		 * now check if we have got any other severe errors other than
		 * DL NAC error?
		 */
		if ((hba->saved_err & INT_FATAL_ERRORS) ||
		    ((hba->saved_err & UIC_ERROR) &&
		    (hba->saved_uic_err & ~UFSHCD_UIC_DL_NAC_RECEIVED_ERROR)))
			goto out;

		/*
		 * As DL NAC is the only error received so far, send out NOP
		 * command to confirm if link is still active or not.
		 *   - If we don't get any response then do error recovery.
		 *   - If we get response then clear the DL NAC error bit.
		 */

		spin_unlock_irqrestore(hba->host->host_lock, flags);
		err = ufshcd_verify_dev_init(hba);
		spin_lock_irqsave(hba->host->host_lock, flags);

		if (err)
			goto out;

		/* Link seems to be alive hence ignore the DL NAC errors */
		if (hba->saved_uic_err == UFSHCD_UIC_DL_NAC_RECEIVED_ERROR)
			hba->saved_err &= ~UIC_ERROR;
		/* clear NAC error */
		hba->saved_uic_err &= ~UFSHCD_UIC_DL_NAC_RECEIVED_ERROR;
		if (!hba->saved_uic_err)
			err_handling = false;
	}
out:
	spin_unlock_irqrestore(hba->host->host_lock, flags);
	return err_handling;
}

/* host lock must be held before calling this func */
static inline bool ufshcd_is_saved_err_fatal(struct ufs_hba *hba)
{
	return (hba->saved_uic_err & UFSHCD_UIC_DL_PA_INIT_ERROR) ||
	       (hba->saved_err & (INT_FATAL_ERRORS | UFSHCD_UIC_HIBERN8_MASK));
}

void ufshcd_schedule_eh_work(struct ufs_hba *hba)
{
	lockdep_assert_held(hba->host->host_lock);

	/* handle fatal errors only when link is not in error state */
	if (hba->ufshcd_state != UFSHCD_STATE_ERROR) {
		if (hba->force_reset || ufshcd_is_link_broken(hba) ||
		    ufshcd_is_saved_err_fatal(hba))
			hba->ufshcd_state = UFSHCD_STATE_EH_SCHEDULED_FATAL;
		else
			hba->ufshcd_state = UFSHCD_STATE_EH_SCHEDULED_NON_FATAL;
		queue_work(hba->eh_wq, &hba->eh_work);
	}
}

static void ufshcd_force_error_recovery(struct ufs_hba *hba)
{
	spin_lock_irq(hba->host->host_lock);
	hba->force_reset = true;
	ufshcd_schedule_eh_work(hba);
	spin_unlock_irq(hba->host->host_lock);
}

static void ufshcd_clk_scaling_allow(struct ufs_hba *hba, bool allow)
{
	mutex_lock(&hba->wb_mutex);
	down_write(&hba->clk_scaling_lock);
	hba->clk_scaling.is_allowed = allow;
	up_write(&hba->clk_scaling_lock);
	mutex_unlock(&hba->wb_mutex);
}

static void ufshcd_clk_scaling_suspend(struct ufs_hba *hba, bool suspend)
{
	if (suspend) {
		if (hba->clk_scaling.is_enabled)
			ufshcd_suspend_clkscaling(hba);
		ufshcd_clk_scaling_allow(hba, false);
	} else {
		ufshcd_clk_scaling_allow(hba, true);
		if (hba->clk_scaling.is_enabled)
			ufshcd_resume_clkscaling(hba);
	}
}

void ufshcd_err_handling_prepare(struct ufs_hba *hba)
{
	ufshcd_rpm_get_sync(hba);
	if (pm_runtime_status_suspended(&hba->ufs_device_wlun->sdev_gendev) ||
	    hba->is_sys_suspended) {
		enum ufs_pm_op pm_op;

		/*
		 * Don't assume anything of resume, if
		 * resume fails, irq and clocks can be OFF, and powers
		 * can be OFF or in LPM.
		 */
		ufshcd_setup_hba_vreg(hba, true);
		ufshcd_enable_irq(hba);
		ufshcd_setup_vreg(hba, true);
		ufshcd_config_vreg_hpm(hba, hba->vreg_info.vccq);
		ufshcd_config_vreg_hpm(hba, hba->vreg_info.vccq2);
		ufshcd_hold(hba);
		if (!ufshcd_is_clkgating_allowed(hba))
			ufshcd_setup_clocks(hba, true);
		pm_op = hba->is_sys_suspended ? UFS_SYSTEM_PM : UFS_RUNTIME_PM;
		ufshcd_vops_resume(hba, pm_op);
	} else {
		ufshcd_hold(hba);
		if (ufshcd_is_clkscaling_supported(hba) &&
		    hba->clk_scaling.is_enabled)
			ufshcd_suspend_clkscaling(hba);
		ufshcd_clk_scaling_allow(hba, false);
	}
	ufshcd_scsi_block_requests(hba);
	/* Wait for ongoing ufshcd_queuecommand() calls to finish. */
	blk_mq_wait_quiesce_done(&hba->host->tag_set);
	cancel_work_sync(&hba->eeh_work);
}
EXPORT_SYMBOL_GPL(ufshcd_err_handling_prepare);

void ufshcd_err_handling_unprepare(struct ufs_hba *hba)
{
	ufshcd_scsi_unblock_requests(hba);
	ufshcd_release(hba);
	if (ufshcd_is_clkscaling_supported(hba))
		ufshcd_clk_scaling_suspend(hba, false);
	ufshcd_rpm_put(hba);
}
EXPORT_SYMBOL_GPL(ufshcd_err_handling_unprepare);

static inline bool ufshcd_err_handling_should_stop(struct ufs_hba *hba)
{
	return (!hba->is_powered || hba->shutting_down ||
		!hba->ufs_device_wlun ||
		hba->ufshcd_state == UFSHCD_STATE_ERROR ||
		(!(hba->saved_err || hba->saved_uic_err || hba->force_reset ||
		   ufshcd_is_link_broken(hba))));
}

#ifdef CONFIG_PM
static void ufshcd_recover_pm_error(struct ufs_hba *hba)
{
	struct Scsi_Host *shost = hba->host;
	struct scsi_device *sdev;
	struct request_queue *q;
	int ret;

	hba->is_sys_suspended = false;
	/*
	 * Set RPM status of wlun device to RPM_ACTIVE,
	 * this also clears its runtime error.
	 */
	ret = pm_runtime_set_active(&hba->ufs_device_wlun->sdev_gendev);

	/* hba device might have a runtime error otherwise */
	if (ret)
		ret = pm_runtime_set_active(hba->dev);
	/*
	 * If wlun device had runtime error, we also need to resume those
	 * consumer scsi devices in case any of them has failed to be
	 * resumed due to supplier runtime resume failure. This is to unblock
	 * blk_queue_enter in case there are bios waiting inside it.
	 */
	if (!ret) {
		shost_for_each_device(sdev, shost) {
			q = sdev->request_queue;
			if (q->dev && (q->rpm_status == RPM_SUSPENDED ||
				       q->rpm_status == RPM_SUSPENDING))
				pm_request_resume(q->dev);
		}
	}
}
#else
static inline void ufshcd_recover_pm_error(struct ufs_hba *hba)
{
}
#endif

static bool ufshcd_is_pwr_mode_restore_needed(struct ufs_hba *hba)
{
	struct ufs_pa_layer_attr *pwr_info = &hba->pwr_info;
	u32 mode;

	ufshcd_dme_get(hba, UIC_ARG_MIB(PA_PWRMODE), &mode);

	if (pwr_info->pwr_rx != ((mode >> PWRMODE_RX_OFFSET) & PWRMODE_MASK))
		return true;

	if (pwr_info->pwr_tx != (mode & PWRMODE_MASK))
		return true;

	return false;
}

static bool ufshcd_abort_one(struct request *rq, void *priv)
{
	int *ret = priv;
	u32 tag = rq->tag;
	struct scsi_cmnd *cmd = blk_mq_rq_to_pdu(rq);
	struct scsi_device *sdev = cmd->device;
	struct Scsi_Host *shost = sdev->host;
	struct ufs_hba *hba = shost_priv(shost);

	*ret = ufshcd_try_to_abort_task(hba, tag);
	dev_err(hba->dev, "Aborting tag %d / CDB %#02x %s\n", tag,
		hba->lrb[tag].cmd ? hba->lrb[tag].cmd->cmnd[0] : -1,
		*ret ? "failed" : "succeeded");

	return *ret == 0;
}

/**
 * ufshcd_abort_all - Abort all pending commands.
 * @hba: Host bus adapter pointer.
 *
 * Return: true if and only if the host controller needs to be reset.
 */
static bool ufshcd_abort_all(struct ufs_hba *hba)
{
	int tag, ret = 0;

	blk_mq_tagset_busy_iter(&hba->host->tag_set, ufshcd_abort_one, &ret);
	if (ret)
		goto out;

	/* Clear pending task management requests */
	for_each_set_bit(tag, &hba->outstanding_tasks, hba->nutmrs) {
		ret = ufshcd_clear_tm_cmd(hba, tag);
		if (ret)
			goto out;
	}

out:
	/* Complete the requests that are cleared by s/w */
	ufshcd_complete_requests(hba, false);

	return ret != 0;
}

/**
 * ufshcd_err_handler - handle UFS errors that require s/w attention
 * @work: pointer to work structure
 */
static void ufshcd_err_handler(struct work_struct *work)
{
	int retries = MAX_ERR_HANDLER_RETRIES;
	struct ufs_hba *hba;
	unsigned long flags;
	bool needs_restore;
	bool needs_reset;
	int pmc_err;
	bool err_handled = false;

	hba = container_of(work, struct ufs_hba, eh_work);

	dev_info(hba->dev,
		 "%s started; HBA state %s; powered %d; shutting down %d; saved_err = %d; saved_uic_err = %d; force_reset = %d%s\n",
		 __func__, ufshcd_state_name[hba->ufshcd_state],
		 hba->is_powered, hba->shutting_down, hba->saved_err,
		 hba->saved_uic_err, hba->force_reset,
		 ufshcd_is_link_broken(hba) ? "; link is broken" : "");

	trace_android_vh_ufs_err_handler(hba, &err_handled);
	if (err_handled)
		return;

	down(&hba->host_sem);
	spin_lock_irqsave(hba->host->host_lock, flags);
	if (ufshcd_err_handling_should_stop(hba)) {
		if (hba->ufshcd_state != UFSHCD_STATE_ERROR)
			hba->ufshcd_state = UFSHCD_STATE_OPERATIONAL;
		spin_unlock_irqrestore(hba->host->host_lock, flags);
		up(&hba->host_sem);
		return;
	}
	ufshcd_set_eh_in_progress(hba);
	spin_unlock_irqrestore(hba->host->host_lock, flags);
	ufshcd_err_handling_prepare(hba);
	/* Complete requests that have door-bell cleared by h/w */
	ufshcd_complete_requests(hba, false);
	spin_lock_irqsave(hba->host->host_lock, flags);
again:
	needs_restore = false;
	needs_reset = false;

	if (hba->ufshcd_state != UFSHCD_STATE_ERROR)
		hba->ufshcd_state = UFSHCD_STATE_RESET;
	/*
	 * A full reset and restore might have happened after preparation
	 * is finished, double check whether we should stop.
	 */
	if (ufshcd_err_handling_should_stop(hba))
		goto skip_err_handling;

	if ((hba->dev_quirks & UFS_DEVICE_QUIRK_RECOVERY_FROM_DL_NAC_ERRORS) &&
	    !hba->force_reset) {
		bool ret;

		spin_unlock_irqrestore(hba->host->host_lock, flags);
		/* release the lock as ufshcd_quirk_dl_nac_errors() may sleep */
		ret = ufshcd_quirk_dl_nac_errors(hba);
		spin_lock_irqsave(hba->host->host_lock, flags);
		if (!ret && ufshcd_err_handling_should_stop(hba))
			goto skip_err_handling;
	}

	if ((hba->saved_err & (INT_FATAL_ERRORS | UFSHCD_UIC_HIBERN8_MASK)) ||
	    (hba->saved_uic_err &&
	     (hba->saved_uic_err != UFSHCD_UIC_PA_GENERIC_ERROR))) {
		bool pr_prdt = !!(hba->saved_err & SYSTEM_BUS_FATAL_ERROR);

		spin_unlock_irqrestore(hba->host->host_lock, flags);
		ufshcd_print_host_state(hba);
		ufshcd_print_pwr_info(hba);
		ufshcd_print_evt_hist(hba);
		ufshcd_print_tmrs(hba, hba->outstanding_tasks);
		ufshcd_print_trs_all(hba, pr_prdt);
		spin_lock_irqsave(hba->host->host_lock, flags);
	}

	/*
	 * if host reset is required then skip clearing the pending
	 * transfers forcefully because they will get cleared during
	 * host reset and restore
	 */
	if (hba->force_reset || ufshcd_is_link_broken(hba) ||
	    ufshcd_is_saved_err_fatal(hba) ||
	    ((hba->saved_err & UIC_ERROR) &&
	     (hba->saved_uic_err & (UFSHCD_UIC_DL_NAC_RECEIVED_ERROR |
				    UFSHCD_UIC_DL_TCx_REPLAY_ERROR)))) {
		needs_reset = true;
		goto do_reset;
	}

	/*
	 * If LINERESET was caught, UFS might have been put to PWM mode,
	 * check if power mode restore is needed.
	 */
	if (hba->saved_uic_err & UFSHCD_UIC_PA_GENERIC_ERROR) {
		hba->saved_uic_err &= ~UFSHCD_UIC_PA_GENERIC_ERROR;
		if (!hba->saved_uic_err)
			hba->saved_err &= ~UIC_ERROR;
		spin_unlock_irqrestore(hba->host->host_lock, flags);
		if (ufshcd_is_pwr_mode_restore_needed(hba))
			needs_restore = true;
		spin_lock_irqsave(hba->host->host_lock, flags);
		if (!hba->saved_err && !needs_restore)
			goto skip_err_handling;
	}

	hba->silence_err_logs = true;
	/* release lock as clear command might sleep */
	spin_unlock_irqrestore(hba->host->host_lock, flags);

	needs_reset = ufshcd_abort_all(hba);

	spin_lock_irqsave(hba->host->host_lock, flags);
	hba->silence_err_logs = false;
	if (needs_reset)
		goto do_reset;

	/*
	 * After all reqs and tasks are cleared from doorbell,
	 * now it is safe to retore power mode.
	 */
	if (needs_restore) {
		spin_unlock_irqrestore(hba->host->host_lock, flags);
		/*
		 * Hold the scaling lock just in case dev cmds
		 * are sent via bsg and/or sysfs.
		 */
		down_write(&hba->clk_scaling_lock);
		hba->force_pmc = true;
		pmc_err = ufshcd_config_pwr_mode(hba, &(hba->pwr_info));
		if (pmc_err) {
			needs_reset = true;
			dev_err(hba->dev, "%s: Failed to restore power mode, err = %d\n",
					__func__, pmc_err);
		}
		hba->force_pmc = false;
		ufshcd_print_pwr_info(hba);
		up_write(&hba->clk_scaling_lock);
		spin_lock_irqsave(hba->host->host_lock, flags);
	}

do_reset:
	/* Fatal errors need reset */
	if (needs_reset) {
		int err;

		hba->force_reset = false;
		spin_unlock_irqrestore(hba->host->host_lock, flags);
		err = ufshcd_reset_and_restore(hba);
		if (err)
			dev_err(hba->dev, "%s: reset and restore failed with err %d\n",
					__func__, err);
		else
			ufshcd_recover_pm_error(hba);
		spin_lock_irqsave(hba->host->host_lock, flags);
	}

skip_err_handling:
	if (!needs_reset) {
		if (hba->ufshcd_state == UFSHCD_STATE_RESET)
			hba->ufshcd_state = UFSHCD_STATE_OPERATIONAL;
		if (hba->saved_err || hba->saved_uic_err)
			dev_err_ratelimited(hba->dev, "%s: exit: saved_err 0x%x saved_uic_err 0x%x",
			    __func__, hba->saved_err, hba->saved_uic_err);
	}
	/* Exit in an operational state or dead */
	if (hba->ufshcd_state != UFSHCD_STATE_OPERATIONAL &&
	    hba->ufshcd_state != UFSHCD_STATE_ERROR) {
		if (--retries)
			goto again;
		hba->ufshcd_state = UFSHCD_STATE_ERROR;
	}
	ufshcd_clear_eh_in_progress(hba);
	spin_unlock_irqrestore(hba->host->host_lock, flags);
	ufshcd_err_handling_unprepare(hba);
	up(&hba->host_sem);

	dev_info(hba->dev, "%s finished; HBA state %s\n", __func__,
		 ufshcd_state_name[hba->ufshcd_state]);
}

/**
 * ufshcd_update_uic_error - check and set fatal UIC error flags.
 * @hba: per-adapter instance
 *
 * Return:
 *  IRQ_HANDLED - If interrupt is valid
 *  IRQ_NONE    - If invalid interrupt
 */
static irqreturn_t ufshcd_update_uic_error(struct ufs_hba *hba)
{
	u32 reg;
	irqreturn_t retval = IRQ_NONE;

	/* PHY layer error */
	reg = ufshcd_readl(hba, REG_UIC_ERROR_CODE_PHY_ADAPTER_LAYER);
	if ((reg & UIC_PHY_ADAPTER_LAYER_ERROR) &&
	    (reg & UIC_PHY_ADAPTER_LAYER_ERROR_CODE_MASK)) {
		ufshcd_update_evt_hist(hba, UFS_EVT_PA_ERR, reg);
		/*
		 * To know whether this error is fatal or not, DB timeout
		 * must be checked but this error is handled separately.
		 */
		if (reg & UIC_PHY_ADAPTER_LAYER_LANE_ERR_MASK)
			dev_dbg(hba->dev, "%s: UIC Lane error reported\n",
					__func__);

		/* Got a LINERESET indication. */
		if (reg & UIC_PHY_ADAPTER_LAYER_GENERIC_ERROR) {
			struct uic_command *cmd = NULL;

			hba->uic_error |= UFSHCD_UIC_PA_GENERIC_ERROR;
			if (hba->uic_async_done && hba->active_uic_cmd)
				cmd = hba->active_uic_cmd;
			/*
			 * Ignore the LINERESET during power mode change
			 * operation via DME_SET command.
			 */
			if (cmd && (cmd->command == UIC_CMD_DME_SET))
				hba->uic_error &= ~UFSHCD_UIC_PA_GENERIC_ERROR;
		}
		retval |= IRQ_HANDLED;
	}

	/* PA_INIT_ERROR is fatal and needs UIC reset */
	reg = ufshcd_readl(hba, REG_UIC_ERROR_CODE_DATA_LINK_LAYER);
	if ((reg & UIC_DATA_LINK_LAYER_ERROR) &&
	    (reg & UIC_DATA_LINK_LAYER_ERROR_CODE_MASK)) {
		ufshcd_update_evt_hist(hba, UFS_EVT_DL_ERR, reg);

		if (reg & UIC_DATA_LINK_LAYER_ERROR_PA_INIT)
			hba->uic_error |= UFSHCD_UIC_DL_PA_INIT_ERROR;
		else if (hba->dev_quirks &
				UFS_DEVICE_QUIRK_RECOVERY_FROM_DL_NAC_ERRORS) {
			if (reg & UIC_DATA_LINK_LAYER_ERROR_NAC_RECEIVED)
				hba->uic_error |=
					UFSHCD_UIC_DL_NAC_RECEIVED_ERROR;
			else if (reg & UIC_DATA_LINK_LAYER_ERROR_TCx_REPLAY_TIMEOUT)
				hba->uic_error |= UFSHCD_UIC_DL_TCx_REPLAY_ERROR;
		}
		retval |= IRQ_HANDLED;
	}

	/* UIC NL/TL/DME errors needs software retry */
	reg = ufshcd_readl(hba, REG_UIC_ERROR_CODE_NETWORK_LAYER);
	if ((reg & UIC_NETWORK_LAYER_ERROR) &&
	    (reg & UIC_NETWORK_LAYER_ERROR_CODE_MASK)) {
		ufshcd_update_evt_hist(hba, UFS_EVT_NL_ERR, reg);
		hba->uic_error |= UFSHCD_UIC_NL_ERROR;
		retval |= IRQ_HANDLED;
	}

	reg = ufshcd_readl(hba, REG_UIC_ERROR_CODE_TRANSPORT_LAYER);
	if ((reg & UIC_TRANSPORT_LAYER_ERROR) &&
	    (reg & UIC_TRANSPORT_LAYER_ERROR_CODE_MASK)) {
		ufshcd_update_evt_hist(hba, UFS_EVT_TL_ERR, reg);
		hba->uic_error |= UFSHCD_UIC_TL_ERROR;
		retval |= IRQ_HANDLED;
	}

	reg = ufshcd_readl(hba, REG_UIC_ERROR_CODE_DME);
	if ((reg & UIC_DME_ERROR) &&
	    (reg & UIC_DME_ERROR_CODE_MASK)) {
		ufshcd_update_evt_hist(hba, UFS_EVT_DME_ERR, reg);
		hba->uic_error |= UFSHCD_UIC_DME_ERROR;
		retval |= IRQ_HANDLED;
	}

	dev_dbg(hba->dev, "%s: UIC error flags = 0x%08x\n",
			__func__, hba->uic_error);
	return retval;
}

/**
 * ufshcd_check_errors - Check for errors that need s/w attention
 * @hba: per-adapter instance
 * @intr_status: interrupt status generated by the controller
 *
 * Return:
 *  IRQ_HANDLED - If interrupt is valid
 *  IRQ_NONE    - If invalid interrupt
 */
static irqreturn_t ufshcd_check_errors(struct ufs_hba *hba, u32 intr_status)
{
	bool queue_eh_work = false;
	irqreturn_t retval = IRQ_NONE;

	spin_lock(hba->host->host_lock);
	hba->errors |= UFSHCD_ERROR_MASK & intr_status;

	if (hba->errors & INT_FATAL_ERRORS) {
		ufshcd_update_evt_hist(hba, UFS_EVT_FATAL_ERR,
				       hba->errors);
		queue_eh_work = true;
	}

	if (hba->errors & UIC_ERROR) {
		hba->uic_error = 0;
		retval = ufshcd_update_uic_error(hba);
		if (hba->uic_error)
			queue_eh_work = true;
	}

	if (hba->errors & UFSHCD_UIC_HIBERN8_MASK) {
		dev_err(hba->dev,
			"%s: Auto Hibern8 %s failed - status: 0x%08x, upmcrs: 0x%08x\n",
			__func__, (hba->errors & UIC_HIBERNATE_ENTER) ?
			"Enter" : "Exit",
			hba->errors, ufshcd_get_upmcrs(hba));
		ufshcd_update_evt_hist(hba, UFS_EVT_AUTO_HIBERN8_ERR,
				       hba->errors);
		ufshcd_set_link_broken(hba);
		queue_eh_work = true;
	}

	trace_android_vh_ufs_check_int_errors(hba, queue_eh_work);

	if (queue_eh_work) {
		/*
		 * update the transfer error masks to sticky bits, let's do this
		 * irrespective of current ufshcd_state.
		 */
		bool skip = false;
		hba->saved_err |= hba->errors;
		hba->saved_uic_err |= hba->uic_error;

		trace_android_vh_ufs_err_print_ctrl(hba, &skip);
		/* dump controller state before resetting */
		if (!skip &&((hba->saved_err &
		     (INT_FATAL_ERRORS | UFSHCD_UIC_HIBERN8_MASK)) ||
		    (hba->saved_uic_err &&
		     (hba->saved_uic_err != UFSHCD_UIC_PA_GENERIC_ERROR)))) {
			dev_err(hba->dev, "%s: saved_err 0x%x saved_uic_err 0x%x\n",
					__func__, hba->saved_err,
					hba->saved_uic_err);
			ufshcd_dump_regs(hba, 0, UFSHCI_REG_SPACE_SIZE,
					 "host_regs: ");
			ufshcd_print_pwr_info(hba);
		}
		ufshcd_schedule_eh_work(hba);
		retval |= IRQ_HANDLED;
	}
	/*
	 * if (!queue_eh_work) -
	 * Other errors are either non-fatal where host recovers
	 * itself without s/w intervention or errors that will be
	 * handled by the SCSI core layer.
	 */
	hba->errors = 0;
	hba->uic_error = 0;
	spin_unlock(hba->host->host_lock);
	return retval;
}

/**
 * ufshcd_tmc_handler - handle task management function completion
 * @hba: per adapter instance
 *
 * Return:
 *  IRQ_HANDLED - If interrupt is valid
 *  IRQ_NONE    - If invalid interrupt
 */
static irqreturn_t ufshcd_tmc_handler(struct ufs_hba *hba)
{
	unsigned long flags, pending, issued;
	irqreturn_t ret = IRQ_NONE;
	int tag;

	spin_lock_irqsave(hba->host->host_lock, flags);
	pending = ufshcd_readl(hba, REG_UTP_TASK_REQ_DOOR_BELL);
	issued = hba->outstanding_tasks & ~pending;
	for_each_set_bit(tag, &issued, hba->nutmrs) {
		struct request *req = hba->tmf_rqs[tag];
		struct completion *c = req->end_io_data;

		complete(c);
		ret = IRQ_HANDLED;
	}
	spin_unlock_irqrestore(hba->host->host_lock, flags);

	return ret;
}

/**
 * ufshcd_handle_mcq_cq_events - handle MCQ completion queue events
 * @hba: per adapter instance
 *
 * Return: IRQ_HANDLED if interrupt is handled.
 */
static irqreturn_t ufshcd_handle_mcq_cq_events(struct ufs_hba *hba)
{
	struct ufs_hw_queue *hwq;
	unsigned long outstanding_cqs;
	unsigned int nr_queues;
	int i, ret;
	u32 events;

	ret = ufshcd_vops_get_outstanding_cqs(hba, &outstanding_cqs);
	if (ret)
		outstanding_cqs = (1U << hba->nr_hw_queues) - 1;

	/* Exclude the poll queues */
	nr_queues = hba->nr_hw_queues - hba->nr_queues[HCTX_TYPE_POLL];
	for_each_set_bit(i, &outstanding_cqs, nr_queues) {
		hwq = &hba->uhq[i];

		events = ufshcd_mcq_read_cqis(hba, i);
		if (events)
			ufshcd_mcq_write_cqis(hba, events, i);

		if (events & UFSHCD_MCQ_CQIS_TAIL_ENT_PUSH_STS)
			ufshcd_mcq_poll_cqe_lock(hba, hwq);
	}

	return IRQ_HANDLED;
}

/**
 * ufshcd_sl_intr - Interrupt service routine
 * @hba: per adapter instance
 * @intr_status: contains interrupts generated by the controller
 *
 * Return:
 *  IRQ_HANDLED - If interrupt is valid
 *  IRQ_NONE    - If invalid interrupt
 */
static irqreturn_t ufshcd_sl_intr(struct ufs_hba *hba, u32 intr_status)
{
	irqreturn_t retval = IRQ_NONE;
	bool err_check = false;

	if (intr_status & UFSHCD_UIC_MASK)
		retval |= ufshcd_uic_cmd_compl(hba, intr_status);

	if (intr_status & UFSHCD_ERROR_MASK || hba->errors)
		retval |= ufshcd_check_errors(hba, intr_status);

	if (intr_status & UTP_TASK_REQ_COMPL)
		retval |= ufshcd_tmc_handler(hba);

	if (intr_status & UTP_TRANSFER_REQ_COMPL) {
		retval |= ufshcd_transfer_req_compl(hba);

		trace_android_vh_ufs_err_check_ctrl(hba, &err_check);
		if (err_check)
			ufshcd_check_errors(hba, hba->errors);
	}

	if (intr_status & MCQ_CQ_EVENT_STATUS)
		retval |= ufshcd_handle_mcq_cq_events(hba);

	return retval;
}

/**
 * ufshcd_intr - Main interrupt service routine
 * @irq: irq number
 * @__hba: pointer to adapter instance
 *
 * Return:
 *  IRQ_HANDLED - If interrupt is valid
 *  IRQ_NONE    - If invalid interrupt
 */
static irqreturn_t ufshcd_intr(int irq, void *__hba)
{
	u32 intr_status, enabled_intr_status = 0;
	irqreturn_t retval = IRQ_NONE;
	struct ufs_hba *hba = __hba;
	int retries = hba->nutrs;

	intr_status = ufshcd_readl(hba, REG_INTERRUPT_STATUS);
	hba->ufs_stats.last_intr_status = intr_status;
	hba->ufs_stats.last_intr_ts = local_clock();

	/*
	 * There could be max of hba->nutrs reqs in flight and in worst case
	 * if the reqs get finished 1 by 1 after the interrupt status is
	 * read, make sure we handle them by checking the interrupt status
	 * again in a loop until we process all of the reqs before returning.
	 */
	while (intr_status && retries--) {
		enabled_intr_status =
			intr_status & ufshcd_readl(hba, REG_INTERRUPT_ENABLE);
		ufshcd_writel(hba, intr_status, REG_INTERRUPT_STATUS);
		if (enabled_intr_status)
			retval |= ufshcd_sl_intr(hba, enabled_intr_status);

		intr_status = ufshcd_readl(hba, REG_INTERRUPT_STATUS);
	}

	if (enabled_intr_status && retval == IRQ_NONE &&
	    (!(enabled_intr_status & UTP_TRANSFER_REQ_COMPL) ||
	     hba->outstanding_reqs) && !ufshcd_eh_in_progress(hba)) {
		dev_err(hba->dev, "%s: Unhandled interrupt 0x%08x (0x%08x, 0x%08x)\n",
					__func__,
					intr_status,
					hba->ufs_stats.last_intr_status,
					enabled_intr_status);
		ufshcd_dump_regs(hba, 0, UFSHCI_REG_SPACE_SIZE, "host_regs: ");
	}

	return retval;
}

static int ufshcd_clear_tm_cmd(struct ufs_hba *hba, int tag)
{
	int err = 0;
	u32 mask = 1 << tag;
	unsigned long flags;

	if (!test_bit(tag, &hba->outstanding_tasks))
		goto out;

	spin_lock_irqsave(hba->host->host_lock, flags);
	ufshcd_utmrl_clear(hba, tag);
	spin_unlock_irqrestore(hba->host->host_lock, flags);

	/* poll for max. 1 sec to clear door bell register by h/w */
	err = ufshcd_wait_for_register(hba,
			REG_UTP_TASK_REQ_DOOR_BELL,
			mask, 0, 1000, 1000);

	dev_err(hba->dev, "Clearing task management function with tag %d %s\n",
		tag, err < 0 ? "failed" : "succeeded");

out:
	return err;
}

static int __ufshcd_issue_tm_cmd(struct ufs_hba *hba,
		struct utp_task_req_desc *treq, u8 tm_function)
{
	struct request_queue *q = hba->tmf_queue;
	struct Scsi_Host *host = hba->host;
	DECLARE_COMPLETION_ONSTACK(wait);
	struct request *req;
	unsigned long flags;
	int task_tag, err;

	/*
	 * blk_mq_alloc_request() is used here only to get a free tag.
	 */
	req = blk_mq_alloc_request(q, REQ_OP_DRV_OUT, 0);
	if (IS_ERR(req))
		return PTR_ERR(req);

	req->end_io_data = &wait;
	ufshcd_hold(hba);

	spin_lock_irqsave(host->host_lock, flags);

	task_tag = req->tag;
	WARN_ONCE(task_tag < 0 || task_tag >= hba->nutmrs, "Invalid tag %d\n",
		  task_tag);
	hba->tmf_rqs[req->tag] = req;
	treq->upiu_req.req_header.task_tag = task_tag;

	memcpy(hba->utmrdl_base_addr + task_tag, treq, sizeof(*treq));
	ufshcd_vops_setup_task_mgmt(hba, task_tag, tm_function);

	/* send command to the controller */
	__set_bit(task_tag, &hba->outstanding_tasks);

	ufshcd_writel(hba, 1 << task_tag, REG_UTP_TASK_REQ_DOOR_BELL);
	/* Make sure that doorbell is committed immediately */
	wmb();

	spin_unlock_irqrestore(host->host_lock, flags);

	ufshcd_add_tm_upiu_trace(hba, task_tag, UFS_TM_SEND);

	/* wait until the task management command is completed */
	err = wait_for_completion_io_timeout(&wait,
			msecs_to_jiffies(TM_CMD_TIMEOUT));
	if (!err) {
		ufshcd_add_tm_upiu_trace(hba, task_tag, UFS_TM_ERR);
		dev_err(hba->dev, "%s: task management cmd 0x%.2x timed-out\n",
				__func__, tm_function);
		if (ufshcd_clear_tm_cmd(hba, task_tag))
			dev_WARN(hba->dev, "%s: unable to clear tm cmd (slot %d) after timeout\n",
					__func__, task_tag);
		err = -ETIMEDOUT;
	} else {
		err = 0;
		memcpy(treq, hba->utmrdl_base_addr + task_tag, sizeof(*treq));

		ufshcd_add_tm_upiu_trace(hba, task_tag, UFS_TM_COMP);
	}

	spin_lock_irqsave(hba->host->host_lock, flags);
	hba->tmf_rqs[req->tag] = NULL;
	__clear_bit(task_tag, &hba->outstanding_tasks);
	spin_unlock_irqrestore(hba->host->host_lock, flags);

	ufshcd_release(hba);
	blk_mq_free_request(req);

	return err;
}

/**
 * ufshcd_issue_tm_cmd - issues task management commands to controller
 * @hba: per adapter instance
 * @lun_id: LUN ID to which TM command is sent
 * @task_id: task ID to which the TM command is applicable
 * @tm_function: task management function opcode
 * @tm_response: task management service response return value
 *
 * Return: non-zero value on error, zero on success.
 */
static int ufshcd_issue_tm_cmd(struct ufs_hba *hba, int lun_id, int task_id,
		u8 tm_function, u8 *tm_response)
{
	struct utp_task_req_desc treq = { };
	enum utp_ocs ocs_value;
	int err;

	/* Configure task request descriptor */
	treq.header.interrupt = 1;
	treq.header.ocs = OCS_INVALID_COMMAND_STATUS;

	/* Configure task request UPIU */
	treq.upiu_req.req_header.transaction_code = UPIU_TRANSACTION_TASK_REQ;
	treq.upiu_req.req_header.lun = lun_id;
	treq.upiu_req.req_header.tm_function = tm_function;

	/*
	 * The host shall provide the same value for LUN field in the basic
	 * header and for Input Parameter.
	 */
	treq.upiu_req.input_param1 = cpu_to_be32(lun_id);
	treq.upiu_req.input_param2 = cpu_to_be32(task_id);

	err = __ufshcd_issue_tm_cmd(hba, &treq, tm_function);
	if (err == -ETIMEDOUT)
		return err;

	ocs_value = treq.header.ocs & MASK_OCS;
	if (ocs_value != OCS_SUCCESS)
		dev_err(hba->dev, "%s: failed, ocs = 0x%x\n",
				__func__, ocs_value);
	else if (tm_response)
		*tm_response = be32_to_cpu(treq.upiu_rsp.output_param1) &
				MASK_TM_SERVICE_RESP;
	return err;
}

/**
 * ufshcd_issue_devman_upiu_cmd - API for sending "utrd" type requests
 * @hba:	per-adapter instance
 * @req_upiu:	upiu request
 * @rsp_upiu:	upiu reply
 * @desc_buff:	pointer to descriptor buffer, NULL if NA
 * @buff_len:	descriptor size, 0 if NA
 * @cmd_type:	specifies the type (NOP, Query...)
 * @desc_op:	descriptor operation
 *
 * Those type of requests uses UTP Transfer Request Descriptor - utrd.
 * Therefore, it "rides" the device management infrastructure: uses its tag and
 * tasks work queues.
 *
 * Since there is only one available tag for device management commands,
 * the caller is expected to hold the hba->dev_cmd.lock mutex.
 *
 * Return: 0 upon success; < 0 upon failure.
 */
static int ufshcd_issue_devman_upiu_cmd(struct ufs_hba *hba,
					struct utp_upiu_req *req_upiu,
					struct utp_upiu_req *rsp_upiu,
					u8 *desc_buff, int *buff_len,
					enum dev_cmd_type cmd_type,
					enum query_opcode desc_op)
{
	DECLARE_COMPLETION_ONSTACK(wait);
	const u32 tag = hba->reserved_slot;
	struct ufshcd_lrb *lrbp;
	int err = 0;
	u8 upiu_flags;

	/* Protects use of hba->reserved_slot. */
	lockdep_assert_held(&hba->dev_cmd.lock);

	down_read(&hba->clk_scaling_lock);

	lrbp = &hba->lrb[tag];
	lrbp->cmd = NULL;
	lrbp->task_tag = tag;
	lrbp->lun = 0;
	lrbp->intr_cmd = true;
	ufshcd_prepare_lrbp_crypto(NULL, lrbp);
	hba->dev_cmd.type = cmd_type;

	if (hba->ufs_version <= ufshci_version(1, 1))
		lrbp->command_type = UTP_CMD_TYPE_DEV_MANAGE;
	else
		lrbp->command_type = UTP_CMD_TYPE_UFS_STORAGE;

	/* update the task tag in the request upiu */
	req_upiu->header.task_tag = tag;

	ufshcd_prepare_req_desc_hdr(lrbp, &upiu_flags, DMA_NONE, 0);

	/* just copy the upiu request as it is */
	memcpy(lrbp->ucd_req_ptr, req_upiu, sizeof(*lrbp->ucd_req_ptr));
	if (desc_buff && desc_op == UPIU_QUERY_OPCODE_WRITE_DESC) {
		/* The Data Segment Area is optional depending upon the query
		 * function value. for WRITE DESCRIPTOR, the data segment
		 * follows right after the tsf.
		 */
		memcpy(lrbp->ucd_req_ptr + 1, desc_buff, *buff_len);
		*buff_len = 0;
	}

	memset(lrbp->ucd_rsp_ptr, 0, sizeof(struct utp_upiu_rsp));

	hba->dev_cmd.complete = &wait;

	ufshcd_add_query_upiu_trace(hba, UFS_QUERY_SEND, lrbp->ucd_req_ptr);

	ufshcd_send_command(hba, tag, hba->dev_cmd_queue);
	/*
	 * ignore the returning value here - ufshcd_check_query_response is
	 * bound to fail since dev_cmd.query and dev_cmd.type were left empty.
	 * read the response directly ignoring all errors.
	 */
	ufshcd_wait_for_dev_cmd(hba, lrbp, QUERY_REQ_TIMEOUT);

	/* just copy the upiu response as it is */
	memcpy(rsp_upiu, lrbp->ucd_rsp_ptr, sizeof(*rsp_upiu));
	if (desc_buff && desc_op == UPIU_QUERY_OPCODE_READ_DESC) {
		u8 *descp = (u8 *)lrbp->ucd_rsp_ptr + sizeof(*rsp_upiu);
		u16 resp_len = be16_to_cpu(lrbp->ucd_rsp_ptr->header
					   .data_segment_length);

		if (*buff_len >= resp_len) {
			memcpy(desc_buff, descp, resp_len);
			*buff_len = resp_len;
		} else {
			dev_warn(hba->dev,
				 "%s: rsp size %d is bigger than buffer size %d",
				 __func__, resp_len, *buff_len);
			*buff_len = 0;
			err = -EINVAL;
		}
	}
	ufshcd_add_query_upiu_trace(hba, err ? UFS_QUERY_ERR : UFS_QUERY_COMP,
				    (struct utp_upiu_req *)lrbp->ucd_rsp_ptr);

	up_read(&hba->clk_scaling_lock);
	return err;
}

/**
 * ufshcd_exec_raw_upiu_cmd - API function for sending raw upiu commands
 * @hba:	per-adapter instance
 * @req_upiu:	upiu request
 * @rsp_upiu:	upiu reply - only 8 DW as we do not support scsi commands
 * @msgcode:	message code, one of UPIU Transaction Codes Initiator to Target
 * @desc_buff:	pointer to descriptor buffer, NULL if NA
 * @buff_len:	descriptor size, 0 if NA
 * @desc_op:	descriptor operation
 *
 * Supports UTP Transfer requests (nop and query), and UTP Task
 * Management requests.
 * It is up to the caller to fill the upiu conent properly, as it will
 * be copied without any further input validations.
 *
 * Return: 0 upon success; < 0 upon failure.
 */
int ufshcd_exec_raw_upiu_cmd(struct ufs_hba *hba,
			     struct utp_upiu_req *req_upiu,
			     struct utp_upiu_req *rsp_upiu,
			     enum upiu_request_transaction msgcode,
			     u8 *desc_buff, int *buff_len,
			     enum query_opcode desc_op)
{
	int err;
	enum dev_cmd_type cmd_type = DEV_CMD_TYPE_QUERY;
	struct utp_task_req_desc treq = { };
	enum utp_ocs ocs_value;
	u8 tm_f = req_upiu->header.tm_function;

	switch (msgcode) {
	case UPIU_TRANSACTION_NOP_OUT:
		cmd_type = DEV_CMD_TYPE_NOP;
		fallthrough;
	case UPIU_TRANSACTION_QUERY_REQ:
		ufshcd_hold(hba);
		mutex_lock(&hba->dev_cmd.lock);
		err = ufshcd_issue_devman_upiu_cmd(hba, req_upiu, rsp_upiu,
						   desc_buff, buff_len,
						   cmd_type, desc_op);
		mutex_unlock(&hba->dev_cmd.lock);
		ufshcd_release(hba);

		break;
	case UPIU_TRANSACTION_TASK_REQ:
		treq.header.interrupt = 1;
		treq.header.ocs = OCS_INVALID_COMMAND_STATUS;

		memcpy(&treq.upiu_req, req_upiu, sizeof(*req_upiu));

		err = __ufshcd_issue_tm_cmd(hba, &treq, tm_f);
		if (err == -ETIMEDOUT)
			break;

		ocs_value = treq.header.ocs & MASK_OCS;
		if (ocs_value != OCS_SUCCESS) {
			dev_err(hba->dev, "%s: failed, ocs = 0x%x\n", __func__,
				ocs_value);
			break;
		}

		memcpy(rsp_upiu, &treq.upiu_rsp, sizeof(*rsp_upiu));

		break;
	default:
		err = -EINVAL;

		break;
	}

	return err;
}

/**
 * ufshcd_advanced_rpmb_req_handler - handle advanced RPMB request
 * @hba:	per adapter instance
 * @req_upiu:	upiu request
 * @rsp_upiu:	upiu reply
 * @req_ehs:	EHS field which contains Advanced RPMB Request Message
 * @rsp_ehs:	EHS field which returns Advanced RPMB Response Message
 * @sg_cnt:	The number of sg lists actually used
 * @sg_list:	Pointer to SG list when DATA IN/OUT UPIU is required in ARPMB operation
 * @dir:	DMA direction
 *
 * Return: zero on success, non-zero on failure.
 */
int ufshcd_advanced_rpmb_req_handler(struct ufs_hba *hba, struct utp_upiu_req *req_upiu,
			 struct utp_upiu_req *rsp_upiu, struct ufs_ehs *req_ehs,
			 struct ufs_ehs *rsp_ehs, int sg_cnt, struct scatterlist *sg_list,
			 enum dma_data_direction dir)
{
	DECLARE_COMPLETION_ONSTACK(wait);
	const u32 tag = hba->reserved_slot;
	struct ufshcd_lrb *lrbp;
	int err = 0;
	int result;
	u8 upiu_flags;
	u8 *ehs_data;
	u16 ehs_len;

	/* Protects use of hba->reserved_slot. */
	ufshcd_hold(hba);
	mutex_lock(&hba->dev_cmd.lock);
	down_read(&hba->clk_scaling_lock);

	lrbp = &hba->lrb[tag];
	lrbp->cmd = NULL;
	lrbp->task_tag = tag;
	lrbp->lun = UFS_UPIU_RPMB_WLUN;

	lrbp->intr_cmd = true;
	ufshcd_prepare_lrbp_crypto(NULL, lrbp);
	hba->dev_cmd.type = DEV_CMD_TYPE_RPMB;

	/* Advanced RPMB starts from UFS 4.0, so its command type is UTP_CMD_TYPE_UFS_STORAGE */
	lrbp->command_type = UTP_CMD_TYPE_UFS_STORAGE;

	/*
	 * According to UFSHCI 4.0 specification page 24, if EHSLUTRDS is 0, host controller takes
	 * EHS length from CMD UPIU, and SW driver use EHS Length field in CMD UPIU. if it is 1,
	 * HW controller takes EHS length from UTRD.
	 */
	if (hba->capabilities & MASK_EHSLUTRD_SUPPORTED)
		ufshcd_prepare_req_desc_hdr(lrbp, &upiu_flags, dir, 2);
	else
		ufshcd_prepare_req_desc_hdr(lrbp, &upiu_flags, dir, 0);

	/* update the task tag */
	req_upiu->header.task_tag = tag;

	/* copy the UPIU(contains CDB) request as it is */
	memcpy(lrbp->ucd_req_ptr, req_upiu, sizeof(*lrbp->ucd_req_ptr));
	/* Copy EHS, starting with byte32, immediately after the CDB package */
	memcpy(lrbp->ucd_req_ptr + 1, req_ehs, sizeof(*req_ehs));

	if (dir != DMA_NONE && sg_list)
		ufshcd_sgl_to_prdt(hba, lrbp, sg_cnt, sg_list);

	memset(lrbp->ucd_rsp_ptr, 0, sizeof(struct utp_upiu_rsp));

	hba->dev_cmd.complete = &wait;

	ufshcd_send_command(hba, tag, hba->dev_cmd_queue);

	err = ufshcd_wait_for_dev_cmd(hba, lrbp, ADVANCED_RPMB_REQ_TIMEOUT);

	if (!err) {
		/* Just copy the upiu response as it is */
		memcpy(rsp_upiu, lrbp->ucd_rsp_ptr, sizeof(*rsp_upiu));
		/* Get the response UPIU result */
		result = (lrbp->ucd_rsp_ptr->header.response << 8) |
			lrbp->ucd_rsp_ptr->header.status;

		ehs_len = lrbp->ucd_rsp_ptr->header.ehs_length;
		/*
		 * Since the bLength in EHS indicates the total size of the EHS Header and EHS Data
		 * in 32 Byte units, the value of the bLength Request/Response for Advanced RPMB
		 * Message is 02h
		 */
		if (ehs_len == 2 && rsp_ehs) {
			/*
			 * ucd_rsp_ptr points to a buffer with a length of 512 bytes
			 * (ALIGNED_UPIU_SIZE = 512), and the EHS data just starts from byte32
			 */
			ehs_data = (u8 *)lrbp->ucd_rsp_ptr + EHS_OFFSET_IN_RESPONSE;
			memcpy(rsp_ehs, ehs_data, ehs_len * 32);
		}
	}

	up_read(&hba->clk_scaling_lock);
	mutex_unlock(&hba->dev_cmd.lock);
	ufshcd_release(hba);
	return err ? : result;
}

/**
 * ufshcd_eh_device_reset_handler() - Reset a single logical unit.
 * @cmd: SCSI command pointer
 *
 * Return: SUCCESS or FAILED.
 */
static int ufshcd_eh_device_reset_handler(struct scsi_cmnd *cmd)
{
	unsigned long flags, pending_reqs = 0, not_cleared = 0;
	struct Scsi_Host *host;
	struct ufs_hba *hba;
	struct ufs_hw_queue *hwq;
	struct ufshcd_lrb *lrbp;
	u32 pos, not_cleared_mask = 0;
	int err;
	u8 resp = 0xF, lun;

	host = cmd->device->host;
	hba = shost_priv(host);

	lun = ufshcd_scsi_to_upiu_lun(cmd->device->lun);
	err = ufshcd_issue_tm_cmd(hba, lun, 0, UFS_LOGICAL_RESET, &resp);
	if (err || resp != UPIU_TASK_MANAGEMENT_FUNC_COMPL) {
		if (!err)
			err = resp;
		goto out;
	}

	if (is_mcq_enabled(hba)) {
		for (pos = 0; pos < hba->nutrs; pos++) {
			lrbp = &hba->lrb[pos];
			if (ufshcd_cmd_inflight(lrbp->cmd) &&
			    lrbp->lun == lun) {
				ufshcd_clear_cmd(hba, pos);
				hwq = ufshcd_mcq_req_to_hwq(hba, scsi_cmd_to_rq(lrbp->cmd));
				ufshcd_mcq_poll_cqe_lock(hba, hwq);
			}
		}
		err = 0;
		goto out;
	}

	/* clear the commands that were pending for corresponding LUN */
	spin_lock_irqsave(&hba->outstanding_lock, flags);
	for_each_set_bit(pos, &hba->outstanding_reqs, hba->nutrs)
		if (hba->lrb[pos].lun == lun)
			__set_bit(pos, &pending_reqs);
	hba->outstanding_reqs &= ~pending_reqs;
	spin_unlock_irqrestore(&hba->outstanding_lock, flags);

	for_each_set_bit(pos, &pending_reqs, hba->nutrs) {
		if (ufshcd_clear_cmd(hba, pos) < 0) {
			spin_lock_irqsave(&hba->outstanding_lock, flags);
			not_cleared = 1U << pos &
				ufshcd_readl(hba, REG_UTP_TRANSFER_REQ_DOOR_BELL);
			hba->outstanding_reqs |= not_cleared;
			not_cleared_mask |= not_cleared;
			spin_unlock_irqrestore(&hba->outstanding_lock, flags);

			dev_err(hba->dev, "%s: failed to clear request %d\n",
				__func__, pos);
		}
	}
	__ufshcd_transfer_req_compl(hba, pending_reqs & ~not_cleared_mask);

out:
	hba->req_abort_count = 0;
	ufshcd_update_evt_hist(hba, UFS_EVT_DEV_RESET, (u32)err);
	if (!err) {
		err = SUCCESS;
	} else {
		dev_err(hba->dev, "%s: failed with err %d\n", __func__, err);
		err = FAILED;
	}
	return err;
}

static void ufshcd_set_req_abort_skip(struct ufs_hba *hba, unsigned long bitmap)
{
	struct ufshcd_lrb *lrbp;
	int tag;

	for_each_set_bit(tag, &bitmap, hba->nutrs) {
		lrbp = &hba->lrb[tag];
		lrbp->req_abort_skip = true;
	}
}

/**
 * ufshcd_try_to_abort_task - abort a specific task
 * @hba: Pointer to adapter instance
 * @tag: Task tag/index to be aborted
 *
 * Abort the pending command in device by sending UFS_ABORT_TASK task management
 * command, and in host controller by clearing the door-bell register. There can
 * be race between controller sending the command to the device while abort is
 * issued. To avoid that, first issue UFS_QUERY_TASK to check if the command is
 * really issued and then try to abort it.
 *
 * Return: zero on success, non-zero on failure.
 */
int ufshcd_try_to_abort_task(struct ufs_hba *hba, int tag)
{
	struct ufshcd_lrb *lrbp = &hba->lrb[tag];
	int err = 0;
	int poll_cnt;
	u8 resp = 0xF;
	u32 reg;

	for (poll_cnt = 100; poll_cnt; poll_cnt--) {
		err = ufshcd_issue_tm_cmd(hba, lrbp->lun, lrbp->task_tag,
				UFS_QUERY_TASK, &resp);
		if (!err && resp == UPIU_TASK_MANAGEMENT_FUNC_SUCCEEDED) {
			/* cmd pending in the device */
			dev_err(hba->dev, "%s: cmd pending in the device. tag = %d\n",
				__func__, tag);
			break;
		} else if (!err && resp == UPIU_TASK_MANAGEMENT_FUNC_COMPL) {
			/*
			 * cmd not pending in the device, check if it is
			 * in transition.
			 */
			dev_err(hba->dev, "%s: cmd at tag %d not pending in the device.\n",
				__func__, tag);
			if (is_mcq_enabled(hba)) {
				/* MCQ mode */
				if (ufshcd_cmd_inflight(lrbp->cmd)) {
					/* sleep for max. 200us same delay as in SDB mode */
					usleep_range(100, 200);
					continue;
				}
				/* command completed already */
				dev_err(hba->dev, "%s: cmd at tag=%d is cleared.\n",
					__func__, tag);
				goto out;
			}

			/* Single Doorbell Mode */
			reg = ufshcd_readl(hba, REG_UTP_TRANSFER_REQ_DOOR_BELL);
			if (reg & (1 << tag)) {
				/* sleep for max. 200us to stabilize */
				usleep_range(100, 200);
				continue;
			}
			/* command completed already */
			dev_err(hba->dev, "%s: cmd at tag %d successfully cleared from DB.\n",
				__func__, tag);
			goto out;
		} else {
			dev_err(hba->dev,
				"%s: no response from device. tag = %d, err %d\n",
				__func__, tag, err);
			if (!err)
				err = resp; /* service response error */
			goto out;
		}
	}

	if (!poll_cnt) {
		err = -EBUSY;
		goto out;
	}

	err = ufshcd_issue_tm_cmd(hba, lrbp->lun, lrbp->task_tag,
			UFS_ABORT_TASK, &resp);
	if (err || resp != UPIU_TASK_MANAGEMENT_FUNC_COMPL) {
		if (!err) {
			err = resp; /* service response error */
			dev_err(hba->dev, "%s: issued. tag = %d, err %d\n",
				__func__, tag, err);
		}
		goto out;
	}

	err = ufshcd_clear_cmd(hba, tag);
	if (err)
		dev_err(hba->dev, "%s: Failed clearing cmd at tag %d, err %d\n",
			__func__, tag, err);

out:
	return err;
}

/**
 * ufshcd_abort - scsi host template eh_abort_handler callback
 * @cmd: SCSI command pointer
 *
 * Return: SUCCESS or FAILED.
 */
static int ufshcd_abort(struct scsi_cmnd *cmd)
{
	struct Scsi_Host *host = cmd->device->host;
	struct ufs_hba *hba = shost_priv(host);
	int tag = scsi_cmd_to_rq(cmd)->tag;
	struct ufshcd_lrb *lrbp = &hba->lrb[tag];
	unsigned long flags;
	int err = FAILED;
	bool outstanding;
	u32 reg;

	WARN_ONCE(tag < 0, "Invalid tag %d\n", tag);

	ufshcd_hold(hba);

	if (!is_mcq_enabled(hba)) {
		reg = ufshcd_readl(hba, REG_UTP_TRANSFER_REQ_DOOR_BELL);
		if (!test_bit(tag, &hba->outstanding_reqs)) {
			/* If command is already aborted/completed, return FAILED. */
			dev_err(hba->dev,
				"%s: cmd at tag %d already completed, outstanding=0x%lx, doorbell=0x%x\n",
				__func__, tag, hba->outstanding_reqs, reg);
			goto release;
		}
	}

	/* Print Transfer Request of aborted task */
	dev_info(hba->dev, "%s: Device abort task at tag %d\n", __func__, tag);

	/*
	 * Print detailed info about aborted request.
	 * As more than one request might get aborted at the same time,
	 * print full information only for the first aborted request in order
	 * to reduce repeated printouts. For other aborted requests only print
	 * basic details.
	 */
	scsi_print_command(cmd);
	if (!hba->req_abort_count) {
		ufshcd_update_evt_hist(hba, UFS_EVT_ABORT, tag);
		ufshcd_print_evt_hist(hba);
		ufshcd_print_host_state(hba);
		ufshcd_print_pwr_info(hba);
		ufshcd_print_tr(hba, tag, true);
	} else {
		ufshcd_print_tr(hba, tag, false);
	}
	hba->req_abort_count++;

	if (!is_mcq_enabled(hba) && !(reg & (1 << tag))) {
		/* only execute this code in single doorbell mode */
		dev_err(hba->dev,
		"%s: cmd was completed, but without a notifying intr, tag = %d",
		__func__, tag);
		__ufshcd_transfer_req_compl(hba, 1UL << tag);
		goto release;
	}

	/*
	 * Task abort to the device W-LUN is illegal. When this command
	 * will fail, due to spec violation, scsi err handling next step
	 * will be to send LU reset which, again, is a spec violation.
	 * To avoid these unnecessary/illegal steps, first we clean up
	 * the lrb taken by this cmd and re-set it in outstanding_reqs,
	 * then queue the eh_work and bail.
	 */
	if (lrbp->lun == UFS_UPIU_UFS_DEVICE_WLUN) {
		ufshcd_update_evt_hist(hba, UFS_EVT_ABORT, lrbp->lun);

		spin_lock_irqsave(host->host_lock, flags);
		hba->force_reset = true;
		ufshcd_schedule_eh_work(hba);
		spin_unlock_irqrestore(host->host_lock, flags);
		goto release;
	}

	if (is_mcq_enabled(hba)) {
		/* MCQ mode. Branch off to handle abort for mcq mode */
		err = ufshcd_mcq_abort(cmd);
		goto release;
	}

	/* Skip task abort in case previous aborts failed and report failure */
	if (lrbp->req_abort_skip) {
		dev_err(hba->dev, "%s: skipping abort\n", __func__);
		ufshcd_set_req_abort_skip(hba, hba->outstanding_reqs);
		goto release;
	}

	err = ufshcd_try_to_abort_task(hba, tag);
	if (err) {
		dev_err(hba->dev, "%s: failed with err %d\n", __func__, err);
		ufshcd_set_req_abort_skip(hba, hba->outstanding_reqs);
		err = FAILED;
		goto release;
	}

	/*
	 * Clear the corresponding bit from outstanding_reqs since the command
	 * has been aborted successfully.
	 */
	spin_lock_irqsave(&hba->outstanding_lock, flags);
	outstanding = __test_and_clear_bit(tag, &hba->outstanding_reqs);
	spin_unlock_irqrestore(&hba->outstanding_lock, flags);

	if (outstanding) {
		ufshcd_release_scsi_cmd(hba, lrbp);
		trace_android_vh_ufs_abort_success_ctrl(hba, lrbp);
	}

	err = SUCCESS;

release:
	/* Matches the ufshcd_hold() call at the start of this function. */
	ufshcd_release(hba);
	return err;
}

/**
 * ufshcd_host_reset_and_restore - reset and restore host controller
 * @hba: per-adapter instance
 *
 * Note that host controller reset may issue DME_RESET to
 * local and remote (device) Uni-Pro stack and the attributes
 * are reset to default state.
 *
 * Return: zero on success, non-zero on failure.
 */
static int ufshcd_host_reset_and_restore(struct ufs_hba *hba)
{
	int err;

	/*
	 * Stop the host controller and complete the requests
	 * cleared by h/w
	 */
	ufshcd_hba_stop(hba);
	hba->silence_err_logs = true;
	ufshcd_complete_requests(hba, true);
	hba->silence_err_logs = false;

	/* scale up clocks to max frequency before full reinitialization */
	ufshcd_scale_clks(hba, true);

	err = ufshcd_hba_enable(hba);

	/* Establish the link again and restore the device */
	if (!err)
		err = ufshcd_probe_hba(hba, false);

	if (err)
		dev_err(hba->dev, "%s: Host init failed %d\n", __func__, err);
	ufshcd_update_evt_hist(hba, UFS_EVT_HOST_RESET, (u32)err);
	return err;
}

/**
 * ufshcd_reset_and_restore - reset and re-initialize host/device
 * @hba: per-adapter instance
 *
 * Reset and recover device, host and re-establish link. This
 * is helpful to recover the communication in fatal error conditions.
 *
 * Return: zero on success, non-zero on failure.
 */
static int ufshcd_reset_and_restore(struct ufs_hba *hba)
{
	u32 saved_err = 0;
	u32 saved_uic_err = 0;
	int err = 0;
	unsigned long flags;
	int retries = MAX_HOST_RESET_RETRIES;

	spin_lock_irqsave(hba->host->host_lock, flags);
	do {
		/*
		 * This is a fresh start, cache and clear saved error first,
		 * in case new error generated during reset and restore.
		 */
		saved_err |= hba->saved_err;
		saved_uic_err |= hba->saved_uic_err;
		hba->saved_err = 0;
		hba->saved_uic_err = 0;
		hba->force_reset = false;
		hba->ufshcd_state = UFSHCD_STATE_RESET;
		spin_unlock_irqrestore(hba->host->host_lock, flags);

		/* Reset the attached device */
		ufshcd_device_reset(hba);

		err = ufshcd_host_reset_and_restore(hba);

		spin_lock_irqsave(hba->host->host_lock, flags);
		if (err)
			continue;
		/* Do not exit unless operational or dead */
		if (hba->ufshcd_state != UFSHCD_STATE_OPERATIONAL &&
		    hba->ufshcd_state != UFSHCD_STATE_ERROR &&
		    hba->ufshcd_state != UFSHCD_STATE_EH_SCHEDULED_NON_FATAL)
			err = -EAGAIN;
	} while (err && --retries);

	/*
	 * Inform scsi mid-layer that we did reset and allow to handle
	 * Unit Attention properly.
	 */
	scsi_report_bus_reset(hba->host, 0);
	if (err) {
		hba->ufshcd_state = UFSHCD_STATE_ERROR;
		hba->saved_err |= saved_err;
		hba->saved_uic_err |= saved_uic_err;
	}
	spin_unlock_irqrestore(hba->host->host_lock, flags);

	return err;
}

/**
 * ufshcd_eh_host_reset_handler - host reset handler registered to scsi layer
 * @cmd: SCSI command pointer
 *
 * Return: SUCCESS or FAILED.
 */
static int ufshcd_eh_host_reset_handler(struct scsi_cmnd *cmd)
{
	int err = SUCCESS;
	unsigned long flags;
	struct ufs_hba *hba;

	hba = shost_priv(cmd->device->host);

	/*
	 * If runtime PM sent SSU and got a timeout, scsi_error_handler is
	 * stuck in this function waiting for flush_work(&hba->eh_work). And
	 * ufshcd_err_handler(eh_work) is stuck waiting for runtime PM. Do
	 * ufshcd_link_recovery instead of eh_work to prevent deadlock.
	 */
	if (hba->pm_op_in_progress) {
		if (ufshcd_link_recovery(hba))
			err = FAILED;

		return err;
	}

	spin_lock_irqsave(hba->host->host_lock, flags);
	hba->force_reset = true;
	ufshcd_schedule_eh_work(hba);
	dev_err(hba->dev, "%s: reset in progress - 1\n", __func__);
	spin_unlock_irqrestore(hba->host->host_lock, flags);

	flush_work(&hba->eh_work);

	spin_lock_irqsave(hba->host->host_lock, flags);
	if (hba->ufshcd_state == UFSHCD_STATE_ERROR)
		err = FAILED;
	spin_unlock_irqrestore(hba->host->host_lock, flags);

	return err;
}

/**
 * ufshcd_get_max_icc_level - calculate the ICC level
 * @sup_curr_uA: max. current supported by the regulator
 * @start_scan: row at the desc table to start scan from
 * @buff: power descriptor buffer
 *
 * Return: calculated max ICC level for specific regulator.
 */
static u32 ufshcd_get_max_icc_level(int sup_curr_uA, u32 start_scan,
				    const char *buff)
{
	int i;
	int curr_uA;
	u16 data;
	u16 unit;

	for (i = start_scan; i >= 0; i--) {
		data = get_unaligned_be16(&buff[2 * i]);
		unit = (data & ATTR_ICC_LVL_UNIT_MASK) >>
						ATTR_ICC_LVL_UNIT_OFFSET;
		curr_uA = data & ATTR_ICC_LVL_VALUE_MASK;
		switch (unit) {
		case UFSHCD_NANO_AMP:
			curr_uA = curr_uA / 1000;
			break;
		case UFSHCD_MILI_AMP:
			curr_uA = curr_uA * 1000;
			break;
		case UFSHCD_AMP:
			curr_uA = curr_uA * 1000 * 1000;
			break;
		case UFSHCD_MICRO_AMP:
		default:
			break;
		}
		if (sup_curr_uA >= curr_uA)
			break;
	}
	if (i < 0) {
		i = 0;
		pr_err("%s: Couldn't find valid icc_level = %d", __func__, i);
	}

	return (u32)i;
}

/**
 * ufshcd_find_max_sup_active_icc_level - calculate the max ICC level
 * In case regulators are not initialized we'll return 0
 * @hba: per-adapter instance
 * @desc_buf: power descriptor buffer to extract ICC levels from.
 *
 * Return: calculated ICC level.
 */
static u32 ufshcd_find_max_sup_active_icc_level(struct ufs_hba *hba,
						const u8 *desc_buf)
{
	u32 icc_level = 0;

	if (!hba->vreg_info.vcc || !hba->vreg_info.vccq ||
						!hba->vreg_info.vccq2) {
		/*
		 * Using dev_dbg to avoid messages during runtime PM to avoid
		 * never-ending cycles of messages written back to storage by
		 * user space causing runtime resume, causing more messages and
		 * so on.
		 */
		dev_dbg(hba->dev,
			"%s: Regulator capability was not set, actvIccLevel=%d",
							__func__, icc_level);
		goto out;
	}

	if (hba->vreg_info.vcc->max_uA)
		icc_level = ufshcd_get_max_icc_level(
				hba->vreg_info.vcc->max_uA,
				POWER_DESC_MAX_ACTV_ICC_LVLS - 1,
				&desc_buf[PWR_DESC_ACTIVE_LVLS_VCC_0]);

	if (hba->vreg_info.vccq->max_uA)
		icc_level = ufshcd_get_max_icc_level(
				hba->vreg_info.vccq->max_uA,
				icc_level,
				&desc_buf[PWR_DESC_ACTIVE_LVLS_VCCQ_0]);

	if (hba->vreg_info.vccq2->max_uA)
		icc_level = ufshcd_get_max_icc_level(
				hba->vreg_info.vccq2->max_uA,
				icc_level,
				&desc_buf[PWR_DESC_ACTIVE_LVLS_VCCQ2_0]);
out:
	return icc_level;
}

static void ufshcd_set_active_icc_lvl(struct ufs_hba *hba)
{
	int ret;
	u8 *desc_buf;
	u32 icc_level;

	desc_buf = kzalloc(QUERY_DESC_MAX_SIZE, GFP_KERNEL);
	if (!desc_buf)
		return;

	ret = ufshcd_read_desc_param(hba, QUERY_DESC_IDN_POWER, 0, 0,
				     desc_buf, QUERY_DESC_MAX_SIZE);
	if (ret) {
		dev_err(hba->dev,
			"%s: Failed reading power descriptor ret = %d",
			__func__, ret);
		goto out;
	}

	icc_level = ufshcd_find_max_sup_active_icc_level(hba, desc_buf);
	dev_dbg(hba->dev, "%s: setting icc_level 0x%x", __func__, icc_level);

	ret = ufshcd_query_attr_retry(hba, UPIU_QUERY_OPCODE_WRITE_ATTR,
		QUERY_ATTR_IDN_ACTIVE_ICC_LVL, 0, 0, &icc_level);

	if (ret)
		dev_err(hba->dev,
			"%s: Failed configuring bActiveICCLevel = %d ret = %d",
			__func__, icc_level, ret);

out:
	kfree(desc_buf);
}

static inline void ufshcd_blk_pm_runtime_init(struct scsi_device *sdev)
{
	struct Scsi_Host *shost = sdev->host;

	scsi_autopm_get_device(sdev);
	blk_pm_runtime_init(sdev->request_queue, &sdev->sdev_gendev);
	if (sdev->rpm_autosuspend)
		pm_runtime_set_autosuspend_delay(&sdev->sdev_gendev,
						 shost->rpm_autosuspend_delay);
	scsi_autopm_put_device(sdev);
}

/**
 * ufshcd_scsi_add_wlus - Adds required W-LUs
 * @hba: per-adapter instance
 *
 * UFS device specification requires the UFS devices to support 4 well known
 * logical units:
 *	"REPORT_LUNS" (address: 01h)
 *	"UFS Device" (address: 50h)
 *	"RPMB" (address: 44h)
 *	"BOOT" (address: 30h)
 * UFS device's power management needs to be controlled by "POWER CONDITION"
 * field of SSU (START STOP UNIT) command. But this "power condition" field
 * will take effect only when its sent to "UFS device" well known logical unit
 * hence we require the scsi_device instance to represent this logical unit in
 * order for the UFS host driver to send the SSU command for power management.
 *
 * We also require the scsi_device instance for "RPMB" (Replay Protected Memory
 * Block) LU so user space process can control this LU. User space may also
 * want to have access to BOOT LU.
 *
 * This function adds scsi device instances for each of all well known LUs
 * (except "REPORT LUNS" LU).
 *
 * Return: zero on success (all required W-LUs are added successfully),
 * non-zero error value on failure (if failed to add any of the required W-LU).
 */
static int ufshcd_scsi_add_wlus(struct ufs_hba *hba)
{
	int ret = 0;
	struct scsi_device *sdev_boot, *sdev_rpmb;

	hba->ufs_device_wlun = __scsi_add_device(hba->host, 0, 0,
		ufshcd_upiu_wlun_to_scsi_wlun(UFS_UPIU_UFS_DEVICE_WLUN), NULL);
	if (IS_ERR(hba->ufs_device_wlun)) {
		ret = PTR_ERR(hba->ufs_device_wlun);
		hba->ufs_device_wlun = NULL;
		goto out;
	}
	scsi_device_put(hba->ufs_device_wlun);

	sdev_rpmb = __scsi_add_device(hba->host, 0, 0,
		ufshcd_upiu_wlun_to_scsi_wlun(UFS_UPIU_RPMB_WLUN), NULL);
	if (IS_ERR(sdev_rpmb)) {
		ret = PTR_ERR(sdev_rpmb);
		goto remove_ufs_device_wlun;
	}
	ufshcd_blk_pm_runtime_init(sdev_rpmb);
	scsi_device_put(sdev_rpmb);

	sdev_boot = __scsi_add_device(hba->host, 0, 0,
		ufshcd_upiu_wlun_to_scsi_wlun(UFS_UPIU_BOOT_WLUN), NULL);
	if (IS_ERR(sdev_boot)) {
		dev_err(hba->dev, "%s: BOOT WLUN not found\n", __func__);
	} else {
		ufshcd_blk_pm_runtime_init(sdev_boot);
		scsi_device_put(sdev_boot);
	}
	goto out;

remove_ufs_device_wlun:
	scsi_remove_device(hba->ufs_device_wlun);
out:
	return ret;
}

static void ufshcd_wb_probe(struct ufs_hba *hba, const u8 *desc_buf)
{
	struct ufs_dev_info *dev_info = &hba->dev_info;
	u8 lun;
	u32 d_lu_wb_buf_alloc;
	u32 ext_ufs_feature;

	if (!ufshcd_is_wb_allowed(hba))
		return;

	/*
	 * Probe WB only for UFS-2.2 and UFS-3.1 (and later) devices or
	 * UFS devices with quirk UFS_DEVICE_QUIRK_SUPPORT_EXTENDED_FEATURES
	 * enabled
	 */
	if (!(dev_info->wspecversion >= 0x310 ||
	      dev_info->wspecversion == 0x220 ||
	     (hba->dev_quirks & UFS_DEVICE_QUIRK_SUPPORT_EXTENDED_FEATURES)))
		goto wb_disabled;

	ext_ufs_feature = get_unaligned_be32(desc_buf +
					DEVICE_DESC_PARAM_EXT_UFS_FEATURE_SUP);

	if (!(ext_ufs_feature & UFS_DEV_WRITE_BOOSTER_SUP))
		goto wb_disabled;

	/*
	 * WB may be supported but not configured while provisioning. The spec
	 * says, in dedicated wb buffer mode, a max of 1 lun would have wb
	 * buffer configured.
	 */
	dev_info->wb_buffer_type = desc_buf[DEVICE_DESC_PARAM_WB_TYPE];

	dev_info->b_presrv_uspc_en =
		desc_buf[DEVICE_DESC_PARAM_WB_PRESRV_USRSPC_EN];

	if (dev_info->wb_buffer_type == WB_BUF_MODE_SHARED) {
		if (!get_unaligned_be32(desc_buf +
				   DEVICE_DESC_PARAM_WB_SHARED_ALLOC_UNITS))
			goto wb_disabled;
	} else {
		for (lun = 0; lun < UFS_UPIU_MAX_WB_LUN_ID; lun++) {
			d_lu_wb_buf_alloc = 0;
			ufshcd_read_unit_desc_param(hba,
					lun,
					UNIT_DESC_PARAM_WB_BUF_ALLOC_UNITS,
					(u8 *)&d_lu_wb_buf_alloc,
					sizeof(d_lu_wb_buf_alloc));
			if (d_lu_wb_buf_alloc) {
				dev_info->wb_dedicated_lu = lun;
				break;
			}
		}

		if (!d_lu_wb_buf_alloc)
			goto wb_disabled;
	}

	if (!ufshcd_is_wb_buf_lifetime_available(hba))
		goto wb_disabled;

	return;

wb_disabled:
	hba->caps &= ~UFSHCD_CAP_WB_EN;
}

static void ufshcd_temp_notif_probe(struct ufs_hba *hba, const u8 *desc_buf)
{
	struct ufs_dev_info *dev_info = &hba->dev_info;
	u32 ext_ufs_feature;
	u8 mask = 0;

	if (!(hba->caps & UFSHCD_CAP_TEMP_NOTIF) || dev_info->wspecversion < 0x300)
		return;

	ext_ufs_feature = get_unaligned_be32(desc_buf + DEVICE_DESC_PARAM_EXT_UFS_FEATURE_SUP);

	if (ext_ufs_feature & UFS_DEV_LOW_TEMP_NOTIF)
		mask |= MASK_EE_TOO_LOW_TEMP;

	if (ext_ufs_feature & UFS_DEV_HIGH_TEMP_NOTIF)
		mask |= MASK_EE_TOO_HIGH_TEMP;

	if (mask) {
		ufshcd_enable_ee(hba, mask);
		ufs_hwmon_probe(hba, mask);
	}
}

static void ufshcd_ext_iid_probe(struct ufs_hba *hba, u8 *desc_buf)
{
	struct ufs_dev_info *dev_info = &hba->dev_info;
	u32 ext_ufs_feature;
	u32 ext_iid_en = 0;
	int err;

	/* Only UFS-4.0 and above may support EXT_IID */
	if (dev_info->wspecversion < 0x400)
		goto out;

	ext_ufs_feature = get_unaligned_be32(desc_buf +
				     DEVICE_DESC_PARAM_EXT_UFS_FEATURE_SUP);
	if (!(ext_ufs_feature & UFS_DEV_EXT_IID_SUP))
		goto out;

	err = ufshcd_query_attr_retry(hba, UPIU_QUERY_OPCODE_READ_ATTR,
				      QUERY_ATTR_IDN_EXT_IID_EN, 0, 0, &ext_iid_en);
	if (err)
		dev_err(hba->dev, "failed reading bEXTIIDEn. err = %d\n", err);

out:
	dev_info->b_ext_iid_en = ext_iid_en;
}

static void ufshcd_set_rtt(struct ufs_hba *hba)
{
	struct ufs_dev_info *dev_info = &hba->dev_info;
	u32 rtt = 0;
	u32 dev_rtt = 0;
	const int max_num_rtt = hba->vops && hba->vops->name &&
		strcmp(hba->vops->name, "mediatek.ufshci") == 0 ? 2 : 0;
	int host_rtt_cap = max_num_rtt ? max_num_rtt : to_hba_priv(hba)->nortt;

	/* RTT override makes sense only for UFS-4.0 and above */
	if (dev_info->wspecversion < 0x400)
		return;

	if (ufshcd_query_attr_retry(hba, UPIU_QUERY_OPCODE_READ_ATTR,
				    QUERY_ATTR_IDN_MAX_NUM_OF_RTT, 0, 0, &dev_rtt)) {
		dev_err(hba->dev, "failed reading bMaxNumOfRTT\n");
		return;
	}

	/* do not override if it was already written */
	if (dev_rtt != DEFAULT_MAX_NUM_RTT)
		return;

	rtt = min_t(int, to_hba_priv(hba)->rtt_cap, host_rtt_cap);

	if (rtt == dev_rtt)
		return;

	if (ufshcd_query_attr_retry(hba, UPIU_QUERY_OPCODE_WRITE_ATTR,
				    QUERY_ATTR_IDN_MAX_NUM_OF_RTT, 0, 0, &rtt))
		dev_err(hba->dev, "failed writing bMaxNumOfRTT\n");
}

void ufshcd_fixup_dev_quirks(struct ufs_hba *hba,
			     const struct ufs_dev_quirk *fixups)
{
	const struct ufs_dev_quirk *f;
	struct ufs_dev_info *dev_info = &hba->dev_info;

	if (!fixups)
		return;

	for (f = fixups; f->quirk; f++) {
		if ((f->wmanufacturerid == dev_info->wmanufacturerid ||
		     f->wmanufacturerid == UFS_ANY_VENDOR) &&
		     ((dev_info->model &&
		       STR_PRFX_EQUAL(f->model, dev_info->model)) ||
		      !strcmp(f->model, UFS_ANY_MODEL)))
			hba->dev_quirks |= f->quirk;
	}
}
EXPORT_SYMBOL_GPL(ufshcd_fixup_dev_quirks);

static void ufs_fixup_device_setup(struct ufs_hba *hba)
{
	/* fix by general quirk table */
	ufshcd_fixup_dev_quirks(hba, ufs_fixups);

	/* allow vendors to fix quirks */
	ufshcd_vops_fixup_dev_quirks(hba);
}

static int ufs_get_device_desc(struct ufs_hba *hba)
{
	int err;
	u8 model_index;
	u8 *desc_buf;
	struct ufs_dev_info *dev_info = &hba->dev_info;

	desc_buf = kzalloc(QUERY_DESC_MAX_SIZE, GFP_KERNEL);
	if (!desc_buf) {
		err = -ENOMEM;
		goto out;
	}

	err = ufshcd_read_desc_param(hba, QUERY_DESC_IDN_DEVICE, 0, 0, desc_buf,
				     QUERY_DESC_MAX_SIZE);
	if (err) {
		dev_err(hba->dev, "%s: Failed reading Device Desc. err = %d\n",
			__func__, err);
		goto out;
	}

	/*
	 * getting vendor (manufacturerID) and Bank Index in big endian
	 * format
	 */
	dev_info->wmanufacturerid = desc_buf[DEVICE_DESC_PARAM_MANF_ID] << 8 |
				     desc_buf[DEVICE_DESC_PARAM_MANF_ID + 1];

	/* getting Specification Version in big endian format */
	dev_info->wspecversion = desc_buf[DEVICE_DESC_PARAM_SPEC_VER] << 8 |
				      desc_buf[DEVICE_DESC_PARAM_SPEC_VER + 1];
	dev_info->bqueuedepth = desc_buf[DEVICE_DESC_PARAM_Q_DPTH];

	to_hba_priv(hba)->rtt_cap = desc_buf[DEVICE_DESC_PARAM_RTT_CAP];

	model_index = desc_buf[DEVICE_DESC_PARAM_PRDCT_NAME];

	err = ufshcd_read_string_desc(hba, model_index,
				      &dev_info->model, SD_ASCII_STD);
	if (err < 0) {
		dev_err(hba->dev, "%s: Failed reading Product Name. err = %d\n",
			__func__, err);
		goto out;
	}

	hba->luns_avail = desc_buf[DEVICE_DESC_PARAM_NUM_LU] +
		desc_buf[DEVICE_DESC_PARAM_NUM_WLU];

	ufs_fixup_device_setup(hba);

	ufshcd_wb_probe(hba, desc_buf);

	ufshcd_temp_notif_probe(hba, desc_buf);

	if (hba->ext_iid_sup)
		ufshcd_ext_iid_probe(hba, desc_buf);

	/*
	 * ufshcd_read_string_desc returns size of the string
	 * reset the error value
	 */
	err = 0;

out:
	kfree(desc_buf);
	return err;
}

static void ufs_put_device_desc(struct ufs_hba *hba)
{
	struct ufs_dev_info *dev_info = &hba->dev_info;

	kfree(dev_info->model);
	dev_info->model = NULL;
}

/**
 * ufshcd_tune_pa_tactivate - Tunes PA_TActivate of local UniPro
 * @hba: per-adapter instance
 *
 * PA_TActivate parameter can be tuned manually if UniPro version is less than
 * 1.61. PA_TActivate needs to be greater than or equal to peerM-PHY's
 * RX_MIN_ACTIVATETIME_CAPABILITY attribute. This optimal value can help reduce
 * the hibern8 exit latency.
 *
 * Return: zero on success, non-zero error value on failure.
 */
static int ufshcd_tune_pa_tactivate(struct ufs_hba *hba)
{
	int ret = 0;
	u32 peer_rx_min_activatetime = 0, tuned_pa_tactivate;

	ret = ufshcd_dme_peer_get(hba,
				  UIC_ARG_MIB_SEL(
					RX_MIN_ACTIVATETIME_CAPABILITY,
					UIC_ARG_MPHY_RX_GEN_SEL_INDEX(0)),
				  &peer_rx_min_activatetime);
	if (ret)
		goto out;

	/* make sure proper unit conversion is applied */
	tuned_pa_tactivate =
		((peer_rx_min_activatetime * RX_MIN_ACTIVATETIME_UNIT_US)
		 / PA_TACTIVATE_TIME_UNIT_US);
	ret = ufshcd_dme_set(hba, UIC_ARG_MIB(PA_TACTIVATE),
			     tuned_pa_tactivate);

out:
	return ret;
}

/**
 * ufshcd_tune_pa_hibern8time - Tunes PA_Hibern8Time of local UniPro
 * @hba: per-adapter instance
 *
 * PA_Hibern8Time parameter can be tuned manually if UniPro version is less than
 * 1.61. PA_Hibern8Time needs to be maximum of local M-PHY's
 * TX_HIBERN8TIME_CAPABILITY & peer M-PHY's RX_HIBERN8TIME_CAPABILITY.
 * This optimal value can help reduce the hibern8 exit latency.
 *
 * Return: zero on success, non-zero error value on failure.
 */
static int ufshcd_tune_pa_hibern8time(struct ufs_hba *hba)
{
	int ret = 0;
	u32 local_tx_hibern8_time_cap = 0, peer_rx_hibern8_time_cap = 0;
	u32 max_hibern8_time, tuned_pa_hibern8time;

	ret = ufshcd_dme_get(hba,
			     UIC_ARG_MIB_SEL(TX_HIBERN8TIME_CAPABILITY,
					UIC_ARG_MPHY_TX_GEN_SEL_INDEX(0)),
				  &local_tx_hibern8_time_cap);
	if (ret)
		goto out;

	ret = ufshcd_dme_peer_get(hba,
				  UIC_ARG_MIB_SEL(RX_HIBERN8TIME_CAPABILITY,
					UIC_ARG_MPHY_RX_GEN_SEL_INDEX(0)),
				  &peer_rx_hibern8_time_cap);
	if (ret)
		goto out;

	max_hibern8_time = max(local_tx_hibern8_time_cap,
			       peer_rx_hibern8_time_cap);
	/* make sure proper unit conversion is applied */
	tuned_pa_hibern8time = ((max_hibern8_time * HIBERN8TIME_UNIT_US)
				/ PA_HIBERN8_TIME_UNIT_US);
	ret = ufshcd_dme_set(hba, UIC_ARG_MIB(PA_HIBERN8TIME),
			     tuned_pa_hibern8time);
out:
	return ret;
}

/**
 * ufshcd_quirk_tune_host_pa_tactivate - Ensures that host PA_TACTIVATE is
 * less than device PA_TACTIVATE time.
 * @hba: per-adapter instance
 *
 * Some UFS devices require host PA_TACTIVATE to be lower than device
 * PA_TACTIVATE, we need to enable UFS_DEVICE_QUIRK_HOST_PA_TACTIVATE quirk
 * for such devices.
 *
 * Return: zero on success, non-zero error value on failure.
 */
static int ufshcd_quirk_tune_host_pa_tactivate(struct ufs_hba *hba)
{
	int ret = 0;
	u32 granularity, peer_granularity;
	u32 pa_tactivate, peer_pa_tactivate;
	u32 pa_tactivate_us, peer_pa_tactivate_us;
	static const u8 gran_to_us_table[] = {1, 4, 8, 16, 32, 100};

	ret = ufshcd_dme_get(hba, UIC_ARG_MIB(PA_GRANULARITY),
				  &granularity);
	if (ret)
		goto out;

	ret = ufshcd_dme_peer_get(hba, UIC_ARG_MIB(PA_GRANULARITY),
				  &peer_granularity);
	if (ret)
		goto out;

	if ((granularity < PA_GRANULARITY_MIN_VAL) ||
	    (granularity > PA_GRANULARITY_MAX_VAL)) {
		dev_err(hba->dev, "%s: invalid host PA_GRANULARITY %d",
			__func__, granularity);
		return -EINVAL;
	}

	if ((peer_granularity < PA_GRANULARITY_MIN_VAL) ||
	    (peer_granularity > PA_GRANULARITY_MAX_VAL)) {
		dev_err(hba->dev, "%s: invalid device PA_GRANULARITY %d",
			__func__, peer_granularity);
		return -EINVAL;
	}

	ret = ufshcd_dme_get(hba, UIC_ARG_MIB(PA_TACTIVATE), &pa_tactivate);
	if (ret)
		goto out;

	ret = ufshcd_dme_peer_get(hba, UIC_ARG_MIB(PA_TACTIVATE),
				  &peer_pa_tactivate);
	if (ret)
		goto out;

	pa_tactivate_us = pa_tactivate * gran_to_us_table[granularity - 1];
	peer_pa_tactivate_us = peer_pa_tactivate *
			     gran_to_us_table[peer_granularity - 1];

	if (pa_tactivate_us >= peer_pa_tactivate_us) {
		u32 new_peer_pa_tactivate;

		new_peer_pa_tactivate = pa_tactivate_us /
				      gran_to_us_table[peer_granularity - 1];
		new_peer_pa_tactivate++;
		ret = ufshcd_dme_peer_set(hba, UIC_ARG_MIB(PA_TACTIVATE),
					  new_peer_pa_tactivate);
	}

out:
	return ret;
}

static void ufshcd_tune_unipro_params(struct ufs_hba *hba)
{
	if (ufshcd_is_unipro_pa_params_tuning_req(hba)) {
		ufshcd_tune_pa_tactivate(hba);
		ufshcd_tune_pa_hibern8time(hba);
	}

	ufshcd_vops_apply_dev_quirks(hba);

	if (hba->dev_quirks & UFS_DEVICE_QUIRK_PA_TACTIVATE)
		/* set 1ms timeout for PA_TACTIVATE */
		ufshcd_dme_set(hba, UIC_ARG_MIB(PA_TACTIVATE), 10);

	if (hba->dev_quirks & UFS_DEVICE_QUIRK_HOST_PA_TACTIVATE)
		ufshcd_quirk_tune_host_pa_tactivate(hba);
}

static void ufshcd_clear_dbg_ufs_stats(struct ufs_hba *hba)
{
	hba->ufs_stats.hibern8_exit_cnt = 0;
	hba->ufs_stats.last_hibern8_exit_tstamp = ktime_set(0, 0);
	hba->req_abort_count = 0;
}

static int ufshcd_device_geo_params_init(struct ufs_hba *hba)
{
	int err;
	u8 *desc_buf;

	desc_buf = kzalloc(QUERY_DESC_MAX_SIZE, GFP_KERNEL);
	if (!desc_buf) {
		err = -ENOMEM;
		goto out;
	}

	err = ufshcd_read_desc_param(hba, QUERY_DESC_IDN_GEOMETRY, 0, 0,
				     desc_buf, QUERY_DESC_MAX_SIZE);
	if (err) {
		dev_err(hba->dev, "%s: Failed reading Geometry Desc. err = %d\n",
				__func__, err);
		goto out;
	}

	if (desc_buf[GEOMETRY_DESC_PARAM_MAX_NUM_LUN] == 1)
		hba->dev_info.max_lu_supported = 32;
	else if (desc_buf[GEOMETRY_DESC_PARAM_MAX_NUM_LUN] == 0)
		hba->dev_info.max_lu_supported = 8;

out:
	kfree(desc_buf);
	return err;
}

struct ufs_ref_clk {
	unsigned long freq_hz;
	enum ufs_ref_clk_freq val;
};

static const struct ufs_ref_clk ufs_ref_clk_freqs[] = {
	{19200000, REF_CLK_FREQ_19_2_MHZ},
	{26000000, REF_CLK_FREQ_26_MHZ},
	{38400000, REF_CLK_FREQ_38_4_MHZ},
	{52000000, REF_CLK_FREQ_52_MHZ},
	{0, REF_CLK_FREQ_INVAL},
};

static enum ufs_ref_clk_freq
ufs_get_bref_clk_from_hz(unsigned long freq)
{
	int i;

	for (i = 0; ufs_ref_clk_freqs[i].freq_hz; i++)
		if (ufs_ref_clk_freqs[i].freq_hz == freq)
			return ufs_ref_clk_freqs[i].val;

	return REF_CLK_FREQ_INVAL;
}

void ufshcd_parse_dev_ref_clk_freq(struct ufs_hba *hba, struct clk *refclk)
{
	unsigned long freq;

	freq = clk_get_rate(refclk);

	hba->dev_ref_clk_freq =
		ufs_get_bref_clk_from_hz(freq);

	if (hba->dev_ref_clk_freq == REF_CLK_FREQ_INVAL)
		dev_err(hba->dev,
		"invalid ref_clk setting = %ld\n", freq);
}

static int ufshcd_set_dev_ref_clk(struct ufs_hba *hba)
{
	int err;
	u32 ref_clk;
	u32 freq = hba->dev_ref_clk_freq;

	err = ufshcd_query_attr_retry(hba, UPIU_QUERY_OPCODE_READ_ATTR,
			QUERY_ATTR_IDN_REF_CLK_FREQ, 0, 0, &ref_clk);

	if (err) {
		dev_err(hba->dev, "failed reading bRefClkFreq. err = %d\n",
			err);
		goto out;
	}

	if (ref_clk == freq)
		goto out; /* nothing to update */

	err = ufshcd_query_attr_retry(hba, UPIU_QUERY_OPCODE_WRITE_ATTR,
			QUERY_ATTR_IDN_REF_CLK_FREQ, 0, 0, &freq);

	if (err) {
		dev_err(hba->dev, "bRefClkFreq setting to %lu Hz failed\n",
			ufs_ref_clk_freqs[freq].freq_hz);
		goto out;
	}

	dev_dbg(hba->dev, "bRefClkFreq setting to %lu Hz succeeded\n",
			ufs_ref_clk_freqs[freq].freq_hz);

out:
	return err;
}

static int ufshcd_device_params_init(struct ufs_hba *hba)
{
	bool flag;
	int ret;

	/* Init UFS geometry descriptor related parameters */
	ret = ufshcd_device_geo_params_init(hba);
	if (ret)
		goto out;

	/* Check and apply UFS device quirks */
	ret = ufs_get_device_desc(hba);
	if (ret) {
		dev_err(hba->dev, "%s: Failed getting device info. err = %d\n",
			__func__, ret);
		goto out;
	}

	ufshcd_set_rtt(hba);

	ufshcd_get_ref_clk_gating_wait(hba);

	if (!ufshcd_query_flag_retry(hba, UPIU_QUERY_OPCODE_READ_FLAG,
			QUERY_FLAG_IDN_PWR_ON_WPE, 0, &flag))
		hba->dev_info.f_power_on_wp_en = flag;

	/* Probe maximum power mode co-supported by both UFS host and device */
	if (ufshcd_get_max_pwr_mode(hba))
		dev_err(hba->dev,
			"%s: Failed getting max supported power mode\n",
			__func__);
out:
	return ret;
}

static void ufshcd_set_timestamp_attr(struct ufs_hba *hba)
{
	int err;
	struct ufs_query_req *request = NULL;
	struct ufs_query_res *response = NULL;
	struct ufs_dev_info *dev_info = &hba->dev_info;
	struct utp_upiu_query_v4_0 *upiu_data;

	if (dev_info->wspecversion < 0x400)
		return;

	ufshcd_hold(hba);

	mutex_lock(&hba->dev_cmd.lock);

	ufshcd_init_query(hba, &request, &response,
			  UPIU_QUERY_OPCODE_WRITE_ATTR,
			  QUERY_ATTR_IDN_TIMESTAMP, 0, 0);

	request->query_func = UPIU_QUERY_FUNC_STANDARD_WRITE_REQUEST;

	upiu_data = (struct utp_upiu_query_v4_0 *)&request->upiu_req;

	put_unaligned_be64(ktime_get_real_ns(), &upiu_data->osf3);

	err = ufshcd_exec_dev_cmd(hba, DEV_CMD_TYPE_QUERY, QUERY_REQ_TIMEOUT);

	if (err)
		dev_err(hba->dev, "%s: failed to set timestamp %d\n",
			__func__, err);

	mutex_unlock(&hba->dev_cmd.lock);
	ufshcd_release(hba);
}

/**
 * ufshcd_add_lus - probe and add UFS logical units
 * @hba: per-adapter instance
 *
 * Return: 0 upon success; < 0 upon failure.
 */
static int ufshcd_add_lus(struct ufs_hba *hba)
{
	int ret;

	/* Add required well known logical units to scsi mid layer */
	ret = ufshcd_scsi_add_wlus(hba);
	if (ret)
		goto out;

	/* Initialize devfreq after UFS device is detected */
	if (ufshcd_is_clkscaling_supported(hba)) {
		memcpy(&hba->clk_scaling.saved_pwr_info,
			&hba->pwr_info,
			sizeof(struct ufs_pa_layer_attr));
		hba->clk_scaling.is_allowed = true;

		ret = ufshcd_devfreq_init(hba);
		if (ret)
			goto out;

		hba->clk_scaling.is_enabled = true;
		ufshcd_init_clk_scaling_sysfs(hba);
	}

	ufs_bsg_probe(hba);
	scsi_scan_host(hba->host);

out:
	return ret;
}

/* SDB - Single Doorbell */
static void ufshcd_release_sdb_queue(struct ufs_hba *hba, int nutrs)
{
	size_t ucdl_size, utrdl_size;

	ucdl_size = ufshcd_get_ucd_size(hba) * nutrs;
	dmam_free_coherent(hba->dev, ucdl_size, hba->ucdl_base_addr,
			   hba->ucdl_dma_addr);

	utrdl_size = sizeof(struct utp_transfer_req_desc) * nutrs;
	dmam_free_coherent(hba->dev, utrdl_size, hba->utrdl_base_addr,
			   hba->utrdl_dma_addr);

	devm_kfree(hba->dev, hba->lrb);
}

static int ufshcd_alloc_mcq(struct ufs_hba *hba)
{
	int ret;
	int old_nutrs = hba->nutrs;

	ret = ufshcd_mcq_decide_queue_depth(hba);
	if (ret < 0)
		return ret;

	hba->nutrs = ret;
	ret = ufshcd_mcq_init(hba);
	if (ret)
		goto err;

	/*
	 * Previously allocated memory for nutrs may not be enough in MCQ mode.
	 * Number of supported tags in MCQ mode may be larger than SDB mode.
	 */
	if (hba->nutrs != old_nutrs) {
		ufshcd_release_sdb_queue(hba, old_nutrs);
		ret = ufshcd_memory_alloc(hba);
		if (ret)
			goto err;
		ufshcd_host_memory_configure(hba);
	}

	ret = ufshcd_mcq_memory_alloc(hba);
	if (ret)
		goto err;

	return 0;
err:
	hba->nutrs = old_nutrs;
	return ret;
}

static void ufshcd_config_mcq(struct ufs_hba *hba)
{
	int ret;
	u32 intrs;

	ret = ufshcd_mcq_vops_config_esi(hba);
	dev_info(hba->dev, "ESI %sconfigured\n", ret ? "is not " : "");

	intrs = UFSHCD_ENABLE_MCQ_INTRS;
	if (hba->quirks & UFSHCD_QUIRK_MCQ_BROKEN_INTR)
		intrs &= ~MCQ_CQ_EVENT_STATUS;
	ufshcd_enable_intr(hba, intrs);
	ufshcd_mcq_make_queues_operational(hba);
	ufshcd_mcq_config_mac(hba, hba->nutrs);

	hba->host->can_queue = hba->nutrs - UFSHCD_NUM_RESERVED;
	hba->reserved_slot = hba->nutrs - UFSHCD_NUM_RESERVED;

	/* Select MCQ mode */
	ufshcd_writel(hba, ufshcd_readl(hba, REG_UFS_MEM_CFG) | 0x1,
		      REG_UFS_MEM_CFG);
	hba->mcq_enabled = true;

	dev_info(hba->dev, "MCQ configured, nr_queues=%d, io_queues=%d, read_queue=%d, poll_queues=%d, queue_depth=%d\n",
		 hba->nr_hw_queues, hba->nr_queues[HCTX_TYPE_DEFAULT],
		 hba->nr_queues[HCTX_TYPE_READ], hba->nr_queues[HCTX_TYPE_POLL],
		 hba->nutrs);
}

static int ufshcd_device_init(struct ufs_hba *hba, bool init_dev_params)
{
	int ret;
	struct Scsi_Host *host = hba->host;

	hba->ufshcd_state = UFSHCD_STATE_RESET;

	ret = ufshcd_link_startup(hba);
	if (ret)
		return ret;

	if (hba->quirks & UFSHCD_QUIRK_SKIP_PH_CONFIGURATION)
		return ret;

	/* Debug counters initialization */
	ufshcd_clear_dbg_ufs_stats(hba);

	/* UniPro link is active now */
	ufshcd_set_link_active(hba);

	/* Reconfigure MCQ upon reset */
	if (is_mcq_enabled(hba) && !init_dev_params)
		ufshcd_config_mcq(hba);

	/* Verify device initialization by sending NOP OUT UPIU */
	ret = ufshcd_verify_dev_init(hba);
	if (ret)
		return ret;

	/* Initiate UFS initialization, and waiting until completion */
	ret = ufshcd_complete_dev_init(hba);
	if (ret)
		return ret;

	/*
	 * Initialize UFS device parameters used by driver, these
	 * parameters are associated with UFS descriptors.
	 */
	if (init_dev_params) {
		ret = ufshcd_device_params_init(hba);
		if (ret)
			return ret;
		if (is_mcq_supported(hba) && !hba->scsi_host_added) {
			ret = ufshcd_alloc_mcq(hba);
			if (!ret) {
				ufshcd_config_mcq(hba);
			} else {
				/* Continue with SDB mode */
				use_mcq_mode = false;
				dev_err(hba->dev, "MCQ mode is disabled, err=%d\n",
					 ret);
			}
			ret = scsi_add_host(host, hba->dev);
			if (ret) {
				dev_err(hba->dev, "scsi_add_host failed\n");
				return ret;
			}
			hba->scsi_host_added = true;
		} else if (is_mcq_supported(hba)) {
			/* UFSHCD_QUIRK_REINIT_AFTER_MAX_GEAR_SWITCH is set */
			ufshcd_config_mcq(hba);
		}
	}

	ufshcd_tune_unipro_params(hba);

	/* UFS device is also active now */
	ufshcd_set_ufs_dev_active(hba);
	ufshcd_force_reset_auto_bkops(hba);

	ufshcd_set_timestamp_attr(hba);

	/* Gear up to HS gear if supported */
	if (hba->max_pwr_info.is_valid) {
		/*
		 * Set the right value to bRefClkFreq before attempting to
		 * switch to HS gears.
		 */
		if (hba->dev_ref_clk_freq != REF_CLK_FREQ_INVAL)
			ufshcd_set_dev_ref_clk(hba);
		ret = ufshcd_config_pwr_mode(hba, &hba->max_pwr_info.info);
		if (ret) {
			dev_err(hba->dev, "%s: Failed setting power mode, err = %d\n",
					__func__, ret);
			return ret;
		}
	}

	return 0;
}

/**
 * ufshcd_probe_hba - probe hba to detect device and initialize it
 * @hba: per-adapter instance
 * @init_dev_params: whether or not to call ufshcd_device_params_init().
 *
 * Execute link-startup and verify device initialization
 *
 * Return: 0 upon success; < 0 upon failure.
 */
static int ufshcd_probe_hba(struct ufs_hba *hba, bool init_dev_params)
{
	ktime_t start = ktime_get();
	unsigned long flags;
	int ret;

	ret = ufshcd_device_init(hba, init_dev_params);
	if (ret)
		goto out;

	if (!hba->pm_op_in_progress &&
	    (hba->quirks & UFSHCD_QUIRK_REINIT_AFTER_MAX_GEAR_SWITCH)) {
		/* Reset the device and controller before doing reinit */
		ufshcd_device_reset(hba);
		ufs_put_device_desc(hba);
		ufshcd_hba_stop(hba);
		ufshcd_vops_reinit_notify(hba);
		ret = ufshcd_hba_enable(hba);
		if (ret) {
			dev_err(hba->dev, "Host controller enable failed\n");
			ufshcd_print_evt_hist(hba);
			ufshcd_print_host_state(hba);
			goto out;
		}

		/* Reinit the device */
		ret = ufshcd_device_init(hba, init_dev_params);
		if (ret)
			goto out;
	}

	ufshcd_print_pwr_info(hba);

	/*
	 * bActiveICCLevel is volatile for UFS device (as per latest v2.1 spec)
	 * and for removable UFS card as well, hence always set the parameter.
	 * Note: Error handler may issue the device reset hence resetting
	 * bActiveICCLevel as well so it is always safe to set this here.
	 */
	ufshcd_set_active_icc_lvl(hba);

	/* Enable UFS Write Booster if supported */
	ufshcd_configure_wb(hba);

	if (hba->ee_usr_mask)
		ufshcd_write_ee_control(hba);
	/* Enable Auto-Hibernate if configured */
	ufshcd_auto_hibern8_enable(hba);

	trace_android_rvh_ufs_complete_init(hba);
out:
	spin_lock_irqsave(hba->host->host_lock, flags);
	if (ret)
		hba->ufshcd_state = UFSHCD_STATE_ERROR;
	else if (hba->ufshcd_state == UFSHCD_STATE_RESET)
		hba->ufshcd_state = UFSHCD_STATE_OPERATIONAL;
	spin_unlock_irqrestore(hba->host->host_lock, flags);

	trace_ufshcd_init(dev_name(hba->dev), ret,
		ktime_to_us(ktime_sub(ktime_get(), start)),
		hba->curr_dev_pwr_mode, hba->uic_link_state);
	return ret;
}

/**
 * ufshcd_async_scan - asynchronous execution for probing hba
 * @data: data pointer to pass to this function
 * @cookie: cookie data
 */
static void ufshcd_async_scan(void *data, async_cookie_t cookie)
{
	struct ufs_hba *hba = (struct ufs_hba *)data;
	int ret;

	down(&hba->host_sem);
	/* Initialize hba, detect and initialize UFS device */
	ret = ufshcd_probe_hba(hba, true);
	up(&hba->host_sem);
	if (ret)
		goto out;

	/* Probe and add UFS logical units  */
	ret = ufshcd_add_lus(hba);

out:
	pm_runtime_put_sync(hba->dev);

	if (ret)
		dev_err(hba->dev, "%s failed: %d\n", __func__, ret);
}

static enum scsi_timeout_action ufshcd_eh_timed_out(struct scsi_cmnd *scmd)
{
	struct ufs_hba *hba = shost_priv(scmd->device->host);

	if (!hba->system_suspending) {
		/* Activate the error handler in the SCSI core. */
		return SCSI_EH_NOT_HANDLED;
	}

	/*
	 * If we get here we know that no TMFs are outstanding and also that
	 * the only pending command is a START STOP UNIT command. Handle the
	 * timeout of that command directly to prevent a deadlock between
	 * ufshcd_set_dev_pwr_mode() and ufshcd_err_handler().
	 */
	ufshcd_link_recovery(hba);
	dev_info(hba->dev, "%s() finished; outstanding_tasks = %#lx.\n",
		 __func__, hba->outstanding_tasks);

	return hba->outstanding_reqs ? SCSI_EH_RESET_TIMER : SCSI_EH_DONE;
}

static const struct attribute_group *ufshcd_driver_groups[] = {
	&ufs_sysfs_unit_descriptor_group,
	&ufs_sysfs_lun_attributes_group,
	NULL,
};

static struct ufs_hba_variant_params ufs_hba_vps = {
	.hba_enable_delay_us		= 1000,
	.wb_flush_threshold		= UFS_WB_BUF_REMAIN_PERCENT(40),
	.devfreq_profile.polling_ms	= 100,
	.devfreq_profile.target		= ufshcd_devfreq_target,
	.devfreq_profile.get_dev_status	= ufshcd_devfreq_get_dev_status,
	.ondemand_data.upthreshold	= 70,
	.ondemand_data.downdifferential	= 5,
};

static const struct scsi_host_template ufshcd_driver_template = {
	.module			= THIS_MODULE,
	.name			= UFSHCD,
	.proc_name		= UFSHCD,
	.map_queues		= ufshcd_map_queues,
	.queuecommand		= ufshcd_queuecommand,
	.mq_poll		= ufshcd_poll,
	.slave_alloc		= ufshcd_slave_alloc,
	.slave_configure	= ufshcd_slave_configure,
	.slave_destroy		= ufshcd_slave_destroy,
	.change_queue_depth	= ufshcd_change_queue_depth,
	.eh_abort_handler	= ufshcd_abort,
	.eh_device_reset_handler = ufshcd_eh_device_reset_handler,
	.eh_host_reset_handler   = ufshcd_eh_host_reset_handler,
	.eh_timed_out		= ufshcd_eh_timed_out,
	.this_id		= -1,
	.sg_tablesize		= SG_ALL,
	.cmd_per_lun		= UFSHCD_CMD_PER_LUN,
	.can_queue		= UFSHCD_CAN_QUEUE,
	.max_segment_size	= PRDT_DATA_BYTE_COUNT_MAX,
	.max_sectors		= SZ_1M / SECTOR_SIZE,
	.max_host_blocked	= 1,
	.track_queue_depth	= 1,
	.skip_settle_delay	= 1,
	.sdev_groups		= ufshcd_driver_groups,
};

static int ufshcd_config_vreg_load(struct device *dev, struct ufs_vreg *vreg,
				   int ua)
{
	int ret;

	if (!vreg)
		return 0;

	/*
	 * "set_load" operation shall be required on those regulators
	 * which specifically configured current limitation. Otherwise
	 * zero max_uA may cause unexpected behavior when regulator is
	 * enabled or set as high power mode.
	 */
	if (!vreg->max_uA)
		return 0;

	ret = regulator_set_load(vreg->reg, ua);
	if (ret < 0) {
		dev_err(dev, "%s: %s set load (ua=%d) failed, err=%d\n",
				__func__, vreg->name, ua, ret);
	}

	return ret;
}

static inline int ufshcd_config_vreg_lpm(struct ufs_hba *hba,
					 struct ufs_vreg *vreg)
{
	return ufshcd_config_vreg_load(hba->dev, vreg, UFS_VREG_LPM_LOAD_UA);
}

static inline int ufshcd_config_vreg_hpm(struct ufs_hba *hba,
					 struct ufs_vreg *vreg)
{
	if (!vreg)
		return 0;

	return ufshcd_config_vreg_load(hba->dev, vreg, vreg->max_uA);
}

static int ufshcd_config_vreg(struct device *dev,
		struct ufs_vreg *vreg, bool on)
{
	if (regulator_count_voltages(vreg->reg) <= 0)
		return 0;

	return ufshcd_config_vreg_load(dev, vreg, on ? vreg->max_uA : 0);
}

static int ufshcd_enable_vreg(struct device *dev, struct ufs_vreg *vreg)
{
	int ret = 0;

	if (!vreg || vreg->enabled)
		goto out;

	ret = ufshcd_config_vreg(dev, vreg, true);
	if (!ret)
		ret = regulator_enable(vreg->reg);

	if (!ret)
		vreg->enabled = true;
	else
		dev_err(dev, "%s: %s enable failed, err=%d\n",
				__func__, vreg->name, ret);
out:
	return ret;
}

static int ufshcd_disable_vreg(struct device *dev, struct ufs_vreg *vreg)
{
	int ret = 0;

	if (!vreg || !vreg->enabled || vreg->always_on)
		goto out;

	ret = regulator_disable(vreg->reg);

	if (!ret) {
		/* ignore errors on applying disable config */
		ufshcd_config_vreg(dev, vreg, false);
		vreg->enabled = false;
	} else {
		dev_err(dev, "%s: %s disable failed, err=%d\n",
				__func__, vreg->name, ret);
	}
out:
	return ret;
}

static int ufshcd_setup_vreg(struct ufs_hba *hba, bool on)
{
	int ret = 0;
	struct device *dev = hba->dev;
	struct ufs_vreg_info *info = &hba->vreg_info;

	ret = ufshcd_toggle_vreg(dev, info->vcc, on);
	if (ret)
		goto out;

	ret = ufshcd_toggle_vreg(dev, info->vccq, on);
	if (ret)
		goto out;

	ret = ufshcd_toggle_vreg(dev, info->vccq2, on);

out:
	if (ret) {
		ufshcd_toggle_vreg(dev, info->vccq2, false);
		ufshcd_toggle_vreg(dev, info->vccq, false);
		ufshcd_toggle_vreg(dev, info->vcc, false);
	}
	return ret;
}

static int ufshcd_setup_hba_vreg(struct ufs_hba *hba, bool on)
{
	struct ufs_vreg_info *info = &hba->vreg_info;

	return ufshcd_toggle_vreg(hba->dev, info->vdd_hba, on);
}

int ufshcd_get_vreg(struct device *dev, struct ufs_vreg *vreg)
{
	int ret = 0;

	if (!vreg)
		goto out;

	vreg->reg = devm_regulator_get(dev, vreg->name);
	if (IS_ERR(vreg->reg)) {
		ret = PTR_ERR(vreg->reg);
		dev_err(dev, "%s: %s get failed, err=%d\n",
				__func__, vreg->name, ret);
	}
out:
	return ret;
}
EXPORT_SYMBOL_GPL(ufshcd_get_vreg);

static int ufshcd_init_vreg(struct ufs_hba *hba)
{
	int ret = 0;
	struct device *dev = hba->dev;
	struct ufs_vreg_info *info = &hba->vreg_info;

	ret = ufshcd_get_vreg(dev, info->vcc);
	if (ret)
		goto out;

	ret = ufshcd_get_vreg(dev, info->vccq);
	if (!ret)
		ret = ufshcd_get_vreg(dev, info->vccq2);
out:
	return ret;
}

static int ufshcd_init_hba_vreg(struct ufs_hba *hba)
{
	struct ufs_vreg_info *info = &hba->vreg_info;

	return ufshcd_get_vreg(hba->dev, info->vdd_hba);
}

static int ufshcd_setup_clocks(struct ufs_hba *hba, bool on)
{
	int ret = 0;
	struct ufs_clk_info *clki;
	struct list_head *head = &hba->clk_list_head;
	unsigned long flags;
	ktime_t start = ktime_get();
	bool clk_state_changed = false;

	if (list_empty(head))
		goto out;

	ret = ufshcd_vops_setup_clocks(hba, on, PRE_CHANGE);
	if (ret)
		return ret;

	list_for_each_entry(clki, head, list) {
		if (!IS_ERR_OR_NULL(clki->clk)) {
			/*
			 * Don't disable clocks which are needed
			 * to keep the link active.
			 */
			if (ufshcd_is_link_active(hba) &&
			    clki->keep_link_active)
				continue;

			clk_state_changed = on ^ clki->enabled;
			if (on && !clki->enabled) {
				ret = clk_prepare_enable(clki->clk);
				if (ret) {
					dev_err(hba->dev, "%s: %s prepare enable failed, %d\n",
						__func__, clki->name, ret);
					goto out;
				}
			} else if (!on && clki->enabled) {
				clk_disable_unprepare(clki->clk);
			}
			clki->enabled = on;
			dev_dbg(hba->dev, "%s: clk: %s %sabled\n", __func__,
					clki->name, on ? "en" : "dis");
		}
	}

	ret = ufshcd_vops_setup_clocks(hba, on, POST_CHANGE);
	if (ret)
		return ret;

out:
	if (ret) {
		list_for_each_entry(clki, head, list) {
			if (!IS_ERR_OR_NULL(clki->clk) && clki->enabled)
				clk_disable_unprepare(clki->clk);
		}
	} else if (!ret && on) {
		spin_lock_irqsave(hba->host->host_lock, flags);
		hba->clk_gating.state = CLKS_ON;
		trace_ufshcd_clk_gating(dev_name(hba->dev),
					hba->clk_gating.state);
		spin_unlock_irqrestore(hba->host->host_lock, flags);
	}

	if (clk_state_changed)
		trace_ufshcd_profile_clk_gating(dev_name(hba->dev),
			(on ? "on" : "off"),
			ktime_to_us(ktime_sub(ktime_get(), start)), ret);
	return ret;
}

static enum ufs_ref_clk_freq ufshcd_parse_ref_clk_property(struct ufs_hba *hba)
{
	u32 freq;
	int ret = device_property_read_u32(hba->dev, "ref-clk-freq", &freq);

	if (ret) {
		dev_dbg(hba->dev, "Cannot query 'ref-clk-freq' property = %d", ret);
		return REF_CLK_FREQ_INVAL;
	}

	return ufs_get_bref_clk_from_hz(freq);
}

static int ufshcd_init_clocks(struct ufs_hba *hba)
{
	int ret = 0;
	struct ufs_clk_info *clki;
	struct device *dev = hba->dev;
	struct list_head *head = &hba->clk_list_head;

	if (list_empty(head))
		goto out;

	list_for_each_entry(clki, head, list) {
		if (!clki->name)
			continue;

		clki->clk = devm_clk_get(dev, clki->name);
		if (IS_ERR(clki->clk)) {
			ret = PTR_ERR(clki->clk);
			dev_err(dev, "%s: %s clk get failed, %d\n",
					__func__, clki->name, ret);
			goto out;
		}

		/*
		 * Parse device ref clk freq as per device tree "ref_clk".
		 * Default dev_ref_clk_freq is set to REF_CLK_FREQ_INVAL
		 * in ufshcd_alloc_host().
		 */
		if (!strcmp(clki->name, "ref_clk"))
			ufshcd_parse_dev_ref_clk_freq(hba, clki->clk);

		if (clki->max_freq) {
			ret = clk_set_rate(clki->clk, clki->max_freq);
			if (ret) {
				dev_err(hba->dev, "%s: %s clk set rate(%dHz) failed, %d\n",
					__func__, clki->name,
					clki->max_freq, ret);
				goto out;
			}
			clki->curr_freq = clki->max_freq;
		}
		dev_dbg(dev, "%s: clk: %s, rate: %lu\n", __func__,
				clki->name, clk_get_rate(clki->clk));
	}
out:
	return ret;
}

static int ufshcd_variant_hba_init(struct ufs_hba *hba)
{
	int err = 0;

	if (!hba->vops)
		goto out;

	err = ufshcd_vops_init(hba);
	if (err)
		dev_err_probe(hba->dev, err,
			      "%s: variant %s init failed with err %d\n",
			      __func__, ufshcd_get_var_name(hba), err);
out:
	return err;
}

static void ufshcd_variant_hba_exit(struct ufs_hba *hba)
{
	if (!hba->vops)
		return;

	ufshcd_vops_exit(hba);
}

static int ufshcd_hba_init(struct ufs_hba *hba)
{
	int err;

	/*
	 * Handle host controller power separately from the UFS device power
	 * rails as it will help controlling the UFS host controller power
	 * collapse easily which is different than UFS device power collapse.
	 * Also, enable the host controller power before we go ahead with rest
	 * of the initialization here.
	 */
	err = ufshcd_init_hba_vreg(hba);
	if (err)
		goto out;

	err = ufshcd_setup_hba_vreg(hba, true);
	if (err)
		goto out;

	err = ufshcd_init_clocks(hba);
	if (err)
		goto out_disable_hba_vreg;

	if (hba->dev_ref_clk_freq == REF_CLK_FREQ_INVAL)
		hba->dev_ref_clk_freq = ufshcd_parse_ref_clk_property(hba);

	err = ufshcd_setup_clocks(hba, true);
	if (err)
		goto out_disable_hba_vreg;

	err = ufshcd_init_vreg(hba);
	if (err)
		goto out_disable_clks;

	err = ufshcd_setup_vreg(hba, true);
	if (err)
		goto out_disable_clks;

	err = ufshcd_variant_hba_init(hba);
	if (err)
		goto out_disable_vreg;

	ufs_debugfs_hba_init(hba);

	hba->is_powered = true;
	goto out;

out_disable_vreg:
	ufshcd_setup_vreg(hba, false);
out_disable_clks:
	ufshcd_setup_clocks(hba, false);
out_disable_hba_vreg:
	ufshcd_setup_hba_vreg(hba, false);
out:
	return err;
}

static void ufshcd_hba_exit(struct ufs_hba *hba)
{
	if (hba->is_powered) {
		ufshcd_exit_clk_scaling(hba);
		ufshcd_exit_clk_gating(hba);
		if (hba->eh_wq)
			destroy_workqueue(hba->eh_wq);
		ufs_debugfs_hba_exit(hba);
		ufshcd_variant_hba_exit(hba);
		ufshcd_setup_vreg(hba, false);
		ufshcd_setup_clocks(hba, false);
		ufshcd_setup_hba_vreg(hba, false);
		hba->is_powered = false;
		ufs_put_device_desc(hba);
	}
}

static int ufshcd_execute_start_stop(struct scsi_device *sdev,
				     enum ufs_dev_pwr_mode pwr_mode,
				     struct scsi_sense_hdr *sshdr)
{
	const unsigned char cdb[6] = { START_STOP, 0, 0, 0, pwr_mode << 4, 0 };
	const struct scsi_exec_args args = {
		.sshdr = sshdr,
		.req_flags = BLK_MQ_REQ_PM,
		.scmd_flags = SCMD_FAIL_IF_RECOVERING,
	};

	return scsi_execute_cmd(sdev, cdb, REQ_OP_DRV_IN, /*buffer=*/NULL,
			/*bufflen=*/0, /*timeout=*/10 * HZ, /*retries=*/0,
			&args);
}

/**
 * ufshcd_set_dev_pwr_mode - sends START STOP UNIT command to set device
 *			     power mode
 * @hba: per adapter instance
 * @pwr_mode: device power mode to set
 *
 * Return: 0 if requested power mode is set successfully;
 *         < 0 if failed to set the requested power mode.
 */
static int ufshcd_set_dev_pwr_mode(struct ufs_hba *hba,
				     enum ufs_dev_pwr_mode pwr_mode)
{
	struct scsi_sense_hdr sshdr;
	struct scsi_device *sdp;
	unsigned long flags;
	int ret, retries;

	spin_lock_irqsave(hba->host->host_lock, flags);
	sdp = hba->ufs_device_wlun;
	if (sdp && scsi_device_online(sdp))
		ret = scsi_device_get(sdp);
	else
		ret = -ENODEV;
	spin_unlock_irqrestore(hba->host->host_lock, flags);

	if (ret)
		return ret;

	/*
	 * If scsi commands fail, the scsi mid-layer schedules scsi error-
	 * handling, which would wait for host to be resumed. Since we know
	 * we are functional while we are here, skip host resume in error
	 * handling context.
	 */
	hba->host->eh_noresume = 1;

	/*
	 * Current function would be generally called from the power management
	 * callbacks hence set the RQF_PM flag so that it doesn't resume the
	 * already suspended childs.
	 */
	for (retries = 3; retries > 0; --retries) {
		ret = ufshcd_execute_start_stop(sdp, pwr_mode, &sshdr);
		/*
		 * scsi_execute() only returns a negative value if the request
		 * queue is dying.
		 */
		if (ret <= 0)
			break;
	}
	if (ret) {
		sdev_printk(KERN_WARNING, sdp,
			    "START_STOP failed for power mode: %d, result %x\n",
			    pwr_mode, ret);
		if (ret > 0) {
			if (scsi_sense_valid(&sshdr))
				scsi_print_sense_hdr(sdp, NULL, &sshdr);
			ret = -EIO;
		}
	} else {
		hba->curr_dev_pwr_mode = pwr_mode;
	}

	scsi_device_put(sdp);
	hba->host->eh_noresume = 0;
	return ret;
}

static int ufshcd_link_state_transition(struct ufs_hba *hba,
					enum uic_link_state req_link_state,
					bool check_for_bkops)
{
	int ret = 0;

	if (req_link_state == hba->uic_link_state)
		return 0;

	if (req_link_state == UIC_LINK_HIBERN8_STATE) {
		ret = ufshcd_uic_hibern8_enter(hba);
		if (!ret) {
			ufshcd_set_link_hibern8(hba);
		} else {
			dev_err(hba->dev, "%s: hibern8 enter failed %d\n",
					__func__, ret);
			goto out;
		}
	}
	/*
	 * If autobkops is enabled, link can't be turned off because
	 * turning off the link would also turn off the device, except in the
	 * case of DeepSleep where the device is expected to remain powered.
	 */
	else if ((req_link_state == UIC_LINK_OFF_STATE) &&
		 (!check_for_bkops || !hba->auto_bkops_enabled)) {
		/*
		 * Let's make sure that link is in low power mode, we are doing
		 * this currently by putting the link in Hibern8. Otherway to
		 * put the link in low power mode is to send the DME end point
		 * to device and then send the DME reset command to local
		 * unipro. But putting the link in hibern8 is much faster.
		 *
		 * Note also that putting the link in Hibern8 is a requirement
		 * for entering DeepSleep.
		 */
		ret = ufshcd_uic_hibern8_enter(hba);
		if (ret) {
			dev_err(hba->dev, "%s: hibern8 enter failed %d\n",
					__func__, ret);
			goto out;
		}
		/*
		 * Change controller state to "reset state" which
		 * should also put the link in off/reset state
		 */
		ufshcd_hba_stop(hba);
		/*
		 * TODO: Check if we need any delay to make sure that
		 * controller is reset
		 */
		ufshcd_set_link_off(hba);
	}

out:
	return ret;
}

static void ufshcd_vreg_set_lpm(struct ufs_hba *hba)
{
	bool vcc_off = false;

	/*
	 * It seems some UFS devices may keep drawing more than sleep current
	 * (atleast for 500us) from UFS rails (especially from VCCQ rail).
	 * To avoid this situation, add 2ms delay before putting these UFS
	 * rails in LPM mode.
	 */
	if (!ufshcd_is_link_active(hba) &&
	    hba->dev_quirks & UFS_DEVICE_QUIRK_DELAY_BEFORE_LPM)
		usleep_range(2000, 2100);

	/*
	 * If UFS device is either in UFS_Sleep turn off VCC rail to save some
	 * power.
	 *
	 * If UFS device and link is in OFF state, all power supplies (VCC,
	 * VCCQ, VCCQ2) can be turned off if power on write protect is not
	 * required. If UFS link is inactive (Hibern8 or OFF state) and device
	 * is in sleep state, put VCCQ & VCCQ2 rails in LPM mode.
	 *
	 * Ignore the error returned by ufshcd_toggle_vreg() as device is anyway
	 * in low power state which would save some power.
	 *
	 * If Write Booster is enabled and the device needs to flush the WB
	 * buffer OR if bkops status is urgent for WB, keep Vcc on.
	 */
	if (ufshcd_is_ufs_dev_poweroff(hba) && ufshcd_is_link_off(hba) &&
	    !hba->dev_info.is_lu_power_on_wp) {
		ufshcd_setup_vreg(hba, false);
		vcc_off = true;
	} else if (!ufshcd_is_ufs_dev_active(hba)) {
		ufshcd_toggle_vreg(hba->dev, hba->vreg_info.vcc, false);
		vcc_off = true;
		if (ufshcd_is_link_hibern8(hba) || ufshcd_is_link_off(hba)) {
			ufshcd_config_vreg_lpm(hba, hba->vreg_info.vccq);
			ufshcd_config_vreg_lpm(hba, hba->vreg_info.vccq2);
		}
	}

	/*
	 * Some UFS devices require delay after VCC power rail is turned-off.
	 */
	if (vcc_off && hba->vreg_info.vcc &&
		hba->dev_quirks & UFS_DEVICE_QUIRK_DELAY_AFTER_LPM)
		usleep_range(5000, 5100);
}

#ifdef CONFIG_PM
static int ufshcd_vreg_set_hpm(struct ufs_hba *hba)
{
	int ret = 0;

	if (ufshcd_is_ufs_dev_poweroff(hba) && ufshcd_is_link_off(hba) &&
	    !hba->dev_info.is_lu_power_on_wp) {
		ret = ufshcd_setup_vreg(hba, true);
	} else if (!ufshcd_is_ufs_dev_active(hba)) {
		if (!ufshcd_is_link_active(hba)) {
			ret = ufshcd_config_vreg_hpm(hba, hba->vreg_info.vccq);
			if (ret)
				goto vcc_disable;
			ret = ufshcd_config_vreg_hpm(hba, hba->vreg_info.vccq2);
			if (ret)
				goto vccq_lpm;
		}
		ret = ufshcd_toggle_vreg(hba->dev, hba->vreg_info.vcc, true);
	}
	goto out;

vccq_lpm:
	ufshcd_config_vreg_lpm(hba, hba->vreg_info.vccq);
vcc_disable:
	ufshcd_toggle_vreg(hba->dev, hba->vreg_info.vcc, false);
out:
	return ret;
}
#endif /* CONFIG_PM */

static void ufshcd_hba_vreg_set_lpm(struct ufs_hba *hba)
{
	if (ufshcd_is_link_off(hba) || ufshcd_can_aggressive_pc(hba))
		ufshcd_setup_hba_vreg(hba, false);
}

static void ufshcd_hba_vreg_set_hpm(struct ufs_hba *hba)
{
	if (ufshcd_is_link_off(hba) || ufshcd_can_aggressive_pc(hba))
		ufshcd_setup_hba_vreg(hba, true);
}

static int __ufshcd_wl_suspend(struct ufs_hba *hba, enum ufs_pm_op pm_op)
{
	int ret = 0;
	bool check_for_bkops;
	enum ufs_pm_level pm_lvl;
	enum ufs_dev_pwr_mode req_dev_pwr_mode;
	enum uic_link_state req_link_state;

	hba->pm_op_in_progress = true;
	if (pm_op != UFS_SHUTDOWN_PM) {
		pm_lvl = pm_op == UFS_RUNTIME_PM ?
			 hba->rpm_lvl : hba->spm_lvl;
		req_dev_pwr_mode = ufs_get_pm_lvl_to_dev_pwr_mode(pm_lvl);
		req_link_state = ufs_get_pm_lvl_to_link_pwr_state(pm_lvl);
	} else {
		req_dev_pwr_mode = UFS_POWERDOWN_PWR_MODE;
		req_link_state = UIC_LINK_OFF_STATE;
	}

	/*
	 * If we can't transition into any of the low power modes
	 * just gate the clocks.
	 */
	ufshcd_hold(hba);
	hba->clk_gating.is_suspended = true;

	if (ufshcd_is_clkscaling_supported(hba))
		ufshcd_clk_scaling_suspend(hba, true);

	if (req_dev_pwr_mode == UFS_ACTIVE_PWR_MODE &&
			req_link_state == UIC_LINK_ACTIVE_STATE) {
		goto vops_suspend;
	}

	if ((req_dev_pwr_mode == hba->curr_dev_pwr_mode) &&
	    (req_link_state == hba->uic_link_state))
		goto enable_scaling;

	/* UFS device & link must be active before we enter in this function */
	if (!ufshcd_is_ufs_dev_active(hba) || !ufshcd_is_link_active(hba)) {
		/*  Wait err handler finish or trigger err recovery */
		if (!ufshcd_eh_in_progress(hba))
			ufshcd_force_error_recovery(hba);
		ret = -EBUSY;
		goto enable_scaling;
	}

	if (pm_op == UFS_RUNTIME_PM) {
		if (ufshcd_can_autobkops_during_suspend(hba)) {
			/*
			 * The device is idle with no requests in the queue,
			 * allow background operations if bkops status shows
			 * that performance might be impacted.
			 */
			ret = ufshcd_urgent_bkops(hba);
			if (ret) {
				/*
				 * If return err in suspend flow, IO will hang.
				 * Trigger error handler and break suspend for
				 * error recovery.
				 */
				ufshcd_force_error_recovery(hba);
				ret = -EBUSY;
				goto enable_scaling;
			}
		} else {
			/* make sure that auto bkops is disabled */
			ufshcd_disable_auto_bkops(hba);
		}
		/*
		 * If device needs to do BKOP or WB buffer flush during
		 * Hibern8, keep device power mode as "active power mode"
		 * and VCC supply.
		 */
		hba->dev_info.b_rpm_dev_flush_capable =
			hba->auto_bkops_enabled ||
			(((req_link_state == UIC_LINK_HIBERN8_STATE) ||
			((req_link_state == UIC_LINK_ACTIVE_STATE) &&
			ufshcd_is_auto_hibern8_enabled(hba))) &&
			ufshcd_wb_need_flush(hba));
	}

	flush_work(&hba->eeh_work);

	ret = ufshcd_vops_suspend(hba, pm_op, PRE_CHANGE);
	if (ret)
		goto enable_scaling;

	if (req_dev_pwr_mode != hba->curr_dev_pwr_mode) {
		if (pm_op != UFS_RUNTIME_PM)
			/* ensure that bkops is disabled */
			ufshcd_disable_auto_bkops(hba);

		if (!hba->dev_info.b_rpm_dev_flush_capable) {
			ret = ufshcd_set_dev_pwr_mode(hba, req_dev_pwr_mode);
			if (ret && pm_op != UFS_SHUTDOWN_PM) {
				/*
				 * If return err in suspend flow, IO will hang.
				 * Trigger error handler and break suspend for
				 * error recovery.
				 */
				ufshcd_force_error_recovery(hba);
				ret = -EBUSY;
			}
			if (ret)
				goto enable_scaling;
		}
	}

	/*
	 * In the case of DeepSleep, the device is expected to remain powered
	 * with the link off, so do not check for bkops.
	 */
	check_for_bkops = !ufshcd_is_ufs_dev_deepsleep(hba);
	ret = ufshcd_link_state_transition(hba, req_link_state, check_for_bkops);
	if (ret && pm_op != UFS_SHUTDOWN_PM) {
		/*
		 * If return err in suspend flow, IO will hang.
		 * Trigger error handler and break suspend for
		 * error recovery.
		 */
		ufshcd_force_error_recovery(hba);
		ret = -EBUSY;
	}
	if (ret)
		goto set_dev_active;

vops_suspend:
	/*
	 * Call vendor specific suspend callback. As these callbacks may access
	 * vendor specific host controller register space call them before the
	 * host clocks are ON.
	 */
	ret = ufshcd_vops_suspend(hba, pm_op, POST_CHANGE);
	if (ret)
		goto set_link_active;
	goto out;

set_link_active:
	/*
	 * Device hardware reset is required to exit DeepSleep. Also, for
	 * DeepSleep, the link is off so host reset and restore will be done
	 * further below.
	 */
	if (ufshcd_is_ufs_dev_deepsleep(hba)) {
		ufshcd_device_reset(hba);
		WARN_ON(!ufshcd_is_link_off(hba));
	}
	if (ufshcd_is_link_hibern8(hba) && !ufshcd_uic_hibern8_exit(hba))
		ufshcd_set_link_active(hba);
	else if (ufshcd_is_link_off(hba))
		ufshcd_host_reset_and_restore(hba);
set_dev_active:
	/* Can also get here needing to exit DeepSleep */
	if (ufshcd_is_ufs_dev_deepsleep(hba)) {
		ufshcd_device_reset(hba);
		ufshcd_host_reset_and_restore(hba);
	}
	if (!ufshcd_set_dev_pwr_mode(hba, UFS_ACTIVE_PWR_MODE))
		ufshcd_disable_auto_bkops(hba);
enable_scaling:
	if (ufshcd_is_clkscaling_supported(hba))
		ufshcd_clk_scaling_suspend(hba, false);

	hba->dev_info.b_rpm_dev_flush_capable = false;
out:
	if (hba->dev_info.b_rpm_dev_flush_capable) {
		schedule_delayed_work(&hba->rpm_dev_flush_recheck_work,
			msecs_to_jiffies(RPM_DEV_FLUSH_RECHECK_WORK_DELAY_MS));
	}

	if (ret) {
		ufshcd_update_evt_hist(hba, UFS_EVT_WL_SUSP_ERR, (u32)ret);
		hba->clk_gating.is_suspended = false;
		ufshcd_release(hba);
	}
	hba->pm_op_in_progress = false;
	return ret;
}

#ifdef CONFIG_PM
static int __ufshcd_wl_resume(struct ufs_hba *hba, enum ufs_pm_op pm_op)
{
	int ret;
	enum uic_link_state old_link_state = hba->uic_link_state;

	hba->pm_op_in_progress = true;

	/*
	 * Call vendor specific resume callback. As these callbacks may access
	 * vendor specific host controller register space call them when the
	 * host clocks are ON.
	 */
	ret = ufshcd_vops_resume(hba, pm_op);
	if (ret)
		goto out;

	/* For DeepSleep, the only supported option is to have the link off */
	WARN_ON(ufshcd_is_ufs_dev_deepsleep(hba) && !ufshcd_is_link_off(hba));

	if (ufshcd_is_link_hibern8(hba)) {
		ret = ufshcd_uic_hibern8_exit(hba);
		if (!ret) {
			ufshcd_set_link_active(hba);
		} else {
			dev_err(hba->dev, "%s: hibern8 exit failed %d\n",
					__func__, ret);
			goto vendor_suspend;
		}
	} else if (ufshcd_is_link_off(hba)) {
		/*
		 * A full initialization of the host and the device is
		 * required since the link was put to off during suspend.
		 * Note, in the case of DeepSleep, the device will exit
		 * DeepSleep due to device reset.
		 */
		ret = ufshcd_reset_and_restore(hba);
		/*
		 * ufshcd_reset_and_restore() should have already
		 * set the link state as active
		 */
		if (ret || !ufshcd_is_link_active(hba))
			goto vendor_suspend;
	}

	if (!ufshcd_is_ufs_dev_active(hba)) {
		ret = ufshcd_set_dev_pwr_mode(hba, UFS_ACTIVE_PWR_MODE);
		if (ret)
			goto set_old_link_state;
		ufshcd_set_timestamp_attr(hba);
	}

	if (ufshcd_keep_autobkops_enabled_except_suspend(hba))
		ufshcd_enable_auto_bkops(hba);
	else
		/*
		 * If BKOPs operations are urgently needed at this moment then
		 * keep auto-bkops enabled or else disable it.
		 */
		ufshcd_urgent_bkops(hba);

	if (hba->ee_usr_mask)
		ufshcd_write_ee_control(hba);

	if (ufshcd_is_clkscaling_supported(hba))
		ufshcd_clk_scaling_suspend(hba, false);

	if (hba->dev_info.b_rpm_dev_flush_capable) {
		hba->dev_info.b_rpm_dev_flush_capable = false;
		cancel_delayed_work(&hba->rpm_dev_flush_recheck_work);
	}

	/* Enable Auto-Hibernate if configured */
	ufshcd_auto_hibern8_enable(hba);

	goto out;

set_old_link_state:
	ufshcd_link_state_transition(hba, old_link_state, 0);
vendor_suspend:
	ufshcd_vops_suspend(hba, pm_op, PRE_CHANGE);
	ufshcd_vops_suspend(hba, pm_op, POST_CHANGE);
out:
	if (ret)
		ufshcd_update_evt_hist(hba, UFS_EVT_WL_RES_ERR, (u32)ret);
	hba->clk_gating.is_suspended = false;
	ufshcd_release(hba);
	hba->pm_op_in_progress = false;
	return ret;
}

static int ufshcd_wl_runtime_suspend(struct device *dev)
{
	struct scsi_device *sdev = to_scsi_device(dev);
	struct ufs_hba *hba;
	int ret;
	ktime_t start = ktime_get();

	hba = shost_priv(sdev->host);

	ret = __ufshcd_wl_suspend(hba, UFS_RUNTIME_PM);
	if (ret)
		dev_err(&sdev->sdev_gendev, "%s failed: %d\n", __func__, ret);

	trace_ufshcd_wl_runtime_suspend(dev_name(dev), ret,
		ktime_to_us(ktime_sub(ktime_get(), start)),
		hba->curr_dev_pwr_mode, hba->uic_link_state);

	return ret;
}

static int ufshcd_wl_runtime_resume(struct device *dev)
{
	struct scsi_device *sdev = to_scsi_device(dev);
	struct ufs_hba *hba;
	int ret = 0;
	ktime_t start = ktime_get();

	hba = shost_priv(sdev->host);

	ret = __ufshcd_wl_resume(hba, UFS_RUNTIME_PM);
	if (ret)
		dev_err(&sdev->sdev_gendev, "%s failed: %d\n", __func__, ret);

	trace_ufshcd_wl_runtime_resume(dev_name(dev), ret,
		ktime_to_us(ktime_sub(ktime_get(), start)),
		hba->curr_dev_pwr_mode, hba->uic_link_state);

	return ret;
}
#endif

#ifdef CONFIG_PM_SLEEP
static int ufshcd_wl_suspend(struct device *dev)
{
	struct scsi_device *sdev = to_scsi_device(dev);
	struct ufs_hba *hba;
	int ret = 0;
	ktime_t start = ktime_get();

	hba = shost_priv(sdev->host);
	down(&hba->host_sem);
	hba->system_suspending = true;

	if (pm_runtime_suspended(dev))
		goto out;

	ret = __ufshcd_wl_suspend(hba, UFS_SYSTEM_PM);
	if (ret) {
		dev_err(&sdev->sdev_gendev, "%s failed: %d\n", __func__,  ret);
		up(&hba->host_sem);
	}

out:
	if (!ret)
		hba->is_sys_suspended = true;
	trace_ufshcd_wl_suspend(dev_name(dev), ret,
		ktime_to_us(ktime_sub(ktime_get(), start)),
		hba->curr_dev_pwr_mode, hba->uic_link_state);

	return ret;
}

static int ufshcd_wl_resume(struct device *dev)
{
	struct scsi_device *sdev = to_scsi_device(dev);
	struct ufs_hba *hba;
	int ret = 0;
	ktime_t start = ktime_get();

	hba = shost_priv(sdev->host);

	if (pm_runtime_suspended(dev))
		goto out;

	ret = __ufshcd_wl_resume(hba, UFS_SYSTEM_PM);
	if (ret)
		dev_err(&sdev->sdev_gendev, "%s failed: %d\n", __func__, ret);
out:
	trace_ufshcd_wl_resume(dev_name(dev), ret,
		ktime_to_us(ktime_sub(ktime_get(), start)),
		hba->curr_dev_pwr_mode, hba->uic_link_state);
	if (!ret)
		hba->is_sys_suspended = false;
	hba->system_suspending = false;
	up(&hba->host_sem);
	return ret;
}
#endif

/**
 * ufshcd_suspend - helper function for suspend operations
 * @hba: per adapter instance
 *
 * This function will put disable irqs, turn off clocks
 * and set vreg and hba-vreg in lpm mode.
 *
 * Return: 0 upon success; < 0 upon failure.
 */
static int ufshcd_suspend(struct ufs_hba *hba)
{
	int ret;

	if (!hba->is_powered)
		return 0;
	/*
	 * Disable the host irq as host controller as there won't be any
	 * host controller transaction expected till resume.
	 */
	ufshcd_disable_irq(hba);
	ret = ufshcd_setup_clocks(hba, false);
	if (ret) {
		ufshcd_enable_irq(hba);
		return ret;
	}
	if (ufshcd_is_clkgating_allowed(hba)) {
		hba->clk_gating.state = CLKS_OFF;
		trace_ufshcd_clk_gating(dev_name(hba->dev),
					hba->clk_gating.state);
	}

	ufshcd_vreg_set_lpm(hba);
	/* Put the host controller in low power mode if possible */
	ufshcd_hba_vreg_set_lpm(hba);
	return ret;
}

#ifdef CONFIG_PM
/**
 * ufshcd_resume - helper function for resume operations
 * @hba: per adapter instance
 *
 * This function basically turns on the regulators, clocks and
 * irqs of the hba.
 *
 * Return: 0 for success and non-zero for failure.
 */
static int ufshcd_resume(struct ufs_hba *hba)
{
	int ret;

	if (!hba->is_powered)
		return 0;

	ufshcd_hba_vreg_set_hpm(hba);
	ret = ufshcd_vreg_set_hpm(hba);
	if (ret)
		goto out;

	/* Make sure clocks are enabled before accessing controller */
	ret = ufshcd_setup_clocks(hba, true);
	if (ret)
		goto disable_vreg;

	/* enable the host irq as host controller would be active soon */
	ufshcd_enable_irq(hba);

	goto out;

disable_vreg:
	ufshcd_vreg_set_lpm(hba);
out:
	if (ret)
		ufshcd_update_evt_hist(hba, UFS_EVT_RESUME_ERR, (u32)ret);
	return ret;
}
#endif /* CONFIG_PM */

#ifdef CONFIG_PM_SLEEP
/**
 * ufshcd_system_suspend - system suspend callback
 * @dev: Device associated with the UFS controller.
 *
 * Executed before putting the system into a sleep state in which the contents
 * of main memory are preserved.
 *
 * Return: 0 for success and non-zero for failure.
 */
int ufshcd_system_suspend(struct device *dev)
{
	struct ufs_hba *hba = dev_get_drvdata(dev);
	int ret = 0;
	ktime_t start = ktime_get();

	if (pm_runtime_suspended(hba->dev))
		goto out;

	ret = ufshcd_suspend(hba);
out:
	trace_ufshcd_system_suspend(dev_name(hba->dev), ret,
		ktime_to_us(ktime_sub(ktime_get(), start)),
		hba->curr_dev_pwr_mode, hba->uic_link_state);
	return ret;
}
EXPORT_SYMBOL(ufshcd_system_suspend);

/**
 * ufshcd_system_resume - system resume callback
 * @dev: Device associated with the UFS controller.
 *
 * Executed after waking the system up from a sleep state in which the contents
 * of main memory were preserved.
 *
 * Return: 0 for success and non-zero for failure.
 */
int ufshcd_system_resume(struct device *dev)
{
	struct ufs_hba *hba = dev_get_drvdata(dev);
	ktime_t start = ktime_get();
	int ret = 0;

	if (pm_runtime_suspended(hba->dev))
		goto out;

	ret = ufshcd_resume(hba);

out:
	trace_ufshcd_system_resume(dev_name(hba->dev), ret,
		ktime_to_us(ktime_sub(ktime_get(), start)),
		hba->curr_dev_pwr_mode, hba->uic_link_state);

	return ret;
}
EXPORT_SYMBOL(ufshcd_system_resume);
#endif /* CONFIG_PM_SLEEP */

#ifdef CONFIG_PM
/**
 * ufshcd_runtime_suspend - runtime suspend callback
 * @dev: Device associated with the UFS controller.
 *
 * Check the description of ufshcd_suspend() function for more details.
 *
 * Return: 0 for success and non-zero for failure.
 */
int ufshcd_runtime_suspend(struct device *dev)
{
	struct ufs_hba *hba = dev_get_drvdata(dev);
	int ret;
	ktime_t start = ktime_get();

	ret = ufshcd_suspend(hba);

	trace_ufshcd_runtime_suspend(dev_name(hba->dev), ret,
		ktime_to_us(ktime_sub(ktime_get(), start)),
		hba->curr_dev_pwr_mode, hba->uic_link_state);
	return ret;
}
EXPORT_SYMBOL(ufshcd_runtime_suspend);

/**
 * ufshcd_runtime_resume - runtime resume routine
 * @dev: Device associated with the UFS controller.
 *
 * This function basically brings controller
 * to active state. Following operations are done in this function:
 *
 * 1. Turn on all the controller related clocks
 * 2. Turn ON VCC rail
 *
 * Return: 0 upon success; < 0 upon failure.
 */
int ufshcd_runtime_resume(struct device *dev)
{
	struct ufs_hba *hba = dev_get_drvdata(dev);
	int ret;
	ktime_t start = ktime_get();

	ret = ufshcd_resume(hba);

	trace_ufshcd_runtime_resume(dev_name(hba->dev), ret,
		ktime_to_us(ktime_sub(ktime_get(), start)),
		hba->curr_dev_pwr_mode, hba->uic_link_state);
	return ret;
}
EXPORT_SYMBOL(ufshcd_runtime_resume);
#endif /* CONFIG_PM */

static void ufshcd_wl_shutdown(struct device *dev)
{
	struct scsi_device *sdev = to_scsi_device(dev);
	struct ufs_hba *hba = shost_priv(sdev->host);

	down(&hba->host_sem);
	hba->shutting_down = true;
	up(&hba->host_sem);

	/* Turn on everything while shutting down */
	ufshcd_rpm_get_sync(hba);
	scsi_device_quiesce(sdev);
	shost_for_each_device(sdev, hba->host) {
		if (sdev == hba->ufs_device_wlun)
			continue;
		mutex_lock(&sdev->state_mutex);
		scsi_device_set_state(sdev, SDEV_OFFLINE);
		mutex_unlock(&sdev->state_mutex);
	}
	__ufshcd_wl_suspend(hba, UFS_SHUTDOWN_PM);

	/*
	 * Next, turn off the UFS controller and the UFS regulators. Disable
	 * clocks.
	 */
	if (ufshcd_is_ufs_dev_poweroff(hba) && ufshcd_is_link_off(hba))
		ufshcd_suspend(hba);

	hba->is_powered = false;
}

/**
 * ufshcd_remove - de-allocate SCSI host and host memory space
 *		data structure memory
 * @hba: per adapter instance
 */
void ufshcd_remove(struct ufs_hba *hba)
{
	if (hba->ufs_device_wlun)
		ufshcd_rpm_get_sync(hba);
	ufs_hwmon_remove(hba);
	ufs_bsg_remove(hba);
	ufs_sysfs_remove_nodes(hba->dev);
	blk_mq_destroy_queue(hba->tmf_queue);
	blk_put_queue(hba->tmf_queue);
	blk_mq_free_tag_set(&hba->tmf_tag_set);
	if (hba->scsi_host_added)
		scsi_remove_host(hba->host);
	/* disable interrupts */
	ufshcd_disable_intr(hba, hba->intr_mask);
	ufshcd_hba_stop(hba);
	ufshcd_hba_exit(hba);
}
EXPORT_SYMBOL_GPL(ufshcd_remove);

#ifdef CONFIG_PM_SLEEP
int ufshcd_system_freeze(struct device *dev)
{

	return ufshcd_system_suspend(dev);

}
EXPORT_SYMBOL_GPL(ufshcd_system_freeze);

int ufshcd_system_restore(struct device *dev)
{

	struct ufs_hba *hba = dev_get_drvdata(dev);
	int ret;

	ret = ufshcd_system_resume(dev);
	if (ret)
		return ret;

	/* Configure UTRL and UTMRL base address registers */
	ufshcd_writel(hba, lower_32_bits(hba->utrdl_dma_addr),
			REG_UTP_TRANSFER_REQ_LIST_BASE_L);
	ufshcd_writel(hba, upper_32_bits(hba->utrdl_dma_addr),
			REG_UTP_TRANSFER_REQ_LIST_BASE_H);
	ufshcd_writel(hba, lower_32_bits(hba->utmrdl_dma_addr),
			REG_UTP_TASK_REQ_LIST_BASE_L);
	ufshcd_writel(hba, upper_32_bits(hba->utmrdl_dma_addr),
			REG_UTP_TASK_REQ_LIST_BASE_H);
	/*
	 * Make sure that UTRL and UTMRL base address registers
	 * are updated with the latest queue addresses. Only after
	 * updating these addresses, we can queue the new commands.
	 */
	ufshcd_readl(hba, REG_UTP_TASK_REQ_LIST_BASE_H);

	return 0;

}
EXPORT_SYMBOL_GPL(ufshcd_system_restore);

int ufshcd_system_thaw(struct device *dev)
{
	return ufshcd_system_resume(dev);
}
EXPORT_SYMBOL_GPL(ufshcd_system_thaw);
#endif /* CONFIG_PM_SLEEP  */

/**
 * ufshcd_dealloc_host - deallocate Host Bus Adapter (HBA)
 * @hba: pointer to Host Bus Adapter (HBA)
 */
void ufshcd_dealloc_host(struct ufs_hba *hba)
{
	scsi_host_put(hba->host);
}
EXPORT_SYMBOL_GPL(ufshcd_dealloc_host);

/**
 * ufshcd_set_dma_mask - Set dma mask based on the controller
 *			 addressing capability
 * @hba: per adapter instance
 *
 * Return: 0 for success, non-zero for failure.
 */
static int ufshcd_set_dma_mask(struct ufs_hba *hba)
{
	if (hba->android_quirks & UFSHCD_ANDROID_QUIRK_36BIT_ADDRESS_DMA)
		return dma_set_mask_and_coherent(hba->dev, DMA_BIT_MASK(36));
	if (hba->capabilities & MASK_64_ADDRESSING_SUPPORT) {
		if (!dma_set_mask_and_coherent(hba->dev, DMA_BIT_MASK(64)))
			return 0;
	}
	return dma_set_mask_and_coherent(hba->dev, DMA_BIT_MASK(32));
}

/**
 * ufshcd_alloc_host - allocate Host Bus Adapter (HBA)
 * @dev: pointer to device handle
 * @hba_handle: driver private handle
 *
 * Return: 0 on success, non-zero value on failure.
 */
int ufshcd_alloc_host(struct device *dev, struct ufs_hba **hba_handle)
{
	struct Scsi_Host *host;
	struct ufs_hba *hba;
	int err = 0;

	if (!dev) {
		dev_err(dev,
		"Invalid memory reference for dev is NULL\n");
		err = -ENODEV;
		goto out_error;
	}

	host = scsi_host_alloc(&ufshcd_driver_template,
			       sizeof(struct ufs_hba_priv));
	if (!host) {
		dev_err(dev, "scsi_host_alloc failed\n");
		err = -ENOMEM;
		goto out_error;
	}
	host->nr_maps = HCTX_TYPE_POLL + 1;
	hba = shost_priv(host);
	hba->host = host;
	hba->dev = dev;
	hba->dev_ref_clk_freq = REF_CLK_FREQ_INVAL;
	hba->nop_out_timeout = NOP_OUT_TIMEOUT;
	ufshcd_set_sg_entry_size(hba, sizeof(struct ufshcd_sg_entry));
	INIT_LIST_HEAD(&hba->clk_list_head);
	spin_lock_init(&hba->outstanding_lock);

	*hba_handle = hba;

out_error:
	return err;
}
EXPORT_SYMBOL(ufshcd_alloc_host);

/* This function exists because blk_mq_alloc_tag_set() requires this. */
static blk_status_t ufshcd_queue_tmf(struct blk_mq_hw_ctx *hctx,
				     const struct blk_mq_queue_data *qd)
{
	WARN_ON_ONCE(true);
	return BLK_STS_NOTSUPP;
}

static const struct blk_mq_ops ufshcd_tmf_ops = {
	.queue_rq = ufshcd_queue_tmf,
};

/**
 * ufshcd_init - Driver initialization routine
 * @hba: per-adapter instance
 * @mmio_base: base register address
 * @irq: Interrupt line of device
 *
 * Return: 0 on success, non-zero value on failure.
 */
int ufshcd_init(struct ufs_hba *hba, void __iomem *mmio_base, unsigned int irq)
{
	int err;
	struct Scsi_Host *host = hba->host;
	struct device *dev = hba->dev;
	char eh_wq_name[sizeof("ufs_eh_wq_00")];

	/*
	 * dev_set_drvdata() must be called before any callbacks are registered
	 * that use dev_get_drvdata() (frequency scaling, clock scaling, hwmon,
	 * sysfs).
	 */
	dev_set_drvdata(dev, hba);

	if (!mmio_base) {
		dev_err(hba->dev,
		"Invalid memory reference for mmio_base is NULL\n");
		err = -ENODEV;
		goto out_error;
	}

	hba->mmio_base = mmio_base;
	hba->irq = irq;
	hba->vps = &ufs_hba_vps;

	err = ufshcd_hba_init(hba);
	if (err)
		goto out_error;

	/* Read capabilities registers */
	err = ufshcd_hba_capabilities(hba);
	if (err)
		goto out_disable;

	/* Get UFS version supported by the controller */
	hba->ufs_version = ufshcd_get_ufs_version(hba);

	/* Get Interrupt bit mask per version */
	hba->intr_mask = ufshcd_get_intr_mask(hba);

	err = ufshcd_set_dma_mask(hba);
	if (err) {
		dev_err(hba->dev, "set dma mask failed\n");
		goto out_disable;
	}

	/* Allocate memory for host memory space */
	err = ufshcd_memory_alloc(hba);
	if (err) {
		dev_err(hba->dev, "Memory allocation failed\n");
		goto out_disable;
	}

	/* Configure LRB */
	ufshcd_host_memory_configure(hba);

	host->can_queue = hba->nutrs - UFSHCD_NUM_RESERVED;
	host->cmd_per_lun = hba->nutrs - UFSHCD_NUM_RESERVED;
	host->max_id = UFSHCD_MAX_ID;
	host->max_lun = UFS_MAX_LUNS;
	host->max_channel = UFSHCD_MAX_CHANNEL;
	host->unique_id = host->host_no;
	host->max_cmd_len = UFS_CDB_SIZE;
	host->queuecommand_may_block = !!(hba->caps & UFSHCD_CAP_CLK_GATING);

	/* Use default RPM delay if host not set */
	if (host->rpm_autosuspend_delay == 0)
		host->rpm_autosuspend_delay = RPM_AUTOSUSPEND_DELAY_MS;

	hba->max_pwr_info.is_valid = false;

	/* Initialize work queues */
	snprintf(eh_wq_name, sizeof(eh_wq_name), "ufs_eh_wq_%d",
		 hba->host->host_no);
	hba->eh_wq = create_singlethread_workqueue(eh_wq_name);
	if (!hba->eh_wq) {
		dev_err(hba->dev, "%s: failed to create eh workqueue\n",
			__func__);
		err = -ENOMEM;
		goto out_disable;
	}
	INIT_WORK(&hba->eh_work, ufshcd_err_handler);
	INIT_WORK(&hba->eeh_work, ufshcd_exception_event_handler);

	sema_init(&hba->host_sem, 1);

	/* Initialize UIC command mutex */
	mutex_init(&hba->uic_cmd_mutex);

	/* Initialize mutex for device management commands */
	mutex_init(&hba->dev_cmd.lock);

	/* Initialize mutex for exception event control */
	mutex_init(&hba->ee_ctrl_mutex);

	mutex_init(&hba->wb_mutex);
	init_rwsem(&hba->clk_scaling_lock);

	ufshcd_init_clk_gating(hba);

	ufshcd_init_clk_scaling(hba);

	/*
	 * In order to avoid any spurious interrupt immediately after
	 * registering UFS controller interrupt handler, clear any pending UFS
	 * interrupt status and disable all the UFS interrupts.
	 */
	ufshcd_writel(hba, ufshcd_readl(hba, REG_INTERRUPT_STATUS),
		      REG_INTERRUPT_STATUS);
	ufshcd_writel(hba, 0, REG_INTERRUPT_ENABLE);
	/*
	 * Make sure that UFS interrupts are disabled and any pending interrupt
	 * status is cleared before registering UFS interrupt handler.
	 */
	ufshcd_readl(hba, REG_INTERRUPT_ENABLE);

	/* IRQ registration */
	err = devm_request_irq(dev, irq, ufshcd_intr, IRQF_SHARED, UFSHCD, hba);
	if (err) {
		dev_err(hba->dev, "request irq failed\n");
		goto out_disable;
	} else {
		hba->is_irq_enabled = true;
	}

	if (!is_mcq_supported(hba)) {
		if (!hba->lsdb_sup) {
			dev_err(hba->dev, "%s: failed to initialize (legacy doorbell mode not supported)\n",
				__func__);
			err = -EINVAL;
			goto out_disable;
		}
		err = scsi_add_host(host, hba->dev);
		if (err) {
			dev_err(hba->dev, "scsi_add_host failed\n");
			goto out_disable;
		}
		hba->scsi_host_added = true;
	}

	hba->tmf_tag_set = (struct blk_mq_tag_set) {
		.nr_hw_queues	= 1,
		.queue_depth	= hba->nutmrs,
		.ops		= &ufshcd_tmf_ops,
		.flags		= BLK_MQ_F_NO_SCHED,
	};
	err = blk_mq_alloc_tag_set(&hba->tmf_tag_set);
	if (err < 0)
		goto out_remove_scsi_host;
	hba->tmf_queue = blk_mq_init_queue(&hba->tmf_tag_set);
	if (IS_ERR(hba->tmf_queue)) {
		err = PTR_ERR(hba->tmf_queue);
		goto free_tmf_tag_set;
	}
	hba->tmf_rqs = devm_kcalloc(hba->dev, hba->nutmrs,
				    sizeof(*hba->tmf_rqs), GFP_KERNEL);
	if (!hba->tmf_rqs) {
		err = -ENOMEM;
		goto free_tmf_queue;
	}

	/* Reset the attached device */
	ufshcd_device_reset(hba);

	ufshcd_init_crypto(hba);

	/* Host controller enable */
	err = ufshcd_hba_enable(hba);
	if (err) {
		dev_err(hba->dev, "Host controller enable failed\n");
		ufshcd_print_evt_hist(hba);
		ufshcd_print_host_state(hba);
		goto free_tmf_queue;
	}

	/*
	 * Set the default power management level for runtime and system PM.
	 * Default power saving mode is to keep UFS link in Hibern8 state
	 * and UFS device in sleep state.
	 */
	hba->rpm_lvl = ufs_get_desired_pm_lvl_for_dev_link_state(
						UFS_SLEEP_PWR_MODE,
						UIC_LINK_HIBERN8_STATE);
	hba->spm_lvl = ufs_get_desired_pm_lvl_for_dev_link_state(
						UFS_SLEEP_PWR_MODE,
						UIC_LINK_HIBERN8_STATE);

	INIT_DELAYED_WORK(&hba->rpm_dev_flush_recheck_work,
			  ufshcd_rpm_dev_flush_recheck_work);

	/* Set the default auto-hiberate idle timer value to 150 ms */
	if (ufshcd_is_auto_hibern8_supported(hba) && !hba->ahit) {
		hba->ahit = FIELD_PREP(UFSHCI_AHIBERN8_TIMER_MASK, 150) |
			    FIELD_PREP(UFSHCI_AHIBERN8_SCALE_MASK, 3);
	}

	/* Hold auto suspend until async scan completes */
	pm_runtime_get_sync(dev);
	atomic_set(&hba->scsi_block_reqs_cnt, 0);
	/*
	 * We are assuming that device wasn't put in sleep/power-down
	 * state exclusively during the boot stage before kernel.
	 * This assumption helps avoid doing link startup twice during
	 * ufshcd_probe_hba().
	 */
	ufshcd_set_ufs_dev_active(hba);

	async_schedule(ufshcd_async_scan, hba);
	ufs_sysfs_add_nodes(dev);
	trace_android_vh_ufs_update_sysfs(hba);

	device_enable_async_suspend(dev);
	return 0;

free_tmf_queue:
	blk_mq_destroy_queue(hba->tmf_queue);
	blk_put_queue(hba->tmf_queue);
free_tmf_tag_set:
	blk_mq_free_tag_set(&hba->tmf_tag_set);
out_remove_scsi_host:
	if (hba->scsi_host_added)
		scsi_remove_host(hba->host);
out_disable:
	hba->is_irq_enabled = false;
	ufshcd_hba_exit(hba);
out_error:
	return err;
}
EXPORT_SYMBOL_GPL(ufshcd_init);

void ufshcd_resume_complete(struct device *dev)
{
	struct ufs_hba *hba = dev_get_drvdata(dev);

	if (hba->complete_put) {
		ufshcd_rpm_put(hba);
		hba->complete_put = false;
	}
}
EXPORT_SYMBOL_GPL(ufshcd_resume_complete);

static bool ufshcd_rpm_ok_for_spm(struct ufs_hba *hba)
{
	struct device *dev = &hba->ufs_device_wlun->sdev_gendev;
	enum ufs_dev_pwr_mode dev_pwr_mode;
	enum uic_link_state link_state;
	unsigned long flags;
	bool res;

	spin_lock_irqsave(&dev->power.lock, flags);
	dev_pwr_mode = ufs_get_pm_lvl_to_dev_pwr_mode(hba->spm_lvl);
	link_state = ufs_get_pm_lvl_to_link_pwr_state(hba->spm_lvl);
	res = pm_runtime_suspended(dev) &&
	      hba->curr_dev_pwr_mode == dev_pwr_mode &&
	      hba->uic_link_state == link_state &&
	      !hba->dev_info.b_rpm_dev_flush_capable;
	spin_unlock_irqrestore(&dev->power.lock, flags);

	return res;
}

int __ufshcd_suspend_prepare(struct device *dev, bool rpm_ok_for_spm)
{
	struct ufs_hba *hba = dev_get_drvdata(dev);
	int ret;

	/*
	 * SCSI assumes that runtime-pm and system-pm for scsi drivers
	 * are same. And it doesn't wake up the device for system-suspend
	 * if it's runtime suspended. But ufs doesn't follow that.
	 * Refer ufshcd_resume_complete()
	 */
	if (hba->ufs_device_wlun) {
		/* Prevent runtime suspend */
		ufshcd_rpm_get_noresume(hba);
		/*
		 * Check if already runtime suspended in same state as system
		 * suspend would be.
		 */
		if (!rpm_ok_for_spm || !ufshcd_rpm_ok_for_spm(hba)) {
			/* RPM state is not ok for SPM, so runtime resume */
			ret = ufshcd_rpm_resume(hba);
			if (ret < 0 && ret != -EACCES) {
				ufshcd_rpm_put(hba);
				return ret;
			}
		}
		hba->complete_put = true;
	}
	return 0;
}
EXPORT_SYMBOL_GPL(__ufshcd_suspend_prepare);

int ufshcd_suspend_prepare(struct device *dev)
{
	return __ufshcd_suspend_prepare(dev, true);
}
EXPORT_SYMBOL_GPL(ufshcd_suspend_prepare);

#ifdef CONFIG_PM_SLEEP
static int ufshcd_wl_poweroff(struct device *dev)
{
	struct scsi_device *sdev = to_scsi_device(dev);
	struct ufs_hba *hba = shost_priv(sdev->host);

	__ufshcd_wl_suspend(hba, UFS_SHUTDOWN_PM);
	return 0;
}
#endif

static int ufshcd_wl_probe(struct device *dev)
{
	struct scsi_device *sdev = to_scsi_device(dev);

	if (!is_device_wlun(sdev))
		return -ENODEV;

	blk_pm_runtime_init(sdev->request_queue, dev);
	pm_runtime_set_autosuspend_delay(dev, 0);
	pm_runtime_allow(dev);

	return  0;
}

static int ufshcd_wl_remove(struct device *dev)
{
	pm_runtime_forbid(dev);
	return 0;
}

static const struct dev_pm_ops ufshcd_wl_pm_ops = {
#ifdef CONFIG_PM_SLEEP
	.suspend = ufshcd_wl_suspend,
	.resume = ufshcd_wl_resume,
	.freeze = ufshcd_wl_suspend,
	.thaw = ufshcd_wl_resume,
	.poweroff = ufshcd_wl_poweroff,
	.restore = ufshcd_wl_resume,
#endif
	SET_RUNTIME_PM_OPS(ufshcd_wl_runtime_suspend, ufshcd_wl_runtime_resume, NULL)
};

static void ufshcd_check_header_layout(void)
{
	/*
	 * gcc compilers before version 10 cannot do constant-folding for
	 * sub-byte bitfields. Hence skip the layout checks for gcc 9 and
	 * before.
	 */
	if (IS_ENABLED(CONFIG_CC_IS_GCC) && CONFIG_GCC_VERSION < 100000)
		return;

	BUILD_BUG_ON(((u8 *)&(struct request_desc_header){
				.cci = 3})[0] != 3);

	BUILD_BUG_ON(((u8 *)&(struct request_desc_header){
				.ehs_length = 2})[1] != 2);

	BUILD_BUG_ON(((u8 *)&(struct request_desc_header){
				.enable_crypto = 1})[2]
		     != 0x80);

	BUILD_BUG_ON((((u8 *)&(struct request_desc_header){
					.command_type = 5,
					.data_direction = 3,
					.interrupt = 1,
				})[3]) != ((5 << 4) | (3 << 1) | 1));

	BUILD_BUG_ON(((__le32 *)&(struct request_desc_header){
				.dunl = cpu_to_le32(0xdeadbeef)})[1] !=
		cpu_to_le32(0xdeadbeef));

	BUILD_BUG_ON(((u8 *)&(struct request_desc_header){
				.ocs = 4})[8] != 4);

	BUILD_BUG_ON(((u8 *)&(struct request_desc_header){
				.cds = 5})[9] != 5);

	BUILD_BUG_ON(((__le32 *)&(struct request_desc_header){
				.dunu = cpu_to_le32(0xbadcafe)})[3] !=
		cpu_to_le32(0xbadcafe));

	BUILD_BUG_ON(((u8 *)&(struct utp_upiu_header){
			     .iid = 0xf })[4] != 0xf0);

	BUILD_BUG_ON(((u8 *)&(struct utp_upiu_header){
			     .command_set_type = 0xf })[4] != 0xf);
}

/*
 * ufs_dev_wlun_template - describes ufs device wlun
 * ufs-device wlun - used to send pm commands
 * All luns are consumers of ufs-device wlun.
 *
 * Currently, no sd driver is present for wluns.
 * Hence the no specific pm operations are performed.
 * With ufs design, SSU should be sent to ufs-device wlun.
 * Hence register a scsi driver for ufs wluns only.
 */
static struct scsi_driver ufs_dev_wlun_template = {
	.gendrv = {
		.name = "ufs_device_wlun",
		.owner = THIS_MODULE,
		.probe = ufshcd_wl_probe,
		.remove = ufshcd_wl_remove,
		.pm = &ufshcd_wl_pm_ops,
		.shutdown = ufshcd_wl_shutdown,
	},
};

static int __init ufshcd_core_init(void)
{
	int ret;

	ufshcd_check_header_layout();

	ufs_debugfs_init();

	ret = scsi_register_driver(&ufs_dev_wlun_template.gendrv);
	if (ret)
		ufs_debugfs_exit();
	return ret;
}

static void __exit ufshcd_core_exit(void)
{
	ufs_debugfs_exit();
	scsi_unregister_driver(&ufs_dev_wlun_template.gendrv);
}

module_init(ufshcd_core_init);
module_exit(ufshcd_core_exit);

MODULE_AUTHOR("Santosh Yaragnavi <santosh.sy@samsung.com>");
MODULE_AUTHOR("Vinayak Holikatti <h.vinayak@samsung.com>");
MODULE_DESCRIPTION("Generic UFS host controller driver Core");
MODULE_SOFTDEP("pre: governor_simpleondemand");
MODULE_LICENSE("GPL");<|MERGE_RESOLUTION|>--- conflicted
+++ resolved
@@ -4185,6 +4185,7 @@
 	unsigned long flags;
 	u8 status;
 	int ret;
+	bool reenable_intr = false;
 
 	mutex_lock(&hba->uic_cmd_mutex);
 	ufshcd_add_delay_before_dme_cmd(hba);
@@ -4195,8 +4196,6 @@
 		goto out_unlock;
 	}
 	hba->uic_async_done = &uic_async_done;
-<<<<<<< HEAD
-=======
 	if (ufshcd_readl(hba, REG_INTERRUPT_ENABLE) & UIC_COMMAND_COMPL) {
 		ufshcd_disable_intr(hba, UIC_COMMAND_COMPL);
 		/*
@@ -4206,7 +4205,6 @@
 		wmb();
 		reenable_intr = true;
 	}
->>>>>>> 44bc0fc0
 	spin_unlock_irqrestore(hba->host->host_lock, flags);
 	ret = __ufshcd_send_uic_cmd(hba, cmd, false);
 	if (ret) {
@@ -4250,6 +4248,8 @@
 	spin_lock_irqsave(hba->host->host_lock, flags);
 	hba->active_uic_cmd = NULL;
 	hba->uic_async_done = NULL;
+	if (reenable_intr)
+		ufshcd_enable_intr(hba, UIC_COMMAND_COMPL);
 	if (ret) {
 		ufshcd_set_link_broken(hba);
 		ufshcd_schedule_eh_work(hba);
@@ -5454,20 +5454,11 @@
 		hba->errors |= (UFSHCD_UIC_HIBERN8_MASK & intr_status);
 
 	if (intr_status & UIC_COMMAND_COMPL && cmd) {
-<<<<<<< HEAD
-		if (!hba->uic_async_done) {
-			cmd->argument2 |= ufshcd_get_uic_cmd_result(hba);
-			cmd->argument3 = ufshcd_get_dme_attr_val(hba);
-			cmd->cmd_active = 0;
-			complete(&cmd->done);
-		}
-=======
 		cmd->argument2 |= ufshcd_get_uic_cmd_result(hba);
 		cmd->argument3 = ufshcd_get_dme_attr_val(hba);
 		if (!hba->uic_async_done)
 			cmd->cmd_active = 0;
 		complete(&cmd->done);
->>>>>>> 44bc0fc0
 		retval = IRQ_HANDLED;
 	}
 
