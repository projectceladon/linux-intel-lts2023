// SPDX-License-Identifier: GPL-2.0-or-later
/*
 * Universal Flash Storage Host controller driver Core
 * Copyright (C) 2011-2013 Samsung India Software Operations
 * Copyright (c) 2013-2016, The Linux Foundation. All rights reserved.
 *
 * Authors:
 *	Santosh Yaraganavi <santosh.sy@samsung.com>
 *	Vinayak Holikatti <h.vinayak@samsung.com>
 */

#include <linux/async.h>
#include <linux/devfreq.h>
#include <linux/nls.h>
#include <linux/of.h>
#include <linux/bitfield.h>
#include <linux/blk-pm.h>
#include <linux/blkdev.h>
#include <linux/clk.h>
#include <linux/delay.h>
#include <linux/interrupt.h>
#include <linux/module.h>
#include <linux/regulator/consumer.h>
#include <linux/sched/clock.h>
#include <linux/iopoll.h>
#include <scsi/scsi_cmnd.h>
#include <scsi/scsi_dbg.h>
#include <scsi/scsi_driver.h>
#include <scsi/scsi_eh.h>
#include "ufshcd-priv.h"
#include <ufs/ufs_quirks.h>
#include <ufs/unipro.h>
#include "ufs-sysfs.h"
#include "ufs-debugfs.h"
#include "ufs-fault-injection.h"
#include "ufs_bsg.h"
#include "ufshcd-crypto.h"
#include <asm/unaligned.h>

#define CREATE_TRACE_POINTS
#include <trace/events/ufs.h>

#undef CREATE_TRACE_POINTS
#include <trace/hooks/ufshcd.h>

<<<<<<< HEAD
=======
EXPORT_TRACEPOINT_SYMBOL_GPL(ufshcd_command);

>>>>>>> 4163e724
#define UFSHCD_ENABLE_INTRS	(UTP_TRANSFER_REQ_COMPL |\
				 UTP_TASK_REQ_COMPL |\
				 UFSHCD_ERROR_MASK)

#define UFSHCD_ENABLE_MCQ_INTRS	(UTP_TASK_REQ_COMPL |\
				 UFSHCD_ERROR_MASK |\
				 MCQ_CQ_EVENT_STATUS)


/* UIC command timeout, unit: ms */
enum {
	UIC_CMD_TIMEOUT_DEFAULT	= 500,
	UIC_CMD_TIMEOUT_MAX	= 2000,
};
/* NOP OUT retries waiting for NOP IN response */
#define NOP_OUT_RETRIES    10
/* Timeout after 50 msecs if NOP OUT hangs without response */
#define NOP_OUT_TIMEOUT    50 /* msecs */

/* Query request retries */
#define QUERY_REQ_RETRIES 3
/* Query request timeout */
#define QUERY_REQ_TIMEOUT 1500 /* 1.5 seconds */

/* Advanced RPMB request timeout */
#define ADVANCED_RPMB_REQ_TIMEOUT  3000 /* 3 seconds */

/* Task management command timeout */
#define TM_CMD_TIMEOUT	100 /* msecs */

/* maximum number of retries for a general UIC command  */
#define UFS_UIC_COMMAND_RETRIES 3

/* maximum number of link-startup retries */
#define DME_LINKSTARTUP_RETRIES 3

/* maximum number of reset retries before giving up */
#define MAX_HOST_RESET_RETRIES 5

/* Maximum number of error handler retries before giving up */
#define MAX_ERR_HANDLER_RETRIES 5

/* Expose the flag value from utp_upiu_query.value */
#define MASK_QUERY_UPIU_FLAG_LOC 0xFF

/* Interrupt aggregation default timeout, unit: 40us */
#define INT_AGGR_DEF_TO	0x02

/* default delay of autosuspend: 2000 ms */
#define RPM_AUTOSUSPEND_DELAY_MS 2000

/* Default delay of RPM device flush delayed work */
#define RPM_DEV_FLUSH_RECHECK_WORK_DELAY_MS 5000

/* Default value of wait time before gating device ref clock */
#define UFSHCD_REF_CLK_GATING_WAIT_US 0xFF /* microsecs */

/* Polling time to wait for fDeviceInit */
#define FDEVICEINIT_COMPL_TIMEOUT 1500 /* millisecs */

/* bMaxNumOfRTT is equal to two after device manufacturing */
#define DEFAULT_MAX_NUM_RTT 2

/* UFSHC 4.0 compliant HC support this mode. */
static bool use_mcq_mode = true;

static bool is_mcq_supported(struct ufs_hba *hba)
{
	return hba->mcq_sup && use_mcq_mode;
}

module_param(use_mcq_mode, bool, 0644);
MODULE_PARM_DESC(use_mcq_mode, "Control MCQ mode for controllers starting from UFSHCI 4.0. 1 - enable MCQ, 0 - disable MCQ. MCQ is enabled by default");

static unsigned int uic_cmd_timeout = UIC_CMD_TIMEOUT_DEFAULT;

static int uic_cmd_timeout_set(const char *val, const struct kernel_param *kp)
{
	return param_set_uint_minmax(val, kp, UIC_CMD_TIMEOUT_DEFAULT,
				     UIC_CMD_TIMEOUT_MAX);
}

static const struct kernel_param_ops uic_cmd_timeout_ops = {
	.set = uic_cmd_timeout_set,
	.get = param_get_uint,
};

module_param_cb(uic_cmd_timeout, &uic_cmd_timeout_ops, &uic_cmd_timeout, 0644);
MODULE_PARM_DESC(uic_cmd_timeout,
		 "UFS UIC command timeout in milliseconds. Defaults to 500ms. Supported values range from 500ms to 2 seconds inclusively");

#define ufshcd_toggle_vreg(_dev, _vreg, _on)				\
	({                                                              \
		int _ret;                                               \
		if (_on)                                                \
			_ret = ufshcd_enable_vreg(_dev, _vreg);         \
		else                                                    \
			_ret = ufshcd_disable_vreg(_dev, _vreg);        \
		_ret;                                                   \
	})

#define ufshcd_hex_dump(prefix_str, buf, len) do {                       \
	size_t __len = (len);                                            \
	print_hex_dump(KERN_ERR, prefix_str,                             \
		       __len > 4 ? DUMP_PREFIX_OFFSET : DUMP_PREFIX_NONE,\
		       16, 4, buf, __len, false);                        \
} while (0)

int ufshcd_dump_regs(struct ufs_hba *hba, size_t offset, size_t len,
		     const char *prefix)
{
	u32 *regs;
	size_t pos;

	if (offset % 4 != 0 || len % 4 != 0) /* keep readl happy */
		return -EINVAL;

	regs = kzalloc(len, GFP_ATOMIC);
	if (!regs)
		return -ENOMEM;

	for (pos = 0; pos < len; pos += 4) {
		if (offset == 0 &&
		    pos >= REG_UIC_ERROR_CODE_PHY_ADAPTER_LAYER &&
		    pos <= REG_UIC_ERROR_CODE_DME)
			continue;
		regs[pos / 4] = ufshcd_readl(hba, offset + pos);
	}

	ufshcd_hex_dump(prefix, regs, len);
	kfree(regs);

	return 0;
}
EXPORT_SYMBOL_GPL(ufshcd_dump_regs);

enum {
	UFSHCD_MAX_CHANNEL	= 0,
	UFSHCD_MAX_ID		= 1,
	UFSHCD_CMD_PER_LUN	= 32 - UFSHCD_NUM_RESERVED,
	UFSHCD_CAN_QUEUE	= 32 - UFSHCD_NUM_RESERVED,
};

static const char *const ufshcd_state_name[] = {
	[UFSHCD_STATE_RESET]			= "reset",
	[UFSHCD_STATE_OPERATIONAL]		= "operational",
	[UFSHCD_STATE_ERROR]			= "error",
	[UFSHCD_STATE_EH_SCHEDULED_FATAL]	= "eh_fatal",
	[UFSHCD_STATE_EH_SCHEDULED_NON_FATAL]	= "eh_non_fatal",
};

/* UFSHCD error handling flags */
enum {
	UFSHCD_EH_IN_PROGRESS = (1 << 0),
};

/* UFSHCD UIC layer error flags */
enum {
	UFSHCD_UIC_DL_PA_INIT_ERROR = (1 << 0), /* Data link layer error */
	UFSHCD_UIC_DL_NAC_RECEIVED_ERROR = (1 << 1), /* Data link layer error */
	UFSHCD_UIC_DL_TCx_REPLAY_ERROR = (1 << 2), /* Data link layer error */
	UFSHCD_UIC_NL_ERROR = (1 << 3), /* Network layer error */
	UFSHCD_UIC_TL_ERROR = (1 << 4), /* Transport Layer error */
	UFSHCD_UIC_DME_ERROR = (1 << 5), /* DME error */
	UFSHCD_UIC_PA_GENERIC_ERROR = (1 << 6), /* Generic PA error */
};

#define ufshcd_set_eh_in_progress(h) \
	((h)->eh_flags |= UFSHCD_EH_IN_PROGRESS)
#define ufshcd_eh_in_progress(h) \
	((h)->eh_flags & UFSHCD_EH_IN_PROGRESS)
#define ufshcd_clear_eh_in_progress(h) \
	((h)->eh_flags &= ~UFSHCD_EH_IN_PROGRESS)

const struct ufs_pm_lvl_states ufs_pm_lvl_states[] = {
	[UFS_PM_LVL_0] = {UFS_ACTIVE_PWR_MODE, UIC_LINK_ACTIVE_STATE},
	[UFS_PM_LVL_1] = {UFS_ACTIVE_PWR_MODE, UIC_LINK_HIBERN8_STATE},
	[UFS_PM_LVL_2] = {UFS_SLEEP_PWR_MODE, UIC_LINK_ACTIVE_STATE},
	[UFS_PM_LVL_3] = {UFS_SLEEP_PWR_MODE, UIC_LINK_HIBERN8_STATE},
	[UFS_PM_LVL_4] = {UFS_POWERDOWN_PWR_MODE, UIC_LINK_HIBERN8_STATE},
	[UFS_PM_LVL_5] = {UFS_POWERDOWN_PWR_MODE, UIC_LINK_OFF_STATE},
	/*
	 * For DeepSleep, the link is first put in hibern8 and then off.
	 * Leaving the link in hibern8 is not supported.
	 */
	[UFS_PM_LVL_6] = {UFS_DEEPSLEEP_PWR_MODE, UIC_LINK_OFF_STATE},
};

static inline enum ufs_dev_pwr_mode
ufs_get_pm_lvl_to_dev_pwr_mode(enum ufs_pm_level lvl)
{
	return ufs_pm_lvl_states[lvl].dev_state;
}

static inline enum uic_link_state
ufs_get_pm_lvl_to_link_pwr_state(enum ufs_pm_level lvl)
{
	return ufs_pm_lvl_states[lvl].link_state;
}

static inline enum ufs_pm_level
ufs_get_desired_pm_lvl_for_dev_link_state(enum ufs_dev_pwr_mode dev_state,
					enum uic_link_state link_state)
{
	enum ufs_pm_level lvl;

	for (lvl = UFS_PM_LVL_0; lvl < UFS_PM_LVL_MAX; lvl++) {
		if ((ufs_pm_lvl_states[lvl].dev_state == dev_state) &&
			(ufs_pm_lvl_states[lvl].link_state == link_state))
			return lvl;
	}

	/* if no match found, return the level 0 */
	return UFS_PM_LVL_0;
}

static const struct ufs_dev_quirk ufs_fixups[] = {
	/* UFS cards deviations table */
	{ .wmanufacturerid = UFS_VENDOR_MICRON,
	  .model = UFS_ANY_MODEL,
	  .quirk = UFS_DEVICE_QUIRK_DELAY_BEFORE_LPM },
	{ .wmanufacturerid = UFS_VENDOR_SAMSUNG,
	  .model = UFS_ANY_MODEL,
	  .quirk = UFS_DEVICE_QUIRK_DELAY_BEFORE_LPM |
		   UFS_DEVICE_QUIRK_HOST_PA_TACTIVATE |
		   UFS_DEVICE_QUIRK_RECOVERY_FROM_DL_NAC_ERRORS },
	{ .wmanufacturerid = UFS_VENDOR_SKHYNIX,
	  .model = UFS_ANY_MODEL,
	  .quirk = UFS_DEVICE_QUIRK_HOST_PA_SAVECONFIGTIME },
	{ .wmanufacturerid = UFS_VENDOR_SKHYNIX,
	  .model = "hB8aL1" /*H28U62301AMR*/,
	  .quirk = UFS_DEVICE_QUIRK_HOST_VS_DEBUGSAVECONFIGTIME },
	{ .wmanufacturerid = UFS_VENDOR_TOSHIBA,
	  .model = UFS_ANY_MODEL,
	  .quirk = UFS_DEVICE_QUIRK_DELAY_BEFORE_LPM },
	{ .wmanufacturerid = UFS_VENDOR_TOSHIBA,
	  .model = "THGLF2G9C8KBADG",
	  .quirk = UFS_DEVICE_QUIRK_PA_TACTIVATE },
	{ .wmanufacturerid = UFS_VENDOR_TOSHIBA,
	  .model = "THGLF2G9D8KBADG",
	  .quirk = UFS_DEVICE_QUIRK_PA_TACTIVATE },
	{}
};

static irqreturn_t ufshcd_tmc_handler(struct ufs_hba *hba);
static void ufshcd_async_scan(void *data, async_cookie_t cookie);
static int ufshcd_reset_and_restore(struct ufs_hba *hba);
static int ufshcd_eh_host_reset_handler(struct scsi_cmnd *cmd);
static int ufshcd_clear_tm_cmd(struct ufs_hba *hba, int tag);
static void ufshcd_hba_exit(struct ufs_hba *hba);
static int ufshcd_probe_hba(struct ufs_hba *hba, bool init_dev_params);
static int ufshcd_setup_clocks(struct ufs_hba *hba, bool on);
static inline void ufshcd_add_delay_before_dme_cmd(struct ufs_hba *hba);
static int ufshcd_host_reset_and_restore(struct ufs_hba *hba);
static void ufshcd_resume_clkscaling(struct ufs_hba *hba);
static void ufshcd_suspend_clkscaling(struct ufs_hba *hba);
static int ufshcd_scale_clks(struct ufs_hba *hba, bool scale_up);
static irqreturn_t ufshcd_intr(int irq, void *__hba);
static int ufshcd_change_power_mode(struct ufs_hba *hba,
			     struct ufs_pa_layer_attr *pwr_mode);
static int ufshcd_setup_hba_vreg(struct ufs_hba *hba, bool on);
static int ufshcd_setup_vreg(struct ufs_hba *hba, bool on);
static inline int ufshcd_config_vreg_hpm(struct ufs_hba *hba,
					 struct ufs_vreg *vreg);
static void ufshcd_wb_toggle_buf_flush_during_h8(struct ufs_hba *hba,
						 bool enable);
static void ufshcd_hba_vreg_set_lpm(struct ufs_hba *hba);
static void ufshcd_hba_vreg_set_hpm(struct ufs_hba *hba);

static inline void ufshcd_enable_irq(struct ufs_hba *hba)
{
	if (!hba->is_irq_enabled) {
		enable_irq(hba->irq);
		hba->is_irq_enabled = true;
	}
}

static inline void ufshcd_disable_irq(struct ufs_hba *hba)
{
	if (hba->is_irq_enabled) {
		disable_irq(hba->irq);
		hba->is_irq_enabled = false;
	}
}

static void ufshcd_configure_wb(struct ufs_hba *hba)
{
	if (!ufshcd_is_wb_allowed(hba))
		return;

	ufshcd_wb_toggle(hba, true);

	ufshcd_wb_toggle_buf_flush_during_h8(hba, true);

	if (ufshcd_is_wb_buf_flush_allowed(hba))
		ufshcd_wb_toggle_buf_flush(hba, true);
}

static void ufshcd_scsi_unblock_requests(struct ufs_hba *hba)
{
	if (atomic_dec_and_test(&hba->scsi_block_reqs_cnt))
		scsi_unblock_requests(hba->host);
}

static void ufshcd_scsi_block_requests(struct ufs_hba *hba)
{
	if (atomic_inc_return(&hba->scsi_block_reqs_cnt) == 1)
		scsi_block_requests(hba->host);
}

static void ufshcd_add_cmd_upiu_trace(struct ufs_hba *hba, unsigned int tag,
				      enum ufs_trace_str_t str_t)
{
	struct utp_upiu_req *rq = hba->lrb[tag].ucd_req_ptr;
	struct utp_upiu_header *header;

	if (!trace_ufshcd_upiu_enabled())
		return;

	if (str_t == UFS_CMD_SEND)
		header = &rq->header;
	else
		header = &hba->lrb[tag].ucd_rsp_ptr->header;

	trace_ufshcd_upiu(dev_name(hba->dev), str_t, header, &rq->sc.cdb,
			  UFS_TSF_CDB);
}

static void ufshcd_add_query_upiu_trace(struct ufs_hba *hba,
					enum ufs_trace_str_t str_t,
					struct utp_upiu_req *rq_rsp)
{
	if (!trace_ufshcd_upiu_enabled())
		return;

	trace_ufshcd_upiu(dev_name(hba->dev), str_t, &rq_rsp->header,
			  &rq_rsp->qr, UFS_TSF_OSF);
}

static void ufshcd_add_tm_upiu_trace(struct ufs_hba *hba, unsigned int tag,
				     enum ufs_trace_str_t str_t)
{
	struct utp_task_req_desc *descp = &hba->utmrdl_base_addr[tag];

	trace_android_vh_ufs_send_tm_command(hba, tag, (int)str_t);

	if (!trace_ufshcd_upiu_enabled())
		return;

	if (str_t == UFS_TM_SEND)
		trace_ufshcd_upiu(dev_name(hba->dev), str_t,
				  &descp->upiu_req.req_header,
				  &descp->upiu_req.input_param1,
				  UFS_TSF_TM_INPUT);
	else
		trace_ufshcd_upiu(dev_name(hba->dev), str_t,
				  &descp->upiu_rsp.rsp_header,
				  &descp->upiu_rsp.output_param1,
				  UFS_TSF_TM_OUTPUT);
}

static void ufshcd_add_uic_command_trace(struct ufs_hba *hba,
					 const struct uic_command *ucmd,
					 enum ufs_trace_str_t str_t)
{
	u32 cmd;

	trace_android_vh_ufs_send_uic_command(hba, ucmd, (int)str_t);

	if (!trace_ufshcd_uic_command_enabled())
		return;

	if (str_t == UFS_CMD_SEND)
		cmd = ucmd->command;
	else
		cmd = ufshcd_readl(hba, REG_UIC_COMMAND);

	trace_ufshcd_uic_command(dev_name(hba->dev), str_t, cmd,
				 ufshcd_readl(hba, REG_UIC_COMMAND_ARG_1),
				 ufshcd_readl(hba, REG_UIC_COMMAND_ARG_2),
				 ufshcd_readl(hba, REG_UIC_COMMAND_ARG_3));
}

static void ufshcd_add_command_trace(struct ufs_hba *hba, unsigned int tag,
				     enum ufs_trace_str_t str_t)
{
	u64 lba = 0;
	u8 opcode = 0, group_id = 0;
	u32 doorbell = 0;
	u32 intr;
	int hwq_id = -1;
	struct ufshcd_lrb *lrbp = &hba->lrb[tag];
	struct scsi_cmnd *cmd = lrbp->cmd;
	struct request *rq = scsi_cmd_to_rq(cmd);
	int transfer_len = -1;

	if (!cmd)
		return;

	/* trace UPIU also */
	ufshcd_add_cmd_upiu_trace(hba, tag, str_t);
	if (!trace_ufshcd_command_enabled())
		return;

	opcode = cmd->cmnd[0];

	if (opcode == READ_10 || opcode == WRITE_10 ||
				opcode == READ_16 || opcode == WRITE_16) {
		transfer_len =
		       be32_to_cpu(lrbp->ucd_req_ptr->sc.exp_data_transfer_len);
		lba = scsi_get_lba(cmd);
		if (opcode == WRITE_10)
			group_id = lrbp->cmd->cmnd[6];
		if (opcode == WRITE_16)
			group_id = lrbp->cmd->cmnd[14];
	} else if (opcode == UNMAP) {
		/*
		 * The number of Bytes to be unmapped beginning with the lba.
		 */
		transfer_len = blk_rq_bytes(rq);
		lba = scsi_get_lba(cmd);
	}

	intr = ufshcd_readl(hba, REG_INTERRUPT_STATUS);

	if (is_mcq_enabled(hba)) {
		struct ufs_hw_queue *hwq = ufshcd_mcq_req_to_hwq(hba, rq);

		hwq_id = hwq->id;
	} else {
		doorbell = ufshcd_readl(hba, REG_UTP_TRANSFER_REQ_DOOR_BELL);
	}
	trace_ufshcd_command(dev_name(hba->dev), str_t, tag,
			doorbell, hwq_id, transfer_len, intr, lba, opcode, group_id);
}

static void ufshcd_print_clk_freqs(struct ufs_hba *hba)
{
	struct ufs_clk_info *clki;
	struct list_head *head = &hba->clk_list_head;

	if (list_empty(head))
		return;

	list_for_each_entry(clki, head, list) {
		if (!IS_ERR_OR_NULL(clki->clk) && clki->min_freq &&
				clki->max_freq)
			dev_err(hba->dev, "clk: %s, rate: %u\n",
					clki->name, clki->curr_freq);
	}
}

static void ufshcd_print_evt(struct ufs_hba *hba, u32 id,
			     const char *err_name)
{
	int i;
	bool found = false;
	const struct ufs_event_hist *e;

	if (id >= UFS_EVT_CNT)
		return;

	e = &hba->ufs_stats.event[id];

	for (i = 0; i < UFS_EVENT_HIST_LENGTH; i++) {
		int p = (i + e->pos) % UFS_EVENT_HIST_LENGTH;

		if (e->tstamp[p] == 0)
			continue;
		dev_err(hba->dev, "%s[%d] = 0x%x at %lld us\n", err_name, p,
			e->val[p], div_u64(e->tstamp[p], 1000));
		found = true;
	}

	if (!found)
		dev_err(hba->dev, "No record of %s\n", err_name);
	else
		dev_err(hba->dev, "%s: total cnt=%llu\n", err_name, e->cnt);
}

static void ufshcd_print_evt_hist(struct ufs_hba *hba)
{
	ufshcd_dump_regs(hba, 0, UFSHCI_REG_SPACE_SIZE, "host_regs: ");

	ufshcd_print_evt(hba, UFS_EVT_PA_ERR, "pa_err");
	ufshcd_print_evt(hba, UFS_EVT_DL_ERR, "dl_err");
	ufshcd_print_evt(hba, UFS_EVT_NL_ERR, "nl_err");
	ufshcd_print_evt(hba, UFS_EVT_TL_ERR, "tl_err");
	ufshcd_print_evt(hba, UFS_EVT_DME_ERR, "dme_err");
	ufshcd_print_evt(hba, UFS_EVT_AUTO_HIBERN8_ERR,
			 "auto_hibern8_err");
	ufshcd_print_evt(hba, UFS_EVT_FATAL_ERR, "fatal_err");
	ufshcd_print_evt(hba, UFS_EVT_LINK_STARTUP_FAIL,
			 "link_startup_fail");
	ufshcd_print_evt(hba, UFS_EVT_RESUME_ERR, "resume_fail");
	ufshcd_print_evt(hba, UFS_EVT_SUSPEND_ERR,
			 "suspend_fail");
	ufshcd_print_evt(hba, UFS_EVT_WL_RES_ERR, "wlun resume_fail");
	ufshcd_print_evt(hba, UFS_EVT_WL_SUSP_ERR,
			 "wlun suspend_fail");
	ufshcd_print_evt(hba, UFS_EVT_DEV_RESET, "dev_reset");
	ufshcd_print_evt(hba, UFS_EVT_HOST_RESET, "host_reset");
	ufshcd_print_evt(hba, UFS_EVT_ABORT, "task_abort");

	ufshcd_vops_dbg_register_dump(hba);
}

static
void ufshcd_print_tr(struct ufs_hba *hba, int tag, bool pr_prdt)
{
	const struct ufshcd_lrb *lrbp;
	int prdt_length;

	lrbp = &hba->lrb[tag];

	dev_err(hba->dev, "UPIU[%d] - issue time %lld us\n",
			tag, div_u64(lrbp->issue_time_stamp_local_clock, 1000));
	dev_err(hba->dev, "UPIU[%d] - complete time %lld us\n",
			tag, div_u64(lrbp->compl_time_stamp_local_clock, 1000));
	dev_err(hba->dev,
		"UPIU[%d] - Transfer Request Descriptor phys@0x%llx\n",
		tag, (u64)lrbp->utrd_dma_addr);

	ufshcd_hex_dump("UPIU TRD: ", lrbp->utr_descriptor_ptr,
			sizeof(struct utp_transfer_req_desc));
	dev_err(hba->dev, "UPIU[%d] - Request UPIU phys@0x%llx\n", tag,
		(u64)lrbp->ucd_req_dma_addr);
	ufshcd_hex_dump("UPIU REQ: ", lrbp->ucd_req_ptr,
			sizeof(struct utp_upiu_req));
	dev_err(hba->dev, "UPIU[%d] - Response UPIU phys@0x%llx\n", tag,
		(u64)lrbp->ucd_rsp_dma_addr);
	ufshcd_hex_dump("UPIU RSP: ", lrbp->ucd_rsp_ptr,
			sizeof(struct utp_upiu_rsp));

	prdt_length = le16_to_cpu(
		lrbp->utr_descriptor_ptr->prd_table_length);
	if (hba->quirks & UFSHCD_QUIRK_PRDT_BYTE_GRAN)
		prdt_length /= ufshcd_sg_entry_size(hba);

	dev_err(hba->dev,
		"UPIU[%d] - PRDT - %d entries  phys@0x%llx\n",
		tag, prdt_length,
		(u64)lrbp->ucd_prdt_dma_addr);

	if (pr_prdt)
		ufshcd_hex_dump("UPIU PRDT: ", lrbp->ucd_prdt_ptr,
			ufshcd_sg_entry_size(hba) * prdt_length);
}

static bool ufshcd_print_tr_iter(struct request *req, void *priv)
{
	struct scsi_device *sdev = req->q->queuedata;
	struct Scsi_Host *shost = sdev->host;
	struct ufs_hba *hba = shost_priv(shost);

	ufshcd_print_tr(hba, req->tag, *(bool *)priv);

	return true;
}

/**
 * ufshcd_print_trs_all - print trs for all started requests.
 * @hba: per-adapter instance.
 * @pr_prdt: need to print prdt or not.
 */
static void ufshcd_print_trs_all(struct ufs_hba *hba, bool pr_prdt)
{
	blk_mq_tagset_busy_iter(&hba->host->tag_set, ufshcd_print_tr_iter, &pr_prdt);
}

static void ufshcd_print_tmrs(struct ufs_hba *hba, unsigned long bitmap)
{
	int tag;

	for_each_set_bit(tag, &bitmap, hba->nutmrs) {
		struct utp_task_req_desc *tmrdp = &hba->utmrdl_base_addr[tag];

		dev_err(hba->dev, "TM[%d] - Task Management Header\n", tag);
		ufshcd_hex_dump("", tmrdp, sizeof(*tmrdp));
	}
}

static void ufshcd_print_host_state(struct ufs_hba *hba)
{
	const struct scsi_device *sdev_ufs = hba->ufs_device_wlun;

	dev_err(hba->dev, "UFS Host state=%d\n", hba->ufshcd_state);
	dev_err(hba->dev, "outstanding reqs=0x%lx tasks=0x%lx\n",
		hba->outstanding_reqs, hba->outstanding_tasks);
	dev_err(hba->dev, "saved_err=0x%x, saved_uic_err=0x%x\n",
		hba->saved_err, hba->saved_uic_err);
	dev_err(hba->dev, "Device power mode=%d, UIC link state=%d\n",
		hba->curr_dev_pwr_mode, hba->uic_link_state);
	dev_err(hba->dev, "PM in progress=%d, sys. suspended=%d\n",
		hba->pm_op_in_progress, hba->is_sys_suspended);
	dev_err(hba->dev, "Auto BKOPS=%d, Host self-block=%d\n",
		hba->auto_bkops_enabled, hba->host->host_self_blocked);
	dev_err(hba->dev, "Clk gate=%d\n", hba->clk_gating.state);
	dev_err(hba->dev,
		"last_hibern8_exit_tstamp at %lld us, hibern8_exit_cnt=%d\n",
		div_u64(hba->ufs_stats.last_hibern8_exit_tstamp, 1000),
		hba->ufs_stats.hibern8_exit_cnt);
	dev_err(hba->dev, "last intr at %lld us, last intr status=0x%x\n",
		div_u64(hba->ufs_stats.last_intr_ts, 1000),
		hba->ufs_stats.last_intr_status);
	dev_err(hba->dev, "error handling flags=0x%x, req. abort count=%d\n",
		hba->eh_flags, hba->req_abort_count);
	dev_err(hba->dev, "hba->ufs_version=0x%x, Host capabilities=0x%x, caps=0x%x\n",
		hba->ufs_version, hba->capabilities, hba->caps);
	dev_err(hba->dev, "quirks=0x%x, dev. quirks=0x%x\n", hba->quirks,
		hba->dev_quirks);
	if (sdev_ufs)
		dev_err(hba->dev, "UFS dev info: %.8s %.16s rev %.4s\n",
			sdev_ufs->vendor, sdev_ufs->model, sdev_ufs->rev);

	ufshcd_print_clk_freqs(hba);
}

/**
 * ufshcd_print_pwr_info - print power params as saved in hba
 * power info
 * @hba: per-adapter instance
 */
static void ufshcd_print_pwr_info(struct ufs_hba *hba)
{
	static const char * const names[] = {
		"INVALID MODE",
		"FAST MODE",
		"SLOW_MODE",
		"INVALID MODE",
		"FASTAUTO_MODE",
		"SLOWAUTO_MODE",
		"INVALID MODE",
	};

	/*
	 * Using dev_dbg to avoid messages during runtime PM to avoid
	 * never-ending cycles of messages written back to storage by user space
	 * causing runtime resume, causing more messages and so on.
	 */
	dev_dbg(hba->dev, "%s:[RX, TX]: gear=[%d, %d], lane[%d, %d], pwr[%s, %s], rate = %d\n",
		 __func__,
		 hba->pwr_info.gear_rx, hba->pwr_info.gear_tx,
		 hba->pwr_info.lane_rx, hba->pwr_info.lane_tx,
		 names[hba->pwr_info.pwr_rx],
		 names[hba->pwr_info.pwr_tx],
		 hba->pwr_info.hs_rate);
}

static void ufshcd_device_reset(struct ufs_hba *hba)
{
	int err;

	err = ufshcd_vops_device_reset(hba);

	if (!err) {
		ufshcd_set_ufs_dev_active(hba);
		if (ufshcd_is_wb_allowed(hba)) {
			hba->dev_info.wb_enabled = false;
			hba->dev_info.wb_buf_flush_enabled = false;
		}
	}
	if (err != -EOPNOTSUPP)
		ufshcd_update_evt_hist(hba, UFS_EVT_DEV_RESET, err);
}

void ufshcd_delay_us(unsigned long us, unsigned long tolerance)
{
	if (!us)
		return;

	if (us < 10)
		udelay(us);
	else
		usleep_range(us, us + tolerance);
}
EXPORT_SYMBOL_GPL(ufshcd_delay_us);

/**
 * ufshcd_wait_for_register - wait for register value to change
 * @hba: per-adapter interface
 * @reg: mmio register offset
 * @mask: mask to apply to the read register value
 * @val: value to wait for
 * @interval_us: polling interval in microseconds
 * @timeout_ms: timeout in milliseconds
 *
 * Return: -ETIMEDOUT on error, zero on success.
 */
static int ufshcd_wait_for_register(struct ufs_hba *hba, u32 reg, u32 mask,
				u32 val, unsigned long interval_us,
				unsigned long timeout_ms)
{
	int err = 0;
	unsigned long timeout = jiffies + msecs_to_jiffies(timeout_ms);

	/* ignore bits that we don't intend to wait on */
	val = val & mask;

	while ((ufshcd_readl(hba, reg) & mask) != val) {
		usleep_range(interval_us, interval_us + 50);
		if (time_after(jiffies, timeout)) {
			if ((ufshcd_readl(hba, reg) & mask) != val)
				err = -ETIMEDOUT;
			break;
		}
	}

	return err;
}

/**
 * ufshcd_get_intr_mask - Get the interrupt bit mask
 * @hba: Pointer to adapter instance
 *
 * Return: interrupt bit mask per version
 */
static inline u32 ufshcd_get_intr_mask(struct ufs_hba *hba)
{
	if (hba->ufs_version == ufshci_version(1, 0))
		return INTERRUPT_MASK_ALL_VER_10;
	if (hba->ufs_version <= ufshci_version(2, 0))
		return INTERRUPT_MASK_ALL_VER_11;

	return INTERRUPT_MASK_ALL_VER_21;
}

/**
 * ufshcd_get_ufs_version - Get the UFS version supported by the HBA
 * @hba: Pointer to adapter instance
 *
 * Return: UFSHCI version supported by the controller
 */
static inline u32 ufshcd_get_ufs_version(struct ufs_hba *hba)
{
	u32 ufshci_ver;

	if (hba->quirks & UFSHCD_QUIRK_BROKEN_UFS_HCI_VERSION)
		ufshci_ver = ufshcd_vops_get_ufs_hci_version(hba);
	else
		ufshci_ver = ufshcd_readl(hba, REG_UFS_VERSION);

	/*
	 * UFSHCI v1.x uses a different version scheme, in order
	 * to allow the use of comparisons with the ufshci_version
	 * function, we convert it to the same scheme as ufs 2.0+.
	 */
	if (ufshci_ver & 0x00010000)
		return ufshci_version(1, ufshci_ver & 0x00000100);

	return ufshci_ver;
}

/**
 * ufshcd_is_device_present - Check if any device connected to
 *			      the host controller
 * @hba: pointer to adapter instance
 *
 * Return: true if device present, false if no device detected
 */
static inline bool ufshcd_is_device_present(struct ufs_hba *hba)
{
	return ufshcd_readl(hba, REG_CONTROLLER_STATUS) & DEVICE_PRESENT;
}

/**
 * ufshcd_get_tr_ocs - Get the UTRD Overall Command Status
 * @lrbp: pointer to local command reference block
 * @cqe: pointer to the completion queue entry
 *
 * This function is used to get the OCS field from UTRD
 *
 * Return: the OCS field in the UTRD.
 */
static enum utp_ocs ufshcd_get_tr_ocs(struct ufshcd_lrb *lrbp,
				      struct cq_entry *cqe)
{
	if (cqe)
		return le32_to_cpu(cqe->status) & MASK_OCS;

	return lrbp->utr_descriptor_ptr->header.ocs & MASK_OCS;
}

/**
 * ufshcd_utrl_clear() - Clear requests from the controller request list.
 * @hba: per adapter instance
 * @mask: mask with one bit set for each request to be cleared
 */
static inline void ufshcd_utrl_clear(struct ufs_hba *hba, u32 mask)
{
	if (hba->quirks & UFSHCI_QUIRK_BROKEN_REQ_LIST_CLR)
		mask = ~mask;
	/*
	 * From the UFSHCI specification: "UTP Transfer Request List CLear
	 * Register (UTRLCLR): This field is bit significant. Each bit
	 * corresponds to a slot in the UTP Transfer Request List, where bit 0
	 * corresponds to request slot 0. A bit in this field is set to ‘0’
	 * by host software to indicate to the host controller that a transfer
	 * request slot is cleared. The host controller
	 * shall free up any resources associated to the request slot
	 * immediately, and shall set the associated bit in UTRLDBR to ‘0’. The
	 * host software indicates no change to request slots by setting the
	 * associated bits in this field to ‘1’. Bits in this field shall only
	 * be set ‘1’ or ‘0’ by host software when UTRLRSR is set to ‘1’."
	 */
	ufshcd_writel(hba, ~mask, REG_UTP_TRANSFER_REQ_LIST_CLEAR);
}

/**
 * ufshcd_utmrl_clear - Clear a bit in UTMRLCLR register
 * @hba: per adapter instance
 * @pos: position of the bit to be cleared
 */
static inline void ufshcd_utmrl_clear(struct ufs_hba *hba, u32 pos)
{
	if (hba->quirks & UFSHCI_QUIRK_BROKEN_REQ_LIST_CLR)
		ufshcd_writel(hba, (1 << pos), REG_UTP_TASK_REQ_LIST_CLEAR);
	else
		ufshcd_writel(hba, ~(1 << pos), REG_UTP_TASK_REQ_LIST_CLEAR);
}

/**
 * ufshcd_get_lists_status - Check UCRDY, UTRLRDY and UTMRLRDY
 * @reg: Register value of host controller status
 *
 * Return: 0 on success; a positive value if failed.
 */
static inline int ufshcd_get_lists_status(u32 reg)
{
	return !((reg & UFSHCD_STATUS_READY) == UFSHCD_STATUS_READY);
}

/**
 * ufshcd_get_uic_cmd_result - Get the UIC command result
 * @hba: Pointer to adapter instance
 *
 * This function gets the result of UIC command completion
 *
 * Return: 0 on success; non-zero value on error.
 */
static inline int ufshcd_get_uic_cmd_result(struct ufs_hba *hba)
{
	return ufshcd_readl(hba, REG_UIC_COMMAND_ARG_2) &
	       MASK_UIC_COMMAND_RESULT;
}

/**
 * ufshcd_get_dme_attr_val - Get the value of attribute returned by UIC command
 * @hba: Pointer to adapter instance
 *
 * This function gets UIC command argument3
 *
 * Return: 0 on success; non-zero value on error.
 */
static inline u32 ufshcd_get_dme_attr_val(struct ufs_hba *hba)
{
	return ufshcd_readl(hba, REG_UIC_COMMAND_ARG_3);
}

/**
 * ufshcd_get_req_rsp - returns the TR response transaction type
 * @ucd_rsp_ptr: pointer to response UPIU
 *
 * Return: UPIU type.
 */
static inline enum upiu_response_transaction
ufshcd_get_req_rsp(struct utp_upiu_rsp *ucd_rsp_ptr)
{
	return ucd_rsp_ptr->header.transaction_code;
}

/**
 * ufshcd_is_exception_event - Check if the device raised an exception event
 * @ucd_rsp_ptr: pointer to response UPIU
 *
 * The function checks if the device raised an exception event indicated in
 * the Device Information field of response UPIU.
 *
 * Return: true if exception is raised, false otherwise.
 */
static inline bool ufshcd_is_exception_event(struct utp_upiu_rsp *ucd_rsp_ptr)
{
	return ucd_rsp_ptr->header.device_information & 1;
}

/**
 * ufshcd_reset_intr_aggr - Reset interrupt aggregation values.
 * @hba: per adapter instance
 */
static inline void
ufshcd_reset_intr_aggr(struct ufs_hba *hba)
{
	ufshcd_writel(hba, INT_AGGR_ENABLE |
		      INT_AGGR_COUNTER_AND_TIMER_RESET,
		      REG_UTP_TRANSFER_REQ_INT_AGG_CONTROL);
}

/**
 * ufshcd_config_intr_aggr - Configure interrupt aggregation values.
 * @hba: per adapter instance
 * @cnt: Interrupt aggregation counter threshold
 * @tmout: Interrupt aggregation timeout value
 */
static inline void
ufshcd_config_intr_aggr(struct ufs_hba *hba, u8 cnt, u8 tmout)
{
	ufshcd_writel(hba, INT_AGGR_ENABLE | INT_AGGR_PARAM_WRITE |
		      INT_AGGR_COUNTER_THLD_VAL(cnt) |
		      INT_AGGR_TIMEOUT_VAL(tmout),
		      REG_UTP_TRANSFER_REQ_INT_AGG_CONTROL);
}

/**
 * ufshcd_disable_intr_aggr - Disables interrupt aggregation.
 * @hba: per adapter instance
 */
static inline void ufshcd_disable_intr_aggr(struct ufs_hba *hba)
{
	ufshcd_writel(hba, 0, REG_UTP_TRANSFER_REQ_INT_AGG_CONTROL);
}

/**
 * ufshcd_enable_run_stop_reg - Enable run-stop registers,
 *			When run-stop registers are set to 1, it indicates the
 *			host controller that it can process the requests
 * @hba: per adapter instance
 */
static void ufshcd_enable_run_stop_reg(struct ufs_hba *hba)
{
	ufshcd_writel(hba, UTP_TASK_REQ_LIST_RUN_STOP_BIT,
		      REG_UTP_TASK_REQ_LIST_RUN_STOP);
	ufshcd_writel(hba, UTP_TRANSFER_REQ_LIST_RUN_STOP_BIT,
		      REG_UTP_TRANSFER_REQ_LIST_RUN_STOP);
}

/**
 * ufshcd_hba_start - Start controller initialization sequence
 * @hba: per adapter instance
 */
static inline void ufshcd_hba_start(struct ufs_hba *hba)
{
	u32 val = CONTROLLER_ENABLE;

	if (ufshcd_crypto_enable(hba))
		val |= CRYPTO_GENERAL_ENABLE;

	ufshcd_writel(hba, val, REG_CONTROLLER_ENABLE);
}

/**
 * ufshcd_is_hba_active - Get controller state
 * @hba: per adapter instance
 *
 * Return: true if and only if the controller is active.
 */
bool ufshcd_is_hba_active(struct ufs_hba *hba)
{
	return ufshcd_readl(hba, REG_CONTROLLER_ENABLE) & CONTROLLER_ENABLE;
}
EXPORT_SYMBOL_GPL(ufshcd_is_hba_active);

u32 ufshcd_get_local_unipro_ver(struct ufs_hba *hba)
{
	/* HCI version 1.0 and 1.1 supports UniPro 1.41 */
	if (hba->ufs_version <= ufshci_version(1, 1))
		return UFS_UNIPRO_VER_1_41;
	else
		return UFS_UNIPRO_VER_1_6;
}
EXPORT_SYMBOL(ufshcd_get_local_unipro_ver);

static bool ufshcd_is_unipro_pa_params_tuning_req(struct ufs_hba *hba)
{
	/*
	 * If both host and device support UniPro ver1.6 or later, PA layer
	 * parameters tuning happens during link startup itself.
	 *
	 * We can manually tune PA layer parameters if either host or device
	 * doesn't support UniPro ver 1.6 or later. But to keep manual tuning
	 * logic simple, we will only do manual tuning if local unipro version
	 * doesn't support ver1.6 or later.
	 */
	return ufshcd_get_local_unipro_ver(hba) < UFS_UNIPRO_VER_1_6;
}

/**
 * ufshcd_set_clk_freq - set UFS controller clock frequencies
 * @hba: per adapter instance
 * @scale_up: If True, set max possible frequency othewise set low frequency
 *
 * Return: 0 if successful; < 0 upon failure.
 */
static int ufshcd_set_clk_freq(struct ufs_hba *hba, bool scale_up)
{
	int ret = 0;
	struct ufs_clk_info *clki;
	struct list_head *head = &hba->clk_list_head;

	if (list_empty(head))
		goto out;

	list_for_each_entry(clki, head, list) {
		if (!IS_ERR_OR_NULL(clki->clk)) {
			if (scale_up && clki->max_freq) {
				if (clki->curr_freq == clki->max_freq)
					continue;

				ret = clk_set_rate(clki->clk, clki->max_freq);
				if (ret) {
					dev_err(hba->dev, "%s: %s clk set rate(%dHz) failed, %d\n",
						__func__, clki->name,
						clki->max_freq, ret);
					break;
				}
				trace_ufshcd_clk_scaling(dev_name(hba->dev),
						"scaled up", clki->name,
						clki->curr_freq,
						clki->max_freq);

				clki->curr_freq = clki->max_freq;

			} else if (!scale_up && clki->min_freq) {
				if (clki->curr_freq == clki->min_freq)
					continue;

				ret = clk_set_rate(clki->clk, clki->min_freq);
				if (ret) {
					dev_err(hba->dev, "%s: %s clk set rate(%dHz) failed, %d\n",
						__func__, clki->name,
						clki->min_freq, ret);
					break;
				}
				trace_ufshcd_clk_scaling(dev_name(hba->dev),
						"scaled down", clki->name,
						clki->curr_freq,
						clki->min_freq);
				clki->curr_freq = clki->min_freq;
			}
		}
		dev_dbg(hba->dev, "%s: clk: %s, rate: %lu\n", __func__,
				clki->name, clk_get_rate(clki->clk));
	}

out:
	return ret;
}

/**
 * ufshcd_scale_clks - scale up or scale down UFS controller clocks
 * @hba: per adapter instance
 * @scale_up: True if scaling up and false if scaling down
 *
 * Return: 0 if successful; < 0 upon failure.
 */
static int ufshcd_scale_clks(struct ufs_hba *hba, bool scale_up)
{
	int ret = 0;
	ktime_t start = ktime_get();

	ret = ufshcd_vops_clk_scale_notify(hba, scale_up, PRE_CHANGE);
	if (ret)
		goto out;

	ret = ufshcd_set_clk_freq(hba, scale_up);
	if (ret)
		goto out;

	ret = ufshcd_vops_clk_scale_notify(hba, scale_up, POST_CHANGE);
	if (ret)
		ufshcd_set_clk_freq(hba, !scale_up);

out:
	trace_ufshcd_profile_clk_scaling(dev_name(hba->dev),
			(scale_up ? "up" : "down"),
			ktime_to_us(ktime_sub(ktime_get(), start)), ret);
	return ret;
}

/**
 * ufshcd_is_devfreq_scaling_required - check if scaling is required or not
 * @hba: per adapter instance
 * @scale_up: True if scaling up and false if scaling down
 *
 * Return: true if scaling is required, false otherwise.
 */
static bool ufshcd_is_devfreq_scaling_required(struct ufs_hba *hba,
					       bool scale_up)
{
	struct ufs_clk_info *clki;
	struct list_head *head = &hba->clk_list_head;

	if (list_empty(head))
		return false;

	list_for_each_entry(clki, head, list) {
		if (!IS_ERR_OR_NULL(clki->clk)) {
			if (scale_up && clki->max_freq) {
				if (clki->curr_freq == clki->max_freq)
					continue;
				return true;
			} else if (!scale_up && clki->min_freq) {
				if (clki->curr_freq == clki->min_freq)
					continue;
				return true;
			}
		}
	}

	return false;
}

/*
 * Determine the number of pending commands by counting the bits in the SCSI
 * device budget maps. This approach has been selected because a bit is set in
 * the budget map before scsi_host_queue_ready() checks the host_self_blocked
 * flag. The host_self_blocked flag can be modified by calling
 * scsi_block_requests() or scsi_unblock_requests().
 */
static u32 ufshcd_pending_cmds(struct ufs_hba *hba)
{
	const struct scsi_device *sdev;
	u32 pending = 0;

	lockdep_assert_held(hba->host->host_lock);
	__shost_for_each_device(sdev, hba->host)
		pending += sbitmap_weight(&sdev->budget_map);

	return pending;
}

/*
 * Wait until all pending SCSI commands and TMFs have finished or the timeout
 * has expired.
 *
 * Return: 0 upon success; -EBUSY upon timeout.
 */
static int ufshcd_wait_for_doorbell_clr(struct ufs_hba *hba,
					u64 wait_timeout_us)
{
	unsigned long flags;
	int ret = 0;
	u32 tm_doorbell;
	u32 tr_pending;
	bool timeout = false, do_last_check = false;
	ktime_t start;

	ufshcd_hold(hba);
	spin_lock_irqsave(hba->host->host_lock, flags);
	/*
	 * Wait for all the outstanding tasks/transfer requests.
	 * Verify by checking the doorbell registers are clear.
	 */
	start = ktime_get();
	do {
		if (hba->ufshcd_state != UFSHCD_STATE_OPERATIONAL) {
			ret = -EBUSY;
			goto out;
		}

		tm_doorbell = ufshcd_readl(hba, REG_UTP_TASK_REQ_DOOR_BELL);
		tr_pending = ufshcd_pending_cmds(hba);
		if (!tm_doorbell && !tr_pending) {
			timeout = false;
			break;
		} else if (do_last_check) {
			break;
		}

		spin_unlock_irqrestore(hba->host->host_lock, flags);
		io_schedule_timeout(msecs_to_jiffies(20));
		if (ktime_to_us(ktime_sub(ktime_get(), start)) >
		    wait_timeout_us) {
			timeout = true;
			/*
			 * We might have scheduled out for long time so make
			 * sure to check if doorbells are cleared by this time
			 * or not.
			 */
			do_last_check = true;
		}
		spin_lock_irqsave(hba->host->host_lock, flags);
	} while (tm_doorbell || tr_pending);

	if (timeout) {
		dev_err(hba->dev,
			"%s: timedout waiting for doorbell to clear (tm=0x%x, tr=0x%x)\n",
			__func__, tm_doorbell, tr_pending);
		ret = -EBUSY;
	}
out:
	spin_unlock_irqrestore(hba->host->host_lock, flags);
	ufshcd_release(hba);
	return ret;
}

/**
 * ufshcd_scale_gear - scale up/down UFS gear
 * @hba: per adapter instance
 * @scale_up: True for scaling up gear and false for scaling down
 *
 * Return: 0 for success; -EBUSY if scaling can't happen at this time;
 * non-zero for any other errors.
 */
static int ufshcd_scale_gear(struct ufs_hba *hba, bool scale_up)
{
	int ret = 0;
	struct ufs_pa_layer_attr new_pwr_info;

	if (scale_up) {
		memcpy(&new_pwr_info, &hba->clk_scaling.saved_pwr_info,
		       sizeof(struct ufs_pa_layer_attr));
	} else {
		memcpy(&new_pwr_info, &hba->pwr_info,
		       sizeof(struct ufs_pa_layer_attr));

		if (hba->pwr_info.gear_tx > hba->clk_scaling.min_gear ||
		    hba->pwr_info.gear_rx > hba->clk_scaling.min_gear) {
			/* save the current power mode */
			memcpy(&hba->clk_scaling.saved_pwr_info,
				&hba->pwr_info,
				sizeof(struct ufs_pa_layer_attr));

			/* scale down gear */
			new_pwr_info.gear_tx = hba->clk_scaling.min_gear;
			new_pwr_info.gear_rx = hba->clk_scaling.min_gear;
		}
	}

	/* check if the power mode needs to be changed or not? */
	ret = ufshcd_config_pwr_mode(hba, &new_pwr_info);
	if (ret)
		dev_err(hba->dev, "%s: failed err %d, old gear: (tx %d rx %d), new gear: (tx %d rx %d)",
			__func__, ret,
			hba->pwr_info.gear_tx, hba->pwr_info.gear_rx,
			new_pwr_info.gear_tx, new_pwr_info.gear_rx);

	return ret;
}

/*
 * Wait until all pending SCSI commands and TMFs have finished or the timeout
 * has expired.
 *
 * Return: 0 upon success; -EBUSY upon timeout.
 */
static int ufshcd_clock_scaling_prepare(struct ufs_hba *hba, u64 timeout_us)
{
	int ret = 0;
	/*
	 * make sure that there are no outstanding requests when
	 * clock scaling is in progress
	 */
	blk_mq_quiesce_tagset(&hba->host->tag_set);
	mutex_lock(&hba->wb_mutex);
	down_write(&hba->clk_scaling_lock);

	if (!hba->clk_scaling.is_allowed ||
	    ufshcd_wait_for_doorbell_clr(hba, timeout_us)) {
		ret = -EBUSY;
		up_write(&hba->clk_scaling_lock);
		mutex_unlock(&hba->wb_mutex);
		blk_mq_unquiesce_tagset(&hba->host->tag_set);
		goto out;
	}

	/* let's not get into low power until clock scaling is completed */
	ufshcd_hold(hba);

out:
	return ret;
}

static void ufshcd_clock_scaling_unprepare(struct ufs_hba *hba, int err, bool scale_up)
{
	up_write(&hba->clk_scaling_lock);

	/* Enable Write Booster if we have scaled up else disable it */
	if (ufshcd_enable_wb_if_scaling_up(hba) && !err)
		ufshcd_wb_toggle(hba, scale_up);

	mutex_unlock(&hba->wb_mutex);

	blk_mq_unquiesce_tagset(&hba->host->tag_set);
	ufshcd_release(hba);
}

/**
 * ufshcd_devfreq_scale - scale up/down UFS clocks and gear
 * @hba: per adapter instance
 * @scale_up: True for scaling up and false for scalin down
 *
 * Return: 0 for success; -EBUSY if scaling can't happen at this time; non-zero
 * for any other errors.
 */
static int ufshcd_devfreq_scale(struct ufs_hba *hba, bool scale_up)
{
	int ret = 0;

	ret = ufshcd_clock_scaling_prepare(hba, 1 * USEC_PER_SEC);
	if (ret)
		return ret;

	/* scale down the gear before scaling down clocks */
	if (!scale_up) {
		ret = ufshcd_scale_gear(hba, false);
		if (ret)
			goto out_unprepare;
	}

	ret = ufshcd_scale_clks(hba, scale_up);
	if (ret) {
		if (!scale_up)
			ufshcd_scale_gear(hba, true);
		goto out_unprepare;
	}

	/* scale up the gear after scaling up clocks */
	if (scale_up) {
		ret = ufshcd_scale_gear(hba, true);
		if (ret) {
			ufshcd_scale_clks(hba, false);
			goto out_unprepare;
		}
	}

out_unprepare:
	ufshcd_clock_scaling_unprepare(hba, ret, scale_up);
	return ret;
}

static void ufshcd_clk_scaling_suspend_work(struct work_struct *work)
{
	struct ufs_hba *hba = container_of(work, struct ufs_hba,
					   clk_scaling.suspend_work);
	unsigned long irq_flags;

	spin_lock_irqsave(hba->host->host_lock, irq_flags);
	if (hba->clk_scaling.active_reqs || hba->clk_scaling.is_suspended) {
		spin_unlock_irqrestore(hba->host->host_lock, irq_flags);
		return;
	}
	hba->clk_scaling.is_suspended = true;
	hba->clk_scaling.window_start_t = 0;
	spin_unlock_irqrestore(hba->host->host_lock, irq_flags);

	devfreq_suspend_device(hba->devfreq);
}

static void ufshcd_clk_scaling_resume_work(struct work_struct *work)
{
	struct ufs_hba *hba = container_of(work, struct ufs_hba,
					   clk_scaling.resume_work);
	unsigned long irq_flags;

	spin_lock_irqsave(hba->host->host_lock, irq_flags);
	if (!hba->clk_scaling.is_suspended) {
		spin_unlock_irqrestore(hba->host->host_lock, irq_flags);
		return;
	}
	hba->clk_scaling.is_suspended = false;
	spin_unlock_irqrestore(hba->host->host_lock, irq_flags);

	devfreq_resume_device(hba->devfreq);
}

static int ufshcd_devfreq_target(struct device *dev,
				unsigned long *freq, u32 flags)
{
	int ret = 0;
	struct ufs_hba *hba = dev_get_drvdata(dev);
	ktime_t start;
	bool scale_up = false, sched_clk_scaling_suspend_work = false;
	struct list_head *clk_list = &hba->clk_list_head;
	struct ufs_clk_info *clki;
	unsigned long irq_flags;

	if (!ufshcd_is_clkscaling_supported(hba))
		return -EINVAL;

	clki = list_first_entry(&hba->clk_list_head, struct ufs_clk_info, list);
	/* Override with the closest supported frequency */
	*freq = (unsigned long) clk_round_rate(clki->clk, *freq);
	spin_lock_irqsave(hba->host->host_lock, irq_flags);
	if (ufshcd_eh_in_progress(hba)) {
		spin_unlock_irqrestore(hba->host->host_lock, irq_flags);
		return 0;
	}

	/* Skip scaling clock when clock scaling is suspended */
	if (hba->clk_scaling.is_suspended) {
		spin_unlock_irqrestore(hba->host->host_lock, irq_flags);
		dev_warn(hba->dev, "clock scaling is suspended, skip");
		return 0;
	}

	if (!hba->clk_scaling.active_reqs)
		sched_clk_scaling_suspend_work = true;

	if (list_empty(clk_list)) {
		spin_unlock_irqrestore(hba->host->host_lock, irq_flags);
		goto out;
	}

	/* Decide based on the rounded-off frequency and update */
	scale_up = *freq == clki->max_freq;
	if (!scale_up)
		*freq = clki->min_freq;
	/* Update the frequency */
	if (!ufshcd_is_devfreq_scaling_required(hba, scale_up)) {
		spin_unlock_irqrestore(hba->host->host_lock, irq_flags);
		ret = 0;
		goto out; /* no state change required */
	}
	spin_unlock_irqrestore(hba->host->host_lock, irq_flags);

	start = ktime_get();
	ret = ufshcd_devfreq_scale(hba, scale_up);

	trace_ufshcd_profile_clk_scaling(dev_name(hba->dev),
		(scale_up ? "up" : "down"),
		ktime_to_us(ktime_sub(ktime_get(), start)), ret);

out:
	if (sched_clk_scaling_suspend_work &&
			(!scale_up || hba->clk_scaling.suspend_on_no_request))
		queue_work(hba->clk_scaling.workq,
			   &hba->clk_scaling.suspend_work);

	return ret;
}

static int ufshcd_devfreq_get_dev_status(struct device *dev,
		struct devfreq_dev_status *stat)
{
	struct ufs_hba *hba = dev_get_drvdata(dev);
	struct ufs_clk_scaling *scaling = &hba->clk_scaling;
	unsigned long flags;
	struct list_head *clk_list = &hba->clk_list_head;
	struct ufs_clk_info *clki;
	ktime_t curr_t;

	if (!ufshcd_is_clkscaling_supported(hba))
		return -EINVAL;

	memset(stat, 0, sizeof(*stat));

	spin_lock_irqsave(hba->host->host_lock, flags);
	curr_t = ktime_get();
	if (!scaling->window_start_t)
		goto start_window;

	clki = list_first_entry(clk_list, struct ufs_clk_info, list);
	/*
	 * If current frequency is 0, then the ondemand governor considers
	 * there's no initial frequency set. And it always requests to set
	 * to max. frequency.
	 */
	stat->current_frequency = clki->curr_freq;
	if (scaling->is_busy_started)
		scaling->tot_busy_t += ktime_us_delta(curr_t,
				scaling->busy_start_t);

	stat->total_time = ktime_us_delta(curr_t, scaling->window_start_t);
	stat->busy_time = scaling->tot_busy_t;
start_window:
	scaling->window_start_t = curr_t;
	scaling->tot_busy_t = 0;

	if (scaling->active_reqs) {
		scaling->busy_start_t = curr_t;
		scaling->is_busy_started = true;
	} else {
		scaling->busy_start_t = 0;
		scaling->is_busy_started = false;
	}
	spin_unlock_irqrestore(hba->host->host_lock, flags);
	return 0;
}

static int ufshcd_devfreq_init(struct ufs_hba *hba)
{
	struct list_head *clk_list = &hba->clk_list_head;
	struct ufs_clk_info *clki;
	struct devfreq *devfreq;
	int ret;

	/* Skip devfreq if we don't have any clocks in the list */
	if (list_empty(clk_list))
		return 0;

	clki = list_first_entry(clk_list, struct ufs_clk_info, list);
	dev_pm_opp_add(hba->dev, clki->min_freq, 0);
	dev_pm_opp_add(hba->dev, clki->max_freq, 0);

	ufshcd_vops_config_scaling_param(hba, &hba->vps->devfreq_profile,
					 &hba->vps->ondemand_data);
	devfreq = devfreq_add_device(hba->dev,
			&hba->vps->devfreq_profile,
			DEVFREQ_GOV_SIMPLE_ONDEMAND,
			&hba->vps->ondemand_data);
	if (IS_ERR(devfreq)) {
		ret = PTR_ERR(devfreq);
		dev_err(hba->dev, "Unable to register with devfreq %d\n", ret);

		dev_pm_opp_remove(hba->dev, clki->min_freq);
		dev_pm_opp_remove(hba->dev, clki->max_freq);
		return ret;
	}

	hba->devfreq = devfreq;

	return 0;
}

static void ufshcd_devfreq_remove(struct ufs_hba *hba)
{
	struct list_head *clk_list = &hba->clk_list_head;
	struct ufs_clk_info *clki;

	if (!hba->devfreq)
		return;

	devfreq_remove_device(hba->devfreq);
	hba->devfreq = NULL;

	clki = list_first_entry(clk_list, struct ufs_clk_info, list);
	dev_pm_opp_remove(hba->dev, clki->min_freq);
	dev_pm_opp_remove(hba->dev, clki->max_freq);
}

static void ufshcd_suspend_clkscaling(struct ufs_hba *hba)
{
	unsigned long flags;
	bool suspend = false;

	cancel_work_sync(&hba->clk_scaling.suspend_work);
	cancel_work_sync(&hba->clk_scaling.resume_work);

	spin_lock_irqsave(hba->host->host_lock, flags);
	if (!hba->clk_scaling.is_suspended) {
		suspend = true;
		hba->clk_scaling.is_suspended = true;
		hba->clk_scaling.window_start_t = 0;
	}
	spin_unlock_irqrestore(hba->host->host_lock, flags);

	if (suspend)
		devfreq_suspend_device(hba->devfreq);
}

static void ufshcd_resume_clkscaling(struct ufs_hba *hba)
{
	unsigned long flags;
	bool resume = false;

	spin_lock_irqsave(hba->host->host_lock, flags);
	if (hba->clk_scaling.is_suspended) {
		resume = true;
		hba->clk_scaling.is_suspended = false;
	}
	spin_unlock_irqrestore(hba->host->host_lock, flags);

	if (resume)
		devfreq_resume_device(hba->devfreq);
}

static ssize_t ufshcd_clkscale_enable_show(struct device *dev,
		struct device_attribute *attr, char *buf)
{
	struct ufs_hba *hba = dev_get_drvdata(dev);

	return sysfs_emit(buf, "%d\n", hba->clk_scaling.is_enabled);
}

static ssize_t ufshcd_clkscale_enable_store(struct device *dev,
		struct device_attribute *attr, const char *buf, size_t count)
{
	struct ufs_hba *hba = dev_get_drvdata(dev);
	u32 value;
	int err = 0;

	if (kstrtou32(buf, 0, &value))
		return -EINVAL;

	down(&hba->host_sem);
	if (!ufshcd_is_user_access_allowed(hba)) {
		err = -EBUSY;
		goto out;
	}

	value = !!value;
	if (value == hba->clk_scaling.is_enabled)
		goto out;

	ufshcd_rpm_get_sync(hba);
	ufshcd_hold(hba);

	hba->clk_scaling.is_enabled = value;

	if (value) {
		ufshcd_resume_clkscaling(hba);
	} else {
		ufshcd_suspend_clkscaling(hba);
		err = ufshcd_devfreq_scale(hba, true);
		if (err)
			dev_err(hba->dev, "%s: failed to scale clocks up %d\n",
					__func__, err);
	}

	ufshcd_release(hba);
	ufshcd_rpm_put_sync(hba);
out:
	up(&hba->host_sem);
	return err ? err : count;
}

static void ufshcd_init_clk_scaling_sysfs(struct ufs_hba *hba)
{
	hba->clk_scaling.enable_attr.show = ufshcd_clkscale_enable_show;
	hba->clk_scaling.enable_attr.store = ufshcd_clkscale_enable_store;
	sysfs_attr_init(&hba->clk_scaling.enable_attr.attr);
	hba->clk_scaling.enable_attr.attr.name = "clkscale_enable";
	hba->clk_scaling.enable_attr.attr.mode = 0644;
	if (device_create_file(hba->dev, &hba->clk_scaling.enable_attr))
		dev_err(hba->dev, "Failed to create sysfs for clkscale_enable\n");
}

static void ufshcd_remove_clk_scaling_sysfs(struct ufs_hba *hba)
{
	if (hba->clk_scaling.enable_attr.attr.name)
		device_remove_file(hba->dev, &hba->clk_scaling.enable_attr);
}

static void ufshcd_init_clk_scaling(struct ufs_hba *hba)
{
	char wq_name[sizeof("ufs_clkscaling_00")];

	if (!ufshcd_is_clkscaling_supported(hba))
		return;

	if (!hba->clk_scaling.min_gear)
		hba->clk_scaling.min_gear = UFS_HS_G1;

	INIT_WORK(&hba->clk_scaling.suspend_work,
		  ufshcd_clk_scaling_suspend_work);
	INIT_WORK(&hba->clk_scaling.resume_work,
		  ufshcd_clk_scaling_resume_work);

	snprintf(wq_name, sizeof(wq_name), "ufs_clkscaling_%d",
		 hba->host->host_no);
	hba->clk_scaling.workq = create_singlethread_workqueue(wq_name);

	hba->clk_scaling.is_initialized = true;
}

static void ufshcd_exit_clk_scaling(struct ufs_hba *hba)
{
	if (!hba->clk_scaling.is_initialized)
		return;

	ufshcd_remove_clk_scaling_sysfs(hba);
	destroy_workqueue(hba->clk_scaling.workq);
	ufshcd_devfreq_remove(hba);
	hba->clk_scaling.is_initialized = false;
}

static void ufshcd_ungate_work(struct work_struct *work)
{
	int ret;
	unsigned long flags;
	struct ufs_hba *hba = container_of(work, struct ufs_hba,
			clk_gating.ungate_work);

	cancel_delayed_work_sync(&hba->clk_gating.gate_work);

	spin_lock_irqsave(hba->host->host_lock, flags);
	if (hba->clk_gating.state == CLKS_ON) {
		spin_unlock_irqrestore(hba->host->host_lock, flags);
		return;
	}

	spin_unlock_irqrestore(hba->host->host_lock, flags);
	ufshcd_hba_vreg_set_hpm(hba);
	ufshcd_setup_clocks(hba, true);

	ufshcd_enable_irq(hba);

	/* Exit from hibern8 */
	if (ufshcd_can_hibern8_during_gating(hba)) {
		/* Prevent gating in this path */
		hba->clk_gating.is_suspended = true;
		if (ufshcd_is_link_hibern8(hba)) {
			ret = ufshcd_uic_hibern8_exit(hba);
			if (ret)
				dev_err(hba->dev, "%s: hibern8 exit failed %d\n",
					__func__, ret);
			else
				ufshcd_set_link_active(hba);
		}
		hba->clk_gating.is_suspended = false;
	}
}

/**
 * ufshcd_hold - Enable clocks that were gated earlier due to ufshcd_release.
 * Also, exit from hibern8 mode and set the link as active.
 * @hba: per adapter instance
 */
void ufshcd_hold(struct ufs_hba *hba)
{
	bool flush_result;
	unsigned long flags;

	if (!ufshcd_is_clkgating_allowed(hba) ||
	    !hba->clk_gating.is_initialized)
		return;
	spin_lock_irqsave(hba->host->host_lock, flags);
	hba->clk_gating.active_reqs++;

start:
	switch (hba->clk_gating.state) {
	case CLKS_ON:
		/*
		 * Wait for the ungate work to complete if in progress.
		 * Though the clocks may be in ON state, the link could
		 * still be in hibner8 state if hibern8 is allowed
		 * during clock gating.
		 * Make sure we exit hibern8 state also in addition to
		 * clocks being ON.
		 */
		if (ufshcd_can_hibern8_during_gating(hba) &&
		    ufshcd_is_link_hibern8(hba)) {
			spin_unlock_irqrestore(hba->host->host_lock, flags);
			flush_result = flush_work(&hba->clk_gating.ungate_work);
			if (hba->clk_gating.is_suspended && !flush_result)
				return;
			spin_lock_irqsave(hba->host->host_lock, flags);
			goto start;
		}
		break;
	case REQ_CLKS_OFF:
		if (cancel_delayed_work(&hba->clk_gating.gate_work)) {
			hba->clk_gating.state = CLKS_ON;
			trace_ufshcd_clk_gating(dev_name(hba->dev),
						hba->clk_gating.state);
			break;
		}
		/*
		 * If we are here, it means gating work is either done or
		 * currently running. Hence, fall through to cancel gating
		 * work and to enable clocks.
		 */
		fallthrough;
	case CLKS_OFF:
		hba->clk_gating.state = REQ_CLKS_ON;
		trace_ufshcd_clk_gating(dev_name(hba->dev),
					hba->clk_gating.state);
		queue_work(hba->clk_gating.clk_gating_workq,
			   &hba->clk_gating.ungate_work);
		/*
		 * fall through to check if we should wait for this
		 * work to be done or not.
		 */
		fallthrough;
	case REQ_CLKS_ON:
		spin_unlock_irqrestore(hba->host->host_lock, flags);
		flush_work(&hba->clk_gating.ungate_work);
		/* Make sure state is CLKS_ON before returning */
		spin_lock_irqsave(hba->host->host_lock, flags);
		goto start;
	default:
		dev_err(hba->dev, "%s: clk gating is in invalid state %d\n",
				__func__, hba->clk_gating.state);
		break;
	}
	spin_unlock_irqrestore(hba->host->host_lock, flags);
}
EXPORT_SYMBOL_GPL(ufshcd_hold);

static void ufshcd_gate_work(struct work_struct *work)
{
	struct ufs_hba *hba = container_of(work, struct ufs_hba,
			clk_gating.gate_work.work);
	unsigned long flags;
	int ret;

	spin_lock_irqsave(hba->host->host_lock, flags);
	/*
	 * In case you are here to cancel this work the gating state
	 * would be marked as REQ_CLKS_ON. In this case save time by
	 * skipping the gating work and exit after changing the clock
	 * state to CLKS_ON.
	 */
	if (hba->clk_gating.is_suspended ||
		(hba->clk_gating.state != REQ_CLKS_OFF)) {
		hba->clk_gating.state = CLKS_ON;
		trace_ufshcd_clk_gating(dev_name(hba->dev),
					hba->clk_gating.state);
		goto rel_lock;
	}

	if (hba->clk_gating.active_reqs
		|| hba->ufshcd_state != UFSHCD_STATE_OPERATIONAL
		|| hba->outstanding_reqs || hba->outstanding_tasks
		|| hba->active_uic_cmd || hba->uic_async_done)
		goto rel_lock;

	spin_unlock_irqrestore(hba->host->host_lock, flags);

	/* put the link into hibern8 mode before turning off clocks */
	if (ufshcd_can_hibern8_during_gating(hba)) {
		ret = ufshcd_uic_hibern8_enter(hba);
		if (ret) {
			hba->clk_gating.state = CLKS_ON;
			dev_err(hba->dev, "%s: hibern8 enter failed %d\n",
					__func__, ret);
			trace_ufshcd_clk_gating(dev_name(hba->dev),
						hba->clk_gating.state);
			goto out;
		}
		ufshcd_set_link_hibern8(hba);
	}

	ufshcd_disable_irq(hba);

	ufshcd_setup_clocks(hba, false);

	/* Put the host controller in low power mode if possible */
	ufshcd_hba_vreg_set_lpm(hba);
	/*
	 * In case you are here to cancel this work the gating state
	 * would be marked as REQ_CLKS_ON. In this case keep the state
	 * as REQ_CLKS_ON which would anyway imply that clocks are off
	 * and a request to turn them on is pending. By doing this way,
	 * we keep the state machine in tact and this would ultimately
	 * prevent from doing cancel work multiple times when there are
	 * new requests arriving before the current cancel work is done.
	 */
	spin_lock_irqsave(hba->host->host_lock, flags);
	if (hba->clk_gating.state == REQ_CLKS_OFF) {
		hba->clk_gating.state = CLKS_OFF;
		trace_ufshcd_clk_gating(dev_name(hba->dev),
					hba->clk_gating.state);
	}
rel_lock:
	spin_unlock_irqrestore(hba->host->host_lock, flags);
out:
	return;
}

/* host lock must be held before calling this variant */
static void __ufshcd_release(struct ufs_hba *hba)
{
	if (!ufshcd_is_clkgating_allowed(hba))
		return;

	hba->clk_gating.active_reqs--;

	if (hba->clk_gating.active_reqs || hba->clk_gating.is_suspended ||
	    hba->ufshcd_state != UFSHCD_STATE_OPERATIONAL ||
	    hba->outstanding_tasks || !hba->clk_gating.is_initialized ||
	    hba->active_uic_cmd || hba->uic_async_done ||
	    hba->clk_gating.state == CLKS_OFF)
		return;

	hba->clk_gating.state = REQ_CLKS_OFF;
	trace_ufshcd_clk_gating(dev_name(hba->dev), hba->clk_gating.state);
	queue_delayed_work(hba->clk_gating.clk_gating_workq,
			   &hba->clk_gating.gate_work,
			   msecs_to_jiffies(hba->clk_gating.delay_ms));
}

void ufshcd_release(struct ufs_hba *hba)
{
	unsigned long flags;

	spin_lock_irqsave(hba->host->host_lock, flags);
	__ufshcd_release(hba);
	spin_unlock_irqrestore(hba->host->host_lock, flags);
}
EXPORT_SYMBOL_GPL(ufshcd_release);

static ssize_t ufshcd_clkgate_delay_show(struct device *dev,
		struct device_attribute *attr, char *buf)
{
	struct ufs_hba *hba = dev_get_drvdata(dev);

	return sysfs_emit(buf, "%lu\n", hba->clk_gating.delay_ms);
}

void ufshcd_clkgate_delay_set(struct device *dev, unsigned long value)
{
	struct ufs_hba *hba = dev_get_drvdata(dev);
	unsigned long flags;

	spin_lock_irqsave(hba->host->host_lock, flags);
	hba->clk_gating.delay_ms = value;
	spin_unlock_irqrestore(hba->host->host_lock, flags);
}
EXPORT_SYMBOL_GPL(ufshcd_clkgate_delay_set);

static ssize_t ufshcd_clkgate_delay_store(struct device *dev,
		struct device_attribute *attr, const char *buf, size_t count)
{
	unsigned long value;

	if (kstrtoul(buf, 0, &value))
		return -EINVAL;

	ufshcd_clkgate_delay_set(dev, value);
	return count;
}

static ssize_t ufshcd_clkgate_enable_show(struct device *dev,
		struct device_attribute *attr, char *buf)
{
	struct ufs_hba *hba = dev_get_drvdata(dev);

	return sysfs_emit(buf, "%d\n", hba->clk_gating.is_enabled);
}

static ssize_t ufshcd_clkgate_enable_store(struct device *dev,
		struct device_attribute *attr, const char *buf, size_t count)
{
	struct ufs_hba *hba = dev_get_drvdata(dev);
	unsigned long flags;
	u32 value;

	if (kstrtou32(buf, 0, &value))
		return -EINVAL;

	value = !!value;

	spin_lock_irqsave(hba->host->host_lock, flags);
	if (value == hba->clk_gating.is_enabled)
		goto out;

	if (value)
		__ufshcd_release(hba);
	else
		hba->clk_gating.active_reqs++;

	hba->clk_gating.is_enabled = value;
out:
	spin_unlock_irqrestore(hba->host->host_lock, flags);
	return count;
}

static void ufshcd_init_clk_gating_sysfs(struct ufs_hba *hba)
{
	hba->clk_gating.delay_attr.show = ufshcd_clkgate_delay_show;
	hba->clk_gating.delay_attr.store = ufshcd_clkgate_delay_store;
	sysfs_attr_init(&hba->clk_gating.delay_attr.attr);
	hba->clk_gating.delay_attr.attr.name = "clkgate_delay_ms";
	hba->clk_gating.delay_attr.attr.mode = 0644;
	if (device_create_file(hba->dev, &hba->clk_gating.delay_attr))
		dev_err(hba->dev, "Failed to create sysfs for clkgate_delay\n");

	hba->clk_gating.enable_attr.show = ufshcd_clkgate_enable_show;
	hba->clk_gating.enable_attr.store = ufshcd_clkgate_enable_store;
	sysfs_attr_init(&hba->clk_gating.enable_attr.attr);
	hba->clk_gating.enable_attr.attr.name = "clkgate_enable";
	hba->clk_gating.enable_attr.attr.mode = 0644;
	if (device_create_file(hba->dev, &hba->clk_gating.enable_attr))
		dev_err(hba->dev, "Failed to create sysfs for clkgate_enable\n");
}

static void ufshcd_remove_clk_gating_sysfs(struct ufs_hba *hba)
{
	if (hba->clk_gating.delay_attr.attr.name)
		device_remove_file(hba->dev, &hba->clk_gating.delay_attr);
	if (hba->clk_gating.enable_attr.attr.name)
		device_remove_file(hba->dev, &hba->clk_gating.enable_attr);
}

static void ufshcd_init_clk_gating(struct ufs_hba *hba)
{
	char wq_name[sizeof("ufs_clk_gating_00")];

	if (!ufshcd_is_clkgating_allowed(hba))
		return;

	hba->clk_gating.state = CLKS_ON;

	hba->clk_gating.delay_ms = 150;
	INIT_DELAYED_WORK(&hba->clk_gating.gate_work, ufshcd_gate_work);
	INIT_WORK(&hba->clk_gating.ungate_work, ufshcd_ungate_work);

	snprintf(wq_name, ARRAY_SIZE(wq_name), "ufs_clk_gating_%d",
		 hba->host->host_no);
	hba->clk_gating.clk_gating_workq = alloc_ordered_workqueue(wq_name,
					WQ_MEM_RECLAIM | WQ_HIGHPRI);

	ufshcd_init_clk_gating_sysfs(hba);

	hba->clk_gating.is_enabled = true;
	hba->clk_gating.is_initialized = true;
}

static void ufshcd_exit_clk_gating(struct ufs_hba *hba)
{
	if (!hba->clk_gating.is_initialized)
		return;

	ufshcd_remove_clk_gating_sysfs(hba);

	/* Ungate the clock if necessary. */
	ufshcd_hold(hba);
	hba->clk_gating.is_initialized = false;
	ufshcd_release(hba);

	destroy_workqueue(hba->clk_gating.clk_gating_workq);
}

static void ufshcd_clk_scaling_start_busy(struct ufs_hba *hba)
{
	bool queue_resume_work = false;
	ktime_t curr_t = ktime_get();
	unsigned long flags;

	if (!ufshcd_is_clkscaling_supported(hba))
		return;

	spin_lock_irqsave(hba->host->host_lock, flags);
	if (!hba->clk_scaling.active_reqs++)
		queue_resume_work = true;

	if (!hba->clk_scaling.is_enabled || hba->pm_op_in_progress) {
		spin_unlock_irqrestore(hba->host->host_lock, flags);
		return;
	}

	if (queue_resume_work)
		queue_work(hba->clk_scaling.workq,
			   &hba->clk_scaling.resume_work);

	if (!hba->clk_scaling.window_start_t) {
		hba->clk_scaling.window_start_t = curr_t;
		hba->clk_scaling.tot_busy_t = 0;
		hba->clk_scaling.is_busy_started = false;
	}

	if (!hba->clk_scaling.is_busy_started) {
		hba->clk_scaling.busy_start_t = curr_t;
		hba->clk_scaling.is_busy_started = true;
	}
	spin_unlock_irqrestore(hba->host->host_lock, flags);
}

static void ufshcd_clk_scaling_update_busy(struct ufs_hba *hba)
{
	struct ufs_clk_scaling *scaling = &hba->clk_scaling;
	unsigned long flags;

	if (!ufshcd_is_clkscaling_supported(hba))
		return;

	spin_lock_irqsave(hba->host->host_lock, flags);
	hba->clk_scaling.active_reqs--;
	if (!scaling->active_reqs && scaling->is_busy_started) {
		scaling->tot_busy_t += ktime_to_us(ktime_sub(ktime_get(),
					scaling->busy_start_t));
		scaling->busy_start_t = 0;
		scaling->is_busy_started = false;
	}
	spin_unlock_irqrestore(hba->host->host_lock, flags);
}

static inline int ufshcd_monitor_opcode2dir(u8 opcode)
{
	if (opcode == READ_6 || opcode == READ_10 || opcode == READ_16)
		return READ;
	else if (opcode == WRITE_6 || opcode == WRITE_10 || opcode == WRITE_16)
		return WRITE;
	else
		return -EINVAL;
}

static inline bool ufshcd_should_inform_monitor(struct ufs_hba *hba,
						struct ufshcd_lrb *lrbp)
{
	const struct ufs_hba_monitor *m = &hba->monitor;

	return (m->enabled && lrbp && lrbp->cmd &&
		(!m->chunk_size || m->chunk_size == lrbp->cmd->sdb.length) &&
		ktime_before(hba->monitor.enabled_ts, lrbp->issue_time_stamp));
}

static void ufshcd_start_monitor(struct ufs_hba *hba,
				 const struct ufshcd_lrb *lrbp)
{
	int dir = ufshcd_monitor_opcode2dir(*lrbp->cmd->cmnd);
	unsigned long flags;

	spin_lock_irqsave(hba->host->host_lock, flags);
	if (dir >= 0 && hba->monitor.nr_queued[dir]++ == 0)
		hba->monitor.busy_start_ts[dir] = ktime_get();
	spin_unlock_irqrestore(hba->host->host_lock, flags);
}

static void ufshcd_update_monitor(struct ufs_hba *hba, const struct ufshcd_lrb *lrbp)
{
	int dir = ufshcd_monitor_opcode2dir(*lrbp->cmd->cmnd);
	unsigned long flags;

	spin_lock_irqsave(hba->host->host_lock, flags);
	if (dir >= 0 && hba->monitor.nr_queued[dir] > 0) {
		const struct request *req = scsi_cmd_to_rq(lrbp->cmd);
		struct ufs_hba_monitor *m = &hba->monitor;
		ktime_t now, inc, lat;

		now = lrbp->compl_time_stamp;
		inc = ktime_sub(now, m->busy_start_ts[dir]);
		m->total_busy[dir] = ktime_add(m->total_busy[dir], inc);
		m->nr_sec_rw[dir] += blk_rq_sectors(req);

		/* Update latencies */
		m->nr_req[dir]++;
		lat = ktime_sub(now, lrbp->issue_time_stamp);
		m->lat_sum[dir] += lat;
		if (m->lat_max[dir] < lat || !m->lat_max[dir])
			m->lat_max[dir] = lat;
		if (m->lat_min[dir] > lat || !m->lat_min[dir])
			m->lat_min[dir] = lat;

		m->nr_queued[dir]--;
		/* Push forward the busy start of monitor */
		m->busy_start_ts[dir] = now;
	}
	spin_unlock_irqrestore(hba->host->host_lock, flags);
}

/**
 * ufshcd_send_command - Send SCSI or device management commands
 * @hba: per adapter instance
 * @task_tag: Task tag of the command
 * @hwq: pointer to hardware queue instance
 */
static inline
void ufshcd_send_command(struct ufs_hba *hba, unsigned int task_tag,
			 struct ufs_hw_queue *hwq)
{
	struct ufshcd_lrb *lrbp = &hba->lrb[task_tag];
	unsigned long flags;

	lrbp->issue_time_stamp = ktime_get();
	lrbp->issue_time_stamp_local_clock = local_clock();
	lrbp->compl_time_stamp = ktime_set(0, 0);
	lrbp->compl_time_stamp_local_clock = 0;
	trace_android_vh_ufs_send_command(hba, lrbp);
	ufshcd_add_command_trace(hba, task_tag, UFS_CMD_SEND);
	if (lrbp->cmd)
		ufshcd_clk_scaling_start_busy(hba);
	if (unlikely(ufshcd_should_inform_monitor(hba, lrbp)))
		ufshcd_start_monitor(hba, lrbp);

	if (is_mcq_enabled(hba)) {
		int utrd_size = sizeof(struct utp_transfer_req_desc);
		struct utp_transfer_req_desc *src = lrbp->utr_descriptor_ptr;
		struct utp_transfer_req_desc *dest;

		spin_lock(&hwq->sq_lock);
		dest = hwq->sqe_base_addr + hwq->sq_tail_slot;
		memcpy(dest, src, utrd_size);
		ufshcd_inc_sq_tail(hwq);
		spin_unlock(&hwq->sq_lock);
	} else {
		spin_lock_irqsave(&hba->outstanding_lock, flags);
		if (hba->vops && hba->vops->setup_xfer_req)
			hba->vops->setup_xfer_req(hba, lrbp->task_tag,
						  !!lrbp->cmd);
		__set_bit(lrbp->task_tag, &hba->outstanding_reqs);
		ufshcd_writel(hba, 1 << lrbp->task_tag,
			      REG_UTP_TRANSFER_REQ_DOOR_BELL);
		spin_unlock_irqrestore(&hba->outstanding_lock, flags);
	}
	trace_android_vh_ufs_send_command_post_change(hba, lrbp);
}

/**
 * ufshcd_copy_sense_data - Copy sense data in case of check condition
 * @lrbp: pointer to local reference block
 */
static inline void ufshcd_copy_sense_data(struct ufshcd_lrb *lrbp)
{
	u8 *const sense_buffer = lrbp->cmd->sense_buffer;
	u16 resp_len;
	int len;

	resp_len = be16_to_cpu(lrbp->ucd_rsp_ptr->header.data_segment_length);
	if (sense_buffer && resp_len) {
		int len_to_copy;

		len = be16_to_cpu(lrbp->ucd_rsp_ptr->sr.sense_data_len);
		len_to_copy = min_t(int, UFS_SENSE_SIZE, len);

		memcpy(sense_buffer, lrbp->ucd_rsp_ptr->sr.sense_data,
		       len_to_copy);
	}
}

/**
 * ufshcd_copy_query_response() - Copy the Query Response and the data
 * descriptor
 * @hba: per adapter instance
 * @lrbp: pointer to local reference block
 *
 * Return: 0 upon success; < 0 upon failure.
 */
static
int ufshcd_copy_query_response(struct ufs_hba *hba, struct ufshcd_lrb *lrbp)
{
	struct ufs_query_res *query_res = &hba->dev_cmd.query.response;

	memcpy(&query_res->upiu_res, &lrbp->ucd_rsp_ptr->qr, QUERY_OSF_SIZE);

	/* Get the descriptor */
	if (hba->dev_cmd.query.descriptor &&
	    lrbp->ucd_rsp_ptr->qr.opcode == UPIU_QUERY_OPCODE_READ_DESC) {
		u8 *descp = (u8 *)lrbp->ucd_rsp_ptr +
				GENERAL_UPIU_REQUEST_SIZE;
		u16 resp_len;
		u16 buf_len;

		/* data segment length */
		resp_len = be16_to_cpu(lrbp->ucd_rsp_ptr->header
				       .data_segment_length);
		buf_len = be16_to_cpu(
				hba->dev_cmd.query.request.upiu_req.length);
		if (likely(buf_len >= resp_len)) {
			memcpy(hba->dev_cmd.query.descriptor, descp, resp_len);
		} else {
			dev_warn(hba->dev,
				 "%s: rsp size %d is bigger than buffer size %d",
				 __func__, resp_len, buf_len);
			return -EINVAL;
		}
	}

	return 0;
}

/**
 * ufshcd_hba_capabilities - Read controller capabilities
 * @hba: per adapter instance
 *
 * Return: 0 on success, negative on error.
 */
static inline int ufshcd_hba_capabilities(struct ufs_hba *hba)
{
	int err;

	hba->capabilities = ufshcd_readl(hba, REG_CONTROLLER_CAPABILITIES);
	if (hba->quirks & UFSHCD_QUIRK_BROKEN_64BIT_ADDRESS)
		hba->capabilities &= ~MASK_64_ADDRESSING_SUPPORT;

	/* nutrs and nutmrs are 0 based values */
	hba->nutrs = (hba->capabilities & MASK_TRANSFER_REQUESTS_SLOTS) + 1;
	hba->nutmrs =
	((hba->capabilities & MASK_TASK_MANAGEMENT_REQUEST_SLOTS) >> 16) + 1;
	hba->reserved_slot = hba->nutrs - 1;

	to_hba_priv(hba)->nortt = FIELD_GET(MASK_NUMBER_OUTSTANDING_RTT, hba->capabilities) + 1;

	/* Read crypto capabilities */
	err = ufshcd_hba_init_crypto_capabilities(hba);
	if (err) {
		dev_err(hba->dev, "crypto setup failed\n");
		return err;
	}

	hba->mcq_sup = FIELD_GET(MASK_MCQ_SUPPORT, hba->capabilities);
	if (!hba->mcq_sup)
		return 0;

	hba->mcq_capabilities = ufshcd_readl(hba, REG_MCQCAP);
	hba->ext_iid_sup = FIELD_GET(MASK_EXT_IID_SUPPORT,
				     hba->mcq_capabilities);

	return 0;
}

/**
 * ufshcd_ready_for_uic_cmd - Check if controller is ready
 *                            to accept UIC commands
 * @hba: per adapter instance
 *
 * Return: true on success, else false.
 */
static inline bool ufshcd_ready_for_uic_cmd(struct ufs_hba *hba)
{
	u32 val;
	int ret = read_poll_timeout(ufshcd_readl, val, val & UIC_COMMAND_READY,
				    500, uic_cmd_timeout * 1000, false, hba,
				    REG_CONTROLLER_STATUS);
	return ret == 0 ? true : false;
}

/**
 * ufshcd_get_upmcrs - Get the power mode change request status
 * @hba: Pointer to adapter instance
 *
 * This function gets the UPMCRS field of HCS register
 *
 * Return: value of UPMCRS field.
 */
static inline u8 ufshcd_get_upmcrs(struct ufs_hba *hba)
{
	return (ufshcd_readl(hba, REG_CONTROLLER_STATUS) >> 8) & 0x7;
}

/**
 * ufshcd_dispatch_uic_cmd - Dispatch an UIC command to the Unipro layer
 * @hba: per adapter instance
 * @uic_cmd: UIC command
 */
static inline void
ufshcd_dispatch_uic_cmd(struct ufs_hba *hba, struct uic_command *uic_cmd)
{
	lockdep_assert_held(&hba->uic_cmd_mutex);

	WARN_ON(hba->active_uic_cmd);

	hba->active_uic_cmd = uic_cmd;

	/* Write Args */
	ufshcd_writel(hba, uic_cmd->argument1, REG_UIC_COMMAND_ARG_1);
	ufshcd_writel(hba, uic_cmd->argument2, REG_UIC_COMMAND_ARG_2);
	ufshcd_writel(hba, uic_cmd->argument3, REG_UIC_COMMAND_ARG_3);

	ufshcd_add_uic_command_trace(hba, uic_cmd, UFS_CMD_SEND);

	/* Write UIC Cmd */
	ufshcd_writel(hba, uic_cmd->command & COMMAND_OPCODE_MASK,
		      REG_UIC_COMMAND);
}

/**
 * ufshcd_wait_for_uic_cmd - Wait for completion of an UIC command
 * @hba: per adapter instance
 * @uic_cmd: UIC command
 *
 * Return: 0 only if success.
 */
static int
ufshcd_wait_for_uic_cmd(struct ufs_hba *hba, struct uic_command *uic_cmd)
{
	int ret;
	unsigned long flags;

	lockdep_assert_held(&hba->uic_cmd_mutex);

	if (wait_for_completion_timeout(&uic_cmd->done,
					msecs_to_jiffies(uic_cmd_timeout))) {
		ret = uic_cmd->argument2 & MASK_UIC_COMMAND_RESULT;
	} else {
		ret = -ETIMEDOUT;
		dev_err(hba->dev,
			"uic cmd 0x%x with arg3 0x%x completion timeout\n",
			uic_cmd->command, uic_cmd->argument3);

		if (!uic_cmd->cmd_active) {
			dev_err(hba->dev, "%s: UIC cmd has been completed, return the result\n",
				__func__);
			ret = uic_cmd->argument2 & MASK_UIC_COMMAND_RESULT;
		}
	}

	spin_lock_irqsave(hba->host->host_lock, flags);
	hba->active_uic_cmd = NULL;
	spin_unlock_irqrestore(hba->host->host_lock, flags);

	return ret;
}

/**
 * __ufshcd_send_uic_cmd - Send UIC commands and retrieve the result
 * @hba: per adapter instance
 * @uic_cmd: UIC command
 * @completion: initialize the completion only if this is set to true
 *
 * Return: 0 only if success.
 */
static int
__ufshcd_send_uic_cmd(struct ufs_hba *hba, struct uic_command *uic_cmd,
		      bool completion)
{
	lockdep_assert_held(&hba->uic_cmd_mutex);

	if (!ufshcd_ready_for_uic_cmd(hba)) {
		dev_err(hba->dev,
			"Controller not ready to accept UIC commands\n");
		return -EIO;
	}

	if (completion)
		init_completion(&uic_cmd->done);

	uic_cmd->cmd_active = 1;
	ufshcd_dispatch_uic_cmd(hba, uic_cmd);

	return 0;
}

/**
 * ufshcd_send_uic_cmd - Send UIC commands and retrieve the result
 * @hba: per adapter instance
 * @uic_cmd: UIC command
 *
 * Return: 0 only if success.
 */
int ufshcd_send_uic_cmd(struct ufs_hba *hba, struct uic_command *uic_cmd)
{
	int ret;

	if (hba->quirks & UFSHCD_QUIRK_BROKEN_UIC_CMD)
		return 0;

	ufshcd_hold(hba);
	mutex_lock(&hba->uic_cmd_mutex);
	ufshcd_add_delay_before_dme_cmd(hba);
	WARN_ON(hba->uic_async_done);

	ret = __ufshcd_send_uic_cmd(hba, uic_cmd, true);
	if (!ret)
		ret = ufshcd_wait_for_uic_cmd(hba, uic_cmd);

	mutex_unlock(&hba->uic_cmd_mutex);

	ufshcd_release(hba);
	return ret;
}

/**
 * ufshcd_sgl_to_prdt - SG list to PRTD (Physical Region Description Table, 4DW format)
 * @hba:	per-adapter instance
 * @lrbp:	pointer to local reference block
 * @sg_entries:	The number of sg lists actually used
 * @sg_list:	Pointer to SG list
 */
static void ufshcd_sgl_to_prdt(struct ufs_hba *hba, struct ufshcd_lrb *lrbp, int sg_entries,
			       struct scatterlist *sg_list)
{
	struct ufshcd_sg_entry *prd;
	struct scatterlist *sg;
	int i;

	if (sg_entries) {

		if (hba->quirks & UFSHCD_QUIRK_PRDT_BYTE_GRAN)
			lrbp->utr_descriptor_ptr->prd_table_length =
				cpu_to_le16(sg_entries * ufshcd_sg_entry_size(hba));
		else
			lrbp->utr_descriptor_ptr->prd_table_length = cpu_to_le16(sg_entries);

		prd = lrbp->ucd_prdt_ptr;

		for_each_sg(sg_list, sg, sg_entries, i) {
			const unsigned int len = sg_dma_len(sg);

			/*
			 * From the UFSHCI spec: "Data Byte Count (DBC): A '0'
			 * based value that indicates the length, in bytes, of
			 * the data block. A maximum of length of 256KB may
			 * exist for any entry. Bits 1:0 of this field shall be
			 * 11b to indicate Dword granularity. A value of '3'
			 * indicates 4 bytes, '7' indicates 8 bytes, etc."
			 */
			WARN_ONCE(len > SZ_256K, "len = %#x\n", len);
			prd->size = cpu_to_le32(len - 1);
			prd->addr = cpu_to_le64(sg->dma_address);
			prd->reserved = 0;
			prd = (void *)prd + ufshcd_sg_entry_size(hba);
		}
	} else {
		lrbp->utr_descriptor_ptr->prd_table_length = 0;
	}
}

/**
 * ufshcd_map_sg - Map scatter-gather list to prdt
 * @hba: per adapter instance
 * @lrbp: pointer to local reference block
 *
 * Return: 0 in case of success, non-zero value in case of failure.
 */
static int ufshcd_map_sg(struct ufs_hba *hba, struct ufshcd_lrb *lrbp)
{
	struct scsi_cmnd *cmd = lrbp->cmd;
	int sg_segments = scsi_dma_map(cmd);
	int err;

	if (sg_segments < 0)
		return sg_segments;

	ufshcd_sgl_to_prdt(hba, lrbp, sg_segments, scsi_sglist(cmd));

	err = 0;
	trace_android_vh_ufs_fill_prdt(hba, lrbp, sg_segments, &err);
	return err;
}

/**
 * ufshcd_enable_intr - enable interrupts
 * @hba: per adapter instance
 * @intrs: interrupt bits
 */
static void ufshcd_enable_intr(struct ufs_hba *hba, u32 intrs)
{
	u32 set = ufshcd_readl(hba, REG_INTERRUPT_ENABLE);

	if (hba->ufs_version == ufshci_version(1, 0)) {
		u32 rw;
		rw = set & INTERRUPT_MASK_RW_VER_10;
		set = rw | ((set ^ intrs) & intrs);
	} else {
		set |= intrs;
	}

	ufshcd_writel(hba, set, REG_INTERRUPT_ENABLE);
}

/**
 * ufshcd_disable_intr - disable interrupts
 * @hba: per adapter instance
 * @intrs: interrupt bits
 */
static void ufshcd_disable_intr(struct ufs_hba *hba, u32 intrs)
{
	u32 set = ufshcd_readl(hba, REG_INTERRUPT_ENABLE);

	if (hba->ufs_version == ufshci_version(1, 0)) {
		u32 rw;
		rw = (set & INTERRUPT_MASK_RW_VER_10) &
			~(intrs & INTERRUPT_MASK_RW_VER_10);
		set = rw | ((set & intrs) & ~INTERRUPT_MASK_RW_VER_10);

	} else {
		set &= ~intrs;
	}

	ufshcd_writel(hba, set, REG_INTERRUPT_ENABLE);
}

/**
 * ufshcd_prepare_req_desc_hdr - Fill UTP Transfer request descriptor header according to request
 * descriptor according to request
 * @lrbp: pointer to local reference block
 * @upiu_flags: flags required in the header
 * @cmd_dir: requests data direction
 * @ehs_length: Total EHS Length (in 32‐bytes units of all Extra Header Segments)
 */
static void ufshcd_prepare_req_desc_hdr(struct ufshcd_lrb *lrbp, u8 *upiu_flags,
					enum dma_data_direction cmd_dir, int ehs_length)
{
	struct utp_transfer_req_desc *req_desc = lrbp->utr_descriptor_ptr;
	struct request_desc_header *h = &req_desc->header;
	enum utp_data_direction data_direction;

	*h = (typeof(*h)){ };

	if (cmd_dir == DMA_FROM_DEVICE) {
		data_direction = UTP_DEVICE_TO_HOST;
		*upiu_flags = UPIU_CMD_FLAGS_READ;
	} else if (cmd_dir == DMA_TO_DEVICE) {
		data_direction = UTP_HOST_TO_DEVICE;
		*upiu_flags = UPIU_CMD_FLAGS_WRITE;
	} else {
		data_direction = UTP_NO_DATA_TRANSFER;
		*upiu_flags = UPIU_CMD_FLAGS_NONE;
	}

	h->command_type = lrbp->command_type;
	h->data_direction = data_direction;
	h->ehs_length = ehs_length;

	if (lrbp->intr_cmd)
		h->interrupt = 1;

	/* Prepare crypto related dwords */
	ufshcd_prepare_req_desc_hdr_crypto(lrbp, h);

	/*
	 * assigning invalid value for command status. Controller
	 * updates OCS on command completion, with the command
	 * status
	 */
	h->ocs = OCS_INVALID_COMMAND_STATUS;

	req_desc->prd_table_length = 0;
}

/**
 * ufshcd_prepare_utp_scsi_cmd_upiu() - fills the utp_transfer_req_desc,
 * for scsi commands
 * @lrbp: local reference block pointer
 * @upiu_flags: flags
 */
static
void ufshcd_prepare_utp_scsi_cmd_upiu(struct ufshcd_lrb *lrbp, u8 upiu_flags)
{
	struct scsi_cmnd *cmd = lrbp->cmd;
	struct utp_upiu_req *ucd_req_ptr = lrbp->ucd_req_ptr;
	unsigned short cdb_len;

	ucd_req_ptr->header = (struct utp_upiu_header){
		.transaction_code = UPIU_TRANSACTION_COMMAND,
		.flags = upiu_flags,
		.lun = lrbp->lun,
		.task_tag = lrbp->task_tag,
		.command_set_type = UPIU_COMMAND_SET_TYPE_SCSI,
	};

	ucd_req_ptr->sc.exp_data_transfer_len = cpu_to_be32(cmd->sdb.length);

	cdb_len = min_t(unsigned short, cmd->cmd_len, UFS_CDB_SIZE);
	memset(ucd_req_ptr->sc.cdb, 0, UFS_CDB_SIZE);
	memcpy(ucd_req_ptr->sc.cdb, cmd->cmnd, cdb_len);

	memset(lrbp->ucd_rsp_ptr, 0, sizeof(struct utp_upiu_rsp));
}

/**
 * ufshcd_prepare_utp_query_req_upiu() - fill the utp_transfer_req_desc for query request
 * @hba: UFS hba
 * @lrbp: local reference block pointer
 * @upiu_flags: flags
 */
static void ufshcd_prepare_utp_query_req_upiu(struct ufs_hba *hba,
				struct ufshcd_lrb *lrbp, u8 upiu_flags)
{
	struct utp_upiu_req *ucd_req_ptr = lrbp->ucd_req_ptr;
	struct ufs_query *query = &hba->dev_cmd.query;
	u16 len = be16_to_cpu(query->request.upiu_req.length);

	/* Query request header */
	ucd_req_ptr->header = (struct utp_upiu_header){
		.transaction_code = UPIU_TRANSACTION_QUERY_REQ,
		.flags = upiu_flags,
		.lun = lrbp->lun,
		.task_tag = lrbp->task_tag,
		.query_function = query->request.query_func,
		/* Data segment length only need for WRITE_DESC */
		.data_segment_length =
			query->request.upiu_req.opcode ==
					UPIU_QUERY_OPCODE_WRITE_DESC ?
				cpu_to_be16(len) :
				0,
	};

	/* Copy the Query Request buffer as is */
	memcpy(&ucd_req_ptr->qr, &query->request.upiu_req,
			QUERY_OSF_SIZE);

	/* Copy the Descriptor */
	if (query->request.upiu_req.opcode == UPIU_QUERY_OPCODE_WRITE_DESC)
		memcpy(ucd_req_ptr + 1, query->descriptor, len);

	memset(lrbp->ucd_rsp_ptr, 0, sizeof(struct utp_upiu_rsp));
}

static inline void ufshcd_prepare_utp_nop_upiu(struct ufshcd_lrb *lrbp)
{
	struct utp_upiu_req *ucd_req_ptr = lrbp->ucd_req_ptr;

	memset(ucd_req_ptr, 0, sizeof(struct utp_upiu_req));

	ucd_req_ptr->header = (struct utp_upiu_header){
		.transaction_code = UPIU_TRANSACTION_NOP_OUT,
		.task_tag = lrbp->task_tag,
	};

	memset(lrbp->ucd_rsp_ptr, 0, sizeof(struct utp_upiu_rsp));
}

/**
 * ufshcd_compose_devman_upiu - UFS Protocol Information Unit(UPIU)
 *			     for Device Management Purposes
 * @hba: per adapter instance
 * @lrbp: pointer to local reference block
 *
 * Return: 0 upon success; < 0 upon failure.
 */
static int ufshcd_compose_devman_upiu(struct ufs_hba *hba,
				      struct ufshcd_lrb *lrbp)
{
	u8 upiu_flags;
	int ret = 0;

	if (hba->ufs_version <= ufshci_version(1, 1))
		lrbp->command_type = UTP_CMD_TYPE_DEV_MANAGE;
	else
		lrbp->command_type = UTP_CMD_TYPE_UFS_STORAGE;

	ufshcd_prepare_req_desc_hdr(lrbp, &upiu_flags, DMA_NONE, 0);
	if (hba->dev_cmd.type == DEV_CMD_TYPE_QUERY)
		ufshcd_prepare_utp_query_req_upiu(hba, lrbp, upiu_flags);
	else if (hba->dev_cmd.type == DEV_CMD_TYPE_NOP)
		ufshcd_prepare_utp_nop_upiu(lrbp);
	else
		ret = -EINVAL;

	if (!ret && hba->android_quirks & UFSHCD_ANDROID_QUIRK_SET_IID_TO_ONE)
		lrbp->ucd_req_ptr->header.iid = 1;

	return ret;
}

/**
 * ufshcd_comp_scsi_upiu - UFS Protocol Information Unit(UPIU)
 *			   for SCSI Purposes
 * @hba: per adapter instance
 * @lrbp: pointer to local reference block
 *
 * Return: 0 upon success; < 0 upon failure.
 */
static int ufshcd_comp_scsi_upiu(struct ufs_hba *hba, struct ufshcd_lrb *lrbp)
{
	u8 upiu_flags;
	int ret = 0;

	if (hba->ufs_version <= ufshci_version(1, 1))
		lrbp->command_type = UTP_CMD_TYPE_SCSI;
	else
		lrbp->command_type = UTP_CMD_TYPE_UFS_STORAGE;

	if (likely(lrbp->cmd)) {
		ufshcd_prepare_req_desc_hdr(lrbp, &upiu_flags, lrbp->cmd->sc_data_direction, 0);
		ufshcd_prepare_utp_scsi_cmd_upiu(lrbp, upiu_flags);
		if (hba->android_quirks & UFSHCD_ANDROID_QUIRK_SET_IID_TO_ONE)
			lrbp->ucd_req_ptr->header.iid = 1;
	} else {
		ret = -EINVAL;
	}

	return ret;
}

/**
 * ufshcd_upiu_wlun_to_scsi_wlun - maps UPIU W-LUN id to SCSI W-LUN ID
 * @upiu_wlun_id: UPIU W-LUN id
 *
 * Return: SCSI W-LUN id.
 */
static inline u16 ufshcd_upiu_wlun_to_scsi_wlun(u8 upiu_wlun_id)
{
	return (upiu_wlun_id & ~UFS_UPIU_WLUN_ID) | SCSI_W_LUN_BASE;
}

static inline bool is_device_wlun(struct scsi_device *sdev)
{
	return sdev->lun ==
		ufshcd_upiu_wlun_to_scsi_wlun(UFS_UPIU_UFS_DEVICE_WLUN);
}

/*
 * Associate the UFS controller queue with the default and poll HCTX types.
 * Initialize the mq_map[] arrays.
 */
static void ufshcd_map_queues(struct Scsi_Host *shost)
{
	struct ufs_hba *hba = shost_priv(shost);
	int i, queue_offset = 0;

	if (!is_mcq_supported(hba)) {
		hba->nr_queues[HCTX_TYPE_DEFAULT] = 1;
		hba->nr_queues[HCTX_TYPE_READ] = 0;
		hba->nr_queues[HCTX_TYPE_POLL] = 1;
		hba->nr_hw_queues = 1;
	}

	for (i = 0; i < shost->nr_maps; i++) {
		struct blk_mq_queue_map *map = &shost->tag_set.map[i];

		map->nr_queues = hba->nr_queues[i];
		if (!map->nr_queues)
			continue;
		map->queue_offset = queue_offset;
		if (i == HCTX_TYPE_POLL && !is_mcq_supported(hba))
			map->queue_offset = 0;

		blk_mq_map_queues(map);
		queue_offset += map->nr_queues;
	}
}

static void ufshcd_init_lrb(struct ufs_hba *hba, struct ufshcd_lrb *lrb, int i)
{
	struct utp_transfer_cmd_desc *cmd_descp = (void *)hba->ucdl_base_addr +
		i * ufshcd_get_ucd_size(hba);
	struct utp_transfer_req_desc *utrdlp = hba->utrdl_base_addr;
	dma_addr_t cmd_desc_element_addr = hba->ucdl_dma_addr +
		i * ufshcd_get_ucd_size(hba);
	u16 response_offset = le16_to_cpu(utrdlp[i].response_upiu_offset);
	u16 prdt_offset = le16_to_cpu(utrdlp[i].prd_table_offset);

	lrb->utr_descriptor_ptr = utrdlp + i;
	lrb->utrd_dma_addr = hba->utrdl_dma_addr +
		i * sizeof(struct utp_transfer_req_desc);
	lrb->ucd_req_ptr = (struct utp_upiu_req *)cmd_descp->command_upiu;
	lrb->ucd_req_dma_addr = cmd_desc_element_addr;
	lrb->ucd_rsp_ptr = (struct utp_upiu_rsp *)cmd_descp->response_upiu;
	lrb->ucd_rsp_dma_addr = cmd_desc_element_addr + response_offset;
	lrb->ucd_prdt_ptr = (struct ufshcd_sg_entry *)cmd_descp->prd_table;
	lrb->ucd_prdt_dma_addr = cmd_desc_element_addr + prdt_offset;
}

/**
 * ufshcd_queuecommand - main entry point for SCSI requests
 * @host: SCSI host pointer
 * @cmd: command from SCSI Midlayer
 *
 * Return: 0 for success, non-zero in case of failure.
 */
static int ufshcd_queuecommand(struct Scsi_Host *host, struct scsi_cmnd *cmd)
{
	struct ufs_hba *hba = shost_priv(host);
	int tag = scsi_cmd_to_rq(cmd)->tag;
	struct ufshcd_lrb *lrbp;
	int err = 0;
	struct ufs_hw_queue *hwq = NULL;

	WARN_ONCE(tag < 0 || tag >= hba->nutrs, "Invalid tag %d\n", tag);

	switch (hba->ufshcd_state) {
	case UFSHCD_STATE_OPERATIONAL:
		break;
	case UFSHCD_STATE_EH_SCHEDULED_NON_FATAL:
		/*
		 * SCSI error handler can call ->queuecommand() while UFS error
		 * handler is in progress. Error interrupts could change the
		 * state from UFSHCD_STATE_RESET to
		 * UFSHCD_STATE_EH_SCHEDULED_NON_FATAL. Prevent requests
		 * being issued in that case.
		 */
		if (ufshcd_eh_in_progress(hba)) {
			err = SCSI_MLQUEUE_HOST_BUSY;
			goto out;
		}
		break;
	case UFSHCD_STATE_EH_SCHEDULED_FATAL:
		/*
		 * pm_runtime_get_sync() is used at error handling preparation
		 * stage. If a scsi cmd, e.g. the SSU cmd, is sent from hba's
		 * PM ops, it can never be finished if we let SCSI layer keep
		 * retrying it, which gets err handler stuck forever. Neither
		 * can we let the scsi cmd pass through, because UFS is in bad
		 * state, the scsi cmd may eventually time out, which will get
		 * err handler blocked for too long. So, just fail the scsi cmd
		 * sent from PM ops, err handler can recover PM error anyways.
		 */
		if (hba->pm_op_in_progress) {
			hba->force_reset = true;
			set_host_byte(cmd, DID_BAD_TARGET);
			scsi_done(cmd);
			goto out;
		}
		fallthrough;
	case UFSHCD_STATE_RESET:
		err = SCSI_MLQUEUE_HOST_BUSY;
		goto out;
	case UFSHCD_STATE_ERROR:
		set_host_byte(cmd, DID_ERROR);
		scsi_done(cmd);
		goto out;
	}

	hba->req_abort_count = 0;

	ufshcd_hold(hba);

	lrbp = &hba->lrb[tag];
	lrbp->cmd = cmd;
	lrbp->task_tag = tag;
	lrbp->lun = ufshcd_scsi_to_upiu_lun(cmd->device->lun);
	lrbp->intr_cmd = !ufshcd_is_intr_aggr_allowed(hba);

	ufshcd_prepare_lrbp_crypto(scsi_cmd_to_rq(cmd), lrbp);

	trace_android_vh_ufs_prepare_command(hba, scsi_cmd_to_rq(cmd), lrbp,
					     &err);
	if (err) {
		lrbp->cmd = NULL;
		ufshcd_release(hba);
		goto out;
	}

	lrbp->req_abort_skip = false;

	ufshcd_comp_scsi_upiu(hba, lrbp);

	err = ufshcd_map_sg(hba, lrbp);
	if (err) {
		ufshcd_release(hba);
		goto out;
	}

	if (is_mcq_enabled(hba))
		hwq = ufshcd_mcq_req_to_hwq(hba, scsi_cmd_to_rq(cmd));

	trace_android_vh_ufs_perf_huristic_ctrl(hba, lrbp, &err);
	if (err)
		goto out;
	ufshcd_send_command(hba, tag, hwq);

out:
	if (ufs_trigger_eh()) {
		unsigned long flags;

		spin_lock_irqsave(hba->host->host_lock, flags);
		ufshcd_schedule_eh_work(hba);
		spin_unlock_irqrestore(hba->host->host_lock, flags);
	}

	return err;
}

static int ufshcd_compose_dev_cmd(struct ufs_hba *hba,
		struct ufshcd_lrb *lrbp, enum dev_cmd_type cmd_type, int tag)
{
	lrbp->cmd = NULL;
	lrbp->task_tag = tag;
	lrbp->lun = 0; /* device management cmd is not specific to any LUN */
	lrbp->intr_cmd = true; /* No interrupt aggregation */
	ufshcd_prepare_lrbp_crypto(NULL, lrbp);
	hba->dev_cmd.type = cmd_type;

	return ufshcd_compose_devman_upiu(hba, lrbp);
}

/*
 * Check with the block layer if the command is inflight
 * @cmd: command to check.
 *
 * Return: true if command is inflight; false if not.
 */
bool ufshcd_cmd_inflight(struct scsi_cmnd *cmd)
{
	return cmd && blk_mq_rq_state(scsi_cmd_to_rq(cmd)) == MQ_RQ_IN_FLIGHT;
}

/*
 * Clear the pending command in the controller and wait until
 * the controller confirms that the command has been cleared.
 * @hba: per adapter instance
 * @task_tag: The tag number of the command to be cleared.
 */
static int ufshcd_clear_cmd(struct ufs_hba *hba, u32 task_tag)
{
	u32 mask;
	unsigned long flags;
	int err;

	if (is_mcq_enabled(hba)) {
		/*
		 * MCQ mode. Clean up the MCQ resources similar to
		 * what the ufshcd_utrl_clear() does for SDB mode.
		 */
		err = ufshcd_mcq_sq_cleanup(hba, task_tag);
		if (err) {
			dev_err(hba->dev, "%s: failed tag=%d. err=%d\n",
				__func__, task_tag, err);
			return err;
		}
		return 0;
	}

	mask = 1U << task_tag;

	/* clear outstanding transaction before retry */
	spin_lock_irqsave(hba->host->host_lock, flags);
	ufshcd_utrl_clear(hba, mask);
	spin_unlock_irqrestore(hba->host->host_lock, flags);

	/*
	 * wait for h/w to clear corresponding bit in door-bell.
	 * max. wait is 1 sec.
	 */
	return ufshcd_wait_for_register(hba, REG_UTP_TRANSFER_REQ_DOOR_BELL,
					mask, ~mask, 1000, 1000);
}

/**
 * ufshcd_dev_cmd_completion() - handles device management command responses
 * @hba: per adapter instance
 * @lrbp: pointer to local reference block
 *
 * Return: 0 upon success; < 0 upon failure.
 */
static int
ufshcd_dev_cmd_completion(struct ufs_hba *hba, struct ufshcd_lrb *lrbp)
{
	enum upiu_response_transaction resp;
	int err = 0;

	hba->ufs_stats.last_hibern8_exit_tstamp = ktime_set(0, 0);
	resp = ufshcd_get_req_rsp(lrbp->ucd_rsp_ptr);

	switch (resp) {
	case UPIU_TRANSACTION_NOP_IN:
		if (hba->dev_cmd.type != DEV_CMD_TYPE_NOP) {
			err = -EINVAL;
			dev_err(hba->dev, "%s: unexpected response %x\n",
					__func__, resp);
		}
		break;
	case UPIU_TRANSACTION_QUERY_RSP: {
		u8 response = lrbp->ucd_rsp_ptr->header.response;

		if (response == 0)
			err = ufshcd_copy_query_response(hba, lrbp);
		break;
	}
	case UPIU_TRANSACTION_REJECT_UPIU:
		/* TODO: handle Reject UPIU Response */
		err = -EPERM;
		dev_err(hba->dev, "%s: Reject UPIU not fully implemented\n",
				__func__);
		break;
	case UPIU_TRANSACTION_RESPONSE:
		if (hba->dev_cmd.type != DEV_CMD_TYPE_RPMB) {
			err = -EINVAL;
			dev_err(hba->dev, "%s: unexpected response %x\n", __func__, resp);
		}
		break;
	default:
		err = -EINVAL;
		dev_err(hba->dev, "%s: Invalid device management cmd response: %x\n",
				__func__, resp);
		break;
	}

	return err;
}

static int ufshcd_wait_for_dev_cmd(struct ufs_hba *hba,
		struct ufshcd_lrb *lrbp, int max_timeout)
{
	unsigned long time_left = msecs_to_jiffies(max_timeout);
	unsigned long flags;
	bool pending;
	int err;

retry:
	time_left = wait_for_completion_timeout(hba->dev_cmd.complete,
						time_left);

	if (likely(time_left)) {
		/*
		 * The completion handler called complete() and the caller of
		 * this function still owns the @lrbp tag so the code below does
		 * not trigger any race conditions.
		 */
		hba->dev_cmd.complete = NULL;
		err = ufshcd_get_tr_ocs(lrbp, NULL);
		if (!err)
			err = ufshcd_dev_cmd_completion(hba, lrbp);
	} else {
		err = -ETIMEDOUT;
		dev_dbg(hba->dev, "%s: dev_cmd request timedout, tag %d\n",
			__func__, lrbp->task_tag);

		/* MCQ mode */
		if (is_mcq_enabled(hba)) {
			/* successfully cleared the command, retry if needed */
			if (ufshcd_clear_cmd(hba, lrbp->task_tag) == 0)
				err = -EAGAIN;
			hba->dev_cmd.complete = NULL;
			return err;
		}

		/* SDB mode */
		if (ufshcd_clear_cmd(hba, lrbp->task_tag) == 0) {
			/* successfully cleared the command, retry if needed */
			err = -EAGAIN;
			/*
			 * Since clearing the command succeeded we also need to
			 * clear the task tag bit from the outstanding_reqs
			 * variable.
			 */
			spin_lock_irqsave(&hba->outstanding_lock, flags);
			pending = test_bit(lrbp->task_tag,
					   &hba->outstanding_reqs);
			if (pending) {
				hba->dev_cmd.complete = NULL;
				__clear_bit(lrbp->task_tag,
					    &hba->outstanding_reqs);
			}
			spin_unlock_irqrestore(&hba->outstanding_lock, flags);

			if (!pending) {
				/*
				 * The completion handler ran while we tried to
				 * clear the command.
				 */
				time_left = 1;
				goto retry;
			}
		} else {
			dev_err(hba->dev, "%s: failed to clear tag %d\n",
				__func__, lrbp->task_tag);

			spin_lock_irqsave(&hba->outstanding_lock, flags);
			pending = test_bit(lrbp->task_tag,
					   &hba->outstanding_reqs);
			if (pending)
				hba->dev_cmd.complete = NULL;
			spin_unlock_irqrestore(&hba->outstanding_lock, flags);

			if (!pending) {
				/*
				 * The completion handler ran while we tried to
				 * clear the command.
				 */
				time_left = 1;
				goto retry;
			}
		}
	}

	return err;
}

/**
 * ufshcd_exec_dev_cmd - API for sending device management requests
 * @hba: UFS hba
 * @cmd_type: specifies the type (NOP, Query...)
 * @timeout: timeout in milliseconds
 *
 * Return: 0 upon success; < 0 upon failure.
 *
 * NOTE: Since there is only one available tag for device management commands,
 * it is expected you hold the hba->dev_cmd.lock mutex.
 */
static int ufshcd_exec_dev_cmd(struct ufs_hba *hba,
		enum dev_cmd_type cmd_type, int timeout)
{
	DECLARE_COMPLETION_ONSTACK(wait);
	const u32 tag = hba->reserved_slot;
	struct ufshcd_lrb *lrbp;
	int err;

	/* Protects use of hba->reserved_slot. */
	lockdep_assert_held(&hba->dev_cmd.lock);

	down_read(&hba->clk_scaling_lock);

	lrbp = &hba->lrb[tag];
	lrbp->cmd = NULL;
	err = ufshcd_compose_dev_cmd(hba, lrbp, cmd_type, tag);
	if (unlikely(err))
		goto out;

	hba->dev_cmd.complete = &wait;

	ufshcd_add_query_upiu_trace(hba, UFS_QUERY_SEND, lrbp->ucd_req_ptr);

	ufshcd_send_command(hba, tag, hba->dev_cmd_queue);
	err = ufshcd_wait_for_dev_cmd(hba, lrbp, timeout);
	ufshcd_add_query_upiu_trace(hba, err ? UFS_QUERY_ERR : UFS_QUERY_COMP,
				    (struct utp_upiu_req *)lrbp->ucd_rsp_ptr);

out:
	up_read(&hba->clk_scaling_lock);
	return err;
}

/**
 * ufshcd_init_query() - init the query response and request parameters
 * @hba: per-adapter instance
 * @request: address of the request pointer to be initialized
 * @response: address of the response pointer to be initialized
 * @opcode: operation to perform
 * @idn: flag idn to access
 * @index: LU number to access
 * @selector: query/flag/descriptor further identification
 */
static inline void ufshcd_init_query(struct ufs_hba *hba,
		struct ufs_query_req **request, struct ufs_query_res **response,
		enum query_opcode opcode, u8 idn, u8 index, u8 selector)
{
	*request = &hba->dev_cmd.query.request;
	*response = &hba->dev_cmd.query.response;
	memset(*request, 0, sizeof(struct ufs_query_req));
	memset(*response, 0, sizeof(struct ufs_query_res));
	(*request)->upiu_req.opcode = opcode;
	(*request)->upiu_req.idn = idn;
	(*request)->upiu_req.index = index;
	(*request)->upiu_req.selector = selector;
}

int ufshcd_query_flag_retry(struct ufs_hba *hba,
	enum query_opcode opcode, enum flag_idn idn, u8 index, bool *flag_res)
{
	int ret;
	int retries;

	for (retries = 0; retries < QUERY_REQ_RETRIES; retries++) {
		ret = ufshcd_query_flag(hba, opcode, idn, index, flag_res);
		if (ret)
			dev_dbg(hba->dev,
				"%s: failed with error %d, retries %d\n",
				__func__, ret, retries);
		else
			break;
	}

	if (ret)
		dev_err(hba->dev,
			"%s: query flag, opcode %d, idn %d, failed with error %d after %d retries\n",
			__func__, opcode, idn, ret, retries);
	return ret;
}
EXPORT_SYMBOL_GPL(ufshcd_query_flag_retry);

/**
 * ufshcd_query_flag() - API function for sending flag query requests
 * @hba: per-adapter instance
 * @opcode: flag query to perform
 * @idn: flag idn to access
 * @index: flag index to access
 * @flag_res: the flag value after the query request completes
 *
 * Return: 0 for success, non-zero in case of failure.
 */
int ufshcd_query_flag(struct ufs_hba *hba, enum query_opcode opcode,
			enum flag_idn idn, u8 index, bool *flag_res)
{
	struct ufs_query_req *request = NULL;
	struct ufs_query_res *response = NULL;
	int err, selector = 0;
	int timeout = QUERY_REQ_TIMEOUT;

	BUG_ON(!hba);

	ufshcd_hold(hba);
	mutex_lock(&hba->dev_cmd.lock);
	ufshcd_init_query(hba, &request, &response, opcode, idn, index,
			selector);

	switch (opcode) {
	case UPIU_QUERY_OPCODE_SET_FLAG:
	case UPIU_QUERY_OPCODE_CLEAR_FLAG:
	case UPIU_QUERY_OPCODE_TOGGLE_FLAG:
		request->query_func = UPIU_QUERY_FUNC_STANDARD_WRITE_REQUEST;
		break;
	case UPIU_QUERY_OPCODE_READ_FLAG:
		request->query_func = UPIU_QUERY_FUNC_STANDARD_READ_REQUEST;
		if (!flag_res) {
			/* No dummy reads */
			dev_err(hba->dev, "%s: Invalid argument for read request\n",
					__func__);
			err = -EINVAL;
			goto out_unlock;
		}
		break;
	default:
		dev_err(hba->dev,
			"%s: Expected query flag opcode but got = %d\n",
			__func__, opcode);
		err = -EINVAL;
		goto out_unlock;
	}

	err = ufshcd_exec_dev_cmd(hba, DEV_CMD_TYPE_QUERY, timeout);

	if (err) {
		dev_err(hba->dev,
			"%s: Sending flag query for idn %d failed, err = %d\n",
			__func__, idn, err);
		goto out_unlock;
	}

	if (flag_res)
		*flag_res = (be32_to_cpu(response->upiu_res.value) &
				MASK_QUERY_UPIU_FLAG_LOC) & 0x1;

out_unlock:
	mutex_unlock(&hba->dev_cmd.lock);
	ufshcd_release(hba);
	return err;
}
EXPORT_SYMBOL_GPL(ufshcd_query_flag);

/**
 * ufshcd_query_attr - API function for sending attribute requests
 * @hba: per-adapter instance
 * @opcode: attribute opcode
 * @idn: attribute idn to access
 * @index: index field
 * @selector: selector field
 * @attr_val: the attribute value after the query request completes
 *
 * Return: 0 for success, non-zero in case of failure.
*/
int ufshcd_query_attr(struct ufs_hba *hba, enum query_opcode opcode,
		      enum attr_idn idn, u8 index, u8 selector, u32 *attr_val)
{
	struct ufs_query_req *request = NULL;
	struct ufs_query_res *response = NULL;
	int err;

	BUG_ON(!hba);

	if (!attr_val) {
		dev_err(hba->dev, "%s: attribute value required for opcode 0x%x\n",
				__func__, opcode);
		return -EINVAL;
	}

	ufshcd_hold(hba);

	mutex_lock(&hba->dev_cmd.lock);
	ufshcd_init_query(hba, &request, &response, opcode, idn, index,
			selector);

	switch (opcode) {
	case UPIU_QUERY_OPCODE_WRITE_ATTR:
		request->query_func = UPIU_QUERY_FUNC_STANDARD_WRITE_REQUEST;
		request->upiu_req.value = cpu_to_be32(*attr_val);
		break;
	case UPIU_QUERY_OPCODE_READ_ATTR:
		request->query_func = UPIU_QUERY_FUNC_STANDARD_READ_REQUEST;
		break;
	default:
		dev_err(hba->dev, "%s: Expected query attr opcode but got = 0x%.2x\n",
				__func__, opcode);
		err = -EINVAL;
		goto out_unlock;
	}

	err = ufshcd_exec_dev_cmd(hba, DEV_CMD_TYPE_QUERY, QUERY_REQ_TIMEOUT);

	if (err) {
		dev_err(hba->dev, "%s: opcode 0x%.2x for idn %d failed, index %d, err = %d\n",
				__func__, opcode, idn, index, err);
		goto out_unlock;
	}

	*attr_val = be32_to_cpu(response->upiu_res.value);

out_unlock:
	mutex_unlock(&hba->dev_cmd.lock);
	ufshcd_release(hba);
	return err;
}
EXPORT_SYMBOL_GPL(ufshcd_query_attr);

/**
 * ufshcd_query_attr_retry() - API function for sending query
 * attribute with retries
 * @hba: per-adapter instance
 * @opcode: attribute opcode
 * @idn: attribute idn to access
 * @index: index field
 * @selector: selector field
 * @attr_val: the attribute value after the query request
 * completes
 *
 * Return: 0 for success, non-zero in case of failure.
*/
int ufshcd_query_attr_retry(struct ufs_hba *hba,
	enum query_opcode opcode, enum attr_idn idn, u8 index, u8 selector,
	u32 *attr_val)
{
	int ret = 0;
	u32 retries;

	for (retries = QUERY_REQ_RETRIES; retries > 0; retries--) {
		ret = ufshcd_query_attr(hba, opcode, idn, index,
						selector, attr_val);
		if (ret)
			dev_dbg(hba->dev, "%s: failed with error %d, retries %d\n",
				__func__, ret, retries);
		else
			break;
	}

	if (ret)
		dev_err(hba->dev,
			"%s: query attribute, idn %d, failed with error %d after %d retries\n",
			__func__, idn, ret, QUERY_REQ_RETRIES);
	return ret;
}
EXPORT_SYMBOL_GPL(ufshcd_query_attr_retry);

static int __ufshcd_query_descriptor(struct ufs_hba *hba,
			enum query_opcode opcode, enum desc_idn idn, u8 index,
			u8 selector, u8 *desc_buf, int *buf_len)
{
	struct ufs_query_req *request = NULL;
	struct ufs_query_res *response = NULL;
	int err;

	BUG_ON(!hba);

	if (!desc_buf) {
		dev_err(hba->dev, "%s: descriptor buffer required for opcode 0x%x\n",
				__func__, opcode);
		return -EINVAL;
	}

	if (*buf_len < QUERY_DESC_MIN_SIZE || *buf_len > QUERY_DESC_MAX_SIZE) {
		dev_err(hba->dev, "%s: descriptor buffer size (%d) is out of range\n",
				__func__, *buf_len);
		return -EINVAL;
	}

	ufshcd_hold(hba);

	mutex_lock(&hba->dev_cmd.lock);
	ufshcd_init_query(hba, &request, &response, opcode, idn, index,
			selector);
	hba->dev_cmd.query.descriptor = desc_buf;
	request->upiu_req.length = cpu_to_be16(*buf_len);

	switch (opcode) {
	case UPIU_QUERY_OPCODE_WRITE_DESC:
		request->query_func = UPIU_QUERY_FUNC_STANDARD_WRITE_REQUEST;
		break;
	case UPIU_QUERY_OPCODE_READ_DESC:
		request->query_func = UPIU_QUERY_FUNC_STANDARD_READ_REQUEST;
		break;
	default:
		dev_err(hba->dev,
				"%s: Expected query descriptor opcode but got = 0x%.2x\n",
				__func__, opcode);
		err = -EINVAL;
		goto out_unlock;
	}

	err = ufshcd_exec_dev_cmd(hba, DEV_CMD_TYPE_QUERY, QUERY_REQ_TIMEOUT);

	if (err) {
		dev_err(hba->dev, "%s: opcode 0x%.2x for idn %d failed, index %d, err = %d\n",
				__func__, opcode, idn, index, err);
		goto out_unlock;
	}

	*buf_len = be16_to_cpu(response->upiu_res.length);

out_unlock:
	hba->dev_cmd.query.descriptor = NULL;
	mutex_unlock(&hba->dev_cmd.lock);
	ufshcd_release(hba);
	return err;
}

/**
 * ufshcd_query_descriptor_retry - API function for sending descriptor requests
 * @hba: per-adapter instance
 * @opcode: attribute opcode
 * @idn: attribute idn to access
 * @index: index field
 * @selector: selector field
 * @desc_buf: the buffer that contains the descriptor
 * @buf_len: length parameter passed to the device
 *
 * The buf_len parameter will contain, on return, the length parameter
 * received on the response.
 *
 * Return: 0 for success, non-zero in case of failure.
 */
int ufshcd_query_descriptor_retry(struct ufs_hba *hba,
				  enum query_opcode opcode,
				  enum desc_idn idn, u8 index,
				  u8 selector,
				  u8 *desc_buf, int *buf_len)
{
	int err;
	int retries;

	for (retries = QUERY_REQ_RETRIES; retries > 0; retries--) {
		err = __ufshcd_query_descriptor(hba, opcode, idn, index,
						selector, desc_buf, buf_len);
		if (!err || err == -EINVAL)
			break;
	}

	return err;
}
EXPORT_SYMBOL_GPL(ufshcd_query_descriptor_retry);

/**
 * ufshcd_read_desc_param - read the specified descriptor parameter
 * @hba: Pointer to adapter instance
 * @desc_id: descriptor idn value
 * @desc_index: descriptor index
 * @param_offset: offset of the parameter to read
 * @param_read_buf: pointer to buffer where parameter would be read
 * @param_size: sizeof(param_read_buf)
 *
 * Return: 0 in case of success, non-zero otherwise.
 */
int ufshcd_read_desc_param(struct ufs_hba *hba,
			   enum desc_idn desc_id,
			   int desc_index,
			   u8 param_offset,
			   u8 *param_read_buf,
			   u8 param_size)
{
	int ret;
	u8 *desc_buf;
	int buff_len = QUERY_DESC_MAX_SIZE;
	bool is_kmalloc = true;

	/* Safety check */
	if (desc_id >= QUERY_DESC_IDN_MAX || !param_size)
		return -EINVAL;

	/* Check whether we need temp memory */
	if (param_offset != 0 || param_size < buff_len) {
		desc_buf = kzalloc(buff_len, GFP_KERNEL);
		if (!desc_buf)
			return -ENOMEM;
	} else {
		desc_buf = param_read_buf;
		is_kmalloc = false;
	}

	/* Request for full descriptor */
	ret = ufshcd_query_descriptor_retry(hba, UPIU_QUERY_OPCODE_READ_DESC,
					    desc_id, desc_index, 0,
					    desc_buf, &buff_len);
	if (ret) {
		dev_err(hba->dev, "%s: Failed reading descriptor. desc_id %d, desc_index %d, param_offset %d, ret %d\n",
			__func__, desc_id, desc_index, param_offset, ret);
		goto out;
	}

	/* Update descriptor length */
	buff_len = desc_buf[QUERY_DESC_LENGTH_OFFSET];

	if (param_offset >= buff_len) {
		dev_err(hba->dev, "%s: Invalid offset 0x%x in descriptor IDN 0x%x, length 0x%x\n",
			__func__, param_offset, desc_id, buff_len);
		ret = -EINVAL;
		goto out;
	}

	/* Sanity check */
	if (desc_buf[QUERY_DESC_DESC_TYPE_OFFSET] != desc_id) {
		dev_err(hba->dev, "%s: invalid desc_id %d in descriptor header\n",
			__func__, desc_buf[QUERY_DESC_DESC_TYPE_OFFSET]);
		ret = -EINVAL;
		goto out;
	}

	if (is_kmalloc) {
		/* Make sure we don't copy more data than available */
		if (param_offset >= buff_len)
			ret = -EINVAL;
		else
			memcpy(param_read_buf, &desc_buf[param_offset],
			       min_t(u32, param_size, buff_len - param_offset));
	}
out:
	if (is_kmalloc)
		kfree(desc_buf);
	return ret;
}
EXPORT_SYMBOL_GPL(ufshcd_read_desc_param);

/**
 * struct uc_string_id - unicode string
 *
 * @len: size of this descriptor inclusive
 * @type: descriptor type
 * @uc: unicode string character
 */
struct uc_string_id {
	u8 len;
	u8 type;
	wchar_t uc[];
} __packed;

/* replace non-printable or non-ASCII characters with spaces */
static inline char ufshcd_remove_non_printable(u8 ch)
{
	return (ch >= 0x20 && ch <= 0x7e) ? ch : ' ';
}

/**
 * ufshcd_read_string_desc - read string descriptor
 * @hba: pointer to adapter instance
 * @desc_index: descriptor index
 * @buf: pointer to buffer where descriptor would be read,
 *       the caller should free the memory.
 * @ascii: if true convert from unicode to ascii characters
 *         null terminated string.
 *
 * Return:
 * *      string size on success.
 * *      -ENOMEM: on allocation failure
 * *      -EINVAL: on a wrong parameter
 */
int ufshcd_read_string_desc(struct ufs_hba *hba, u8 desc_index,
			    u8 **buf, bool ascii)
{
	struct uc_string_id *uc_str;
	u8 *str;
	int ret;

	if (!buf)
		return -EINVAL;

	uc_str = kzalloc(QUERY_DESC_MAX_SIZE, GFP_KERNEL);
	if (!uc_str)
		return -ENOMEM;

	ret = ufshcd_read_desc_param(hba, QUERY_DESC_IDN_STRING, desc_index, 0,
				     (u8 *)uc_str, QUERY_DESC_MAX_SIZE);
	if (ret < 0) {
		dev_err(hba->dev, "Reading String Desc failed after %d retries. err = %d\n",
			QUERY_REQ_RETRIES, ret);
		str = NULL;
		goto out;
	}

	if (uc_str->len <= QUERY_DESC_HDR_SIZE) {
		dev_dbg(hba->dev, "String Desc is of zero length\n");
		str = NULL;
		ret = 0;
		goto out;
	}

	if (ascii) {
		ssize_t ascii_len;
		int i;
		/* remove header and divide by 2 to move from UTF16 to UTF8 */
		ascii_len = (uc_str->len - QUERY_DESC_HDR_SIZE) / 2 + 1;
		str = kzalloc(ascii_len, GFP_KERNEL);
		if (!str) {
			ret = -ENOMEM;
			goto out;
		}

		/*
		 * the descriptor contains string in UTF16 format
		 * we need to convert to utf-8 so it can be displayed
		 */
		ret = utf16s_to_utf8s(uc_str->uc,
				      uc_str->len - QUERY_DESC_HDR_SIZE,
				      UTF16_BIG_ENDIAN, str, ascii_len - 1);

		/* replace non-printable or non-ASCII characters with spaces */
		for (i = 0; i < ret; i++)
			str[i] = ufshcd_remove_non_printable(str[i]);

		str[ret++] = '\0';

	} else {
		str = kmemdup(uc_str, uc_str->len, GFP_KERNEL);
		if (!str) {
			ret = -ENOMEM;
			goto out;
		}
		ret = uc_str->len;
	}
out:
	*buf = str;
	kfree(uc_str);
	return ret;
}

/**
 * ufshcd_read_unit_desc_param - read the specified unit descriptor parameter
 * @hba: Pointer to adapter instance
 * @lun: lun id
 * @param_offset: offset of the parameter to read
 * @param_read_buf: pointer to buffer where parameter would be read
 * @param_size: sizeof(param_read_buf)
 *
 * Return: 0 in case of success, non-zero otherwise.
 */
static inline int ufshcd_read_unit_desc_param(struct ufs_hba *hba,
					      int lun,
					      enum unit_desc_param param_offset,
					      u8 *param_read_buf,
					      u32 param_size)
{
	/*
	 * Unit descriptors are only available for general purpose LUs (LUN id
	 * from 0 to 7) and RPMB Well known LU.
	 */
	if (!ufs_is_valid_unit_desc_lun(&hba->dev_info, lun))
		return -EOPNOTSUPP;

	return ufshcd_read_desc_param(hba, QUERY_DESC_IDN_UNIT, lun,
				      param_offset, param_read_buf, param_size);
}

static int ufshcd_get_ref_clk_gating_wait(struct ufs_hba *hba)
{
	int err = 0;
	u32 gating_wait = UFSHCD_REF_CLK_GATING_WAIT_US;

	if (hba->dev_info.wspecversion >= 0x300) {
		err = ufshcd_query_attr_retry(hba, UPIU_QUERY_OPCODE_READ_ATTR,
				QUERY_ATTR_IDN_REF_CLK_GATING_WAIT_TIME, 0, 0,
				&gating_wait);
		if (err)
			dev_err(hba->dev, "Failed reading bRefClkGatingWait. err = %d, use default %uus\n",
					 err, gating_wait);

		if (gating_wait == 0) {
			gating_wait = UFSHCD_REF_CLK_GATING_WAIT_US;
			dev_err(hba->dev, "Undefined ref clk gating wait time, use default %uus\n",
					 gating_wait);
		}

		hba->dev_info.clk_gating_wait_us = gating_wait;
	}

	return err;
}

/**
 * ufshcd_memory_alloc - allocate memory for host memory space data structures
 * @hba: per adapter instance
 *
 * 1. Allocate DMA memory for Command Descriptor array
 *	Each command descriptor consist of Command UPIU, Response UPIU and PRDT
 * 2. Allocate DMA memory for UTP Transfer Request Descriptor List (UTRDL).
 * 3. Allocate DMA memory for UTP Task Management Request Descriptor List
 *	(UTMRDL)
 * 4. Allocate memory for local reference block(lrb).
 *
 * Return: 0 for success, non-zero in case of failure.
 */
static int ufshcd_memory_alloc(struct ufs_hba *hba)
{
	size_t utmrdl_size, utrdl_size, ucdl_size;

	/* Allocate memory for UTP command descriptors */
	ucdl_size = ufshcd_get_ucd_size(hba) * hba->nutrs;
	hba->ucdl_base_addr = dmam_alloc_coherent(hba->dev,
						  ucdl_size,
						  &hba->ucdl_dma_addr,
						  GFP_KERNEL);

	/*
	 * UFSHCI requires UTP command descriptor to be 128 byte aligned.
	 */
	if (!hba->ucdl_base_addr ||
	    WARN_ON(hba->ucdl_dma_addr & (128 - 1))) {
		dev_err(hba->dev,
			"Command Descriptor Memory allocation failed\n");
		goto out;
	}

	/*
	 * Allocate memory for UTP Transfer descriptors
	 * UFSHCI requires 1KB alignment of UTRD
	 */
	utrdl_size = (sizeof(struct utp_transfer_req_desc) * hba->nutrs);
	hba->utrdl_base_addr = dmam_alloc_coherent(hba->dev,
						   utrdl_size,
						   &hba->utrdl_dma_addr,
						   GFP_KERNEL);
	if (!hba->utrdl_base_addr ||
	    WARN_ON(hba->utrdl_dma_addr & (SZ_1K - 1))) {
		dev_err(hba->dev,
			"Transfer Descriptor Memory allocation failed\n");
		goto out;
	}

	/*
	 * Skip utmrdl allocation; it may have been
	 * allocated during first pass and not released during
	 * MCQ memory allocation.
	 * See ufshcd_release_sdb_queue() and ufshcd_config_mcq()
	 */
	if (hba->utmrdl_base_addr)
		goto skip_utmrdl;
	/*
	 * Allocate memory for UTP Task Management descriptors
	 * UFSHCI requires 1KB alignment of UTMRD
	 */
	utmrdl_size = sizeof(struct utp_task_req_desc) * hba->nutmrs;
	hba->utmrdl_base_addr = dmam_alloc_coherent(hba->dev,
						    utmrdl_size,
						    &hba->utmrdl_dma_addr,
						    GFP_KERNEL);
	if (!hba->utmrdl_base_addr ||
	    WARN_ON(hba->utmrdl_dma_addr & (SZ_1K - 1))) {
		dev_err(hba->dev,
		"Task Management Descriptor Memory allocation failed\n");
		goto out;
	}

skip_utmrdl:
	/* Allocate memory for local reference block */
	hba->lrb = devm_kcalloc(hba->dev,
				hba->nutrs, sizeof(struct ufshcd_lrb),
				GFP_KERNEL);
	if (!hba->lrb) {
		dev_err(hba->dev, "LRB Memory allocation failed\n");
		goto out;
	}
	return 0;
out:
	return -ENOMEM;
}

/**
 * ufshcd_host_memory_configure - configure local reference block with
 *				memory offsets
 * @hba: per adapter instance
 *
 * Configure Host memory space
 * 1. Update Corresponding UTRD.UCDBA and UTRD.UCDBAU with UCD DMA
 * address.
 * 2. Update each UTRD with Response UPIU offset, Response UPIU length
 * and PRDT offset.
 * 3. Save the corresponding addresses of UTRD, UCD.CMD, UCD.RSP and UCD.PRDT
 * into local reference block.
 */
static void ufshcd_host_memory_configure(struct ufs_hba *hba)
{
	struct utp_transfer_req_desc *utrdlp;
	dma_addr_t cmd_desc_dma_addr;
	dma_addr_t cmd_desc_element_addr;
	u16 response_offset;
	u16 prdt_offset;
	int cmd_desc_size;
	int i;

	utrdlp = hba->utrdl_base_addr;

	response_offset =
		offsetof(struct utp_transfer_cmd_desc, response_upiu);
	prdt_offset =
		offsetof(struct utp_transfer_cmd_desc, prd_table);

	cmd_desc_size = ufshcd_get_ucd_size(hba);
	cmd_desc_dma_addr = hba->ucdl_dma_addr;

	for (i = 0; i < hba->nutrs; i++) {
		/* Configure UTRD with command descriptor base address */
		cmd_desc_element_addr =
				(cmd_desc_dma_addr + (cmd_desc_size * i));
		utrdlp[i].command_desc_base_addr =
				cpu_to_le64(cmd_desc_element_addr);

		/* Response upiu and prdt offset should be in double words */
		if (hba->quirks & UFSHCD_QUIRK_PRDT_BYTE_GRAN) {
			utrdlp[i].response_upiu_offset =
				cpu_to_le16(response_offset);
			utrdlp[i].prd_table_offset =
				cpu_to_le16(prdt_offset);
			utrdlp[i].response_upiu_length =
				cpu_to_le16(ALIGNED_UPIU_SIZE);
		} else {
			utrdlp[i].response_upiu_offset =
				cpu_to_le16(response_offset >> 2);
			utrdlp[i].prd_table_offset =
				cpu_to_le16(prdt_offset >> 2);
			utrdlp[i].response_upiu_length =
				cpu_to_le16(ALIGNED_UPIU_SIZE >> 2);
		}

		ufshcd_init_lrb(hba, &hba->lrb[i], i);
	}
}

/**
 * ufshcd_dme_link_startup - Notify Unipro to perform link startup
 * @hba: per adapter instance
 *
 * UIC_CMD_DME_LINK_STARTUP command must be issued to Unipro layer,
 * in order to initialize the Unipro link startup procedure.
 * Once the Unipro links are up, the device connected to the controller
 * is detected.
 *
 * Return: 0 on success, non-zero value on failure.
 */
static int ufshcd_dme_link_startup(struct ufs_hba *hba)
{
	struct uic_command uic_cmd = {0};
	int ret;

	uic_cmd.command = UIC_CMD_DME_LINK_STARTUP;

	ret = ufshcd_send_uic_cmd(hba, &uic_cmd);
	if (ret)
		dev_dbg(hba->dev,
			"dme-link-startup: error code %d\n", ret);
	return ret;
}
/**
 * ufshcd_dme_reset - UIC command for DME_RESET
 * @hba: per adapter instance
 *
 * DME_RESET command is issued in order to reset UniPro stack.
 * This function now deals with cold reset.
 *
 * Return: 0 on success, non-zero value on failure.
 */
static int ufshcd_dme_reset(struct ufs_hba *hba)
{
	struct uic_command uic_cmd = {0};
	int ret;

	uic_cmd.command = UIC_CMD_DME_RESET;

	ret = ufshcd_send_uic_cmd(hba, &uic_cmd);
	if (ret)
		dev_err(hba->dev,
			"dme-reset: error code %d\n", ret);

	return ret;
}

int ufshcd_dme_configure_adapt(struct ufs_hba *hba,
			       int agreed_gear,
			       int adapt_val)
{
	int ret;

	if (agreed_gear < UFS_HS_G4)
		adapt_val = PA_NO_ADAPT;

	ret = ufshcd_dme_set(hba,
			     UIC_ARG_MIB(PA_TXHSADAPTTYPE),
			     adapt_val);
	return ret;
}
EXPORT_SYMBOL_GPL(ufshcd_dme_configure_adapt);

/**
 * ufshcd_dme_enable - UIC command for DME_ENABLE
 * @hba: per adapter instance
 *
 * DME_ENABLE command is issued in order to enable UniPro stack.
 *
 * Return: 0 on success, non-zero value on failure.
 */
static int ufshcd_dme_enable(struct ufs_hba *hba)
{
	struct uic_command uic_cmd = {0};
	int ret;

	uic_cmd.command = UIC_CMD_DME_ENABLE;

	ret = ufshcd_send_uic_cmd(hba, &uic_cmd);
	if (ret)
		dev_err(hba->dev,
			"dme-enable: error code %d\n", ret);

	return ret;
}

static inline void ufshcd_add_delay_before_dme_cmd(struct ufs_hba *hba)
{
	#define MIN_DELAY_BEFORE_DME_CMDS_US	1000
	unsigned long min_sleep_time_us;

	if (!(hba->quirks & UFSHCD_QUIRK_DELAY_BEFORE_DME_CMDS))
		return;

	/*
	 * last_dme_cmd_tstamp will be 0 only for 1st call to
	 * this function
	 */
	if (unlikely(!ktime_to_us(hba->last_dme_cmd_tstamp))) {
		min_sleep_time_us = MIN_DELAY_BEFORE_DME_CMDS_US;
	} else {
		unsigned long delta =
			(unsigned long) ktime_to_us(
				ktime_sub(ktime_get(),
				hba->last_dme_cmd_tstamp));

		if (delta < MIN_DELAY_BEFORE_DME_CMDS_US)
			min_sleep_time_us =
				MIN_DELAY_BEFORE_DME_CMDS_US - delta;
		else
			min_sleep_time_us = 0; /* no more delay required */
	}

	if (min_sleep_time_us > 0) {
		/* allow sleep for extra 50us if needed */
		usleep_range(min_sleep_time_us, min_sleep_time_us + 50);
	}

	/* update the last_dme_cmd_tstamp */
	hba->last_dme_cmd_tstamp = ktime_get();
}

/**
 * ufshcd_dme_set_attr - UIC command for DME_SET, DME_PEER_SET
 * @hba: per adapter instance
 * @attr_sel: uic command argument1
 * @attr_set: attribute set type as uic command argument2
 * @mib_val: setting value as uic command argument3
 * @peer: indicate whether peer or local
 *
 * Return: 0 on success, non-zero value on failure.
 */
int ufshcd_dme_set_attr(struct ufs_hba *hba, u32 attr_sel,
			u8 attr_set, u32 mib_val, u8 peer)
{
	struct uic_command uic_cmd = {0};
	static const char *const action[] = {
		"dme-set",
		"dme-peer-set"
	};
	const char *set = action[!!peer];
	int ret;
	int retries = UFS_UIC_COMMAND_RETRIES;

	uic_cmd.command = peer ?
		UIC_CMD_DME_PEER_SET : UIC_CMD_DME_SET;
	uic_cmd.argument1 = attr_sel;
	uic_cmd.argument2 = UIC_ARG_ATTR_TYPE(attr_set);
	uic_cmd.argument3 = mib_val;

	do {
		/* for peer attributes we retry upon failure */
		ret = ufshcd_send_uic_cmd(hba, &uic_cmd);
		if (ret)
			dev_dbg(hba->dev, "%s: attr-id 0x%x val 0x%x error code %d\n",
				set, UIC_GET_ATTR_ID(attr_sel), mib_val, ret);
	} while (ret && peer && --retries);

	if (ret)
		dev_err(hba->dev, "%s: attr-id 0x%x val 0x%x failed %d retries\n",
			set, UIC_GET_ATTR_ID(attr_sel), mib_val,
			UFS_UIC_COMMAND_RETRIES - retries);

	return ret;
}
EXPORT_SYMBOL_GPL(ufshcd_dme_set_attr);

/**
 * ufshcd_dme_get_attr - UIC command for DME_GET, DME_PEER_GET
 * @hba: per adapter instance
 * @attr_sel: uic command argument1
 * @mib_val: the value of the attribute as returned by the UIC command
 * @peer: indicate whether peer or local
 *
 * Return: 0 on success, non-zero value on failure.
 */
int ufshcd_dme_get_attr(struct ufs_hba *hba, u32 attr_sel,
			u32 *mib_val, u8 peer)
{
	struct uic_command uic_cmd = {0};
	static const char *const action[] = {
		"dme-get",
		"dme-peer-get"
	};
	const char *get = action[!!peer];
	int ret;
	int retries = UFS_UIC_COMMAND_RETRIES;
	struct ufs_pa_layer_attr orig_pwr_info;
	struct ufs_pa_layer_attr temp_pwr_info;
	bool pwr_mode_change = false;

	if (peer && (hba->quirks & UFSHCD_QUIRK_DME_PEER_ACCESS_AUTO_MODE)) {
		orig_pwr_info = hba->pwr_info;
		temp_pwr_info = orig_pwr_info;

		if (orig_pwr_info.pwr_tx == FAST_MODE ||
		    orig_pwr_info.pwr_rx == FAST_MODE) {
			temp_pwr_info.pwr_tx = FASTAUTO_MODE;
			temp_pwr_info.pwr_rx = FASTAUTO_MODE;
			pwr_mode_change = true;
		} else if (orig_pwr_info.pwr_tx == SLOW_MODE ||
		    orig_pwr_info.pwr_rx == SLOW_MODE) {
			temp_pwr_info.pwr_tx = SLOWAUTO_MODE;
			temp_pwr_info.pwr_rx = SLOWAUTO_MODE;
			pwr_mode_change = true;
		}
		if (pwr_mode_change) {
			ret = ufshcd_change_power_mode(hba, &temp_pwr_info);
			if (ret)
				goto out;
		}
	}

	uic_cmd.command = peer ?
		UIC_CMD_DME_PEER_GET : UIC_CMD_DME_GET;
	uic_cmd.argument1 = attr_sel;

	do {
		/* for peer attributes we retry upon failure */
		ret = ufshcd_send_uic_cmd(hba, &uic_cmd);
		if (ret)
			dev_dbg(hba->dev, "%s: attr-id 0x%x error code %d\n",
				get, UIC_GET_ATTR_ID(attr_sel), ret);
	} while (ret && peer && --retries);

	if (ret)
		dev_err(hba->dev, "%s: attr-id 0x%x failed %d retries\n",
			get, UIC_GET_ATTR_ID(attr_sel),
			UFS_UIC_COMMAND_RETRIES - retries);

	if (mib_val && !ret)
		*mib_val = uic_cmd.argument3;

	if (peer && (hba->quirks & UFSHCD_QUIRK_DME_PEER_ACCESS_AUTO_MODE)
	    && pwr_mode_change)
		ufshcd_change_power_mode(hba, &orig_pwr_info);
out:
	return ret;
}
EXPORT_SYMBOL_GPL(ufshcd_dme_get_attr);

/**
 * ufshcd_uic_pwr_ctrl - executes UIC commands (which affects the link power
 * state) and waits for it to take effect.
 *
 * @hba: per adapter instance
 * @cmd: UIC command to execute
 *
 * DME operations like DME_SET(PA_PWRMODE), DME_HIBERNATE_ENTER &
 * DME_HIBERNATE_EXIT commands take some time to take its effect on both host
 * and device UniPro link and hence it's final completion would be indicated by
 * dedicated status bits in Interrupt Status register (UPMS, UHES, UHXS) in
 * addition to normal UIC command completion Status (UCCS). This function only
 * returns after the relevant status bits indicate the completion.
 *
 * Return: 0 on success, non-zero value on failure.
 */
static int ufshcd_uic_pwr_ctrl(struct ufs_hba *hba, struct uic_command *cmd)
{
	DECLARE_COMPLETION_ONSTACK(uic_async_done);
	unsigned long flags;
	u8 status;
	int ret;

	mutex_lock(&hba->uic_cmd_mutex);
	ufshcd_add_delay_before_dme_cmd(hba);

	spin_lock_irqsave(hba->host->host_lock, flags);
	if (ufshcd_is_link_broken(hba)) {
		ret = -ENOLINK;
		goto out_unlock;
	}
	hba->uic_async_done = &uic_async_done;
<<<<<<< HEAD
=======
	if (ufshcd_readl(hba, REG_INTERRUPT_ENABLE) & UIC_COMMAND_COMPL) {
		ufshcd_disable_intr(hba, UIC_COMMAND_COMPL);
		/*
		 * Make sure UIC command completion interrupt is disabled before
		 * issuing UIC command.
		 */
		wmb();
		reenable_intr = true;
	}
>>>>>>> 4163e724
	spin_unlock_irqrestore(hba->host->host_lock, flags);
	ret = __ufshcd_send_uic_cmd(hba, cmd, false);
	if (ret) {
		dev_err(hba->dev,
			"pwr ctrl cmd 0x%x with mode 0x%x uic error %d\n",
			cmd->command, cmd->argument3, ret);
		goto out;
	}

	if (!wait_for_completion_timeout(hba->uic_async_done,
					 msecs_to_jiffies(uic_cmd_timeout))) {
		dev_err(hba->dev,
			"pwr ctrl cmd 0x%x with mode 0x%x completion timeout\n",
			cmd->command, cmd->argument3);

		if (!cmd->cmd_active) {
			dev_err(hba->dev, "%s: Power Mode Change operation has been completed, go check UPMCRS\n",
				__func__);
			goto check_upmcrs;
		}

		ret = -ETIMEDOUT;
		goto out;
	}

check_upmcrs:
	status = ufshcd_get_upmcrs(hba);
	if (status != PWR_LOCAL) {
		dev_err(hba->dev,
			"pwr ctrl cmd 0x%x failed, host upmcrs:0x%x\n",
			cmd->command, status);
		ret = (status != PWR_OK) ? status : -1;
	}
out:
	if (ret) {
		ufshcd_print_host_state(hba);
		ufshcd_print_pwr_info(hba);
		ufshcd_print_evt_hist(hba);
	}

	spin_lock_irqsave(hba->host->host_lock, flags);
	hba->active_uic_cmd = NULL;
	hba->uic_async_done = NULL;
	if (ret) {
		ufshcd_set_link_broken(hba);
		ufshcd_schedule_eh_work(hba);
	}
out_unlock:
	spin_unlock_irqrestore(hba->host->host_lock, flags);
	mutex_unlock(&hba->uic_cmd_mutex);

	return ret;
}

/**
 * ufshcd_send_bsg_uic_cmd - Send UIC commands requested via BSG layer and retrieve the result
 * @hba: per adapter instance
 * @uic_cmd: UIC command
 *
 * Return: 0 only if success.
 */
int ufshcd_send_bsg_uic_cmd(struct ufs_hba *hba, struct uic_command *uic_cmd)
{
	int ret;

	if (hba->quirks & UFSHCD_QUIRK_BROKEN_UIC_CMD)
		return 0;

	ufshcd_hold(hba);

	if (uic_cmd->argument1 == UIC_ARG_MIB(PA_PWRMODE) &&
	    uic_cmd->command == UIC_CMD_DME_SET) {
		ret = ufshcd_uic_pwr_ctrl(hba, uic_cmd);
		goto out;
	}

	mutex_lock(&hba->uic_cmd_mutex);
	ufshcd_add_delay_before_dme_cmd(hba);

	ret = __ufshcd_send_uic_cmd(hba, uic_cmd, true);
	if (!ret)
		ret = ufshcd_wait_for_uic_cmd(hba, uic_cmd);

	mutex_unlock(&hba->uic_cmd_mutex);

out:
	ufshcd_release(hba);
	return ret;
}

/**
 * ufshcd_uic_change_pwr_mode - Perform the UIC power mode chage
 *				using DME_SET primitives.
 * @hba: per adapter instance
 * @mode: powr mode value
 *
 * Return: 0 on success, non-zero value on failure.
 */
int ufshcd_uic_change_pwr_mode(struct ufs_hba *hba, u8 mode)
{
	struct uic_command uic_cmd = {0};
	int ret;

	if (hba->quirks & UFSHCD_QUIRK_BROKEN_PA_RXHSUNTERMCAP) {
		ret = ufshcd_dme_set(hba,
				UIC_ARG_MIB_SEL(PA_RXHSUNTERMCAP, 0), 1);
		if (ret) {
			dev_err(hba->dev, "%s: failed to enable PA_RXHSUNTERMCAP ret %d\n",
						__func__, ret);
			goto out;
		}
	}

	uic_cmd.command = UIC_CMD_DME_SET;
	uic_cmd.argument1 = UIC_ARG_MIB(PA_PWRMODE);
	uic_cmd.argument3 = mode;
	ufshcd_hold(hba);
	ret = ufshcd_uic_pwr_ctrl(hba, &uic_cmd);
	ufshcd_release(hba);

out:
	return ret;
}
EXPORT_SYMBOL_GPL(ufshcd_uic_change_pwr_mode);

int ufshcd_link_recovery(struct ufs_hba *hba)
{
	int ret;
	unsigned long flags;

	spin_lock_irqsave(hba->host->host_lock, flags);
	hba->ufshcd_state = UFSHCD_STATE_RESET;
	ufshcd_set_eh_in_progress(hba);
	spin_unlock_irqrestore(hba->host->host_lock, flags);

	/* Reset the attached device */
	ufshcd_device_reset(hba);

	ret = ufshcd_host_reset_and_restore(hba);

	spin_lock_irqsave(hba->host->host_lock, flags);
	if (ret)
		hba->ufshcd_state = UFSHCD_STATE_ERROR;
	ufshcd_clear_eh_in_progress(hba);
	spin_unlock_irqrestore(hba->host->host_lock, flags);

	if (ret)
		dev_err(hba->dev, "%s: link recovery failed, err %d",
			__func__, ret);

	return ret;
}
EXPORT_SYMBOL_GPL(ufshcd_link_recovery);

int ufshcd_uic_hibern8_enter(struct ufs_hba *hba)
{
	int ret;
	struct uic_command uic_cmd = {0};
	ktime_t start = ktime_get();

	ufshcd_vops_hibern8_notify(hba, UIC_CMD_DME_HIBER_ENTER, PRE_CHANGE);

	uic_cmd.command = UIC_CMD_DME_HIBER_ENTER;
	ret = ufshcd_uic_pwr_ctrl(hba, &uic_cmd);
	trace_ufshcd_profile_hibern8(dev_name(hba->dev), "enter",
			     ktime_to_us(ktime_sub(ktime_get(), start)), ret);

	if (ret)
		dev_err(hba->dev, "%s: hibern8 enter failed. ret = %d\n",
			__func__, ret);
	else
		ufshcd_vops_hibern8_notify(hba, UIC_CMD_DME_HIBER_ENTER,
								POST_CHANGE);

	return ret;
}
EXPORT_SYMBOL_GPL(ufshcd_uic_hibern8_enter);

int ufshcd_uic_hibern8_exit(struct ufs_hba *hba)
{
	struct uic_command uic_cmd = {0};
	int ret;
	ktime_t start = ktime_get();

	ufshcd_vops_hibern8_notify(hba, UIC_CMD_DME_HIBER_EXIT, PRE_CHANGE);

	uic_cmd.command = UIC_CMD_DME_HIBER_EXIT;
	ret = ufshcd_uic_pwr_ctrl(hba, &uic_cmd);
	trace_ufshcd_profile_hibern8(dev_name(hba->dev), "exit",
			     ktime_to_us(ktime_sub(ktime_get(), start)), ret);

	if (ret) {
		dev_err(hba->dev, "%s: hibern8 exit failed. ret = %d\n",
			__func__, ret);
	} else {
		ufshcd_vops_hibern8_notify(hba, UIC_CMD_DME_HIBER_EXIT,
								POST_CHANGE);
		hba->ufs_stats.last_hibern8_exit_tstamp = local_clock();
		hba->ufs_stats.hibern8_exit_cnt++;
	}

	return ret;
}
EXPORT_SYMBOL_GPL(ufshcd_uic_hibern8_exit);

void ufshcd_auto_hibern8_update(struct ufs_hba *hba, u32 ahit)
{
	unsigned long flags;
	bool update = false;

	if (!ufshcd_is_auto_hibern8_supported(hba))
		return;

	spin_lock_irqsave(hba->host->host_lock, flags);
	if (hba->ahit != ahit) {
		hba->ahit = ahit;
		update = true;
	}
	spin_unlock_irqrestore(hba->host->host_lock, flags);

	if (update &&
	    !pm_runtime_suspended(&hba->ufs_device_wlun->sdev_gendev)) {
		ufshcd_rpm_get_sync(hba);
		ufshcd_hold(hba);
		ufshcd_auto_hibern8_enable(hba);
		ufshcd_release(hba);
		ufshcd_rpm_put_sync(hba);
	}
}
EXPORT_SYMBOL_GPL(ufshcd_auto_hibern8_update);

void ufshcd_auto_hibern8_enable(struct ufs_hba *hba)
{
	if (!ufshcd_is_auto_hibern8_supported(hba))
		return;

	ufshcd_writel(hba, hba->ahit, REG_AUTO_HIBERNATE_IDLE_TIMER);
}

 /**
 * ufshcd_init_pwr_info - setting the POR (power on reset)
 * values in hba power info
 * @hba: per-adapter instance
 */
static void ufshcd_init_pwr_info(struct ufs_hba *hba)
{
	hba->pwr_info.gear_rx = UFS_PWM_G1;
	hba->pwr_info.gear_tx = UFS_PWM_G1;
	hba->pwr_info.lane_rx = UFS_LANE_1;
	hba->pwr_info.lane_tx = UFS_LANE_1;
	hba->pwr_info.pwr_rx = SLOWAUTO_MODE;
	hba->pwr_info.pwr_tx = SLOWAUTO_MODE;
	hba->pwr_info.hs_rate = 0;
}

/**
 * ufshcd_get_max_pwr_mode - reads the max power mode negotiated with device
 * @hba: per-adapter instance
 *
 * Return: 0 upon success; < 0 upon failure.
 */
static int ufshcd_get_max_pwr_mode(struct ufs_hba *hba)
{
	struct ufs_pa_layer_attr *pwr_info = &hba->max_pwr_info.info;

	if (hba->max_pwr_info.is_valid)
		return 0;

	if (hba->quirks & UFSHCD_QUIRK_HIBERN_FASTAUTO) {
		pwr_info->pwr_tx = FASTAUTO_MODE;
		pwr_info->pwr_rx = FASTAUTO_MODE;
	} else {
		pwr_info->pwr_tx = FAST_MODE;
		pwr_info->pwr_rx = FAST_MODE;
	}
	pwr_info->hs_rate = PA_HS_MODE_B;

	/* Get the connected lane count */
	ufshcd_dme_get(hba, UIC_ARG_MIB(PA_CONNECTEDRXDATALANES),
			&pwr_info->lane_rx);
	ufshcd_dme_get(hba, UIC_ARG_MIB(PA_CONNECTEDTXDATALANES),
			&pwr_info->lane_tx);

	if (!pwr_info->lane_rx || !pwr_info->lane_tx) {
		dev_err(hba->dev, "%s: invalid connected lanes value. rx=%d, tx=%d\n",
				__func__,
				pwr_info->lane_rx,
				pwr_info->lane_tx);
		return -EINVAL;
	}

	/*
	 * First, get the maximum gears of HS speed.
	 * If a zero value, it means there is no HSGEAR capability.
	 * Then, get the maximum gears of PWM speed.
	 */
	ufshcd_dme_get(hba, UIC_ARG_MIB(PA_MAXRXHSGEAR), &pwr_info->gear_rx);
	if (!pwr_info->gear_rx) {
		ufshcd_dme_get(hba, UIC_ARG_MIB(PA_MAXRXPWMGEAR),
				&pwr_info->gear_rx);
		if (!pwr_info->gear_rx) {
			dev_err(hba->dev, "%s: invalid max pwm rx gear read = %d\n",
				__func__, pwr_info->gear_rx);
			return -EINVAL;
		}
		pwr_info->pwr_rx = SLOW_MODE;
	}

	ufshcd_dme_peer_get(hba, UIC_ARG_MIB(PA_MAXRXHSGEAR),
			&pwr_info->gear_tx);
	if (!pwr_info->gear_tx) {
		ufshcd_dme_peer_get(hba, UIC_ARG_MIB(PA_MAXRXPWMGEAR),
				&pwr_info->gear_tx);
		if (!pwr_info->gear_tx) {
			dev_err(hba->dev, "%s: invalid max pwm tx gear read = %d\n",
				__func__, pwr_info->gear_tx);
			return -EINVAL;
		}
		pwr_info->pwr_tx = SLOW_MODE;
	}

	hba->max_pwr_info.is_valid = true;
	return 0;
}

static int ufshcd_change_power_mode(struct ufs_hba *hba,
			     struct ufs_pa_layer_attr *pwr_mode)
{
	int ret;

	/* if already configured to the requested pwr_mode */
	if (!hba->force_pmc &&
	    pwr_mode->gear_rx == hba->pwr_info.gear_rx &&
	    pwr_mode->gear_tx == hba->pwr_info.gear_tx &&
	    pwr_mode->lane_rx == hba->pwr_info.lane_rx &&
	    pwr_mode->lane_tx == hba->pwr_info.lane_tx &&
	    pwr_mode->pwr_rx == hba->pwr_info.pwr_rx &&
	    pwr_mode->pwr_tx == hba->pwr_info.pwr_tx &&
	    pwr_mode->hs_rate == hba->pwr_info.hs_rate) {
		dev_dbg(hba->dev, "%s: power already configured\n", __func__);
		return 0;
	}

	/*
	 * Configure attributes for power mode change with below.
	 * - PA_RXGEAR, PA_ACTIVERXDATALANES, PA_RXTERMINATION,
	 * - PA_TXGEAR, PA_ACTIVETXDATALANES, PA_TXTERMINATION,
	 * - PA_HSSERIES
	 */
	ufshcd_dme_set(hba, UIC_ARG_MIB(PA_RXGEAR), pwr_mode->gear_rx);
	ufshcd_dme_set(hba, UIC_ARG_MIB(PA_ACTIVERXDATALANES),
			pwr_mode->lane_rx);
	if (pwr_mode->pwr_rx == FASTAUTO_MODE ||
			pwr_mode->pwr_rx == FAST_MODE)
		ufshcd_dme_set(hba, UIC_ARG_MIB(PA_RXTERMINATION), true);
	else
		ufshcd_dme_set(hba, UIC_ARG_MIB(PA_RXTERMINATION), false);

	ufshcd_dme_set(hba, UIC_ARG_MIB(PA_TXGEAR), pwr_mode->gear_tx);
	ufshcd_dme_set(hba, UIC_ARG_MIB(PA_ACTIVETXDATALANES),
			pwr_mode->lane_tx);
	if (pwr_mode->pwr_tx == FASTAUTO_MODE ||
			pwr_mode->pwr_tx == FAST_MODE)
		ufshcd_dme_set(hba, UIC_ARG_MIB(PA_TXTERMINATION), true);
	else
		ufshcd_dme_set(hba, UIC_ARG_MIB(PA_TXTERMINATION), false);

	if (pwr_mode->pwr_rx == FASTAUTO_MODE ||
	    pwr_mode->pwr_tx == FASTAUTO_MODE ||
	    pwr_mode->pwr_rx == FAST_MODE ||
	    pwr_mode->pwr_tx == FAST_MODE)
		ufshcd_dme_set(hba, UIC_ARG_MIB(PA_HSSERIES),
						pwr_mode->hs_rate);

	if (!(hba->quirks & UFSHCD_QUIRK_SKIP_DEF_UNIPRO_TIMEOUT_SETTING)) {
		ufshcd_dme_set(hba, UIC_ARG_MIB(PA_PWRMODEUSERDATA0),
				DL_FC0ProtectionTimeOutVal_Default);
		ufshcd_dme_set(hba, UIC_ARG_MIB(PA_PWRMODEUSERDATA1),
				DL_TC0ReplayTimeOutVal_Default);
		ufshcd_dme_set(hba, UIC_ARG_MIB(PA_PWRMODEUSERDATA2),
				DL_AFC0ReqTimeOutVal_Default);
		ufshcd_dme_set(hba, UIC_ARG_MIB(PA_PWRMODEUSERDATA3),
				DL_FC1ProtectionTimeOutVal_Default);
		ufshcd_dme_set(hba, UIC_ARG_MIB(PA_PWRMODEUSERDATA4),
				DL_TC1ReplayTimeOutVal_Default);
		ufshcd_dme_set(hba, UIC_ARG_MIB(PA_PWRMODEUSERDATA5),
				DL_AFC1ReqTimeOutVal_Default);

		ufshcd_dme_set(hba, UIC_ARG_MIB(DME_LocalFC0ProtectionTimeOutVal),
				DL_FC0ProtectionTimeOutVal_Default);
		ufshcd_dme_set(hba, UIC_ARG_MIB(DME_LocalTC0ReplayTimeOutVal),
				DL_TC0ReplayTimeOutVal_Default);
		ufshcd_dme_set(hba, UIC_ARG_MIB(DME_LocalAFC0ReqTimeOutVal),
				DL_AFC0ReqTimeOutVal_Default);
	}

	ret = ufshcd_uic_change_pwr_mode(hba, pwr_mode->pwr_rx << 4
			| pwr_mode->pwr_tx);

	if (ret) {
		dev_err(hba->dev,
			"%s: power mode change failed %d\n", __func__, ret);
	} else {
		ufshcd_vops_pwr_change_notify(hba, POST_CHANGE, NULL,
								pwr_mode);

		memcpy(&hba->pwr_info, pwr_mode,
			sizeof(struct ufs_pa_layer_attr));
	}

	return ret;
}

/**
 * ufshcd_config_pwr_mode - configure a new power mode
 * @hba: per-adapter instance
 * @desired_pwr_mode: desired power configuration
 *
 * Return: 0 upon success; < 0 upon failure.
 */
int ufshcd_config_pwr_mode(struct ufs_hba *hba,
		struct ufs_pa_layer_attr *desired_pwr_mode)
{
	struct ufs_pa_layer_attr final_params = { 0 };
	int ret;

	ret = ufshcd_vops_pwr_change_notify(hba, PRE_CHANGE,
					desired_pwr_mode, &final_params);

	if (ret)
		memcpy(&final_params, desired_pwr_mode, sizeof(final_params));

	ret = ufshcd_change_power_mode(hba, &final_params);

	return ret;
}
EXPORT_SYMBOL_GPL(ufshcd_config_pwr_mode);

/**
 * ufshcd_complete_dev_init() - checks device readiness
 * @hba: per-adapter instance
 *
 * Set fDeviceInit flag and poll until device toggles it.
 *
 * Return: 0 upon success; < 0 upon failure.
 */
static int ufshcd_complete_dev_init(struct ufs_hba *hba)
{
	int err;
	bool flag_res = true;
	ktime_t timeout;

	err = ufshcd_query_flag_retry(hba, UPIU_QUERY_OPCODE_SET_FLAG,
		QUERY_FLAG_IDN_FDEVICEINIT, 0, NULL);
	if (err) {
		dev_err(hba->dev,
			"%s: setting fDeviceInit flag failed with error %d\n",
			__func__, err);
		goto out;
	}

	/* Poll fDeviceInit flag to be cleared */
	timeout = ktime_add_ms(ktime_get(), FDEVICEINIT_COMPL_TIMEOUT);
	do {
		err = ufshcd_query_flag(hba, UPIU_QUERY_OPCODE_READ_FLAG,
					QUERY_FLAG_IDN_FDEVICEINIT, 0, &flag_res);
		if (!flag_res)
			break;
		usleep_range(500, 1000);
	} while (ktime_before(ktime_get(), timeout));

	if (err) {
		dev_err(hba->dev,
				"%s: reading fDeviceInit flag failed with error %d\n",
				__func__, err);
	} else if (flag_res) {
		dev_err(hba->dev,
				"%s: fDeviceInit was not cleared by the device\n",
				__func__);
		err = -EBUSY;
	}
out:
	return err;
}

/**
 * ufshcd_make_hba_operational - Make UFS controller operational
 * @hba: per adapter instance
 *
 * To bring UFS host controller to operational state,
 * 1. Enable required interrupts
 * 2. Configure interrupt aggregation
 * 3. Program UTRL and UTMRL base address
 * 4. Configure run-stop-registers
 *
 * Return: 0 on success, non-zero value on failure.
 */
int ufshcd_make_hba_operational(struct ufs_hba *hba)
{
	int err = 0;
	u32 reg;

	/* Enable required interrupts */
	ufshcd_enable_intr(hba, UFSHCD_ENABLE_INTRS);

	/* Configure interrupt aggregation */
	if (ufshcd_is_intr_aggr_allowed(hba))
		ufshcd_config_intr_aggr(hba, hba->nutrs - 1, INT_AGGR_DEF_TO);
	else
		ufshcd_disable_intr_aggr(hba);

	/* Configure UTRL and UTMRL base address registers */
	ufshcd_writel(hba, lower_32_bits(hba->utrdl_dma_addr),
			REG_UTP_TRANSFER_REQ_LIST_BASE_L);
	ufshcd_writel(hba, upper_32_bits(hba->utrdl_dma_addr),
			REG_UTP_TRANSFER_REQ_LIST_BASE_H);
	ufshcd_writel(hba, lower_32_bits(hba->utmrdl_dma_addr),
			REG_UTP_TASK_REQ_LIST_BASE_L);
	ufshcd_writel(hba, upper_32_bits(hba->utmrdl_dma_addr),
			REG_UTP_TASK_REQ_LIST_BASE_H);

	/*
	 * Make sure base address and interrupt setup are updated before
	 * enabling the run/stop registers below.
	 */
	wmb();

	/*
	 * UCRDY, UTMRLDY and UTRLRDY bits must be 1
	 */
	reg = ufshcd_readl(hba, REG_CONTROLLER_STATUS);
	if (!(ufshcd_get_lists_status(reg))) {
		ufshcd_enable_run_stop_reg(hba);
	} else {
		dev_err(hba->dev,
			"Host controller not ready to process requests");
		err = -EIO;
	}

	return err;
}
EXPORT_SYMBOL_GPL(ufshcd_make_hba_operational);

/**
 * ufshcd_hba_stop - Send controller to reset state
 * @hba: per adapter instance
 */
void ufshcd_hba_stop(struct ufs_hba *hba)
{
	unsigned long flags;
	int err;

	/*
	 * Obtain the host lock to prevent that the controller is disabled
	 * while the UFS interrupt handler is active on another CPU.
	 */
	spin_lock_irqsave(hba->host->host_lock, flags);
	ufshcd_writel(hba, CONTROLLER_DISABLE,  REG_CONTROLLER_ENABLE);
	spin_unlock_irqrestore(hba->host->host_lock, flags);

	err = ufshcd_wait_for_register(hba, REG_CONTROLLER_ENABLE,
					CONTROLLER_ENABLE, CONTROLLER_DISABLE,
					10, 1);
	if (err)
		dev_err(hba->dev, "%s: Controller disable failed\n", __func__);
}
EXPORT_SYMBOL_GPL(ufshcd_hba_stop);

/**
 * ufshcd_hba_execute_hce - initialize the controller
 * @hba: per adapter instance
 *
 * The controller resets itself and controller firmware initialization
 * sequence kicks off. When controller is ready it will set
 * the Host Controller Enable bit to 1.
 *
 * Return: 0 on success, non-zero value on failure.
 */
static int ufshcd_hba_execute_hce(struct ufs_hba *hba)
{
	int retry_outer = 3;
	int retry_inner;

start:
	if (ufshcd_is_hba_active(hba))
		/* change controller state to "reset state" */
		ufshcd_hba_stop(hba);

	/* UniPro link is disabled at this point */
	ufshcd_set_link_off(hba);

	ufshcd_vops_hce_enable_notify(hba, PRE_CHANGE);

	/* start controller initialization sequence */
	ufshcd_hba_start(hba);

	/*
	 * To initialize a UFS host controller HCE bit must be set to 1.
	 * During initialization the HCE bit value changes from 1->0->1.
	 * When the host controller completes initialization sequence
	 * it sets the value of HCE bit to 1. The same HCE bit is read back
	 * to check if the controller has completed initialization sequence.
	 * So without this delay the value HCE = 1, set in the previous
	 * instruction might be read back.
	 * This delay can be changed based on the controller.
	 */
	ufshcd_delay_us(hba->vps->hba_enable_delay_us, 100);

	/* wait for the host controller to complete initialization */
	retry_inner = 50;
	while (!ufshcd_is_hba_active(hba)) {
		if (retry_inner) {
			retry_inner--;
		} else {
			dev_err(hba->dev,
				"Controller enable failed\n");
			if (retry_outer) {
				retry_outer--;
				goto start;
			}
			return -EIO;
		}
		usleep_range(1000, 1100);
	}

	/* enable UIC related interrupts */
	ufshcd_enable_intr(hba, UFSHCD_UIC_MASK);

	ufshcd_vops_hce_enable_notify(hba, POST_CHANGE);

	return 0;
}

int ufshcd_hba_enable(struct ufs_hba *hba)
{
	int ret;

	if (hba->quirks & UFSHCI_QUIRK_BROKEN_HCE) {
		ufshcd_set_link_off(hba);
		ufshcd_vops_hce_enable_notify(hba, PRE_CHANGE);

		/* enable UIC related interrupts */
		ufshcd_enable_intr(hba, UFSHCD_UIC_MASK);
		ret = ufshcd_dme_reset(hba);
		if (ret) {
			dev_err(hba->dev, "DME_RESET failed\n");
			return ret;
		}

		ret = ufshcd_dme_enable(hba);
		if (ret) {
			dev_err(hba->dev, "Enabling DME failed\n");
			return ret;
		}

		ufshcd_vops_hce_enable_notify(hba, POST_CHANGE);
	} else {
		ret = ufshcd_hba_execute_hce(hba);
	}

	return ret;
}
EXPORT_SYMBOL_GPL(ufshcd_hba_enable);

static int ufshcd_disable_tx_lcc(struct ufs_hba *hba, bool peer)
{
	int tx_lanes = 0, i, err = 0;

	if (!peer)
		ufshcd_dme_get(hba, UIC_ARG_MIB(PA_CONNECTEDTXDATALANES),
			       &tx_lanes);
	else
		ufshcd_dme_peer_get(hba, UIC_ARG_MIB(PA_CONNECTEDTXDATALANES),
				    &tx_lanes);
	for (i = 0; i < tx_lanes; i++) {
		if (!peer)
			err = ufshcd_dme_set(hba,
				UIC_ARG_MIB_SEL(TX_LCC_ENABLE,
					UIC_ARG_MPHY_TX_GEN_SEL_INDEX(i)),
					0);
		else
			err = ufshcd_dme_peer_set(hba,
				UIC_ARG_MIB_SEL(TX_LCC_ENABLE,
					UIC_ARG_MPHY_TX_GEN_SEL_INDEX(i)),
					0);
		if (err) {
			dev_err(hba->dev, "%s: TX LCC Disable failed, peer = %d, lane = %d, err = %d",
				__func__, peer, i, err);
			break;
		}
	}

	return err;
}

static inline int ufshcd_disable_device_tx_lcc(struct ufs_hba *hba)
{
	return ufshcd_disable_tx_lcc(hba, true);
}

void ufshcd_update_evt_hist(struct ufs_hba *hba, u32 id, u32 val)
{
	struct ufs_event_hist *e;

	if (id >= UFS_EVT_CNT)
		return;

	e = &hba->ufs_stats.event[id];
	e->val[e->pos] = val;
	e->tstamp[e->pos] = local_clock();
	e->cnt += 1;
	e->pos = (e->pos + 1) % UFS_EVENT_HIST_LENGTH;

	ufshcd_vops_event_notify(hba, id, &val);
}
EXPORT_SYMBOL_GPL(ufshcd_update_evt_hist);

/**
 * ufshcd_link_startup - Initialize unipro link startup
 * @hba: per adapter instance
 *
 * Return: 0 for success, non-zero in case of failure.
 */
static int ufshcd_link_startup(struct ufs_hba *hba)
{
	int ret;
	int retries = DME_LINKSTARTUP_RETRIES;
	bool link_startup_again = false;

	/*
	 * If UFS device isn't active then we will have to issue link startup
	 * 2 times to make sure the device state move to active.
	 */
	if (!ufshcd_is_ufs_dev_active(hba))
		link_startup_again = true;

link_startup:
	do {
		ufshcd_vops_link_startup_notify(hba, PRE_CHANGE);

		ret = ufshcd_dme_link_startup(hba);

		/* check if device is detected by inter-connect layer */
		if (!ret && !ufshcd_is_device_present(hba)) {
			ufshcd_update_evt_hist(hba,
					       UFS_EVT_LINK_STARTUP_FAIL,
					       0);
			dev_err(hba->dev, "%s: Device not present\n", __func__);
			ret = -ENXIO;
			goto out;
		}

		/*
		 * DME link lost indication is only received when link is up,
		 * but we can't be sure if the link is up until link startup
		 * succeeds. So reset the local Uni-Pro and try again.
		 */
		if (ret && retries && ufshcd_hba_enable(hba)) {
			ufshcd_update_evt_hist(hba,
					       UFS_EVT_LINK_STARTUP_FAIL,
					       (u32)ret);
			goto out;
		}
	} while (ret && retries--);

	if (ret) {
		/* failed to get the link up... retire */
		ufshcd_update_evt_hist(hba,
				       UFS_EVT_LINK_STARTUP_FAIL,
				       (u32)ret);
		goto out;
	}

	if (link_startup_again) {
		link_startup_again = false;
		retries = DME_LINKSTARTUP_RETRIES;
		goto link_startup;
	}

	/* Mark that link is up in PWM-G1, 1-lane, SLOW-AUTO mode */
	ufshcd_init_pwr_info(hba);
	ufshcd_print_pwr_info(hba);

	if (hba->quirks & UFSHCD_QUIRK_BROKEN_LCC) {
		ret = ufshcd_disable_device_tx_lcc(hba);
		if (ret)
			goto out;
	}

	/* Include any host controller configuration via UIC commands */
	ret = ufshcd_vops_link_startup_notify(hba, POST_CHANGE);
	if (ret)
		goto out;

	/* Clear UECPA once due to LINERESET has happened during LINK_STARTUP */
	ufshcd_readl(hba, REG_UIC_ERROR_CODE_PHY_ADAPTER_LAYER);
	ret = ufshcd_make_hba_operational(hba);
out:
	if (ret) {
		dev_err(hba->dev, "link startup failed %d\n", ret);
		ufshcd_print_host_state(hba);
		ufshcd_print_pwr_info(hba);
		ufshcd_print_evt_hist(hba);
	}
	return ret;
}

/**
 * ufshcd_verify_dev_init() - Verify device initialization
 * @hba: per-adapter instance
 *
 * Send NOP OUT UPIU and wait for NOP IN response to check whether the
 * device Transport Protocol (UTP) layer is ready after a reset.
 * If the UTP layer at the device side is not initialized, it may
 * not respond with NOP IN UPIU within timeout of %NOP_OUT_TIMEOUT
 * and we retry sending NOP OUT for %NOP_OUT_RETRIES iterations.
 *
 * Return: 0 upon success; < 0 upon failure.
 */
static int ufshcd_verify_dev_init(struct ufs_hba *hba)
{
	int err = 0;
	int retries;

	ufshcd_hold(hba);
	mutex_lock(&hba->dev_cmd.lock);
	for (retries = NOP_OUT_RETRIES; retries > 0; retries--) {
		err = ufshcd_exec_dev_cmd(hba, DEV_CMD_TYPE_NOP,
					  hba->nop_out_timeout);

		if (!err || err == -ETIMEDOUT)
			break;

		dev_dbg(hba->dev, "%s: error %d retrying\n", __func__, err);
	}
	mutex_unlock(&hba->dev_cmd.lock);
	ufshcd_release(hba);

	if (err)
		dev_err(hba->dev, "%s: NOP OUT failed %d\n", __func__, err);
	return err;
}

/**
 * ufshcd_setup_links - associate link b/w device wlun and other luns
 * @sdev: pointer to SCSI device
 * @hba: pointer to ufs hba
 */
static void ufshcd_setup_links(struct ufs_hba *hba, struct scsi_device *sdev)
{
	struct device_link *link;

	/*
	 * Device wlun is the supplier & rest of the luns are consumers.
	 * This ensures that device wlun suspends after all other luns.
	 */
	if (hba->ufs_device_wlun) {
		link = device_link_add(&sdev->sdev_gendev,
				       &hba->ufs_device_wlun->sdev_gendev,
				       DL_FLAG_PM_RUNTIME | DL_FLAG_RPM_ACTIVE);
		if (!link) {
			dev_err(&sdev->sdev_gendev, "Failed establishing link - %s\n",
				dev_name(&hba->ufs_device_wlun->sdev_gendev));
			return;
		}
		hba->luns_avail--;
		/* Ignore REPORT_LUN wlun probing */
		if (hba->luns_avail == 1) {
			ufshcd_rpm_put(hba);
			return;
		}
	} else {
		/*
		 * Device wlun is probed. The assumption is that WLUNs are
		 * scanned before other LUNs.
		 */
		hba->luns_avail--;
	}
}

/**
 * ufshcd_lu_init - Initialize the relevant parameters of the LU
 * @hba: per-adapter instance
 * @sdev: pointer to SCSI device
 */
static void ufshcd_lu_init(struct ufs_hba *hba, struct scsi_device *sdev)
{
	int len = QUERY_DESC_MAX_SIZE;
	u8 lun = ufshcd_scsi_to_upiu_lun(sdev->lun);
	u8 lun_qdepth = hba->nutrs;
	u8 *desc_buf;
	int ret;

	desc_buf = kzalloc(len, GFP_KERNEL);
	if (!desc_buf)
		goto set_qdepth;

	ret = ufshcd_read_unit_desc_param(hba, lun, 0, desc_buf, len);
	if (ret < 0) {
		if (ret == -EOPNOTSUPP)
			/* If LU doesn't support unit descriptor, its queue depth is set to 1 */
			lun_qdepth = 1;
		kfree(desc_buf);
		goto set_qdepth;
	}

	if (desc_buf[UNIT_DESC_PARAM_LU_Q_DEPTH]) {
		/*
		 * In per-LU queueing architecture, bLUQueueDepth will not be 0, then we will
		 * use the smaller between UFSHCI CAP.NUTRS and UFS LU bLUQueueDepth
		 */
		lun_qdepth = min_t(int, desc_buf[UNIT_DESC_PARAM_LU_Q_DEPTH], hba->nutrs);
	}
	/*
	 * According to UFS device specification, the write protection mode is only supported by
	 * normal LU, not supported by WLUN.
	 */
	if (hba->dev_info.f_power_on_wp_en && lun < hba->dev_info.max_lu_supported &&
	    !hba->dev_info.is_lu_power_on_wp &&
	    desc_buf[UNIT_DESC_PARAM_LU_WR_PROTECT] == UFS_LU_POWER_ON_WP)
		hba->dev_info.is_lu_power_on_wp = true;

	/* In case of RPMB LU, check if advanced RPMB mode is enabled */
	if (desc_buf[UNIT_DESC_PARAM_UNIT_INDEX] == UFS_UPIU_RPMB_WLUN &&
	    desc_buf[RPMB_UNIT_DESC_PARAM_REGION_EN] & BIT(4))
		hba->dev_info.b_advanced_rpmb_en = true;


	kfree(desc_buf);
set_qdepth:
	/*
	 * For WLUNs that don't support unit descriptor, queue depth is set to 1. For LUs whose
	 * bLUQueueDepth == 0, the queue depth is set to a maximum value that host can queue.
	 */
	dev_dbg(hba->dev, "Set LU %x queue depth %d\n", lun, lun_qdepth);
	scsi_change_queue_depth(sdev, lun_qdepth);
}

/**
 * ufshcd_slave_alloc - handle initial SCSI device configurations
 * @sdev: pointer to SCSI device
 *
 * Return: success.
 */
static int ufshcd_slave_alloc(struct scsi_device *sdev)
{
	struct ufs_hba *hba;

	hba = shost_priv(sdev->host);

	/* Mode sense(6) is not supported by UFS, so use Mode sense(10) */
	sdev->use_10_for_ms = 1;

	/* DBD field should be set to 1 in mode sense(10) */
	sdev->set_dbd_for_ms = 1;

	/* allow SCSI layer to restart the device in case of errors */
	sdev->allow_restart = 1;

	/* REPORT SUPPORTED OPERATION CODES is not supported */
	sdev->no_report_opcodes = 1;

	/* WRITE_SAME command is not supported */
	sdev->no_write_same = 1;

	ufshcd_lu_init(hba, sdev);

	ufshcd_setup_links(hba, sdev);

	trace_android_vh_ufs_update_sdev(sdev);

	return 0;
}

/**
 * ufshcd_change_queue_depth - change queue depth
 * @sdev: pointer to SCSI device
 * @depth: required depth to set
 *
 * Change queue depth and make sure the max. limits are not crossed.
 *
 * Return: new queue depth.
 */
static int ufshcd_change_queue_depth(struct scsi_device *sdev, int depth)
{
	return scsi_change_queue_depth(sdev, min(depth, sdev->host->can_queue));
}

/**
 * ufshcd_slave_configure - adjust SCSI device configurations
 * @sdev: pointer to SCSI device
 *
 * Return: 0 (success).
 */
static int ufshcd_slave_configure(struct scsi_device *sdev)
{
	struct ufs_hba *hba = shost_priv(sdev->host);
	struct request_queue *q = sdev->request_queue;

	blk_queue_update_dma_pad(q, PRDT_DATA_BYTE_COUNT_PAD - 1);

	/*
	 * Block runtime-pm until all consumers are added.
	 * Refer ufshcd_setup_links().
	 */
	if (is_device_wlun(sdev))
		pm_runtime_get_noresume(&sdev->sdev_gendev);
	else if (ufshcd_is_rpm_autosuspend_allowed(hba))
		sdev->rpm_autosuspend = 1;
	/*
	 * Do not print messages during runtime PM to avoid never-ending cycles
	 * of messages written back to storage by user space causing runtime
	 * resume, causing more messages and so on.
	 */
	sdev->silence_suspend = 1;

	if (hba->vops && hba->vops->config_scsi_dev)
		hba->vops->config_scsi_dev(sdev);

	ufshcd_crypto_register(hba, q);

	return 0;
}

/**
 * ufshcd_slave_destroy - remove SCSI device configurations
 * @sdev: pointer to SCSI device
 */
static void ufshcd_slave_destroy(struct scsi_device *sdev)
{
	struct ufs_hba *hba;
	unsigned long flags;

	hba = shost_priv(sdev->host);

	/* Drop the reference as it won't be needed anymore */
	if (ufshcd_scsi_to_upiu_lun(sdev->lun) == UFS_UPIU_UFS_DEVICE_WLUN) {
		spin_lock_irqsave(hba->host->host_lock, flags);
		hba->ufs_device_wlun = NULL;
		spin_unlock_irqrestore(hba->host->host_lock, flags);
	} else if (hba->ufs_device_wlun) {
		struct device *supplier = NULL;

		/* Ensure UFS Device WLUN exists and does not disappear */
		spin_lock_irqsave(hba->host->host_lock, flags);
		if (hba->ufs_device_wlun) {
			supplier = &hba->ufs_device_wlun->sdev_gendev;
			get_device(supplier);
		}
		spin_unlock_irqrestore(hba->host->host_lock, flags);

		if (supplier) {
			/*
			 * If a LUN fails to probe (e.g. absent BOOT WLUN), the
			 * device will not have been registered but can still
			 * have a device link holding a reference to the device.
			 */
			device_link_remove(&sdev->sdev_gendev, supplier);
			put_device(supplier);
		}
	}
}

/**
 * ufshcd_scsi_cmd_status - Update SCSI command result based on SCSI status
 * @lrbp: pointer to local reference block of completed command
 * @scsi_status: SCSI command status
 *
 * Return: value base on SCSI command status.
 */
static inline int
ufshcd_scsi_cmd_status(struct ufshcd_lrb *lrbp, int scsi_status)
{
	int result = 0;

	switch (scsi_status) {
	case SAM_STAT_CHECK_CONDITION:
		ufshcd_copy_sense_data(lrbp);
		fallthrough;
	case SAM_STAT_GOOD:
		result |= DID_OK << 16 | scsi_status;
		break;
	case SAM_STAT_TASK_SET_FULL:
	case SAM_STAT_BUSY:
	case SAM_STAT_TASK_ABORTED:
		ufshcd_copy_sense_data(lrbp);
		result |= scsi_status;
		break;
	default:
		result |= DID_ERROR << 16;
		break;
	} /* end of switch */

	return result;
}

/**
 * ufshcd_transfer_rsp_status - Get overall status of the response
 * @hba: per adapter instance
 * @lrbp: pointer to local reference block of completed command
 * @cqe: pointer to the completion queue entry
 *
 * Return: result of the command to notify SCSI midlayer.
 */
static inline int
ufshcd_transfer_rsp_status(struct ufs_hba *hba, struct ufshcd_lrb *lrbp,
			   struct cq_entry *cqe)
{
	int result = 0;
	int scsi_status;
	enum utp_ocs ocs;
	u8 upiu_flags;
	u32 resid;

	upiu_flags = lrbp->ucd_rsp_ptr->header.flags;
	resid = be32_to_cpu(lrbp->ucd_rsp_ptr->sr.residual_transfer_count);
	/*
	 * Test !overflow instead of underflow to support UFS devices that do
	 * not set either flag.
	 */
	if (resid && !(upiu_flags & UPIU_RSP_FLAG_OVERFLOW))
		scsi_set_resid(lrbp->cmd, resid);

	/* overall command status of utrd */
	ocs = ufshcd_get_tr_ocs(lrbp, cqe);

	if (hba->quirks & UFSHCD_QUIRK_BROKEN_OCS_FATAL_ERROR) {
		if (lrbp->ucd_rsp_ptr->header.response ||
		    lrbp->ucd_rsp_ptr->header.status)
			ocs = OCS_SUCCESS;
	}

	switch (ocs) {
	case OCS_SUCCESS:
		hba->ufs_stats.last_hibern8_exit_tstamp = ktime_set(0, 0);
		switch (ufshcd_get_req_rsp(lrbp->ucd_rsp_ptr)) {
		case UPIU_TRANSACTION_RESPONSE:
			/*
			 * get the result based on SCSI status response
			 * to notify the SCSI midlayer of the command status
			 */
			scsi_status = lrbp->ucd_rsp_ptr->header.status;
			result = ufshcd_scsi_cmd_status(lrbp, scsi_status);

			/*
			 * Currently we are only supporting BKOPs exception
			 * events hence we can ignore BKOPs exception event
			 * during power management callbacks. BKOPs exception
			 * event is not expected to be raised in runtime suspend
			 * callback as it allows the urgent bkops.
			 * During system suspend, we are anyway forcefully
			 * disabling the bkops and if urgent bkops is needed
			 * it will be enabled on system resume. Long term
			 * solution could be to abort the system suspend if
			 * UFS device needs urgent BKOPs.
			 */
			if (!hba->pm_op_in_progress &&
			    !ufshcd_eh_in_progress(hba) &&
			    ufshcd_is_exception_event(lrbp->ucd_rsp_ptr))
				/* Flushed in suspend */
				schedule_work(&hba->eeh_work);
			break;
		case UPIU_TRANSACTION_REJECT_UPIU:
			/* TODO: handle Reject UPIU Response */
			result = DID_ERROR << 16;
			dev_err(hba->dev,
				"Reject UPIU not fully implemented\n");
			break;
		default:
			dev_err(hba->dev,
				"Unexpected request response code = %x\n",
				result);
			result = DID_ERROR << 16;
			break;
		}
		break;
	case OCS_ABORTED:
	case OCS_INVALID_COMMAND_STATUS:
		result |= DID_REQUEUE << 16;
		dev_warn(hba->dev,
				"OCS %s from controller for tag %d\n",
				(ocs == OCS_ABORTED? "aborted" : "invalid"),
				lrbp->task_tag);
		break;
	case OCS_INVALID_CMD_TABLE_ATTR:
	case OCS_INVALID_PRDT_ATTR:
	case OCS_MISMATCH_DATA_BUF_SIZE:
	case OCS_MISMATCH_RESP_UPIU_SIZE:
	case OCS_PEER_COMM_FAILURE:
	case OCS_FATAL_ERROR:
	case OCS_DEVICE_FATAL_ERROR:
	case OCS_INVALID_CRYPTO_CONFIG:
	case OCS_GENERAL_CRYPTO_ERROR:
	default:
		result |= DID_ERROR << 16;
		dev_err(hba->dev,
				"OCS error from controller = %x for tag %d\n",
				ocs, lrbp->task_tag);
		ufshcd_print_evt_hist(hba);
		ufshcd_print_host_state(hba);
		break;
	} /* end of switch */

	if ((host_byte(result) != DID_OK) &&
	    (host_byte(result) != DID_REQUEUE) && !hba->silence_err_logs)
		ufshcd_print_tr(hba, lrbp->task_tag, true);
	return result;
}

static bool ufshcd_is_auto_hibern8_error(struct ufs_hba *hba,
					 u32 intr_mask)
{
	if (!ufshcd_is_auto_hibern8_supported(hba) ||
	    !ufshcd_is_auto_hibern8_enabled(hba))
		return false;

	if (!(intr_mask & UFSHCD_UIC_HIBERN8_MASK))
		return false;

	if (hba->active_uic_cmd &&
	    (hba->active_uic_cmd->command == UIC_CMD_DME_HIBER_ENTER ||
	    hba->active_uic_cmd->command == UIC_CMD_DME_HIBER_EXIT))
		return false;

	return true;
}

/**
 * ufshcd_uic_cmd_compl - handle completion of uic command
 * @hba: per adapter instance
 * @intr_status: interrupt status generated by the controller
 *
 * Return:
 *  IRQ_HANDLED - If interrupt is valid
 *  IRQ_NONE    - If invalid interrupt
 */
static irqreturn_t ufshcd_uic_cmd_compl(struct ufs_hba *hba, u32 intr_status)
{
	irqreturn_t retval = IRQ_NONE;
	struct uic_command *cmd;

	spin_lock(hba->host->host_lock);
	cmd = hba->active_uic_cmd;
	if (ufshcd_is_auto_hibern8_error(hba, intr_status))
		hba->errors |= (UFSHCD_UIC_HIBERN8_MASK & intr_status);

	if (intr_status & UIC_COMMAND_COMPL && cmd) {
		cmd->argument2 |= ufshcd_get_uic_cmd_result(hba);
		cmd->argument3 = ufshcd_get_dme_attr_val(hba);
		if (!hba->uic_async_done)
			cmd->cmd_active = 0;
		complete(&cmd->done);
		retval = IRQ_HANDLED;
	}

	if (intr_status & UFSHCD_UIC_PWR_MASK && hba->uic_async_done) {
		cmd->cmd_active = 0;
		complete(hba->uic_async_done);
		retval = IRQ_HANDLED;
	}

	if (retval == IRQ_HANDLED)
		ufshcd_add_uic_command_trace(hba, cmd, UFS_CMD_COMP);
	spin_unlock(hba->host->host_lock);
	return retval;
}

/* Release the resources allocated for processing a SCSI command. */
void ufshcd_release_scsi_cmd(struct ufs_hba *hba,
			     struct ufshcd_lrb *lrbp)
{
	struct scsi_cmnd *cmd = lrbp->cmd;

	scsi_dma_unmap(cmd);
	ufshcd_crypto_clear_prdt(hba, lrbp);
	ufshcd_release(hba);
	ufshcd_clk_scaling_update_busy(hba);
}
EXPORT_SYMBOL_GPL(ufshcd_release_scsi_cmd);

/**
 * ufshcd_compl_one_cqe - handle a completion queue entry
 * @hba: per adapter instance
 * @task_tag: the task tag of the request to be completed
 * @cqe: pointer to the completion queue entry
 */
void ufshcd_compl_one_cqe(struct ufs_hba *hba, int task_tag,
			  struct cq_entry *cqe)
{
	struct ufshcd_lrb *lrbp;
	struct scsi_cmnd *cmd;
	enum utp_ocs ocs;

	lrbp = &hba->lrb[task_tag];
	lrbp->compl_time_stamp = ktime_get();
	cmd = lrbp->cmd;
	if (cmd) {
		bool done = false;
		trace_android_vh_ufs_compl_command(hba, lrbp);
		trace_android_vh_ufs_compl_rsp_check_done(hba, lrbp, &done);
		if (done)
			return;

		if (unlikely(ufshcd_should_inform_monitor(hba, lrbp)))
			ufshcd_update_monitor(hba, lrbp);
		ufshcd_add_command_trace(hba, task_tag, UFS_CMD_COMP);
		cmd->result = ufshcd_transfer_rsp_status(hba, lrbp, cqe);
		ufshcd_release_scsi_cmd(hba, lrbp);
		/* Do not touch lrbp after scsi done */
		scsi_done(cmd);
	} else if (lrbp->command_type == UTP_CMD_TYPE_DEV_MANAGE ||
		   lrbp->command_type == UTP_CMD_TYPE_UFS_STORAGE) {
		if (hba->dev_cmd.complete) {
			trace_android_vh_ufs_compl_command(hba, lrbp);
			if (cqe) {
				ocs = le32_to_cpu(cqe->status) & MASK_OCS;
				lrbp->utr_descriptor_ptr->header.ocs = ocs;
			}
			complete(hba->dev_cmd.complete);
		}
	}
}

/**
 * __ufshcd_transfer_req_compl - handle SCSI and query command completion
 * @hba: per adapter instance
 * @completed_reqs: bitmask that indicates which requests to complete
 */
static void __ufshcd_transfer_req_compl(struct ufs_hba *hba,
					unsigned long completed_reqs)
{
	int tag;

	for_each_set_bit(tag, &completed_reqs, hba->nutrs)
		ufshcd_compl_one_cqe(hba, tag, NULL);
}

/* Any value that is not an existing queue number is fine for this constant. */
enum {
	UFSHCD_POLL_FROM_INTERRUPT_CONTEXT = -1
};

static void ufshcd_clear_polled(struct ufs_hba *hba,
				unsigned long *completed_reqs)
{
	int tag;

	for_each_set_bit(tag, completed_reqs, hba->nutrs) {
		struct scsi_cmnd *cmd = hba->lrb[tag].cmd;

		if (!cmd)
			continue;
		if (scsi_cmd_to_rq(cmd)->cmd_flags & REQ_POLLED)
			__clear_bit(tag, completed_reqs);
	}
}

/*
 * Return: > 0 if one or more commands have been completed or 0 if no
 * requests have been completed.
 */
static int ufshcd_poll(struct Scsi_Host *shost, unsigned int queue_num)
{
	struct ufs_hba *hba = shost_priv(shost);
	unsigned long completed_reqs, flags;
	u32 tr_doorbell;
	struct ufs_hw_queue *hwq;

	if (is_mcq_enabled(hba)) {
		hwq = &hba->uhq[queue_num];

		return ufshcd_mcq_poll_cqe_lock(hba, hwq);
	}

	spin_lock_irqsave(&hba->outstanding_lock, flags);
	tr_doorbell = ufshcd_readl(hba, REG_UTP_TRANSFER_REQ_DOOR_BELL);
	completed_reqs = ~tr_doorbell & hba->outstanding_reqs;
	WARN_ONCE(completed_reqs & ~hba->outstanding_reqs,
		  "completed: %#lx; outstanding: %#lx\n", completed_reqs,
		  hba->outstanding_reqs);
	if (queue_num == UFSHCD_POLL_FROM_INTERRUPT_CONTEXT) {
		/* Do not complete polled requests from interrupt context. */
		ufshcd_clear_polled(hba, &completed_reqs);
	}
	hba->outstanding_reqs &= ~completed_reqs;
	spin_unlock_irqrestore(&hba->outstanding_lock, flags);

	if (completed_reqs)
		__ufshcd_transfer_req_compl(hba, completed_reqs);

	return completed_reqs != 0;
}

/**
 * ufshcd_mcq_compl_pending_transfer - MCQ mode function. It is
 * invoked from the error handler context or ufshcd_host_reset_and_restore()
 * to complete the pending transfers and free the resources associated with
 * the scsi command.
 *
 * @hba: per adapter instance
 * @force_compl: This flag is set to true when invoked
 * from ufshcd_host_reset_and_restore() in which case it requires special
 * handling because the host controller has been reset by ufshcd_hba_stop().
 */
static void ufshcd_mcq_compl_pending_transfer(struct ufs_hba *hba,
					      bool force_compl)
{
	struct ufs_hw_queue *hwq;
	struct ufshcd_lrb *lrbp;
	struct scsi_cmnd *cmd;
	unsigned long flags;
	u32 hwq_num, utag;
	int tag;

	for (tag = 0; tag < hba->nutrs; tag++) {
		lrbp = &hba->lrb[tag];
		cmd = lrbp->cmd;
		if (!ufshcd_cmd_inflight(cmd) ||
		    test_bit(SCMD_STATE_COMPLETE, &cmd->state))
			continue;

		utag = blk_mq_unique_tag(scsi_cmd_to_rq(cmd));
		hwq_num = blk_mq_unique_tag_to_hwq(utag);
		hwq = &hba->uhq[hwq_num];

		if (force_compl) {
			ufshcd_mcq_compl_all_cqes_lock(hba, hwq);
			/*
			 * For those cmds of which the cqes are not present
			 * in the cq, complete them explicitly.
			 */
			if (cmd && !test_bit(SCMD_STATE_COMPLETE, &cmd->state)) {
				spin_lock_irqsave(&hwq->cq_lock, flags);
				set_host_byte(cmd, DID_REQUEUE);
				ufshcd_release_scsi_cmd(hba, lrbp);
				scsi_done(cmd);
				spin_unlock_irqrestore(&hwq->cq_lock, flags);
			}
		} else {
			ufshcd_mcq_poll_cqe_lock(hba, hwq);
		}
	}
}

/**
 * ufshcd_transfer_req_compl - handle SCSI and query command completion
 * @hba: per adapter instance
 *
 * Return:
 *  IRQ_HANDLED - If interrupt is valid
 *  IRQ_NONE    - If invalid interrupt
 */
static irqreturn_t ufshcd_transfer_req_compl(struct ufs_hba *hba)
{
	/* Resetting interrupt aggregation counters first and reading the
	 * DOOR_BELL afterward allows us to handle all the completed requests.
	 * In order to prevent other interrupts starvation the DB is read once
	 * after reset. The down side of this solution is the possibility of
	 * false interrupt if device completes another request after resetting
	 * aggregation and before reading the DB.
	 */
	if (ufshcd_is_intr_aggr_allowed(hba) &&
	    !(hba->quirks & UFSHCI_QUIRK_SKIP_RESET_INTR_AGGR))
		ufshcd_reset_intr_aggr(hba);

	if (ufs_fail_completion())
		return IRQ_HANDLED;

	/*
	 * Ignore the ufshcd_poll() return value and return IRQ_HANDLED since we
	 * do not want polling to trigger spurious interrupt complaints.
	 */
	ufshcd_poll(hba->host, UFSHCD_POLL_FROM_INTERRUPT_CONTEXT);

	return IRQ_HANDLED;
}

int __ufshcd_write_ee_control(struct ufs_hba *hba, u32 ee_ctrl_mask)
{
	return ufshcd_query_attr_retry(hba, UPIU_QUERY_OPCODE_WRITE_ATTR,
				       QUERY_ATTR_IDN_EE_CONTROL, 0, 0,
				       &ee_ctrl_mask);
}

int ufshcd_write_ee_control(struct ufs_hba *hba)
{
	int err;

	mutex_lock(&hba->ee_ctrl_mutex);
	err = __ufshcd_write_ee_control(hba, hba->ee_ctrl_mask);
	mutex_unlock(&hba->ee_ctrl_mutex);
	if (err)
		dev_err(hba->dev, "%s: failed to write ee control %d\n",
			__func__, err);
	return err;
}

int ufshcd_update_ee_control(struct ufs_hba *hba, u16 *mask,
			     const u16 *other_mask, u16 set, u16 clr)
{
	u16 new_mask, ee_ctrl_mask;
	int err = 0;

	mutex_lock(&hba->ee_ctrl_mutex);
	new_mask = (*mask & ~clr) | set;
	ee_ctrl_mask = new_mask | *other_mask;
	if (ee_ctrl_mask != hba->ee_ctrl_mask)
		err = __ufshcd_write_ee_control(hba, ee_ctrl_mask);
	/* Still need to update 'mask' even if 'ee_ctrl_mask' was unchanged */
	if (!err) {
		hba->ee_ctrl_mask = ee_ctrl_mask;
		*mask = new_mask;
	}
	mutex_unlock(&hba->ee_ctrl_mutex);
	return err;
}

/**
 * ufshcd_disable_ee - disable exception event
 * @hba: per-adapter instance
 * @mask: exception event to disable
 *
 * Disables exception event in the device so that the EVENT_ALERT
 * bit is not set.
 *
 * Return: zero on success, non-zero error value on failure.
 */
static inline int ufshcd_disable_ee(struct ufs_hba *hba, u16 mask)
{
	return ufshcd_update_ee_drv_mask(hba, 0, mask);
}

/**
 * ufshcd_enable_ee - enable exception event
 * @hba: per-adapter instance
 * @mask: exception event to enable
 *
 * Enable corresponding exception event in the device to allow
 * device to alert host in critical scenarios.
 *
 * Return: zero on success, non-zero error value on failure.
 */
static inline int ufshcd_enable_ee(struct ufs_hba *hba, u16 mask)
{
	return ufshcd_update_ee_drv_mask(hba, mask, 0);
}

/**
 * ufshcd_enable_auto_bkops - Allow device managed BKOPS
 * @hba: per-adapter instance
 *
 * Allow device to manage background operations on its own. Enabling
 * this might lead to inconsistent latencies during normal data transfers
 * as the device is allowed to manage its own way of handling background
 * operations.
 *
 * Return: zero on success, non-zero on failure.
 */
static int ufshcd_enable_auto_bkops(struct ufs_hba *hba)
{
	int err = 0;

	if (hba->auto_bkops_enabled)
		goto out;

	err = ufshcd_query_flag_retry(hba, UPIU_QUERY_OPCODE_SET_FLAG,
			QUERY_FLAG_IDN_BKOPS_EN, 0, NULL);
	if (err) {
		dev_err(hba->dev, "%s: failed to enable bkops %d\n",
				__func__, err);
		goto out;
	}

	hba->auto_bkops_enabled = true;
	trace_ufshcd_auto_bkops_state(dev_name(hba->dev), "Enabled");

	/* No need of URGENT_BKOPS exception from the device */
	err = ufshcd_disable_ee(hba, MASK_EE_URGENT_BKOPS);
	if (err)
		dev_err(hba->dev, "%s: failed to disable exception event %d\n",
				__func__, err);
out:
	return err;
}

/**
 * ufshcd_disable_auto_bkops - block device in doing background operations
 * @hba: per-adapter instance
 *
 * Disabling background operations improves command response latency but
 * has drawback of device moving into critical state where the device is
 * not-operable. Make sure to call ufshcd_enable_auto_bkops() whenever the
 * host is idle so that BKOPS are managed effectively without any negative
 * impacts.
 *
 * Return: zero on success, non-zero on failure.
 */
static int ufshcd_disable_auto_bkops(struct ufs_hba *hba)
{
	int err = 0;

	if (!hba->auto_bkops_enabled)
		goto out;

	/*
	 * If host assisted BKOPs is to be enabled, make sure
	 * urgent bkops exception is allowed.
	 */
	err = ufshcd_enable_ee(hba, MASK_EE_URGENT_BKOPS);
	if (err) {
		dev_err(hba->dev, "%s: failed to enable exception event %d\n",
				__func__, err);
		goto out;
	}

	err = ufshcd_query_flag_retry(hba, UPIU_QUERY_OPCODE_CLEAR_FLAG,
			QUERY_FLAG_IDN_BKOPS_EN, 0, NULL);
	if (err) {
		dev_err(hba->dev, "%s: failed to disable bkops %d\n",
				__func__, err);
		ufshcd_disable_ee(hba, MASK_EE_URGENT_BKOPS);
		goto out;
	}

	hba->auto_bkops_enabled = false;
	trace_ufshcd_auto_bkops_state(dev_name(hba->dev), "Disabled");
	hba->is_urgent_bkops_lvl_checked = false;
out:
	return err;
}

/**
 * ufshcd_force_reset_auto_bkops - force reset auto bkops state
 * @hba: per adapter instance
 *
 * After a device reset the device may toggle the BKOPS_EN flag
 * to default value. The s/w tracking variables should be updated
 * as well. This function would change the auto-bkops state based on
 * UFSHCD_CAP_KEEP_AUTO_BKOPS_ENABLED_EXCEPT_SUSPEND.
 */
static void ufshcd_force_reset_auto_bkops(struct ufs_hba *hba)
{
	if (ufshcd_keep_autobkops_enabled_except_suspend(hba)) {
		hba->auto_bkops_enabled = false;
		hba->ee_ctrl_mask |= MASK_EE_URGENT_BKOPS;
		ufshcd_enable_auto_bkops(hba);
	} else {
		hba->auto_bkops_enabled = true;
		hba->ee_ctrl_mask &= ~MASK_EE_URGENT_BKOPS;
		ufshcd_disable_auto_bkops(hba);
	}
	hba->urgent_bkops_lvl = BKOPS_STATUS_PERF_IMPACT;
	hba->is_urgent_bkops_lvl_checked = false;
}

static inline int ufshcd_get_bkops_status(struct ufs_hba *hba, u32 *status)
{
	return ufshcd_query_attr_retry(hba, UPIU_QUERY_OPCODE_READ_ATTR,
			QUERY_ATTR_IDN_BKOPS_STATUS, 0, 0, status);
}

/**
 * ufshcd_bkops_ctrl - control the auto bkops based on current bkops status
 * @hba: per-adapter instance
 * @status: bkops_status value
 *
 * Read the bkops_status from the UFS device and Enable fBackgroundOpsEn
 * flag in the device to permit background operations if the device
 * bkops_status is greater than or equal to "status" argument passed to
 * this function, disable otherwise.
 *
 * Return: 0 for success, non-zero in case of failure.
 *
 * NOTE: Caller of this function can check the "hba->auto_bkops_enabled" flag
 * to know whether auto bkops is enabled or disabled after this function
 * returns control to it.
 */
int ufshcd_bkops_ctrl(struct ufs_hba *hba,
			     enum bkops_status status)
{
	int err;
	u32 curr_status = 0;

	err = ufshcd_get_bkops_status(hba, &curr_status);
	if (err) {
		dev_err(hba->dev, "%s: failed to get BKOPS status %d\n",
				__func__, err);
		goto out;
	} else if (curr_status > BKOPS_STATUS_MAX) {
		dev_err(hba->dev, "%s: invalid BKOPS status %d\n",
				__func__, curr_status);
		err = -EINVAL;
		goto out;
	}

	if (curr_status >= status)
		err = ufshcd_enable_auto_bkops(hba);
	else
		err = ufshcd_disable_auto_bkops(hba);
out:
	return err;
}
EXPORT_SYMBOL_GPL(ufshcd_bkops_ctrl);

/**
 * ufshcd_urgent_bkops - handle urgent bkops exception event
 * @hba: per-adapter instance
 *
 * Enable fBackgroundOpsEn flag in the device to permit background
 * operations.
 *
 * If BKOPs is enabled, this function returns 0, 1 if the bkops in not enabled
 * and negative error value for any other failure.
 *
 * Return: 0 upon success; < 0 upon failure.
 */
static int ufshcd_urgent_bkops(struct ufs_hba *hba)
{
	return ufshcd_bkops_ctrl(hba, hba->urgent_bkops_lvl);
}

static inline int ufshcd_get_ee_status(struct ufs_hba *hba, u32 *status)
{
	return ufshcd_query_attr_retry(hba, UPIU_QUERY_OPCODE_READ_ATTR,
			QUERY_ATTR_IDN_EE_STATUS, 0, 0, status);
}

static void ufshcd_bkops_exception_event_handler(struct ufs_hba *hba)
{
	int err;
	u32 curr_status = 0;

	if (hba->is_urgent_bkops_lvl_checked)
		goto enable_auto_bkops;

	err = ufshcd_get_bkops_status(hba, &curr_status);
	if (err) {
		dev_err(hba->dev, "%s: failed to get BKOPS status %d\n",
				__func__, err);
		goto out;
	}

	/*
	 * We are seeing that some devices are raising the urgent bkops
	 * exception events even when BKOPS status doesn't indicate performace
	 * impacted or critical. Handle these device by determining their urgent
	 * bkops status at runtime.
	 */
	if (curr_status < BKOPS_STATUS_PERF_IMPACT) {
		dev_err(hba->dev, "%s: device raised urgent BKOPS exception for bkops status %d\n",
				__func__, curr_status);
		/* update the current status as the urgent bkops level */
		hba->urgent_bkops_lvl = curr_status;
		hba->is_urgent_bkops_lvl_checked = true;
	}

enable_auto_bkops:
	err = ufshcd_enable_auto_bkops(hba);
out:
	if (err < 0)
		dev_err(hba->dev, "%s: failed to handle urgent bkops %d\n",
				__func__, err);
}

static void ufshcd_temp_exception_event_handler(struct ufs_hba *hba, u16 status)
{
	u32 value;

	if (ufshcd_query_attr_retry(hba, UPIU_QUERY_OPCODE_READ_ATTR,
				QUERY_ATTR_IDN_CASE_ROUGH_TEMP, 0, 0, &value))
		return;

	dev_info(hba->dev, "exception Tcase %d\n", value - 80);

	ufs_hwmon_notify_event(hba, status & MASK_EE_URGENT_TEMP);

	/*
	 * A placeholder for the platform vendors to add whatever additional
	 * steps required
	 */
}

static int __ufshcd_wb_toggle(struct ufs_hba *hba, bool set, enum flag_idn idn)
{
	u8 index;
	enum query_opcode opcode = set ? UPIU_QUERY_OPCODE_SET_FLAG :
				   UPIU_QUERY_OPCODE_CLEAR_FLAG;

	index = ufshcd_wb_get_query_index(hba);
	return ufshcd_query_flag_retry(hba, opcode, idn, index, NULL);
}

int ufshcd_wb_toggle(struct ufs_hba *hba, bool enable)
{
	int ret;

	if (!ufshcd_is_wb_allowed(hba) ||
	    hba->dev_info.wb_enabled == enable)
		return 0;

	ret = __ufshcd_wb_toggle(hba, enable, QUERY_FLAG_IDN_WB_EN);
	if (ret) {
		dev_err(hba->dev, "%s: Write Booster %s failed %d\n",
			__func__, enable ? "enabling" : "disabling", ret);
		return ret;
	}

	hba->dev_info.wb_enabled = enable;
	dev_dbg(hba->dev, "%s: Write Booster %s\n",
			__func__, enable ? "enabled" : "disabled");

	return ret;
}

static void ufshcd_wb_toggle_buf_flush_during_h8(struct ufs_hba *hba,
						 bool enable)
{
	int ret;

	ret = __ufshcd_wb_toggle(hba, enable,
			QUERY_FLAG_IDN_WB_BUFF_FLUSH_DURING_HIBERN8);
	if (ret) {
		dev_err(hba->dev, "%s: WB-Buf Flush during H8 %s failed %d\n",
			__func__, enable ? "enabling" : "disabling", ret);
		return;
	}
	dev_dbg(hba->dev, "%s: WB-Buf Flush during H8 %s\n",
			__func__, enable ? "enabled" : "disabled");
}

int ufshcd_wb_toggle_buf_flush(struct ufs_hba *hba, bool enable)
{
	int ret;

	if (!ufshcd_is_wb_allowed(hba) ||
	    hba->dev_info.wb_buf_flush_enabled == enable)
		return 0;

	ret = __ufshcd_wb_toggle(hba, enable, QUERY_FLAG_IDN_WB_BUFF_FLUSH_EN);
	if (ret) {
		dev_err(hba->dev, "%s: WB-Buf Flush %s failed %d\n",
			__func__, enable ? "enabling" : "disabling", ret);
		return ret;
	}

	hba->dev_info.wb_buf_flush_enabled = enable;
	dev_dbg(hba->dev, "%s: WB-Buf Flush %s\n",
			__func__, enable ? "enabled" : "disabled");

	return ret;
}

static bool ufshcd_wb_presrv_usrspc_keep_vcc_on(struct ufs_hba *hba,
						u32 avail_buf)
{
	u32 cur_buf;
	int ret;
	u8 index;

	index = ufshcd_wb_get_query_index(hba);
	ret = ufshcd_query_attr_retry(hba, UPIU_QUERY_OPCODE_READ_ATTR,
					      QUERY_ATTR_IDN_CURR_WB_BUFF_SIZE,
					      index, 0, &cur_buf);
	if (ret) {
		dev_err(hba->dev, "%s: dCurWriteBoosterBufferSize read failed %d\n",
			__func__, ret);
		return false;
	}

	if (!cur_buf) {
		dev_info(hba->dev, "dCurWBBuf: %d WB disabled until free-space is available\n",
			 cur_buf);
		return false;
	}
	/* Let it continue to flush when available buffer exceeds threshold */
	return avail_buf < hba->vps->wb_flush_threshold;
}

static void ufshcd_wb_force_disable(struct ufs_hba *hba)
{
	if (ufshcd_is_wb_buf_flush_allowed(hba))
		ufshcd_wb_toggle_buf_flush(hba, false);

	ufshcd_wb_toggle_buf_flush_during_h8(hba, false);
	ufshcd_wb_toggle(hba, false);
	hba->caps &= ~UFSHCD_CAP_WB_EN;

	dev_info(hba->dev, "%s: WB force disabled\n", __func__);
}

static bool ufshcd_is_wb_buf_lifetime_available(struct ufs_hba *hba)
{
	u32 lifetime;
	int ret;
	u8 index;

	index = ufshcd_wb_get_query_index(hba);
	ret = ufshcd_query_attr_retry(hba, UPIU_QUERY_OPCODE_READ_ATTR,
				      QUERY_ATTR_IDN_WB_BUFF_LIFE_TIME_EST,
				      index, 0, &lifetime);
	if (ret) {
		dev_err(hba->dev,
			"%s: bWriteBoosterBufferLifeTimeEst read failed %d\n",
			__func__, ret);
		return false;
	}

	if (lifetime == UFS_WB_EXCEED_LIFETIME) {
		dev_err(hba->dev, "%s: WB buf lifetime is exhausted 0x%02X\n",
			__func__, lifetime);
		return false;
	}

	dev_dbg(hba->dev, "%s: WB buf lifetime is 0x%02X\n",
		__func__, lifetime);

	return true;
}

static bool ufshcd_wb_need_flush(struct ufs_hba *hba)
{
	int ret;
	u32 avail_buf;
	u8 index;

	if (!ufshcd_is_wb_allowed(hba))
		return false;

	if (!ufshcd_is_wb_buf_lifetime_available(hba)) {
		ufshcd_wb_force_disable(hba);
		return false;
	}

	/*
	 * The ufs device needs the vcc to be ON to flush.
	 * With user-space reduction enabled, it's enough to enable flush
	 * by checking only the available buffer. The threshold
	 * defined here is > 90% full.
	 * With user-space preserved enabled, the current-buffer
	 * should be checked too because the wb buffer size can reduce
	 * when disk tends to be full. This info is provided by current
	 * buffer (dCurrentWriteBoosterBufferSize). There's no point in
	 * keeping vcc on when current buffer is empty.
	 */
	index = ufshcd_wb_get_query_index(hba);
	ret = ufshcd_query_attr_retry(hba, UPIU_QUERY_OPCODE_READ_ATTR,
				      QUERY_ATTR_IDN_AVAIL_WB_BUFF_SIZE,
				      index, 0, &avail_buf);
	if (ret) {
		dev_warn(hba->dev, "%s: dAvailableWriteBoosterBufferSize read failed %d\n",
			 __func__, ret);
		return false;
	}

	if (!hba->dev_info.b_presrv_uspc_en)
		return avail_buf <= UFS_WB_BUF_REMAIN_PERCENT(10);

	return ufshcd_wb_presrv_usrspc_keep_vcc_on(hba, avail_buf);
}

static void ufshcd_rpm_dev_flush_recheck_work(struct work_struct *work)
{
	struct ufs_hba *hba = container_of(to_delayed_work(work),
					   struct ufs_hba,
					   rpm_dev_flush_recheck_work);
	/*
	 * To prevent unnecessary VCC power drain after device finishes
	 * WriteBooster buffer flush or Auto BKOPs, force runtime resume
	 * after a certain delay to recheck the threshold by next runtime
	 * suspend.
	 */
	ufshcd_rpm_get_sync(hba);
	ufshcd_rpm_put_sync(hba);
}

/**
 * ufshcd_exception_event_handler - handle exceptions raised by device
 * @work: pointer to work data
 *
 * Read bExceptionEventStatus attribute from the device and handle the
 * exception event accordingly.
 */
static void ufshcd_exception_event_handler(struct work_struct *work)
{
	struct ufs_hba *hba;
	int err;
	u32 status = 0;
	hba = container_of(work, struct ufs_hba, eeh_work);

	ufshcd_scsi_block_requests(hba);
	err = ufshcd_get_ee_status(hba, &status);
	if (err) {
		dev_err(hba->dev, "%s: failed to get exception status %d\n",
				__func__, err);
		goto out;
	}

	trace_ufshcd_exception_event(dev_name(hba->dev), status);

	if (status & hba->ee_drv_mask & MASK_EE_URGENT_BKOPS)
		ufshcd_bkops_exception_event_handler(hba);

	if (status & hba->ee_drv_mask & MASK_EE_URGENT_TEMP)
		ufshcd_temp_exception_event_handler(hba, status);

	ufs_debugfs_exception_event(hba, status);
out:
	ufshcd_scsi_unblock_requests(hba);
}

/* Complete requests that have door-bell cleared */
void ufshcd_complete_requests(struct ufs_hba *hba, bool force_compl)
{
	if (is_mcq_enabled(hba))
		ufshcd_mcq_compl_pending_transfer(hba, force_compl);
	else
		ufshcd_transfer_req_compl(hba);

	ufshcd_tmc_handler(hba);
}
EXPORT_SYMBOL_GPL(ufshcd_complete_requests);

/**
 * ufshcd_quirk_dl_nac_errors - This function checks if error handling is
 *				to recover from the DL NAC errors or not.
 * @hba: per-adapter instance
 *
 * Return: true if error handling is required, false otherwise.
 */
static bool ufshcd_quirk_dl_nac_errors(struct ufs_hba *hba)
{
	unsigned long flags;
	bool err_handling = true;

	spin_lock_irqsave(hba->host->host_lock, flags);
	/*
	 * UFS_DEVICE_QUIRK_RECOVERY_FROM_DL_NAC_ERRORS only workaround the
	 * device fatal error and/or DL NAC & REPLAY timeout errors.
	 */
	if (hba->saved_err & (CONTROLLER_FATAL_ERROR | SYSTEM_BUS_FATAL_ERROR))
		goto out;

	if ((hba->saved_err & DEVICE_FATAL_ERROR) ||
	    ((hba->saved_err & UIC_ERROR) &&
	     (hba->saved_uic_err & UFSHCD_UIC_DL_TCx_REPLAY_ERROR)))
		goto out;

	if ((hba->saved_err & UIC_ERROR) &&
	    (hba->saved_uic_err & UFSHCD_UIC_DL_NAC_RECEIVED_ERROR)) {
		int err;
		/*
		 * wait for 50ms to see if we can get any other errors or not.
		 */
		spin_unlock_irqrestore(hba->host->host_lock, flags);
		msleep(50);
		spin_lock_irqsave(hba->host->host_lock, flags);

		/*
		 * now check if we have got any other severe errors other than
		 * DL NAC error?
		 */
		if ((hba->saved_err & INT_FATAL_ERRORS) ||
		    ((hba->saved_err & UIC_ERROR) &&
		    (hba->saved_uic_err & ~UFSHCD_UIC_DL_NAC_RECEIVED_ERROR)))
			goto out;

		/*
		 * As DL NAC is the only error received so far, send out NOP
		 * command to confirm if link is still active or not.
		 *   - If we don't get any response then do error recovery.
		 *   - If we get response then clear the DL NAC error bit.
		 */

		spin_unlock_irqrestore(hba->host->host_lock, flags);
		err = ufshcd_verify_dev_init(hba);
		spin_lock_irqsave(hba->host->host_lock, flags);

		if (err)
			goto out;

		/* Link seems to be alive hence ignore the DL NAC errors */
		if (hba->saved_uic_err == UFSHCD_UIC_DL_NAC_RECEIVED_ERROR)
			hba->saved_err &= ~UIC_ERROR;
		/* clear NAC error */
		hba->saved_uic_err &= ~UFSHCD_UIC_DL_NAC_RECEIVED_ERROR;
		if (!hba->saved_uic_err)
			err_handling = false;
	}
out:
	spin_unlock_irqrestore(hba->host->host_lock, flags);
	return err_handling;
}

/* host lock must be held before calling this func */
static inline bool ufshcd_is_saved_err_fatal(struct ufs_hba *hba)
{
	return (hba->saved_uic_err & UFSHCD_UIC_DL_PA_INIT_ERROR) ||
	       (hba->saved_err & (INT_FATAL_ERRORS | UFSHCD_UIC_HIBERN8_MASK));
}

void ufshcd_schedule_eh_work(struct ufs_hba *hba)
{
	lockdep_assert_held(hba->host->host_lock);

	/* handle fatal errors only when link is not in error state */
	if (hba->ufshcd_state != UFSHCD_STATE_ERROR) {
		if (hba->force_reset || ufshcd_is_link_broken(hba) ||
		    ufshcd_is_saved_err_fatal(hba))
			hba->ufshcd_state = UFSHCD_STATE_EH_SCHEDULED_FATAL;
		else
			hba->ufshcd_state = UFSHCD_STATE_EH_SCHEDULED_NON_FATAL;
		queue_work(hba->eh_wq, &hba->eh_work);
	}
}

static void ufshcd_force_error_recovery(struct ufs_hba *hba)
{
	spin_lock_irq(hba->host->host_lock);
	hba->force_reset = true;
	ufshcd_schedule_eh_work(hba);
	spin_unlock_irq(hba->host->host_lock);
}

static void ufshcd_clk_scaling_allow(struct ufs_hba *hba, bool allow)
{
	mutex_lock(&hba->wb_mutex);
	down_write(&hba->clk_scaling_lock);
	hba->clk_scaling.is_allowed = allow;
	up_write(&hba->clk_scaling_lock);
	mutex_unlock(&hba->wb_mutex);
}

static void ufshcd_clk_scaling_suspend(struct ufs_hba *hba, bool suspend)
{
	if (suspend) {
		if (hba->clk_scaling.is_enabled)
			ufshcd_suspend_clkscaling(hba);
		ufshcd_clk_scaling_allow(hba, false);
	} else {
		ufshcd_clk_scaling_allow(hba, true);
		if (hba->clk_scaling.is_enabled)
			ufshcd_resume_clkscaling(hba);
	}
}

void ufshcd_err_handling_prepare(struct ufs_hba *hba)
{
	ufshcd_rpm_get_sync(hba);
	if (pm_runtime_status_suspended(&hba->ufs_device_wlun->sdev_gendev) ||
	    hba->is_sys_suspended) {
		enum ufs_pm_op pm_op;

		/*
		 * Don't assume anything of resume, if
		 * resume fails, irq and clocks can be OFF, and powers
		 * can be OFF or in LPM.
		 */
		ufshcd_setup_hba_vreg(hba, true);
		ufshcd_enable_irq(hba);
		ufshcd_setup_vreg(hba, true);
		ufshcd_config_vreg_hpm(hba, hba->vreg_info.vccq);
		ufshcd_config_vreg_hpm(hba, hba->vreg_info.vccq2);
		ufshcd_hold(hba);
		if (!ufshcd_is_clkgating_allowed(hba))
			ufshcd_setup_clocks(hba, true);
		pm_op = hba->is_sys_suspended ? UFS_SYSTEM_PM : UFS_RUNTIME_PM;
		ufshcd_vops_resume(hba, pm_op);
	} else {
		ufshcd_hold(hba);
		if (ufshcd_is_clkscaling_supported(hba) &&
		    hba->clk_scaling.is_enabled)
			ufshcd_suspend_clkscaling(hba);
		ufshcd_clk_scaling_allow(hba, false);
	}
	ufshcd_scsi_block_requests(hba);
	/* Wait for ongoing ufshcd_queuecommand() calls to finish. */
	blk_mq_wait_quiesce_done(&hba->host->tag_set);
	cancel_work_sync(&hba->eeh_work);
}
EXPORT_SYMBOL_GPL(ufshcd_err_handling_prepare);

void ufshcd_err_handling_unprepare(struct ufs_hba *hba)
{
	ufshcd_scsi_unblock_requests(hba);
	ufshcd_release(hba);
	if (ufshcd_is_clkscaling_supported(hba))
		ufshcd_clk_scaling_suspend(hba, false);
	ufshcd_rpm_put(hba);
}
EXPORT_SYMBOL_GPL(ufshcd_err_handling_unprepare);

static inline bool ufshcd_err_handling_should_stop(struct ufs_hba *hba)
{
	return (!hba->is_powered || hba->shutting_down ||
		!hba->ufs_device_wlun ||
		hba->ufshcd_state == UFSHCD_STATE_ERROR ||
		(!(hba->saved_err || hba->saved_uic_err || hba->force_reset ||
		   ufshcd_is_link_broken(hba))));
}

#ifdef CONFIG_PM
static void ufshcd_recover_pm_error(struct ufs_hba *hba)
{
	struct Scsi_Host *shost = hba->host;
	struct scsi_device *sdev;
	struct request_queue *q;
	int ret;

	hba->is_sys_suspended = false;
	/*
	 * Set RPM status of wlun device to RPM_ACTIVE,
	 * this also clears its runtime error.
	 */
	ret = pm_runtime_set_active(&hba->ufs_device_wlun->sdev_gendev);

	/* hba device might have a runtime error otherwise */
	if (ret)
		ret = pm_runtime_set_active(hba->dev);
	/*
	 * If wlun device had runtime error, we also need to resume those
	 * consumer scsi devices in case any of them has failed to be
	 * resumed due to supplier runtime resume failure. This is to unblock
	 * blk_queue_enter in case there are bios waiting inside it.
	 */
	if (!ret) {
		shost_for_each_device(sdev, shost) {
			q = sdev->request_queue;
			if (q->dev && (q->rpm_status == RPM_SUSPENDED ||
				       q->rpm_status == RPM_SUSPENDING))
				pm_request_resume(q->dev);
		}
	}
}
#else
static inline void ufshcd_recover_pm_error(struct ufs_hba *hba)
{
}
#endif

static bool ufshcd_is_pwr_mode_restore_needed(struct ufs_hba *hba)
{
	struct ufs_pa_layer_attr *pwr_info = &hba->pwr_info;
	u32 mode;

	ufshcd_dme_get(hba, UIC_ARG_MIB(PA_PWRMODE), &mode);

	if (pwr_info->pwr_rx != ((mode >> PWRMODE_RX_OFFSET) & PWRMODE_MASK))
		return true;

	if (pwr_info->pwr_tx != (mode & PWRMODE_MASK))
		return true;

	return false;
}

static bool ufshcd_abort_one(struct request *rq, void *priv)
{
	int *ret = priv;
	u32 tag = rq->tag;
	struct scsi_cmnd *cmd = blk_mq_rq_to_pdu(rq);
	struct scsi_device *sdev = cmd->device;
	struct Scsi_Host *shost = sdev->host;
	struct ufs_hba *hba = shost_priv(shost);

	*ret = ufshcd_try_to_abort_task(hba, tag);
	dev_err(hba->dev, "Aborting tag %d / CDB %#02x %s\n", tag,
		hba->lrb[tag].cmd ? hba->lrb[tag].cmd->cmnd[0] : -1,
		*ret ? "failed" : "succeeded");

	return *ret == 0;
}

/**
 * ufshcd_abort_all - Abort all pending commands.
 * @hba: Host bus adapter pointer.
 *
 * Return: true if and only if the host controller needs to be reset.
 */
static bool ufshcd_abort_all(struct ufs_hba *hba)
{
	int tag, ret = 0;

	blk_mq_tagset_busy_iter(&hba->host->tag_set, ufshcd_abort_one, &ret);
	if (ret)
		goto out;

	/* Clear pending task management requests */
	for_each_set_bit(tag, &hba->outstanding_tasks, hba->nutmrs) {
		ret = ufshcd_clear_tm_cmd(hba, tag);
		if (ret)
			goto out;
	}

out:
	/* Complete the requests that are cleared by s/w */
	ufshcd_complete_requests(hba, false);

	return ret != 0;
}

/**
 * ufshcd_err_handler - handle UFS errors that require s/w attention
 * @work: pointer to work structure
 */
static void ufshcd_err_handler(struct work_struct *work)
{
	int retries = MAX_ERR_HANDLER_RETRIES;
	struct ufs_hba *hba;
	unsigned long flags;
	bool needs_restore;
	bool needs_reset;
	int pmc_err;
	bool err_handled = false;

	hba = container_of(work, struct ufs_hba, eh_work);

	dev_info(hba->dev,
		 "%s started; HBA state %s; powered %d; shutting down %d; saved_err = %d; saved_uic_err = %d; force_reset = %d%s\n",
		 __func__, ufshcd_state_name[hba->ufshcd_state],
		 hba->is_powered, hba->shutting_down, hba->saved_err,
		 hba->saved_uic_err, hba->force_reset,
		 ufshcd_is_link_broken(hba) ? "; link is broken" : "");

	trace_android_vh_ufs_err_handler(hba, &err_handled);
	if (err_handled)
		return;

	down(&hba->host_sem);
	spin_lock_irqsave(hba->host->host_lock, flags);
	if (ufshcd_err_handling_should_stop(hba)) {
		if (hba->ufshcd_state != UFSHCD_STATE_ERROR)
			hba->ufshcd_state = UFSHCD_STATE_OPERATIONAL;
		spin_unlock_irqrestore(hba->host->host_lock, flags);
		up(&hba->host_sem);
		return;
	}
	ufshcd_set_eh_in_progress(hba);
	spin_unlock_irqrestore(hba->host->host_lock, flags);
	ufshcd_err_handling_prepare(hba);
	/* Complete requests that have door-bell cleared by h/w */
	ufshcd_complete_requests(hba, false);
	spin_lock_irqsave(hba->host->host_lock, flags);
again:
	needs_restore = false;
	needs_reset = false;

	if (hba->ufshcd_state != UFSHCD_STATE_ERROR)
		hba->ufshcd_state = UFSHCD_STATE_RESET;
	/*
	 * A full reset and restore might have happened after preparation
	 * is finished, double check whether we should stop.
	 */
	if (ufshcd_err_handling_should_stop(hba))
		goto skip_err_handling;

	if ((hba->dev_quirks & UFS_DEVICE_QUIRK_RECOVERY_FROM_DL_NAC_ERRORS) &&
	    !hba->force_reset) {
		bool ret;

		spin_unlock_irqrestore(hba->host->host_lock, flags);
		/* release the lock as ufshcd_quirk_dl_nac_errors() may sleep */
		ret = ufshcd_quirk_dl_nac_errors(hba);
		spin_lock_irqsave(hba->host->host_lock, flags);
		if (!ret && ufshcd_err_handling_should_stop(hba))
			goto skip_err_handling;
	}

	if ((hba->saved_err & (INT_FATAL_ERRORS | UFSHCD_UIC_HIBERN8_MASK)) ||
	    (hba->saved_uic_err &&
	     (hba->saved_uic_err != UFSHCD_UIC_PA_GENERIC_ERROR))) {
		bool pr_prdt = !!(hba->saved_err & SYSTEM_BUS_FATAL_ERROR);

		spin_unlock_irqrestore(hba->host->host_lock, flags);
		ufshcd_print_host_state(hba);
		ufshcd_print_pwr_info(hba);
		ufshcd_print_evt_hist(hba);
		ufshcd_print_tmrs(hba, hba->outstanding_tasks);
		ufshcd_print_trs_all(hba, pr_prdt);
		spin_lock_irqsave(hba->host->host_lock, flags);
	}

	/*
	 * if host reset is required then skip clearing the pending
	 * transfers forcefully because they will get cleared during
	 * host reset and restore
	 */
	if (hba->force_reset || ufshcd_is_link_broken(hba) ||
	    ufshcd_is_saved_err_fatal(hba) ||
	    ((hba->saved_err & UIC_ERROR) &&
	     (hba->saved_uic_err & (UFSHCD_UIC_DL_NAC_RECEIVED_ERROR |
				    UFSHCD_UIC_DL_TCx_REPLAY_ERROR)))) {
		needs_reset = true;
		goto do_reset;
	}

	/*
	 * If LINERESET was caught, UFS might have been put to PWM mode,
	 * check if power mode restore is needed.
	 */
	if (hba->saved_uic_err & UFSHCD_UIC_PA_GENERIC_ERROR) {
		hba->saved_uic_err &= ~UFSHCD_UIC_PA_GENERIC_ERROR;
		if (!hba->saved_uic_err)
			hba->saved_err &= ~UIC_ERROR;
		spin_unlock_irqrestore(hba->host->host_lock, flags);
		if (ufshcd_is_pwr_mode_restore_needed(hba))
			needs_restore = true;
		spin_lock_irqsave(hba->host->host_lock, flags);
		if (!hba->saved_err && !needs_restore)
			goto skip_err_handling;
	}

	hba->silence_err_logs = true;
	/* release lock as clear command might sleep */
	spin_unlock_irqrestore(hba->host->host_lock, flags);

	needs_reset = ufshcd_abort_all(hba);

	spin_lock_irqsave(hba->host->host_lock, flags);
	hba->silence_err_logs = false;
	if (needs_reset)
		goto do_reset;

	/*
	 * After all reqs and tasks are cleared from doorbell,
	 * now it is safe to retore power mode.
	 */
	if (needs_restore) {
		spin_unlock_irqrestore(hba->host->host_lock, flags);
		/*
		 * Hold the scaling lock just in case dev cmds
		 * are sent via bsg and/or sysfs.
		 */
		down_write(&hba->clk_scaling_lock);
		hba->force_pmc = true;
		pmc_err = ufshcd_config_pwr_mode(hba, &(hba->pwr_info));
		if (pmc_err) {
			needs_reset = true;
			dev_err(hba->dev, "%s: Failed to restore power mode, err = %d\n",
					__func__, pmc_err);
		}
		hba->force_pmc = false;
		ufshcd_print_pwr_info(hba);
		up_write(&hba->clk_scaling_lock);
		spin_lock_irqsave(hba->host->host_lock, flags);
	}

do_reset:
	/* Fatal errors need reset */
	if (needs_reset) {
		int err;

		hba->force_reset = false;
		spin_unlock_irqrestore(hba->host->host_lock, flags);
		err = ufshcd_reset_and_restore(hba);
		if (err)
			dev_err(hba->dev, "%s: reset and restore failed with err %d\n",
					__func__, err);
		else
			ufshcd_recover_pm_error(hba);
		spin_lock_irqsave(hba->host->host_lock, flags);
	}

skip_err_handling:
	if (!needs_reset) {
		if (hba->ufshcd_state == UFSHCD_STATE_RESET)
			hba->ufshcd_state = UFSHCD_STATE_OPERATIONAL;
		if (hba->saved_err || hba->saved_uic_err)
			dev_err_ratelimited(hba->dev, "%s: exit: saved_err 0x%x saved_uic_err 0x%x",
			    __func__, hba->saved_err, hba->saved_uic_err);
	}
	/* Exit in an operational state or dead */
	if (hba->ufshcd_state != UFSHCD_STATE_OPERATIONAL &&
	    hba->ufshcd_state != UFSHCD_STATE_ERROR) {
		if (--retries)
			goto again;
		hba->ufshcd_state = UFSHCD_STATE_ERROR;
	}
	ufshcd_clear_eh_in_progress(hba);
	spin_unlock_irqrestore(hba->host->host_lock, flags);
	ufshcd_err_handling_unprepare(hba);
	up(&hba->host_sem);

	dev_info(hba->dev, "%s finished; HBA state %s\n", __func__,
		 ufshcd_state_name[hba->ufshcd_state]);
}

/**
 * ufshcd_update_uic_error - check and set fatal UIC error flags.
 * @hba: per-adapter instance
 *
 * Return:
 *  IRQ_HANDLED - If interrupt is valid
 *  IRQ_NONE    - If invalid interrupt
 */
static irqreturn_t ufshcd_update_uic_error(struct ufs_hba *hba)
{
	u32 reg;
	irqreturn_t retval = IRQ_NONE;

	/* PHY layer error */
	reg = ufshcd_readl(hba, REG_UIC_ERROR_CODE_PHY_ADAPTER_LAYER);
	if ((reg & UIC_PHY_ADAPTER_LAYER_ERROR) &&
	    (reg & UIC_PHY_ADAPTER_LAYER_ERROR_CODE_MASK)) {
		ufshcd_update_evt_hist(hba, UFS_EVT_PA_ERR, reg);
		/*
		 * To know whether this error is fatal or not, DB timeout
		 * must be checked but this error is handled separately.
		 */
		if (reg & UIC_PHY_ADAPTER_LAYER_LANE_ERR_MASK)
			dev_dbg(hba->dev, "%s: UIC Lane error reported\n",
					__func__);

		/* Got a LINERESET indication. */
		if (reg & UIC_PHY_ADAPTER_LAYER_GENERIC_ERROR) {
			struct uic_command *cmd = NULL;

			hba->uic_error |= UFSHCD_UIC_PA_GENERIC_ERROR;
			if (hba->uic_async_done && hba->active_uic_cmd)
				cmd = hba->active_uic_cmd;
			/*
			 * Ignore the LINERESET during power mode change
			 * operation via DME_SET command.
			 */
			if (cmd && (cmd->command == UIC_CMD_DME_SET))
				hba->uic_error &= ~UFSHCD_UIC_PA_GENERIC_ERROR;
		}
		retval |= IRQ_HANDLED;
	}

	/* PA_INIT_ERROR is fatal and needs UIC reset */
	reg = ufshcd_readl(hba, REG_UIC_ERROR_CODE_DATA_LINK_LAYER);
	if ((reg & UIC_DATA_LINK_LAYER_ERROR) &&
	    (reg & UIC_DATA_LINK_LAYER_ERROR_CODE_MASK)) {
		ufshcd_update_evt_hist(hba, UFS_EVT_DL_ERR, reg);

		if (reg & UIC_DATA_LINK_LAYER_ERROR_PA_INIT)
			hba->uic_error |= UFSHCD_UIC_DL_PA_INIT_ERROR;
		else if (hba->dev_quirks &
				UFS_DEVICE_QUIRK_RECOVERY_FROM_DL_NAC_ERRORS) {
			if (reg & UIC_DATA_LINK_LAYER_ERROR_NAC_RECEIVED)
				hba->uic_error |=
					UFSHCD_UIC_DL_NAC_RECEIVED_ERROR;
			else if (reg & UIC_DATA_LINK_LAYER_ERROR_TCx_REPLAY_TIMEOUT)
				hba->uic_error |= UFSHCD_UIC_DL_TCx_REPLAY_ERROR;
		}
		retval |= IRQ_HANDLED;
	}

	/* UIC NL/TL/DME errors needs software retry */
	reg = ufshcd_readl(hba, REG_UIC_ERROR_CODE_NETWORK_LAYER);
	if ((reg & UIC_NETWORK_LAYER_ERROR) &&
	    (reg & UIC_NETWORK_LAYER_ERROR_CODE_MASK)) {
		ufshcd_update_evt_hist(hba, UFS_EVT_NL_ERR, reg);
		hba->uic_error |= UFSHCD_UIC_NL_ERROR;
		retval |= IRQ_HANDLED;
	}

	reg = ufshcd_readl(hba, REG_UIC_ERROR_CODE_TRANSPORT_LAYER);
	if ((reg & UIC_TRANSPORT_LAYER_ERROR) &&
	    (reg & UIC_TRANSPORT_LAYER_ERROR_CODE_MASK)) {
		ufshcd_update_evt_hist(hba, UFS_EVT_TL_ERR, reg);
		hba->uic_error |= UFSHCD_UIC_TL_ERROR;
		retval |= IRQ_HANDLED;
	}

	reg = ufshcd_readl(hba, REG_UIC_ERROR_CODE_DME);
	if ((reg & UIC_DME_ERROR) &&
	    (reg & UIC_DME_ERROR_CODE_MASK)) {
		ufshcd_update_evt_hist(hba, UFS_EVT_DME_ERR, reg);
		hba->uic_error |= UFSHCD_UIC_DME_ERROR;
		retval |= IRQ_HANDLED;
	}

	dev_dbg(hba->dev, "%s: UIC error flags = 0x%08x\n",
			__func__, hba->uic_error);
	return retval;
}

/**
 * ufshcd_check_errors - Check for errors that need s/w attention
 * @hba: per-adapter instance
 * @intr_status: interrupt status generated by the controller
 *
 * Return:
 *  IRQ_HANDLED - If interrupt is valid
 *  IRQ_NONE    - If invalid interrupt
 */
static irqreturn_t ufshcd_check_errors(struct ufs_hba *hba, u32 intr_status)
{
	bool queue_eh_work = false;
	irqreturn_t retval = IRQ_NONE;

	spin_lock(hba->host->host_lock);
	hba->errors |= UFSHCD_ERROR_MASK & intr_status;

	if (hba->errors & INT_FATAL_ERRORS) {
		ufshcd_update_evt_hist(hba, UFS_EVT_FATAL_ERR,
				       hba->errors);
		queue_eh_work = true;
	}

	if (hba->errors & UIC_ERROR) {
		hba->uic_error = 0;
		retval = ufshcd_update_uic_error(hba);
		if (hba->uic_error)
			queue_eh_work = true;
	}

	if (hba->errors & UFSHCD_UIC_HIBERN8_MASK) {
		dev_err(hba->dev,
			"%s: Auto Hibern8 %s failed - status: 0x%08x, upmcrs: 0x%08x\n",
			__func__, (hba->errors & UIC_HIBERNATE_ENTER) ?
			"Enter" : "Exit",
			hba->errors, ufshcd_get_upmcrs(hba));
		ufshcd_update_evt_hist(hba, UFS_EVT_AUTO_HIBERN8_ERR,
				       hba->errors);
		ufshcd_set_link_broken(hba);
		queue_eh_work = true;
	}

	trace_android_vh_ufs_check_int_errors(hba, queue_eh_work);

	if (queue_eh_work) {
		/*
		 * update the transfer error masks to sticky bits, let's do this
		 * irrespective of current ufshcd_state.
		 */
		bool skip = false;
		hba->saved_err |= hba->errors;
		hba->saved_uic_err |= hba->uic_error;

		trace_android_vh_ufs_err_print_ctrl(hba, &skip);
		/* dump controller state before resetting */
		if (!skip &&((hba->saved_err &
		     (INT_FATAL_ERRORS | UFSHCD_UIC_HIBERN8_MASK)) ||
		    (hba->saved_uic_err &&
		     (hba->saved_uic_err != UFSHCD_UIC_PA_GENERIC_ERROR)))) {
			dev_err(hba->dev, "%s: saved_err 0x%x saved_uic_err 0x%x\n",
					__func__, hba->saved_err,
					hba->saved_uic_err);
			ufshcd_dump_regs(hba, 0, UFSHCI_REG_SPACE_SIZE,
					 "host_regs: ");
			ufshcd_print_pwr_info(hba);
		}
		ufshcd_schedule_eh_work(hba);
		retval |= IRQ_HANDLED;
	}
	/*
	 * if (!queue_eh_work) -
	 * Other errors are either non-fatal where host recovers
	 * itself without s/w intervention or errors that will be
	 * handled by the SCSI core layer.
	 */
	hba->errors = 0;
	hba->uic_error = 0;
	spin_unlock(hba->host->host_lock);
	return retval;
}

/**
 * ufshcd_tmc_handler - handle task management function completion
 * @hba: per adapter instance
 *
 * Return:
 *  IRQ_HANDLED - If interrupt is valid
 *  IRQ_NONE    - If invalid interrupt
 */
static irqreturn_t ufshcd_tmc_handler(struct ufs_hba *hba)
{
	unsigned long flags, pending, issued;
	irqreturn_t ret = IRQ_NONE;
	int tag;

	spin_lock_irqsave(hba->host->host_lock, flags);
	pending = ufshcd_readl(hba, REG_UTP_TASK_REQ_DOOR_BELL);
	issued = hba->outstanding_tasks & ~pending;
	for_each_set_bit(tag, &issued, hba->nutmrs) {
		struct request *req = hba->tmf_rqs[tag];
		struct completion *c = req->end_io_data;

		complete(c);
		ret = IRQ_HANDLED;
	}
	spin_unlock_irqrestore(hba->host->host_lock, flags);

	return ret;
}

/**
 * ufshcd_handle_mcq_cq_events - handle MCQ completion queue events
 * @hba: per adapter instance
 *
 * Return: IRQ_HANDLED if interrupt is handled.
 */
static irqreturn_t ufshcd_handle_mcq_cq_events(struct ufs_hba *hba)
{
	struct ufs_hw_queue *hwq;
	unsigned long outstanding_cqs;
	unsigned int nr_queues;
	int i, ret;
	u32 events;

	ret = ufshcd_vops_get_outstanding_cqs(hba, &outstanding_cqs);
	if (ret)
		outstanding_cqs = (1U << hba->nr_hw_queues) - 1;

	/* Exclude the poll queues */
	nr_queues = hba->nr_hw_queues - hba->nr_queues[HCTX_TYPE_POLL];
	for_each_set_bit(i, &outstanding_cqs, nr_queues) {
		hwq = &hba->uhq[i];

		events = ufshcd_mcq_read_cqis(hba, i);
		if (events)
			ufshcd_mcq_write_cqis(hba, events, i);

		if (events & UFSHCD_MCQ_CQIS_TAIL_ENT_PUSH_STS)
			ufshcd_mcq_poll_cqe_lock(hba, hwq);
	}

	return IRQ_HANDLED;
}

/**
 * ufshcd_sl_intr - Interrupt service routine
 * @hba: per adapter instance
 * @intr_status: contains interrupts generated by the controller
 *
 * Return:
 *  IRQ_HANDLED - If interrupt is valid
 *  IRQ_NONE    - If invalid interrupt
 */
static irqreturn_t ufshcd_sl_intr(struct ufs_hba *hba, u32 intr_status)
{
	irqreturn_t retval = IRQ_NONE;
	bool err_check = false;

	if (intr_status & UFSHCD_UIC_MASK)
		retval |= ufshcd_uic_cmd_compl(hba, intr_status);

	if (intr_status & UFSHCD_ERROR_MASK || hba->errors)
		retval |= ufshcd_check_errors(hba, intr_status);

	if (intr_status & UTP_TASK_REQ_COMPL)
		retval |= ufshcd_tmc_handler(hba);

	if (intr_status & UTP_TRANSFER_REQ_COMPL) {
		retval |= ufshcd_transfer_req_compl(hba);

		trace_android_vh_ufs_err_check_ctrl(hba, &err_check);
		if (err_check)
			ufshcd_check_errors(hba, hba->errors);
	}

	if (intr_status & MCQ_CQ_EVENT_STATUS)
		retval |= ufshcd_handle_mcq_cq_events(hba);

	return retval;
}

/**
 * ufshcd_intr - Main interrupt service routine
 * @irq: irq number
 * @__hba: pointer to adapter instance
 *
 * Return:
 *  IRQ_HANDLED - If interrupt is valid
 *  IRQ_NONE    - If invalid interrupt
 */
static irqreturn_t ufshcd_intr(int irq, void *__hba)
{
	u32 intr_status, enabled_intr_status = 0;
	irqreturn_t retval = IRQ_NONE;
	struct ufs_hba *hba = __hba;
	int retries = hba->nutrs;

	intr_status = ufshcd_readl(hba, REG_INTERRUPT_STATUS);
	hba->ufs_stats.last_intr_status = intr_status;
	hba->ufs_stats.last_intr_ts = local_clock();

	/*
	 * There could be max of hba->nutrs reqs in flight and in worst case
	 * if the reqs get finished 1 by 1 after the interrupt status is
	 * read, make sure we handle them by checking the interrupt status
	 * again in a loop until we process all of the reqs before returning.
	 */
	while (intr_status && retries--) {
		enabled_intr_status =
			intr_status & ufshcd_readl(hba, REG_INTERRUPT_ENABLE);
		ufshcd_writel(hba, intr_status, REG_INTERRUPT_STATUS);
		if (enabled_intr_status)
			retval |= ufshcd_sl_intr(hba, enabled_intr_status);

		intr_status = ufshcd_readl(hba, REG_INTERRUPT_STATUS);
	}

	if (enabled_intr_status && retval == IRQ_NONE &&
	    (!(enabled_intr_status & UTP_TRANSFER_REQ_COMPL) ||
	     hba->outstanding_reqs) && !ufshcd_eh_in_progress(hba)) {
		dev_err(hba->dev, "%s: Unhandled interrupt 0x%08x (0x%08x, 0x%08x)\n",
					__func__,
					intr_status,
					hba->ufs_stats.last_intr_status,
					enabled_intr_status);
		ufshcd_dump_regs(hba, 0, UFSHCI_REG_SPACE_SIZE, "host_regs: ");
	}

	return retval;
}

static int ufshcd_clear_tm_cmd(struct ufs_hba *hba, int tag)
{
	int err = 0;
	u32 mask = 1 << tag;
	unsigned long flags;

	if (!test_bit(tag, &hba->outstanding_tasks))
		goto out;

	spin_lock_irqsave(hba->host->host_lock, flags);
	ufshcd_utmrl_clear(hba, tag);
	spin_unlock_irqrestore(hba->host->host_lock, flags);

	/* poll for max. 1 sec to clear door bell register by h/w */
	err = ufshcd_wait_for_register(hba,
			REG_UTP_TASK_REQ_DOOR_BELL,
			mask, 0, 1000, 1000);

	dev_err(hba->dev, "Clearing task management function with tag %d %s\n",
		tag, err < 0 ? "failed" : "succeeded");

out:
	return err;
}

static int __ufshcd_issue_tm_cmd(struct ufs_hba *hba,
		struct utp_task_req_desc *treq, u8 tm_function)
{
	struct request_queue *q = hba->tmf_queue;
	struct Scsi_Host *host = hba->host;
	DECLARE_COMPLETION_ONSTACK(wait);
	struct request *req;
	unsigned long flags;
	int task_tag, err;

	/*
	 * blk_mq_alloc_request() is used here only to get a free tag.
	 */
	req = blk_mq_alloc_request(q, REQ_OP_DRV_OUT, 0);
	if (IS_ERR(req))
		return PTR_ERR(req);

	req->end_io_data = &wait;
	ufshcd_hold(hba);

	spin_lock_irqsave(host->host_lock, flags);

	task_tag = req->tag;
	WARN_ONCE(task_tag < 0 || task_tag >= hba->nutmrs, "Invalid tag %d\n",
		  task_tag);
	hba->tmf_rqs[req->tag] = req;
	treq->upiu_req.req_header.task_tag = task_tag;

	memcpy(hba->utmrdl_base_addr + task_tag, treq, sizeof(*treq));
	ufshcd_vops_setup_task_mgmt(hba, task_tag, tm_function);

	/* send command to the controller */
	__set_bit(task_tag, &hba->outstanding_tasks);

	ufshcd_writel(hba, 1 << task_tag, REG_UTP_TASK_REQ_DOOR_BELL);
	/* Make sure that doorbell is committed immediately */
	wmb();

	spin_unlock_irqrestore(host->host_lock, flags);

	ufshcd_add_tm_upiu_trace(hba, task_tag, UFS_TM_SEND);

	/* wait until the task management command is completed */
	err = wait_for_completion_io_timeout(&wait,
			msecs_to_jiffies(TM_CMD_TIMEOUT));
	if (!err) {
		ufshcd_add_tm_upiu_trace(hba, task_tag, UFS_TM_ERR);
		dev_err(hba->dev, "%s: task management cmd 0x%.2x timed-out\n",
				__func__, tm_function);
		if (ufshcd_clear_tm_cmd(hba, task_tag))
			dev_WARN(hba->dev, "%s: unable to clear tm cmd (slot %d) after timeout\n",
					__func__, task_tag);
		err = -ETIMEDOUT;
	} else {
		err = 0;
		memcpy(treq, hba->utmrdl_base_addr + task_tag, sizeof(*treq));

		ufshcd_add_tm_upiu_trace(hba, task_tag, UFS_TM_COMP);
	}

	spin_lock_irqsave(hba->host->host_lock, flags);
	hba->tmf_rqs[req->tag] = NULL;
	__clear_bit(task_tag, &hba->outstanding_tasks);
	spin_unlock_irqrestore(hba->host->host_lock, flags);

	ufshcd_release(hba);
	blk_mq_free_request(req);

	return err;
}

/**
 * ufshcd_issue_tm_cmd - issues task management commands to controller
 * @hba: per adapter instance
 * @lun_id: LUN ID to which TM command is sent
 * @task_id: task ID to which the TM command is applicable
 * @tm_function: task management function opcode
 * @tm_response: task management service response return value
 *
 * Return: non-zero value on error, zero on success.
 */
static int ufshcd_issue_tm_cmd(struct ufs_hba *hba, int lun_id, int task_id,
		u8 tm_function, u8 *tm_response)
{
	struct utp_task_req_desc treq = { };
	enum utp_ocs ocs_value;
	int err;

	/* Configure task request descriptor */
	treq.header.interrupt = 1;
	treq.header.ocs = OCS_INVALID_COMMAND_STATUS;

	/* Configure task request UPIU */
	treq.upiu_req.req_header.transaction_code = UPIU_TRANSACTION_TASK_REQ;
	treq.upiu_req.req_header.lun = lun_id;
	treq.upiu_req.req_header.tm_function = tm_function;

	/*
	 * The host shall provide the same value for LUN field in the basic
	 * header and for Input Parameter.
	 */
	treq.upiu_req.input_param1 = cpu_to_be32(lun_id);
	treq.upiu_req.input_param2 = cpu_to_be32(task_id);

	err = __ufshcd_issue_tm_cmd(hba, &treq, tm_function);
	if (err == -ETIMEDOUT)
		return err;

	ocs_value = treq.header.ocs & MASK_OCS;
	if (ocs_value != OCS_SUCCESS)
		dev_err(hba->dev, "%s: failed, ocs = 0x%x\n",
				__func__, ocs_value);
	else if (tm_response)
		*tm_response = be32_to_cpu(treq.upiu_rsp.output_param1) &
				MASK_TM_SERVICE_RESP;
	return err;
}

/**
 * ufshcd_issue_devman_upiu_cmd - API for sending "utrd" type requests
 * @hba:	per-adapter instance
 * @req_upiu:	upiu request
 * @rsp_upiu:	upiu reply
 * @desc_buff:	pointer to descriptor buffer, NULL if NA
 * @buff_len:	descriptor size, 0 if NA
 * @cmd_type:	specifies the type (NOP, Query...)
 * @desc_op:	descriptor operation
 *
 * Those type of requests uses UTP Transfer Request Descriptor - utrd.
 * Therefore, it "rides" the device management infrastructure: uses its tag and
 * tasks work queues.
 *
 * Since there is only one available tag for device management commands,
 * the caller is expected to hold the hba->dev_cmd.lock mutex.
 *
 * Return: 0 upon success; < 0 upon failure.
 */
static int ufshcd_issue_devman_upiu_cmd(struct ufs_hba *hba,
					struct utp_upiu_req *req_upiu,
					struct utp_upiu_req *rsp_upiu,
					u8 *desc_buff, int *buff_len,
					enum dev_cmd_type cmd_type,
					enum query_opcode desc_op)
{
	DECLARE_COMPLETION_ONSTACK(wait);
	const u32 tag = hba->reserved_slot;
	struct ufshcd_lrb *lrbp;
	int err = 0;
	u8 upiu_flags;

	/* Protects use of hba->reserved_slot. */
	lockdep_assert_held(&hba->dev_cmd.lock);

	down_read(&hba->clk_scaling_lock);

	lrbp = &hba->lrb[tag];
	lrbp->cmd = NULL;
	lrbp->task_tag = tag;
	lrbp->lun = 0;
	lrbp->intr_cmd = true;
	ufshcd_prepare_lrbp_crypto(NULL, lrbp);
	hba->dev_cmd.type = cmd_type;

	if (hba->ufs_version <= ufshci_version(1, 1))
		lrbp->command_type = UTP_CMD_TYPE_DEV_MANAGE;
	else
		lrbp->command_type = UTP_CMD_TYPE_UFS_STORAGE;

	/* update the task tag in the request upiu */
	req_upiu->header.task_tag = tag;

	ufshcd_prepare_req_desc_hdr(lrbp, &upiu_flags, DMA_NONE, 0);

	/* just copy the upiu request as it is */
	memcpy(lrbp->ucd_req_ptr, req_upiu, sizeof(*lrbp->ucd_req_ptr));
	if (desc_buff && desc_op == UPIU_QUERY_OPCODE_WRITE_DESC) {
		/* The Data Segment Area is optional depending upon the query
		 * function value. for WRITE DESCRIPTOR, the data segment
		 * follows right after the tsf.
		 */
		memcpy(lrbp->ucd_req_ptr + 1, desc_buff, *buff_len);
		*buff_len = 0;
	}

	memset(lrbp->ucd_rsp_ptr, 0, sizeof(struct utp_upiu_rsp));

	hba->dev_cmd.complete = &wait;

	ufshcd_add_query_upiu_trace(hba, UFS_QUERY_SEND, lrbp->ucd_req_ptr);

	ufshcd_send_command(hba, tag, hba->dev_cmd_queue);
	/*
	 * ignore the returning value here - ufshcd_check_query_response is
	 * bound to fail since dev_cmd.query and dev_cmd.type were left empty.
	 * read the response directly ignoring all errors.
	 */
	ufshcd_wait_for_dev_cmd(hba, lrbp, QUERY_REQ_TIMEOUT);

	/* just copy the upiu response as it is */
	memcpy(rsp_upiu, lrbp->ucd_rsp_ptr, sizeof(*rsp_upiu));
	if (desc_buff && desc_op == UPIU_QUERY_OPCODE_READ_DESC) {
		u8 *descp = (u8 *)lrbp->ucd_rsp_ptr + sizeof(*rsp_upiu);
		u16 resp_len = be16_to_cpu(lrbp->ucd_rsp_ptr->header
					   .data_segment_length);

		if (*buff_len >= resp_len) {
			memcpy(desc_buff, descp, resp_len);
			*buff_len = resp_len;
		} else {
			dev_warn(hba->dev,
				 "%s: rsp size %d is bigger than buffer size %d",
				 __func__, resp_len, *buff_len);
			*buff_len = 0;
			err = -EINVAL;
		}
	}
	ufshcd_add_query_upiu_trace(hba, err ? UFS_QUERY_ERR : UFS_QUERY_COMP,
				    (struct utp_upiu_req *)lrbp->ucd_rsp_ptr);

	up_read(&hba->clk_scaling_lock);
	return err;
}

/**
 * ufshcd_exec_raw_upiu_cmd - API function for sending raw upiu commands
 * @hba:	per-adapter instance
 * @req_upiu:	upiu request
 * @rsp_upiu:	upiu reply - only 8 DW as we do not support scsi commands
 * @msgcode:	message code, one of UPIU Transaction Codes Initiator to Target
 * @desc_buff:	pointer to descriptor buffer, NULL if NA
 * @buff_len:	descriptor size, 0 if NA
 * @desc_op:	descriptor operation
 *
 * Supports UTP Transfer requests (nop and query), and UTP Task
 * Management requests.
 * It is up to the caller to fill the upiu conent properly, as it will
 * be copied without any further input validations.
 *
 * Return: 0 upon success; < 0 upon failure.
 */
int ufshcd_exec_raw_upiu_cmd(struct ufs_hba *hba,
			     struct utp_upiu_req *req_upiu,
			     struct utp_upiu_req *rsp_upiu,
			     enum upiu_request_transaction msgcode,
			     u8 *desc_buff, int *buff_len,
			     enum query_opcode desc_op)
{
	int err;
	enum dev_cmd_type cmd_type = DEV_CMD_TYPE_QUERY;
	struct utp_task_req_desc treq = { };
	enum utp_ocs ocs_value;
	u8 tm_f = req_upiu->header.tm_function;

	switch (msgcode) {
	case UPIU_TRANSACTION_NOP_OUT:
		cmd_type = DEV_CMD_TYPE_NOP;
		fallthrough;
	case UPIU_TRANSACTION_QUERY_REQ:
		ufshcd_hold(hba);
		mutex_lock(&hba->dev_cmd.lock);
		err = ufshcd_issue_devman_upiu_cmd(hba, req_upiu, rsp_upiu,
						   desc_buff, buff_len,
						   cmd_type, desc_op);
		mutex_unlock(&hba->dev_cmd.lock);
		ufshcd_release(hba);

		break;
	case UPIU_TRANSACTION_TASK_REQ:
		treq.header.interrupt = 1;
		treq.header.ocs = OCS_INVALID_COMMAND_STATUS;

		memcpy(&treq.upiu_req, req_upiu, sizeof(*req_upiu));

		err = __ufshcd_issue_tm_cmd(hba, &treq, tm_f);
		if (err == -ETIMEDOUT)
			break;

		ocs_value = treq.header.ocs & MASK_OCS;
		if (ocs_value != OCS_SUCCESS) {
			dev_err(hba->dev, "%s: failed, ocs = 0x%x\n", __func__,
				ocs_value);
			break;
		}

		memcpy(rsp_upiu, &treq.upiu_rsp, sizeof(*rsp_upiu));

		break;
	default:
		err = -EINVAL;

		break;
	}

	return err;
}

/**
 * ufshcd_advanced_rpmb_req_handler - handle advanced RPMB request
 * @hba:	per adapter instance
 * @req_upiu:	upiu request
 * @rsp_upiu:	upiu reply
 * @req_ehs:	EHS field which contains Advanced RPMB Request Message
 * @rsp_ehs:	EHS field which returns Advanced RPMB Response Message
 * @sg_cnt:	The number of sg lists actually used
 * @sg_list:	Pointer to SG list when DATA IN/OUT UPIU is required in ARPMB operation
 * @dir:	DMA direction
 *
 * Return: zero on success, non-zero on failure.
 */
int ufshcd_advanced_rpmb_req_handler(struct ufs_hba *hba, struct utp_upiu_req *req_upiu,
			 struct utp_upiu_req *rsp_upiu, struct ufs_ehs *req_ehs,
			 struct ufs_ehs *rsp_ehs, int sg_cnt, struct scatterlist *sg_list,
			 enum dma_data_direction dir)
{
	DECLARE_COMPLETION_ONSTACK(wait);
	const u32 tag = hba->reserved_slot;
	struct ufshcd_lrb *lrbp;
	int err = 0;
	int result;
	u8 upiu_flags;
	u8 *ehs_data;
	u16 ehs_len;

	/* Protects use of hba->reserved_slot. */
	ufshcd_hold(hba);
	mutex_lock(&hba->dev_cmd.lock);
	down_read(&hba->clk_scaling_lock);

	lrbp = &hba->lrb[tag];
	lrbp->cmd = NULL;
	lrbp->task_tag = tag;
	lrbp->lun = UFS_UPIU_RPMB_WLUN;

	lrbp->intr_cmd = true;
	ufshcd_prepare_lrbp_crypto(NULL, lrbp);
	hba->dev_cmd.type = DEV_CMD_TYPE_RPMB;

	/* Advanced RPMB starts from UFS 4.0, so its command type is UTP_CMD_TYPE_UFS_STORAGE */
	lrbp->command_type = UTP_CMD_TYPE_UFS_STORAGE;

	/*
	 * According to UFSHCI 4.0 specification page 24, if EHSLUTRDS is 0, host controller takes
	 * EHS length from CMD UPIU, and SW driver use EHS Length field in CMD UPIU. if it is 1,
	 * HW controller takes EHS length from UTRD.
	 */
	if (hba->capabilities & MASK_EHSLUTRD_SUPPORTED)
		ufshcd_prepare_req_desc_hdr(lrbp, &upiu_flags, dir, 2);
	else
		ufshcd_prepare_req_desc_hdr(lrbp, &upiu_flags, dir, 0);

	/* update the task tag */
	req_upiu->header.task_tag = tag;

	/* copy the UPIU(contains CDB) request as it is */
	memcpy(lrbp->ucd_req_ptr, req_upiu, sizeof(*lrbp->ucd_req_ptr));
	/* Copy EHS, starting with byte32, immediately after the CDB package */
	memcpy(lrbp->ucd_req_ptr + 1, req_ehs, sizeof(*req_ehs));

	if (dir != DMA_NONE && sg_list)
		ufshcd_sgl_to_prdt(hba, lrbp, sg_cnt, sg_list);

	memset(lrbp->ucd_rsp_ptr, 0, sizeof(struct utp_upiu_rsp));

	hba->dev_cmd.complete = &wait;

	ufshcd_send_command(hba, tag, hba->dev_cmd_queue);

	err = ufshcd_wait_for_dev_cmd(hba, lrbp, ADVANCED_RPMB_REQ_TIMEOUT);

	if (!err) {
		/* Just copy the upiu response as it is */
		memcpy(rsp_upiu, lrbp->ucd_rsp_ptr, sizeof(*rsp_upiu));
		/* Get the response UPIU result */
		result = (lrbp->ucd_rsp_ptr->header.response << 8) |
			lrbp->ucd_rsp_ptr->header.status;

		ehs_len = lrbp->ucd_rsp_ptr->header.ehs_length;
		/*
		 * Since the bLength in EHS indicates the total size of the EHS Header and EHS Data
		 * in 32 Byte units, the value of the bLength Request/Response for Advanced RPMB
		 * Message is 02h
		 */
		if (ehs_len == 2 && rsp_ehs) {
			/*
			 * ucd_rsp_ptr points to a buffer with a length of 512 bytes
			 * (ALIGNED_UPIU_SIZE = 512), and the EHS data just starts from byte32
			 */
			ehs_data = (u8 *)lrbp->ucd_rsp_ptr + EHS_OFFSET_IN_RESPONSE;
			memcpy(rsp_ehs, ehs_data, ehs_len * 32);
		}
	}

	up_read(&hba->clk_scaling_lock);
	mutex_unlock(&hba->dev_cmd.lock);
	ufshcd_release(hba);
	return err ? : result;
}

/**
 * ufshcd_eh_device_reset_handler() - Reset a single logical unit.
 * @cmd: SCSI command pointer
 *
 * Return: SUCCESS or FAILED.
 */
static int ufshcd_eh_device_reset_handler(struct scsi_cmnd *cmd)
{
	unsigned long flags, pending_reqs = 0, not_cleared = 0;
	struct Scsi_Host *host;
	struct ufs_hba *hba;
	struct ufs_hw_queue *hwq;
	struct ufshcd_lrb *lrbp;
	u32 pos, not_cleared_mask = 0;
	int err;
	u8 resp = 0xF, lun;

	host = cmd->device->host;
	hba = shost_priv(host);

	lun = ufshcd_scsi_to_upiu_lun(cmd->device->lun);
	err = ufshcd_issue_tm_cmd(hba, lun, 0, UFS_LOGICAL_RESET, &resp);
	if (err || resp != UPIU_TASK_MANAGEMENT_FUNC_COMPL) {
		if (!err)
			err = resp;
		goto out;
	}

	if (is_mcq_enabled(hba)) {
		for (pos = 0; pos < hba->nutrs; pos++) {
			lrbp = &hba->lrb[pos];
			if (ufshcd_cmd_inflight(lrbp->cmd) &&
			    lrbp->lun == lun) {
				ufshcd_clear_cmd(hba, pos);
				hwq = ufshcd_mcq_req_to_hwq(hba, scsi_cmd_to_rq(lrbp->cmd));
				ufshcd_mcq_poll_cqe_lock(hba, hwq);
			}
		}
		err = 0;
		goto out;
	}

	/* clear the commands that were pending for corresponding LUN */
	spin_lock_irqsave(&hba->outstanding_lock, flags);
	for_each_set_bit(pos, &hba->outstanding_reqs, hba->nutrs)
		if (hba->lrb[pos].lun == lun)
			__set_bit(pos, &pending_reqs);
	hba->outstanding_reqs &= ~pending_reqs;
	spin_unlock_irqrestore(&hba->outstanding_lock, flags);

	for_each_set_bit(pos, &pending_reqs, hba->nutrs) {
		if (ufshcd_clear_cmd(hba, pos) < 0) {
			spin_lock_irqsave(&hba->outstanding_lock, flags);
			not_cleared = 1U << pos &
				ufshcd_readl(hba, REG_UTP_TRANSFER_REQ_DOOR_BELL);
			hba->outstanding_reqs |= not_cleared;
			not_cleared_mask |= not_cleared;
			spin_unlock_irqrestore(&hba->outstanding_lock, flags);

			dev_err(hba->dev, "%s: failed to clear request %d\n",
				__func__, pos);
		}
	}
	__ufshcd_transfer_req_compl(hba, pending_reqs & ~not_cleared_mask);

out:
	hba->req_abort_count = 0;
	ufshcd_update_evt_hist(hba, UFS_EVT_DEV_RESET, (u32)err);
	if (!err) {
		err = SUCCESS;
	} else {
		dev_err(hba->dev, "%s: failed with err %d\n", __func__, err);
		err = FAILED;
	}
	return err;
}

static void ufshcd_set_req_abort_skip(struct ufs_hba *hba, unsigned long bitmap)
{
	struct ufshcd_lrb *lrbp;
	int tag;

	for_each_set_bit(tag, &bitmap, hba->nutrs) {
		lrbp = &hba->lrb[tag];
		lrbp->req_abort_skip = true;
	}
}

/**
 * ufshcd_try_to_abort_task - abort a specific task
 * @hba: Pointer to adapter instance
 * @tag: Task tag/index to be aborted
 *
 * Abort the pending command in device by sending UFS_ABORT_TASK task management
 * command, and in host controller by clearing the door-bell register. There can
 * be race between controller sending the command to the device while abort is
 * issued. To avoid that, first issue UFS_QUERY_TASK to check if the command is
 * really issued and then try to abort it.
 *
 * Return: zero on success, non-zero on failure.
 */
int ufshcd_try_to_abort_task(struct ufs_hba *hba, int tag)
{
	struct ufshcd_lrb *lrbp = &hba->lrb[tag];
	int err = 0;
	int poll_cnt;
	u8 resp = 0xF;
	u32 reg;

	for (poll_cnt = 100; poll_cnt; poll_cnt--) {
		err = ufshcd_issue_tm_cmd(hba, lrbp->lun, lrbp->task_tag,
				UFS_QUERY_TASK, &resp);
		if (!err && resp == UPIU_TASK_MANAGEMENT_FUNC_SUCCEEDED) {
			/* cmd pending in the device */
			dev_err(hba->dev, "%s: cmd pending in the device. tag = %d\n",
				__func__, tag);
			break;
		} else if (!err && resp == UPIU_TASK_MANAGEMENT_FUNC_COMPL) {
			/*
			 * cmd not pending in the device, check if it is
			 * in transition.
			 */
			dev_err(hba->dev, "%s: cmd at tag %d not pending in the device.\n",
				__func__, tag);
			if (is_mcq_enabled(hba)) {
				/* MCQ mode */
				if (ufshcd_cmd_inflight(lrbp->cmd)) {
					/* sleep for max. 200us same delay as in SDB mode */
					usleep_range(100, 200);
					continue;
				}
				/* command completed already */
				dev_err(hba->dev, "%s: cmd at tag=%d is cleared.\n",
					__func__, tag);
				goto out;
			}

			/* Single Doorbell Mode */
			reg = ufshcd_readl(hba, REG_UTP_TRANSFER_REQ_DOOR_BELL);
			if (reg & (1 << tag)) {
				/* sleep for max. 200us to stabilize */
				usleep_range(100, 200);
				continue;
			}
			/* command completed already */
			dev_err(hba->dev, "%s: cmd at tag %d successfully cleared from DB.\n",
				__func__, tag);
			goto out;
		} else {
			dev_err(hba->dev,
				"%s: no response from device. tag = %d, err %d\n",
				__func__, tag, err);
			if (!err)
				err = resp; /* service response error */
			goto out;
		}
	}

	if (!poll_cnt) {
		err = -EBUSY;
		goto out;
	}

	err = ufshcd_issue_tm_cmd(hba, lrbp->lun, lrbp->task_tag,
			UFS_ABORT_TASK, &resp);
	if (err || resp != UPIU_TASK_MANAGEMENT_FUNC_COMPL) {
		if (!err) {
			err = resp; /* service response error */
			dev_err(hba->dev, "%s: issued. tag = %d, err %d\n",
				__func__, tag, err);
		}
		goto out;
	}

	err = ufshcd_clear_cmd(hba, tag);
	if (err)
		dev_err(hba->dev, "%s: Failed clearing cmd at tag %d, err %d\n",
			__func__, tag, err);

out:
	return err;
}

/**
 * ufshcd_abort - scsi host template eh_abort_handler callback
 * @cmd: SCSI command pointer
 *
 * Return: SUCCESS or FAILED.
 */
static int ufshcd_abort(struct scsi_cmnd *cmd)
{
	struct Scsi_Host *host = cmd->device->host;
	struct ufs_hba *hba = shost_priv(host);
	int tag = scsi_cmd_to_rq(cmd)->tag;
	struct ufshcd_lrb *lrbp = &hba->lrb[tag];
	unsigned long flags;
	int err = FAILED;
	bool outstanding;
	u32 reg;

	WARN_ONCE(tag < 0, "Invalid tag %d\n", tag);

	ufshcd_hold(hba);

	if (!is_mcq_enabled(hba)) {
		reg = ufshcd_readl(hba, REG_UTP_TRANSFER_REQ_DOOR_BELL);
		if (!test_bit(tag, &hba->outstanding_reqs)) {
			/* If command is already aborted/completed, return FAILED. */
			dev_err(hba->dev,
				"%s: cmd at tag %d already completed, outstanding=0x%lx, doorbell=0x%x\n",
				__func__, tag, hba->outstanding_reqs, reg);
			goto release;
		}
	}

	/* Print Transfer Request of aborted task */
	dev_info(hba->dev, "%s: Device abort task at tag %d\n", __func__, tag);

	/*
	 * Print detailed info about aborted request.
	 * As more than one request might get aborted at the same time,
	 * print full information only for the first aborted request in order
	 * to reduce repeated printouts. For other aborted requests only print
	 * basic details.
	 */
	scsi_print_command(cmd);
	if (!hba->req_abort_count) {
		ufshcd_update_evt_hist(hba, UFS_EVT_ABORT, tag);
		ufshcd_print_evt_hist(hba);
		ufshcd_print_host_state(hba);
		ufshcd_print_pwr_info(hba);
		ufshcd_print_tr(hba, tag, true);
	} else {
		ufshcd_print_tr(hba, tag, false);
	}
	hba->req_abort_count++;

	if (!is_mcq_enabled(hba) && !(reg & (1 << tag))) {
		/* only execute this code in single doorbell mode */
		dev_err(hba->dev,
		"%s: cmd was completed, but without a notifying intr, tag = %d",
		__func__, tag);
		__ufshcd_transfer_req_compl(hba, 1UL << tag);
		goto release;
	}

	/*
	 * Task abort to the device W-LUN is illegal. When this command
	 * will fail, due to spec violation, scsi err handling next step
	 * will be to send LU reset which, again, is a spec violation.
	 * To avoid these unnecessary/illegal steps, first we clean up
	 * the lrb taken by this cmd and re-set it in outstanding_reqs,
	 * then queue the eh_work and bail.
	 */
	if (lrbp->lun == UFS_UPIU_UFS_DEVICE_WLUN) {
		ufshcd_update_evt_hist(hba, UFS_EVT_ABORT, lrbp->lun);

		spin_lock_irqsave(host->host_lock, flags);
		hba->force_reset = true;
		ufshcd_schedule_eh_work(hba);
		spin_unlock_irqrestore(host->host_lock, flags);
		goto release;
	}

	if (is_mcq_enabled(hba)) {
		/* MCQ mode. Branch off to handle abort for mcq mode */
		err = ufshcd_mcq_abort(cmd);
		goto release;
	}

	/* Skip task abort in case previous aborts failed and report failure */
	if (lrbp->req_abort_skip) {
		dev_err(hba->dev, "%s: skipping abort\n", __func__);
		ufshcd_set_req_abort_skip(hba, hba->outstanding_reqs);
		goto release;
	}

	err = ufshcd_try_to_abort_task(hba, tag);
	if (err) {
		dev_err(hba->dev, "%s: failed with err %d\n", __func__, err);
		ufshcd_set_req_abort_skip(hba, hba->outstanding_reqs);
		err = FAILED;
		goto release;
	}

	/*
	 * Clear the corresponding bit from outstanding_reqs since the command
	 * has been aborted successfully.
	 */
	spin_lock_irqsave(&hba->outstanding_lock, flags);
	outstanding = __test_and_clear_bit(tag, &hba->outstanding_reqs);
	spin_unlock_irqrestore(&hba->outstanding_lock, flags);

	if (outstanding) {
		ufshcd_release_scsi_cmd(hba, lrbp);
		trace_android_vh_ufs_abort_success_ctrl(hba, lrbp);
	}

	err = SUCCESS;

release:
	/* Matches the ufshcd_hold() call at the start of this function. */
	ufshcd_release(hba);
	return err;
}

/**
 * ufshcd_host_reset_and_restore - reset and restore host controller
 * @hba: per-adapter instance
 *
 * Note that host controller reset may issue DME_RESET to
 * local and remote (device) Uni-Pro stack and the attributes
 * are reset to default state.
 *
 * Return: zero on success, non-zero on failure.
 */
static int ufshcd_host_reset_and_restore(struct ufs_hba *hba)
{
	int err;

	/*
	 * Stop the host controller and complete the requests
	 * cleared by h/w
	 */
	ufshcd_hba_stop(hba);
	hba->silence_err_logs = true;
	ufshcd_complete_requests(hba, true);
	hba->silence_err_logs = false;

	/* scale up clocks to max frequency before full reinitialization */
	ufshcd_scale_clks(hba, true);

	err = ufshcd_hba_enable(hba);

	/* Establish the link again and restore the device */
	if (!err)
		err = ufshcd_probe_hba(hba, false);

	if (err)
		dev_err(hba->dev, "%s: Host init failed %d\n", __func__, err);
	ufshcd_update_evt_hist(hba, UFS_EVT_HOST_RESET, (u32)err);
	return err;
}

/**
 * ufshcd_reset_and_restore - reset and re-initialize host/device
 * @hba: per-adapter instance
 *
 * Reset and recover device, host and re-establish link. This
 * is helpful to recover the communication in fatal error conditions.
 *
 * Return: zero on success, non-zero on failure.
 */
static int ufshcd_reset_and_restore(struct ufs_hba *hba)
{
	u32 saved_err = 0;
	u32 saved_uic_err = 0;
	int err = 0;
	unsigned long flags;
	int retries = MAX_HOST_RESET_RETRIES;

	spin_lock_irqsave(hba->host->host_lock, flags);
	do {
		/*
		 * This is a fresh start, cache and clear saved error first,
		 * in case new error generated during reset and restore.
		 */
		saved_err |= hba->saved_err;
		saved_uic_err |= hba->saved_uic_err;
		hba->saved_err = 0;
		hba->saved_uic_err = 0;
		hba->force_reset = false;
		hba->ufshcd_state = UFSHCD_STATE_RESET;
		spin_unlock_irqrestore(hba->host->host_lock, flags);

		/* Reset the attached device */
		ufshcd_device_reset(hba);

		err = ufshcd_host_reset_and_restore(hba);

		spin_lock_irqsave(hba->host->host_lock, flags);
		if (err)
			continue;
		/* Do not exit unless operational or dead */
		if (hba->ufshcd_state != UFSHCD_STATE_OPERATIONAL &&
		    hba->ufshcd_state != UFSHCD_STATE_ERROR &&
		    hba->ufshcd_state != UFSHCD_STATE_EH_SCHEDULED_NON_FATAL)
			err = -EAGAIN;
	} while (err && --retries);

	/*
	 * Inform scsi mid-layer that we did reset and allow to handle
	 * Unit Attention properly.
	 */
	scsi_report_bus_reset(hba->host, 0);
	if (err) {
		hba->ufshcd_state = UFSHCD_STATE_ERROR;
		hba->saved_err |= saved_err;
		hba->saved_uic_err |= saved_uic_err;
	}
	spin_unlock_irqrestore(hba->host->host_lock, flags);

	return err;
}

/**
 * ufshcd_eh_host_reset_handler - host reset handler registered to scsi layer
 * @cmd: SCSI command pointer
 *
 * Return: SUCCESS or FAILED.
 */
static int ufshcd_eh_host_reset_handler(struct scsi_cmnd *cmd)
{
	int err = SUCCESS;
	unsigned long flags;
	struct ufs_hba *hba;

	hba = shost_priv(cmd->device->host);

	/*
	 * If runtime PM sent SSU and got a timeout, scsi_error_handler is
	 * stuck in this function waiting for flush_work(&hba->eh_work). And
	 * ufshcd_err_handler(eh_work) is stuck waiting for runtime PM. Do
	 * ufshcd_link_recovery instead of eh_work to prevent deadlock.
	 */
	if (hba->pm_op_in_progress) {
		if (ufshcd_link_recovery(hba))
			err = FAILED;

		return err;
	}

	spin_lock_irqsave(hba->host->host_lock, flags);
	hba->force_reset = true;
	ufshcd_schedule_eh_work(hba);
	dev_err(hba->dev, "%s: reset in progress - 1\n", __func__);
	spin_unlock_irqrestore(hba->host->host_lock, flags);

	flush_work(&hba->eh_work);

	spin_lock_irqsave(hba->host->host_lock, flags);
	if (hba->ufshcd_state == UFSHCD_STATE_ERROR)
		err = FAILED;
	spin_unlock_irqrestore(hba->host->host_lock, flags);

	return err;
}

/**
 * ufshcd_get_max_icc_level - calculate the ICC level
 * @sup_curr_uA: max. current supported by the regulator
 * @start_scan: row at the desc table to start scan from
 * @buff: power descriptor buffer
 *
 * Return: calculated max ICC level for specific regulator.
 */
static u32 ufshcd_get_max_icc_level(int sup_curr_uA, u32 start_scan,
				    const char *buff)
{
	int i;
	int curr_uA;
	u16 data;
	u16 unit;

	for (i = start_scan; i >= 0; i--) {
		data = get_unaligned_be16(&buff[2 * i]);
		unit = (data & ATTR_ICC_LVL_UNIT_MASK) >>
						ATTR_ICC_LVL_UNIT_OFFSET;
		curr_uA = data & ATTR_ICC_LVL_VALUE_MASK;
		switch (unit) {
		case UFSHCD_NANO_AMP:
			curr_uA = curr_uA / 1000;
			break;
		case UFSHCD_MILI_AMP:
			curr_uA = curr_uA * 1000;
			break;
		case UFSHCD_AMP:
			curr_uA = curr_uA * 1000 * 1000;
			break;
		case UFSHCD_MICRO_AMP:
		default:
			break;
		}
		if (sup_curr_uA >= curr_uA)
			break;
	}
	if (i < 0) {
		i = 0;
		pr_err("%s: Couldn't find valid icc_level = %d", __func__, i);
	}

	return (u32)i;
}

/**
 * ufshcd_find_max_sup_active_icc_level - calculate the max ICC level
 * In case regulators are not initialized we'll return 0
 * @hba: per-adapter instance
 * @desc_buf: power descriptor buffer to extract ICC levels from.
 *
 * Return: calculated ICC level.
 */
static u32 ufshcd_find_max_sup_active_icc_level(struct ufs_hba *hba,
						const u8 *desc_buf)
{
	u32 icc_level = 0;

	if (!hba->vreg_info.vcc || !hba->vreg_info.vccq ||
						!hba->vreg_info.vccq2) {
		/*
		 * Using dev_dbg to avoid messages during runtime PM to avoid
		 * never-ending cycles of messages written back to storage by
		 * user space causing runtime resume, causing more messages and
		 * so on.
		 */
		dev_dbg(hba->dev,
			"%s: Regulator capability was not set, actvIccLevel=%d",
							__func__, icc_level);
		goto out;
	}

	if (hba->vreg_info.vcc->max_uA)
		icc_level = ufshcd_get_max_icc_level(
				hba->vreg_info.vcc->max_uA,
				POWER_DESC_MAX_ACTV_ICC_LVLS - 1,
				&desc_buf[PWR_DESC_ACTIVE_LVLS_VCC_0]);

	if (hba->vreg_info.vccq->max_uA)
		icc_level = ufshcd_get_max_icc_level(
				hba->vreg_info.vccq->max_uA,
				icc_level,
				&desc_buf[PWR_DESC_ACTIVE_LVLS_VCCQ_0]);

	if (hba->vreg_info.vccq2->max_uA)
		icc_level = ufshcd_get_max_icc_level(
				hba->vreg_info.vccq2->max_uA,
				icc_level,
				&desc_buf[PWR_DESC_ACTIVE_LVLS_VCCQ2_0]);
out:
	return icc_level;
}

static void ufshcd_set_active_icc_lvl(struct ufs_hba *hba)
{
	int ret;
	u8 *desc_buf;
	u32 icc_level;

	desc_buf = kzalloc(QUERY_DESC_MAX_SIZE, GFP_KERNEL);
	if (!desc_buf)
		return;

	ret = ufshcd_read_desc_param(hba, QUERY_DESC_IDN_POWER, 0, 0,
				     desc_buf, QUERY_DESC_MAX_SIZE);
	if (ret) {
		dev_err(hba->dev,
			"%s: Failed reading power descriptor ret = %d",
			__func__, ret);
		goto out;
	}

	icc_level = ufshcd_find_max_sup_active_icc_level(hba, desc_buf);
	dev_dbg(hba->dev, "%s: setting icc_level 0x%x", __func__, icc_level);

	ret = ufshcd_query_attr_retry(hba, UPIU_QUERY_OPCODE_WRITE_ATTR,
		QUERY_ATTR_IDN_ACTIVE_ICC_LVL, 0, 0, &icc_level);

	if (ret)
		dev_err(hba->dev,
			"%s: Failed configuring bActiveICCLevel = %d ret = %d",
			__func__, icc_level, ret);

out:
	kfree(desc_buf);
}

static inline void ufshcd_blk_pm_runtime_init(struct scsi_device *sdev)
{
	struct Scsi_Host *shost = sdev->host;

	scsi_autopm_get_device(sdev);
	blk_pm_runtime_init(sdev->request_queue, &sdev->sdev_gendev);
	if (sdev->rpm_autosuspend)
		pm_runtime_set_autosuspend_delay(&sdev->sdev_gendev,
						 shost->rpm_autosuspend_delay);
	scsi_autopm_put_device(sdev);
}

/**
 * ufshcd_scsi_add_wlus - Adds required W-LUs
 * @hba: per-adapter instance
 *
 * UFS device specification requires the UFS devices to support 4 well known
 * logical units:
 *	"REPORT_LUNS" (address: 01h)
 *	"UFS Device" (address: 50h)
 *	"RPMB" (address: 44h)
 *	"BOOT" (address: 30h)
 * UFS device's power management needs to be controlled by "POWER CONDITION"
 * field of SSU (START STOP UNIT) command. But this "power condition" field
 * will take effect only when its sent to "UFS device" well known logical unit
 * hence we require the scsi_device instance to represent this logical unit in
 * order for the UFS host driver to send the SSU command for power management.
 *
 * We also require the scsi_device instance for "RPMB" (Replay Protected Memory
 * Block) LU so user space process can control this LU. User space may also
 * want to have access to BOOT LU.
 *
 * This function adds scsi device instances for each of all well known LUs
 * (except "REPORT LUNS" LU).
 *
 * Return: zero on success (all required W-LUs are added successfully),
 * non-zero error value on failure (if failed to add any of the required W-LU).
 */
static int ufshcd_scsi_add_wlus(struct ufs_hba *hba)
{
	int ret = 0;
	struct scsi_device *sdev_boot, *sdev_rpmb;

	hba->ufs_device_wlun = __scsi_add_device(hba->host, 0, 0,
		ufshcd_upiu_wlun_to_scsi_wlun(UFS_UPIU_UFS_DEVICE_WLUN), NULL);
	if (IS_ERR(hba->ufs_device_wlun)) {
		ret = PTR_ERR(hba->ufs_device_wlun);
		hba->ufs_device_wlun = NULL;
		goto out;
	}
	scsi_device_put(hba->ufs_device_wlun);

	sdev_rpmb = __scsi_add_device(hba->host, 0, 0,
		ufshcd_upiu_wlun_to_scsi_wlun(UFS_UPIU_RPMB_WLUN), NULL);
	if (IS_ERR(sdev_rpmb)) {
		ret = PTR_ERR(sdev_rpmb);
		goto remove_ufs_device_wlun;
	}
	ufshcd_blk_pm_runtime_init(sdev_rpmb);
	scsi_device_put(sdev_rpmb);

	sdev_boot = __scsi_add_device(hba->host, 0, 0,
		ufshcd_upiu_wlun_to_scsi_wlun(UFS_UPIU_BOOT_WLUN), NULL);
	if (IS_ERR(sdev_boot)) {
		dev_err(hba->dev, "%s: BOOT WLUN not found\n", __func__);
	} else {
		ufshcd_blk_pm_runtime_init(sdev_boot);
		scsi_device_put(sdev_boot);
	}
	goto out;

remove_ufs_device_wlun:
	scsi_remove_device(hba->ufs_device_wlun);
out:
	return ret;
}

static void ufshcd_wb_probe(struct ufs_hba *hba, const u8 *desc_buf)
{
	struct ufs_dev_info *dev_info = &hba->dev_info;
	u8 lun;
	u32 d_lu_wb_buf_alloc;
	u32 ext_ufs_feature;

	if (!ufshcd_is_wb_allowed(hba))
		return;

	/*
	 * Probe WB only for UFS-2.2 and UFS-3.1 (and later) devices or
	 * UFS devices with quirk UFS_DEVICE_QUIRK_SUPPORT_EXTENDED_FEATURES
	 * enabled
	 */
	if (!(dev_info->wspecversion >= 0x310 ||
	      dev_info->wspecversion == 0x220 ||
	     (hba->dev_quirks & UFS_DEVICE_QUIRK_SUPPORT_EXTENDED_FEATURES)))
		goto wb_disabled;

	ext_ufs_feature = get_unaligned_be32(desc_buf +
					DEVICE_DESC_PARAM_EXT_UFS_FEATURE_SUP);

	if (!(ext_ufs_feature & UFS_DEV_WRITE_BOOSTER_SUP))
		goto wb_disabled;

	/*
	 * WB may be supported but not configured while provisioning. The spec
	 * says, in dedicated wb buffer mode, a max of 1 lun would have wb
	 * buffer configured.
	 */
	dev_info->wb_buffer_type = desc_buf[DEVICE_DESC_PARAM_WB_TYPE];

	dev_info->b_presrv_uspc_en =
		desc_buf[DEVICE_DESC_PARAM_WB_PRESRV_USRSPC_EN];

	if (dev_info->wb_buffer_type == WB_BUF_MODE_SHARED) {
		if (!get_unaligned_be32(desc_buf +
				   DEVICE_DESC_PARAM_WB_SHARED_ALLOC_UNITS))
			goto wb_disabled;
	} else {
		for (lun = 0; lun < UFS_UPIU_MAX_WB_LUN_ID; lun++) {
			d_lu_wb_buf_alloc = 0;
			ufshcd_read_unit_desc_param(hba,
					lun,
					UNIT_DESC_PARAM_WB_BUF_ALLOC_UNITS,
					(u8 *)&d_lu_wb_buf_alloc,
					sizeof(d_lu_wb_buf_alloc));
			if (d_lu_wb_buf_alloc) {
				dev_info->wb_dedicated_lu = lun;
				break;
			}
		}

		if (!d_lu_wb_buf_alloc)
			goto wb_disabled;
	}

	if (!ufshcd_is_wb_buf_lifetime_available(hba))
		goto wb_disabled;

	return;

wb_disabled:
	hba->caps &= ~UFSHCD_CAP_WB_EN;
}

static void ufshcd_temp_notif_probe(struct ufs_hba *hba, const u8 *desc_buf)
{
	struct ufs_dev_info *dev_info = &hba->dev_info;
	u32 ext_ufs_feature;
	u8 mask = 0;

	if (!(hba->caps & UFSHCD_CAP_TEMP_NOTIF) || dev_info->wspecversion < 0x300)
		return;

	ext_ufs_feature = get_unaligned_be32(desc_buf + DEVICE_DESC_PARAM_EXT_UFS_FEATURE_SUP);

	if (ext_ufs_feature & UFS_DEV_LOW_TEMP_NOTIF)
		mask |= MASK_EE_TOO_LOW_TEMP;

	if (ext_ufs_feature & UFS_DEV_HIGH_TEMP_NOTIF)
		mask |= MASK_EE_TOO_HIGH_TEMP;

	if (mask) {
		ufshcd_enable_ee(hba, mask);
		ufs_hwmon_probe(hba, mask);
	}
}

static void ufshcd_ext_iid_probe(struct ufs_hba *hba, u8 *desc_buf)
{
	struct ufs_dev_info *dev_info = &hba->dev_info;
	u32 ext_ufs_feature;
	u32 ext_iid_en = 0;
	int err;

	/* Only UFS-4.0 and above may support EXT_IID */
	if (dev_info->wspecversion < 0x400)
		goto out;

	ext_ufs_feature = get_unaligned_be32(desc_buf +
				     DEVICE_DESC_PARAM_EXT_UFS_FEATURE_SUP);
	if (!(ext_ufs_feature & UFS_DEV_EXT_IID_SUP))
		goto out;

	err = ufshcd_query_attr_retry(hba, UPIU_QUERY_OPCODE_READ_ATTR,
				      QUERY_ATTR_IDN_EXT_IID_EN, 0, 0, &ext_iid_en);
	if (err)
		dev_err(hba->dev, "failed reading bEXTIIDEn. err = %d\n", err);

out:
	dev_info->b_ext_iid_en = ext_iid_en;
}

static void ufshcd_set_rtt(struct ufs_hba *hba)
{
	struct ufs_dev_info *dev_info = &hba->dev_info;
	u32 rtt = 0;
	u32 dev_rtt = 0;
	const int max_num_rtt = hba->vops && hba->vops->name &&
		strcmp(hba->vops->name, "mediatek.ufshci") == 0 ? 2 : 0;
	int host_rtt_cap = max_num_rtt ? max_num_rtt : to_hba_priv(hba)->nortt;

	/* RTT override makes sense only for UFS-4.0 and above */
	if (dev_info->wspecversion < 0x400)
		return;

	if (ufshcd_query_attr_retry(hba, UPIU_QUERY_OPCODE_READ_ATTR,
				    QUERY_ATTR_IDN_MAX_NUM_OF_RTT, 0, 0, &dev_rtt)) {
		dev_err(hba->dev, "failed reading bMaxNumOfRTT\n");
		return;
	}

	/* do not override if it was already written */
	if (dev_rtt != DEFAULT_MAX_NUM_RTT)
		return;

	rtt = min_t(int, to_hba_priv(hba)->rtt_cap, host_rtt_cap);

	if (rtt == dev_rtt)
		return;

	if (ufshcd_query_attr_retry(hba, UPIU_QUERY_OPCODE_WRITE_ATTR,
				    QUERY_ATTR_IDN_MAX_NUM_OF_RTT, 0, 0, &rtt))
		dev_err(hba->dev, "failed writing bMaxNumOfRTT\n");
}

void ufshcd_fixup_dev_quirks(struct ufs_hba *hba,
			     const struct ufs_dev_quirk *fixups)
{
	const struct ufs_dev_quirk *f;
	struct ufs_dev_info *dev_info = &hba->dev_info;

	if (!fixups)
		return;

	for (f = fixups; f->quirk; f++) {
		if ((f->wmanufacturerid == dev_info->wmanufacturerid ||
		     f->wmanufacturerid == UFS_ANY_VENDOR) &&
		     ((dev_info->model &&
		       STR_PRFX_EQUAL(f->model, dev_info->model)) ||
		      !strcmp(f->model, UFS_ANY_MODEL)))
			hba->dev_quirks |= f->quirk;
	}
}
EXPORT_SYMBOL_GPL(ufshcd_fixup_dev_quirks);

static void ufs_fixup_device_setup(struct ufs_hba *hba)
{
	/* fix by general quirk table */
	ufshcd_fixup_dev_quirks(hba, ufs_fixups);

	/* allow vendors to fix quirks */
	ufshcd_vops_fixup_dev_quirks(hba);
}

static int ufs_get_device_desc(struct ufs_hba *hba)
{
	int err;
	u8 model_index;
	u8 *desc_buf;
	struct ufs_dev_info *dev_info = &hba->dev_info;

	desc_buf = kzalloc(QUERY_DESC_MAX_SIZE, GFP_KERNEL);
	if (!desc_buf) {
		err = -ENOMEM;
		goto out;
	}

	err = ufshcd_read_desc_param(hba, QUERY_DESC_IDN_DEVICE, 0, 0, desc_buf,
				     QUERY_DESC_MAX_SIZE);
	if (err) {
		dev_err(hba->dev, "%s: Failed reading Device Desc. err = %d\n",
			__func__, err);
		goto out;
	}

	/*
	 * getting vendor (manufacturerID) and Bank Index in big endian
	 * format
	 */
	dev_info->wmanufacturerid = desc_buf[DEVICE_DESC_PARAM_MANF_ID] << 8 |
				     desc_buf[DEVICE_DESC_PARAM_MANF_ID + 1];

	/* getting Specification Version in big endian format */
	dev_info->wspecversion = desc_buf[DEVICE_DESC_PARAM_SPEC_VER] << 8 |
				      desc_buf[DEVICE_DESC_PARAM_SPEC_VER + 1];
	dev_info->bqueuedepth = desc_buf[DEVICE_DESC_PARAM_Q_DPTH];

	to_hba_priv(hba)->rtt_cap = desc_buf[DEVICE_DESC_PARAM_RTT_CAP];

	model_index = desc_buf[DEVICE_DESC_PARAM_PRDCT_NAME];

	err = ufshcd_read_string_desc(hba, model_index,
				      &dev_info->model, SD_ASCII_STD);
	if (err < 0) {
		dev_err(hba->dev, "%s: Failed reading Product Name. err = %d\n",
			__func__, err);
		goto out;
	}

	hba->luns_avail = desc_buf[DEVICE_DESC_PARAM_NUM_LU] +
		desc_buf[DEVICE_DESC_PARAM_NUM_WLU];

	ufs_fixup_device_setup(hba);

	ufshcd_wb_probe(hba, desc_buf);

	ufshcd_temp_notif_probe(hba, desc_buf);

	if (hba->ext_iid_sup)
		ufshcd_ext_iid_probe(hba, desc_buf);

	/*
	 * ufshcd_read_string_desc returns size of the string
	 * reset the error value
	 */
	err = 0;

out:
	kfree(desc_buf);
	return err;
}

static void ufs_put_device_desc(struct ufs_hba *hba)
{
	struct ufs_dev_info *dev_info = &hba->dev_info;

	kfree(dev_info->model);
	dev_info->model = NULL;
}

/**
 * ufshcd_tune_pa_tactivate - Tunes PA_TActivate of local UniPro
 * @hba: per-adapter instance
 *
 * PA_TActivate parameter can be tuned manually if UniPro version is less than
 * 1.61. PA_TActivate needs to be greater than or equal to peerM-PHY's
 * RX_MIN_ACTIVATETIME_CAPABILITY attribute. This optimal value can help reduce
 * the hibern8 exit latency.
 *
 * Return: zero on success, non-zero error value on failure.
 */
static int ufshcd_tune_pa_tactivate(struct ufs_hba *hba)
{
	int ret = 0;
	u32 peer_rx_min_activatetime = 0, tuned_pa_tactivate;

	ret = ufshcd_dme_peer_get(hba,
				  UIC_ARG_MIB_SEL(
					RX_MIN_ACTIVATETIME_CAPABILITY,
					UIC_ARG_MPHY_RX_GEN_SEL_INDEX(0)),
				  &peer_rx_min_activatetime);
	if (ret)
		goto out;

	/* make sure proper unit conversion is applied */
	tuned_pa_tactivate =
		((peer_rx_min_activatetime * RX_MIN_ACTIVATETIME_UNIT_US)
		 / PA_TACTIVATE_TIME_UNIT_US);
	ret = ufshcd_dme_set(hba, UIC_ARG_MIB(PA_TACTIVATE),
			     tuned_pa_tactivate);

out:
	return ret;
}

/**
 * ufshcd_tune_pa_hibern8time - Tunes PA_Hibern8Time of local UniPro
 * @hba: per-adapter instance
 *
 * PA_Hibern8Time parameter can be tuned manually if UniPro version is less than
 * 1.61. PA_Hibern8Time needs to be maximum of local M-PHY's
 * TX_HIBERN8TIME_CAPABILITY & peer M-PHY's RX_HIBERN8TIME_CAPABILITY.
 * This optimal value can help reduce the hibern8 exit latency.
 *
 * Return: zero on success, non-zero error value on failure.
 */
static int ufshcd_tune_pa_hibern8time(struct ufs_hba *hba)
{
	int ret = 0;
	u32 local_tx_hibern8_time_cap = 0, peer_rx_hibern8_time_cap = 0;
	u32 max_hibern8_time, tuned_pa_hibern8time;

	ret = ufshcd_dme_get(hba,
			     UIC_ARG_MIB_SEL(TX_HIBERN8TIME_CAPABILITY,
					UIC_ARG_MPHY_TX_GEN_SEL_INDEX(0)),
				  &local_tx_hibern8_time_cap);
	if (ret)
		goto out;

	ret = ufshcd_dme_peer_get(hba,
				  UIC_ARG_MIB_SEL(RX_HIBERN8TIME_CAPABILITY,
					UIC_ARG_MPHY_RX_GEN_SEL_INDEX(0)),
				  &peer_rx_hibern8_time_cap);
	if (ret)
		goto out;

	max_hibern8_time = max(local_tx_hibern8_time_cap,
			       peer_rx_hibern8_time_cap);
	/* make sure proper unit conversion is applied */
	tuned_pa_hibern8time = ((max_hibern8_time * HIBERN8TIME_UNIT_US)
				/ PA_HIBERN8_TIME_UNIT_US);
	ret = ufshcd_dme_set(hba, UIC_ARG_MIB(PA_HIBERN8TIME),
			     tuned_pa_hibern8time);
out:
	return ret;
}

/**
 * ufshcd_quirk_tune_host_pa_tactivate - Ensures that host PA_TACTIVATE is
 * less than device PA_TACTIVATE time.
 * @hba: per-adapter instance
 *
 * Some UFS devices require host PA_TACTIVATE to be lower than device
 * PA_TACTIVATE, we need to enable UFS_DEVICE_QUIRK_HOST_PA_TACTIVATE quirk
 * for such devices.
 *
 * Return: zero on success, non-zero error value on failure.
 */
static int ufshcd_quirk_tune_host_pa_tactivate(struct ufs_hba *hba)
{
	int ret = 0;
	u32 granularity, peer_granularity;
	u32 pa_tactivate, peer_pa_tactivate;
	u32 pa_tactivate_us, peer_pa_tactivate_us;
	static const u8 gran_to_us_table[] = {1, 4, 8, 16, 32, 100};

	ret = ufshcd_dme_get(hba, UIC_ARG_MIB(PA_GRANULARITY),
				  &granularity);
	if (ret)
		goto out;

	ret = ufshcd_dme_peer_get(hba, UIC_ARG_MIB(PA_GRANULARITY),
				  &peer_granularity);
	if (ret)
		goto out;

	if ((granularity < PA_GRANULARITY_MIN_VAL) ||
	    (granularity > PA_GRANULARITY_MAX_VAL)) {
		dev_err(hba->dev, "%s: invalid host PA_GRANULARITY %d",
			__func__, granularity);
		return -EINVAL;
	}

	if ((peer_granularity < PA_GRANULARITY_MIN_VAL) ||
	    (peer_granularity > PA_GRANULARITY_MAX_VAL)) {
		dev_err(hba->dev, "%s: invalid device PA_GRANULARITY %d",
			__func__, peer_granularity);
		return -EINVAL;
	}

	ret = ufshcd_dme_get(hba, UIC_ARG_MIB(PA_TACTIVATE), &pa_tactivate);
	if (ret)
		goto out;

	ret = ufshcd_dme_peer_get(hba, UIC_ARG_MIB(PA_TACTIVATE),
				  &peer_pa_tactivate);
	if (ret)
		goto out;

	pa_tactivate_us = pa_tactivate * gran_to_us_table[granularity - 1];
	peer_pa_tactivate_us = peer_pa_tactivate *
			     gran_to_us_table[peer_granularity - 1];

	if (pa_tactivate_us >= peer_pa_tactivate_us) {
		u32 new_peer_pa_tactivate;

		new_peer_pa_tactivate = pa_tactivate_us /
				      gran_to_us_table[peer_granularity - 1];
		new_peer_pa_tactivate++;
		ret = ufshcd_dme_peer_set(hba, UIC_ARG_MIB(PA_TACTIVATE),
					  new_peer_pa_tactivate);
	}

out:
	return ret;
}

static void ufshcd_tune_unipro_params(struct ufs_hba *hba)
{
	if (ufshcd_is_unipro_pa_params_tuning_req(hba)) {
		ufshcd_tune_pa_tactivate(hba);
		ufshcd_tune_pa_hibern8time(hba);
	}

	ufshcd_vops_apply_dev_quirks(hba);

	if (hba->dev_quirks & UFS_DEVICE_QUIRK_PA_TACTIVATE)
		/* set 1ms timeout for PA_TACTIVATE */
		ufshcd_dme_set(hba, UIC_ARG_MIB(PA_TACTIVATE), 10);

	if (hba->dev_quirks & UFS_DEVICE_QUIRK_HOST_PA_TACTIVATE)
		ufshcd_quirk_tune_host_pa_tactivate(hba);
}

static void ufshcd_clear_dbg_ufs_stats(struct ufs_hba *hba)
{
	hba->ufs_stats.hibern8_exit_cnt = 0;
	hba->ufs_stats.last_hibern8_exit_tstamp = ktime_set(0, 0);
	hba->req_abort_count = 0;
}

static int ufshcd_device_geo_params_init(struct ufs_hba *hba)
{
	int err;
	u8 *desc_buf;

	desc_buf = kzalloc(QUERY_DESC_MAX_SIZE, GFP_KERNEL);
	if (!desc_buf) {
		err = -ENOMEM;
		goto out;
	}

	err = ufshcd_read_desc_param(hba, QUERY_DESC_IDN_GEOMETRY, 0, 0,
				     desc_buf, QUERY_DESC_MAX_SIZE);
	if (err) {
		dev_err(hba->dev, "%s: Failed reading Geometry Desc. err = %d\n",
				__func__, err);
		goto out;
	}

	if (desc_buf[GEOMETRY_DESC_PARAM_MAX_NUM_LUN] == 1)
		hba->dev_info.max_lu_supported = 32;
	else if (desc_buf[GEOMETRY_DESC_PARAM_MAX_NUM_LUN] == 0)
		hba->dev_info.max_lu_supported = 8;

out:
	kfree(desc_buf);
	return err;
}

struct ufs_ref_clk {
	unsigned long freq_hz;
	enum ufs_ref_clk_freq val;
};

static const struct ufs_ref_clk ufs_ref_clk_freqs[] = {
	{19200000, REF_CLK_FREQ_19_2_MHZ},
	{26000000, REF_CLK_FREQ_26_MHZ},
	{38400000, REF_CLK_FREQ_38_4_MHZ},
	{52000000, REF_CLK_FREQ_52_MHZ},
	{0, REF_CLK_FREQ_INVAL},
};

static enum ufs_ref_clk_freq
ufs_get_bref_clk_from_hz(unsigned long freq)
{
	int i;

	for (i = 0; ufs_ref_clk_freqs[i].freq_hz; i++)
		if (ufs_ref_clk_freqs[i].freq_hz == freq)
			return ufs_ref_clk_freqs[i].val;

	return REF_CLK_FREQ_INVAL;
}

void ufshcd_parse_dev_ref_clk_freq(struct ufs_hba *hba, struct clk *refclk)
{
	unsigned long freq;

	freq = clk_get_rate(refclk);

	hba->dev_ref_clk_freq =
		ufs_get_bref_clk_from_hz(freq);

	if (hba->dev_ref_clk_freq == REF_CLK_FREQ_INVAL)
		dev_err(hba->dev,
		"invalid ref_clk setting = %ld\n", freq);
}

static int ufshcd_set_dev_ref_clk(struct ufs_hba *hba)
{
	int err;
	u32 ref_clk;
	u32 freq = hba->dev_ref_clk_freq;

	err = ufshcd_query_attr_retry(hba, UPIU_QUERY_OPCODE_READ_ATTR,
			QUERY_ATTR_IDN_REF_CLK_FREQ, 0, 0, &ref_clk);

	if (err) {
		dev_err(hba->dev, "failed reading bRefClkFreq. err = %d\n",
			err);
		goto out;
	}

	if (ref_clk == freq)
		goto out; /* nothing to update */

	err = ufshcd_query_attr_retry(hba, UPIU_QUERY_OPCODE_WRITE_ATTR,
			QUERY_ATTR_IDN_REF_CLK_FREQ, 0, 0, &freq);

	if (err) {
		dev_err(hba->dev, "bRefClkFreq setting to %lu Hz failed\n",
			ufs_ref_clk_freqs[freq].freq_hz);
		goto out;
	}

	dev_dbg(hba->dev, "bRefClkFreq setting to %lu Hz succeeded\n",
			ufs_ref_clk_freqs[freq].freq_hz);

out:
	return err;
}

static int ufshcd_device_params_init(struct ufs_hba *hba)
{
	bool flag;
	int ret;

	/* Init UFS geometry descriptor related parameters */
	ret = ufshcd_device_geo_params_init(hba);
	if (ret)
		goto out;

	/* Check and apply UFS device quirks */
	ret = ufs_get_device_desc(hba);
	if (ret) {
		dev_err(hba->dev, "%s: Failed getting device info. err = %d\n",
			__func__, ret);
		goto out;
	}

	ufshcd_set_rtt(hba);

	ufshcd_get_ref_clk_gating_wait(hba);

	if (!ufshcd_query_flag_retry(hba, UPIU_QUERY_OPCODE_READ_FLAG,
			QUERY_FLAG_IDN_PWR_ON_WPE, 0, &flag))
		hba->dev_info.f_power_on_wp_en = flag;

	/* Probe maximum power mode co-supported by both UFS host and device */
	if (ufshcd_get_max_pwr_mode(hba))
		dev_err(hba->dev,
			"%s: Failed getting max supported power mode\n",
			__func__);
out:
	return ret;
}

static void ufshcd_set_timestamp_attr(struct ufs_hba *hba)
{
	int err;
	struct ufs_query_req *request = NULL;
	struct ufs_query_res *response = NULL;
	struct ufs_dev_info *dev_info = &hba->dev_info;
	struct utp_upiu_query_v4_0 *upiu_data;

	if (dev_info->wspecversion < 0x400)
		return;

	ufshcd_hold(hba);

	mutex_lock(&hba->dev_cmd.lock);

	ufshcd_init_query(hba, &request, &response,
			  UPIU_QUERY_OPCODE_WRITE_ATTR,
			  QUERY_ATTR_IDN_TIMESTAMP, 0, 0);

	request->query_func = UPIU_QUERY_FUNC_STANDARD_WRITE_REQUEST;

	upiu_data = (struct utp_upiu_query_v4_0 *)&request->upiu_req;

	put_unaligned_be64(ktime_get_real_ns(), &upiu_data->osf3);

	err = ufshcd_exec_dev_cmd(hba, DEV_CMD_TYPE_QUERY, QUERY_REQ_TIMEOUT);

	if (err)
		dev_err(hba->dev, "%s: failed to set timestamp %d\n",
			__func__, err);

	mutex_unlock(&hba->dev_cmd.lock);
	ufshcd_release(hba);
}

/**
 * ufshcd_add_lus - probe and add UFS logical units
 * @hba: per-adapter instance
 *
 * Return: 0 upon success; < 0 upon failure.
 */
static int ufshcd_add_lus(struct ufs_hba *hba)
{
	int ret;

	/* Add required well known logical units to scsi mid layer */
	ret = ufshcd_scsi_add_wlus(hba);
	if (ret)
		goto out;

	/* Initialize devfreq after UFS device is detected */
	if (ufshcd_is_clkscaling_supported(hba)) {
		memcpy(&hba->clk_scaling.saved_pwr_info,
			&hba->pwr_info,
			sizeof(struct ufs_pa_layer_attr));
		hba->clk_scaling.is_allowed = true;

		ret = ufshcd_devfreq_init(hba);
		if (ret)
			goto out;

		hba->clk_scaling.is_enabled = true;
		ufshcd_init_clk_scaling_sysfs(hba);
	}

	ufs_bsg_probe(hba);
	scsi_scan_host(hba->host);

out:
	return ret;
}

/* SDB - Single Doorbell */
static void ufshcd_release_sdb_queue(struct ufs_hba *hba, int nutrs)
{
	size_t ucdl_size, utrdl_size;

	ucdl_size = ufshcd_get_ucd_size(hba) * nutrs;
	dmam_free_coherent(hba->dev, ucdl_size, hba->ucdl_base_addr,
			   hba->ucdl_dma_addr);

	utrdl_size = sizeof(struct utp_transfer_req_desc) * nutrs;
	dmam_free_coherent(hba->dev, utrdl_size, hba->utrdl_base_addr,
			   hba->utrdl_dma_addr);

	devm_kfree(hba->dev, hba->lrb);
}

static int ufshcd_alloc_mcq(struct ufs_hba *hba)
{
	int ret;
	int old_nutrs = hba->nutrs;

	ret = ufshcd_mcq_decide_queue_depth(hba);
	if (ret < 0)
		return ret;

	hba->nutrs = ret;
	ret = ufshcd_mcq_init(hba);
	if (ret)
		goto err;

	/*
	 * Previously allocated memory for nutrs may not be enough in MCQ mode.
	 * Number of supported tags in MCQ mode may be larger than SDB mode.
	 */
	if (hba->nutrs != old_nutrs) {
		ufshcd_release_sdb_queue(hba, old_nutrs);
		ret = ufshcd_memory_alloc(hba);
		if (ret)
			goto err;
		ufshcd_host_memory_configure(hba);
	}

	ret = ufshcd_mcq_memory_alloc(hba);
	if (ret)
		goto err;

	return 0;
err:
	hba->nutrs = old_nutrs;
	return ret;
}

static void ufshcd_config_mcq(struct ufs_hba *hba)
{
	int ret;
	u32 intrs;

	ret = ufshcd_mcq_vops_config_esi(hba);
	dev_info(hba->dev, "ESI %sconfigured\n", ret ? "is not " : "");

	intrs = UFSHCD_ENABLE_MCQ_INTRS;
	if (hba->quirks & UFSHCD_QUIRK_MCQ_BROKEN_INTR)
		intrs &= ~MCQ_CQ_EVENT_STATUS;
	ufshcd_enable_intr(hba, intrs);
	ufshcd_mcq_make_queues_operational(hba);
	ufshcd_mcq_config_mac(hba, hba->nutrs);

	hba->host->can_queue = hba->nutrs - UFSHCD_NUM_RESERVED;
	hba->reserved_slot = hba->nutrs - UFSHCD_NUM_RESERVED;

	/* Select MCQ mode */
	ufshcd_writel(hba, ufshcd_readl(hba, REG_UFS_MEM_CFG) | 0x1,
		      REG_UFS_MEM_CFG);
	hba->mcq_enabled = true;

	dev_info(hba->dev, "MCQ configured, nr_queues=%d, io_queues=%d, read_queue=%d, poll_queues=%d, queue_depth=%d\n",
		 hba->nr_hw_queues, hba->nr_queues[HCTX_TYPE_DEFAULT],
		 hba->nr_queues[HCTX_TYPE_READ], hba->nr_queues[HCTX_TYPE_POLL],
		 hba->nutrs);
}

static int ufshcd_device_init(struct ufs_hba *hba, bool init_dev_params)
{
	int ret;
	struct Scsi_Host *host = hba->host;

	hba->ufshcd_state = UFSHCD_STATE_RESET;

	ret = ufshcd_link_startup(hba);
	if (ret)
		return ret;

	if (hba->quirks & UFSHCD_QUIRK_SKIP_PH_CONFIGURATION)
		return ret;

	/* Debug counters initialization */
	ufshcd_clear_dbg_ufs_stats(hba);

	/* UniPro link is active now */
	ufshcd_set_link_active(hba);

	/* Reconfigure MCQ upon reset */
	if (is_mcq_enabled(hba) && !init_dev_params)
		ufshcd_config_mcq(hba);

	/* Verify device initialization by sending NOP OUT UPIU */
	ret = ufshcd_verify_dev_init(hba);
	if (ret)
		return ret;

	/* Initiate UFS initialization, and waiting until completion */
	ret = ufshcd_complete_dev_init(hba);
	if (ret)
		return ret;

	/*
	 * Initialize UFS device parameters used by driver, these
	 * parameters are associated with UFS descriptors.
	 */
	if (init_dev_params) {
		ret = ufshcd_device_params_init(hba);
		if (ret)
			return ret;
		if (is_mcq_supported(hba) && !hba->scsi_host_added) {
			ret = ufshcd_alloc_mcq(hba);
			if (!ret) {
				ufshcd_config_mcq(hba);
			} else {
				/* Continue with SDB mode */
				use_mcq_mode = false;
				dev_err(hba->dev, "MCQ mode is disabled, err=%d\n",
					 ret);
			}
			ret = scsi_add_host(host, hba->dev);
			if (ret) {
				dev_err(hba->dev, "scsi_add_host failed\n");
				return ret;
			}
			hba->scsi_host_added = true;
		} else if (is_mcq_supported(hba)) {
			/* UFSHCD_QUIRK_REINIT_AFTER_MAX_GEAR_SWITCH is set */
			ufshcd_config_mcq(hba);
		}
	}

	ufshcd_tune_unipro_params(hba);

	/* UFS device is also active now */
	ufshcd_set_ufs_dev_active(hba);
	ufshcd_force_reset_auto_bkops(hba);

	ufshcd_set_timestamp_attr(hba);

	/* Gear up to HS gear if supported */
	if (hba->max_pwr_info.is_valid) {
		/*
		 * Set the right value to bRefClkFreq before attempting to
		 * switch to HS gears.
		 */
		if (hba->dev_ref_clk_freq != REF_CLK_FREQ_INVAL)
			ufshcd_set_dev_ref_clk(hba);
		ret = ufshcd_config_pwr_mode(hba, &hba->max_pwr_info.info);
		if (ret) {
			dev_err(hba->dev, "%s: Failed setting power mode, err = %d\n",
					__func__, ret);
			return ret;
		}
	}

	return 0;
}

/**
 * ufshcd_probe_hba - probe hba to detect device and initialize it
 * @hba: per-adapter instance
 * @init_dev_params: whether or not to call ufshcd_device_params_init().
 *
 * Execute link-startup and verify device initialization
 *
 * Return: 0 upon success; < 0 upon failure.
 */
static int ufshcd_probe_hba(struct ufs_hba *hba, bool init_dev_params)
{
	ktime_t start = ktime_get();
	unsigned long flags;
	int ret;

	ret = ufshcd_device_init(hba, init_dev_params);
	if (ret)
		goto out;

	if (!hba->pm_op_in_progress &&
	    (hba->quirks & UFSHCD_QUIRK_REINIT_AFTER_MAX_GEAR_SWITCH)) {
		/* Reset the device and controller before doing reinit */
		ufshcd_device_reset(hba);
		ufs_put_device_desc(hba);
		ufshcd_hba_stop(hba);
		ufshcd_vops_reinit_notify(hba);
		ret = ufshcd_hba_enable(hba);
		if (ret) {
			dev_err(hba->dev, "Host controller enable failed\n");
			ufshcd_print_evt_hist(hba);
			ufshcd_print_host_state(hba);
			goto out;
		}

		/* Reinit the device */
		ret = ufshcd_device_init(hba, init_dev_params);
		if (ret)
			goto out;
	}

	ufshcd_print_pwr_info(hba);

	/*
	 * bActiveICCLevel is volatile for UFS device (as per latest v2.1 spec)
	 * and for removable UFS card as well, hence always set the parameter.
	 * Note: Error handler may issue the device reset hence resetting
	 * bActiveICCLevel as well so it is always safe to set this here.
	 */
	ufshcd_set_active_icc_lvl(hba);

	/* Enable UFS Write Booster if supported */
	ufshcd_configure_wb(hba);

	if (hba->ee_usr_mask)
		ufshcd_write_ee_control(hba);
	/* Enable Auto-Hibernate if configured */
	ufshcd_auto_hibern8_enable(hba);

	trace_android_rvh_ufs_complete_init(hba);
out:
	spin_lock_irqsave(hba->host->host_lock, flags);
	if (ret)
		hba->ufshcd_state = UFSHCD_STATE_ERROR;
	else if (hba->ufshcd_state == UFSHCD_STATE_RESET)
		hba->ufshcd_state = UFSHCD_STATE_OPERATIONAL;
	spin_unlock_irqrestore(hba->host->host_lock, flags);

	trace_ufshcd_init(dev_name(hba->dev), ret,
		ktime_to_us(ktime_sub(ktime_get(), start)),
		hba->curr_dev_pwr_mode, hba->uic_link_state);
	return ret;
}

/**
 * ufshcd_async_scan - asynchronous execution for probing hba
 * @data: data pointer to pass to this function
 * @cookie: cookie data
 */
static void ufshcd_async_scan(void *data, async_cookie_t cookie)
{
	struct ufs_hba *hba = (struct ufs_hba *)data;
	int ret;

	down(&hba->host_sem);
	/* Initialize hba, detect and initialize UFS device */
	ret = ufshcd_probe_hba(hba, true);
	up(&hba->host_sem);
	if (ret)
		goto out;

	/* Probe and add UFS logical units  */
	ret = ufshcd_add_lus(hba);

out:
	pm_runtime_put_sync(hba->dev);

	if (ret)
		dev_err(hba->dev, "%s failed: %d\n", __func__, ret);
}

static enum scsi_timeout_action ufshcd_eh_timed_out(struct scsi_cmnd *scmd)
{
	struct ufs_hba *hba = shost_priv(scmd->device->host);

	if (!hba->system_suspending) {
		/* Activate the error handler in the SCSI core. */
		return SCSI_EH_NOT_HANDLED;
	}

	/*
	 * If we get here we know that no TMFs are outstanding and also that
	 * the only pending command is a START STOP UNIT command. Handle the
	 * timeout of that command directly to prevent a deadlock between
	 * ufshcd_set_dev_pwr_mode() and ufshcd_err_handler().
	 */
	ufshcd_link_recovery(hba);
	dev_info(hba->dev, "%s() finished; outstanding_tasks = %#lx.\n",
		 __func__, hba->outstanding_tasks);

	return hba->outstanding_reqs ? SCSI_EH_RESET_TIMER : SCSI_EH_DONE;
}

static const struct attribute_group *ufshcd_driver_groups[] = {
	&ufs_sysfs_unit_descriptor_group,
	&ufs_sysfs_lun_attributes_group,
	NULL,
};

static struct ufs_hba_variant_params ufs_hba_vps = {
	.hba_enable_delay_us		= 1000,
	.wb_flush_threshold		= UFS_WB_BUF_REMAIN_PERCENT(40),
	.devfreq_profile.polling_ms	= 100,
	.devfreq_profile.target		= ufshcd_devfreq_target,
	.devfreq_profile.get_dev_status	= ufshcd_devfreq_get_dev_status,
	.ondemand_data.upthreshold	= 70,
	.ondemand_data.downdifferential	= 5,
};

static const struct scsi_host_template ufshcd_driver_template = {
	.module			= THIS_MODULE,
	.name			= UFSHCD,
	.proc_name		= UFSHCD,
	.map_queues		= ufshcd_map_queues,
	.queuecommand		= ufshcd_queuecommand,
	.mq_poll		= ufshcd_poll,
	.slave_alloc		= ufshcd_slave_alloc,
	.slave_configure	= ufshcd_slave_configure,
	.slave_destroy		= ufshcd_slave_destroy,
	.change_queue_depth	= ufshcd_change_queue_depth,
	.eh_abort_handler	= ufshcd_abort,
	.eh_device_reset_handler = ufshcd_eh_device_reset_handler,
	.eh_host_reset_handler   = ufshcd_eh_host_reset_handler,
	.eh_timed_out		= ufshcd_eh_timed_out,
	.this_id		= -1,
	.sg_tablesize		= SG_ALL,
	.cmd_per_lun		= UFSHCD_CMD_PER_LUN,
	.can_queue		= UFSHCD_CAN_QUEUE,
	.max_segment_size	= PRDT_DATA_BYTE_COUNT_MAX,
	.max_sectors		= SZ_1M / SECTOR_SIZE,
	.max_host_blocked	= 1,
	.track_queue_depth	= 1,
	.skip_settle_delay	= 1,
	.sdev_groups		= ufshcd_driver_groups,
};

static int ufshcd_config_vreg_load(struct device *dev, struct ufs_vreg *vreg,
				   int ua)
{
	int ret;

	if (!vreg)
		return 0;

	/*
	 * "set_load" operation shall be required on those regulators
	 * which specifically configured current limitation. Otherwise
	 * zero max_uA may cause unexpected behavior when regulator is
	 * enabled or set as high power mode.
	 */
	if (!vreg->max_uA)
		return 0;

	ret = regulator_set_load(vreg->reg, ua);
	if (ret < 0) {
		dev_err(dev, "%s: %s set load (ua=%d) failed, err=%d\n",
				__func__, vreg->name, ua, ret);
	}

	return ret;
}

static inline int ufshcd_config_vreg_lpm(struct ufs_hba *hba,
					 struct ufs_vreg *vreg)
{
	return ufshcd_config_vreg_load(hba->dev, vreg, UFS_VREG_LPM_LOAD_UA);
}

static inline int ufshcd_config_vreg_hpm(struct ufs_hba *hba,
					 struct ufs_vreg *vreg)
{
	if (!vreg)
		return 0;

	return ufshcd_config_vreg_load(hba->dev, vreg, vreg->max_uA);
}

static int ufshcd_config_vreg(struct device *dev,
		struct ufs_vreg *vreg, bool on)
{
	if (regulator_count_voltages(vreg->reg) <= 0)
		return 0;

	return ufshcd_config_vreg_load(dev, vreg, on ? vreg->max_uA : 0);
}

static int ufshcd_enable_vreg(struct device *dev, struct ufs_vreg *vreg)
{
	int ret = 0;

	if (!vreg || vreg->enabled)
		goto out;

	ret = ufshcd_config_vreg(dev, vreg, true);
	if (!ret)
		ret = regulator_enable(vreg->reg);

	if (!ret)
		vreg->enabled = true;
	else
		dev_err(dev, "%s: %s enable failed, err=%d\n",
				__func__, vreg->name, ret);
out:
	return ret;
}

static int ufshcd_disable_vreg(struct device *dev, struct ufs_vreg *vreg)
{
	int ret = 0;

	if (!vreg || !vreg->enabled || vreg->always_on)
		goto out;

	ret = regulator_disable(vreg->reg);

	if (!ret) {
		/* ignore errors on applying disable config */
		ufshcd_config_vreg(dev, vreg, false);
		vreg->enabled = false;
	} else {
		dev_err(dev, "%s: %s disable failed, err=%d\n",
				__func__, vreg->name, ret);
	}
out:
	return ret;
}

static int ufshcd_setup_vreg(struct ufs_hba *hba, bool on)
{
	int ret = 0;
	struct device *dev = hba->dev;
	struct ufs_vreg_info *info = &hba->vreg_info;

	ret = ufshcd_toggle_vreg(dev, info->vcc, on);
	if (ret)
		goto out;

	ret = ufshcd_toggle_vreg(dev, info->vccq, on);
	if (ret)
		goto out;

	ret = ufshcd_toggle_vreg(dev, info->vccq2, on);

out:
	if (ret) {
		ufshcd_toggle_vreg(dev, info->vccq2, false);
		ufshcd_toggle_vreg(dev, info->vccq, false);
		ufshcd_toggle_vreg(dev, info->vcc, false);
	}
	return ret;
}

static int ufshcd_setup_hba_vreg(struct ufs_hba *hba, bool on)
{
	struct ufs_vreg_info *info = &hba->vreg_info;

	return ufshcd_toggle_vreg(hba->dev, info->vdd_hba, on);
}

int ufshcd_get_vreg(struct device *dev, struct ufs_vreg *vreg)
{
	int ret = 0;

	if (!vreg)
		goto out;

	vreg->reg = devm_regulator_get(dev, vreg->name);
	if (IS_ERR(vreg->reg)) {
		ret = PTR_ERR(vreg->reg);
		dev_err(dev, "%s: %s get failed, err=%d\n",
				__func__, vreg->name, ret);
	}
out:
	return ret;
}
EXPORT_SYMBOL_GPL(ufshcd_get_vreg);

static int ufshcd_init_vreg(struct ufs_hba *hba)
{
	int ret = 0;
	struct device *dev = hba->dev;
	struct ufs_vreg_info *info = &hba->vreg_info;

	ret = ufshcd_get_vreg(dev, info->vcc);
	if (ret)
		goto out;

	ret = ufshcd_get_vreg(dev, info->vccq);
	if (!ret)
		ret = ufshcd_get_vreg(dev, info->vccq2);
out:
	return ret;
}

static int ufshcd_init_hba_vreg(struct ufs_hba *hba)
{
	struct ufs_vreg_info *info = &hba->vreg_info;

	return ufshcd_get_vreg(hba->dev, info->vdd_hba);
}

static int ufshcd_setup_clocks(struct ufs_hba *hba, bool on)
{
	int ret = 0;
	struct ufs_clk_info *clki;
	struct list_head *head = &hba->clk_list_head;
	unsigned long flags;
	ktime_t start = ktime_get();
	bool clk_state_changed = false;

	if (list_empty(head))
		goto out;

	ret = ufshcd_vops_setup_clocks(hba, on, PRE_CHANGE);
	if (ret)
		return ret;

	list_for_each_entry(clki, head, list) {
		if (!IS_ERR_OR_NULL(clki->clk)) {
			/*
			 * Don't disable clocks which are needed
			 * to keep the link active.
			 */
			if (ufshcd_is_link_active(hba) &&
			    clki->keep_link_active)
				continue;

			clk_state_changed = on ^ clki->enabled;
			if (on && !clki->enabled) {
				ret = clk_prepare_enable(clki->clk);
				if (ret) {
					dev_err(hba->dev, "%s: %s prepare enable failed, %d\n",
						__func__, clki->name, ret);
					goto out;
				}
			} else if (!on && clki->enabled) {
				clk_disable_unprepare(clki->clk);
			}
			clki->enabled = on;
			dev_dbg(hba->dev, "%s: clk: %s %sabled\n", __func__,
					clki->name, on ? "en" : "dis");
		}
	}

	ret = ufshcd_vops_setup_clocks(hba, on, POST_CHANGE);
	if (ret)
		return ret;

out:
	if (ret) {
		list_for_each_entry(clki, head, list) {
			if (!IS_ERR_OR_NULL(clki->clk) && clki->enabled)
				clk_disable_unprepare(clki->clk);
		}
	} else if (!ret && on) {
		spin_lock_irqsave(hba->host->host_lock, flags);
		hba->clk_gating.state = CLKS_ON;
		trace_ufshcd_clk_gating(dev_name(hba->dev),
					hba->clk_gating.state);
		spin_unlock_irqrestore(hba->host->host_lock, flags);
	}

	if (clk_state_changed)
		trace_ufshcd_profile_clk_gating(dev_name(hba->dev),
			(on ? "on" : "off"),
			ktime_to_us(ktime_sub(ktime_get(), start)), ret);
	return ret;
}

static enum ufs_ref_clk_freq ufshcd_parse_ref_clk_property(struct ufs_hba *hba)
{
	u32 freq;
	int ret = device_property_read_u32(hba->dev, "ref-clk-freq", &freq);

	if (ret) {
		dev_dbg(hba->dev, "Cannot query 'ref-clk-freq' property = %d", ret);
		return REF_CLK_FREQ_INVAL;
	}

	return ufs_get_bref_clk_from_hz(freq);
}

static int ufshcd_init_clocks(struct ufs_hba *hba)
{
	int ret = 0;
	struct ufs_clk_info *clki;
	struct device *dev = hba->dev;
	struct list_head *head = &hba->clk_list_head;

	if (list_empty(head))
		goto out;

	list_for_each_entry(clki, head, list) {
		if (!clki->name)
			continue;

		clki->clk = devm_clk_get(dev, clki->name);
		if (IS_ERR(clki->clk)) {
			ret = PTR_ERR(clki->clk);
			dev_err(dev, "%s: %s clk get failed, %d\n",
					__func__, clki->name, ret);
			goto out;
		}

		/*
		 * Parse device ref clk freq as per device tree "ref_clk".
		 * Default dev_ref_clk_freq is set to REF_CLK_FREQ_INVAL
		 * in ufshcd_alloc_host().
		 */
		if (!strcmp(clki->name, "ref_clk"))
			ufshcd_parse_dev_ref_clk_freq(hba, clki->clk);

		if (clki->max_freq) {
			ret = clk_set_rate(clki->clk, clki->max_freq);
			if (ret) {
				dev_err(hba->dev, "%s: %s clk set rate(%dHz) failed, %d\n",
					__func__, clki->name,
					clki->max_freq, ret);
				goto out;
			}
			clki->curr_freq = clki->max_freq;
		}
		dev_dbg(dev, "%s: clk: %s, rate: %lu\n", __func__,
				clki->name, clk_get_rate(clki->clk));
	}
out:
	return ret;
}

static int ufshcd_variant_hba_init(struct ufs_hba *hba)
{
	int err = 0;

	if (!hba->vops)
		goto out;

	err = ufshcd_vops_init(hba);
	if (err)
		dev_err_probe(hba->dev, err,
			      "%s: variant %s init failed with err %d\n",
			      __func__, ufshcd_get_var_name(hba), err);
out:
	return err;
}

static void ufshcd_variant_hba_exit(struct ufs_hba *hba)
{
	if (!hba->vops)
		return;

	ufshcd_vops_exit(hba);
}

static int ufshcd_hba_init(struct ufs_hba *hba)
{
	int err;

	/*
	 * Handle host controller power separately from the UFS device power
	 * rails as it will help controlling the UFS host controller power
	 * collapse easily which is different than UFS device power collapse.
	 * Also, enable the host controller power before we go ahead with rest
	 * of the initialization here.
	 */
	err = ufshcd_init_hba_vreg(hba);
	if (err)
		goto out;

	err = ufshcd_setup_hba_vreg(hba, true);
	if (err)
		goto out;

	err = ufshcd_init_clocks(hba);
	if (err)
		goto out_disable_hba_vreg;

	if (hba->dev_ref_clk_freq == REF_CLK_FREQ_INVAL)
		hba->dev_ref_clk_freq = ufshcd_parse_ref_clk_property(hba);

	err = ufshcd_setup_clocks(hba, true);
	if (err)
		goto out_disable_hba_vreg;

	err = ufshcd_init_vreg(hba);
	if (err)
		goto out_disable_clks;

	err = ufshcd_setup_vreg(hba, true);
	if (err)
		goto out_disable_clks;

	err = ufshcd_variant_hba_init(hba);
	if (err)
		goto out_disable_vreg;

	ufs_debugfs_hba_init(hba);

	hba->is_powered = true;
	goto out;

out_disable_vreg:
	ufshcd_setup_vreg(hba, false);
out_disable_clks:
	ufshcd_setup_clocks(hba, false);
out_disable_hba_vreg:
	ufshcd_setup_hba_vreg(hba, false);
out:
	return err;
}

static void ufshcd_hba_exit(struct ufs_hba *hba)
{
	if (hba->is_powered) {
		ufshcd_exit_clk_scaling(hba);
		ufshcd_exit_clk_gating(hba);
		if (hba->eh_wq)
			destroy_workqueue(hba->eh_wq);
		ufs_debugfs_hba_exit(hba);
		ufshcd_variant_hba_exit(hba);
		ufshcd_setup_vreg(hba, false);
		ufshcd_setup_clocks(hba, false);
		ufshcd_setup_hba_vreg(hba, false);
		hba->is_powered = false;
		ufs_put_device_desc(hba);
	}
}

static int ufshcd_execute_start_stop(struct scsi_device *sdev,
				     enum ufs_dev_pwr_mode pwr_mode,
				     struct scsi_sense_hdr *sshdr)
{
	const unsigned char cdb[6] = { START_STOP, 0, 0, 0, pwr_mode << 4, 0 };
	const struct scsi_exec_args args = {
		.sshdr = sshdr,
		.req_flags = BLK_MQ_REQ_PM,
		.scmd_flags = SCMD_FAIL_IF_RECOVERING,
	};

	return scsi_execute_cmd(sdev, cdb, REQ_OP_DRV_IN, /*buffer=*/NULL,
			/*bufflen=*/0, /*timeout=*/10 * HZ, /*retries=*/0,
			&args);
}

/**
 * ufshcd_set_dev_pwr_mode - sends START STOP UNIT command to set device
 *			     power mode
 * @hba: per adapter instance
 * @pwr_mode: device power mode to set
 *
 * Return: 0 if requested power mode is set successfully;
 *         < 0 if failed to set the requested power mode.
 */
static int ufshcd_set_dev_pwr_mode(struct ufs_hba *hba,
				     enum ufs_dev_pwr_mode pwr_mode)
{
	struct scsi_sense_hdr sshdr;
	struct scsi_device *sdp;
	unsigned long flags;
	int ret, retries;

	spin_lock_irqsave(hba->host->host_lock, flags);
	sdp = hba->ufs_device_wlun;
	if (sdp && scsi_device_online(sdp))
		ret = scsi_device_get(sdp);
	else
		ret = -ENODEV;
	spin_unlock_irqrestore(hba->host->host_lock, flags);

	if (ret)
		return ret;

	/*
	 * If scsi commands fail, the scsi mid-layer schedules scsi error-
	 * handling, which would wait for host to be resumed. Since we know
	 * we are functional while we are here, skip host resume in error
	 * handling context.
	 */
	hba->host->eh_noresume = 1;

	/*
	 * Current function would be generally called from the power management
	 * callbacks hence set the RQF_PM flag so that it doesn't resume the
	 * already suspended childs.
	 */
	for (retries = 3; retries > 0; --retries) {
		ret = ufshcd_execute_start_stop(sdp, pwr_mode, &sshdr);
		/*
		 * scsi_execute() only returns a negative value if the request
		 * queue is dying.
		 */
		if (ret <= 0)
			break;
	}
	if (ret) {
		sdev_printk(KERN_WARNING, sdp,
			    "START_STOP failed for power mode: %d, result %x\n",
			    pwr_mode, ret);
		if (ret > 0) {
			if (scsi_sense_valid(&sshdr))
				scsi_print_sense_hdr(sdp, NULL, &sshdr);
			ret = -EIO;
		}
	} else {
		hba->curr_dev_pwr_mode = pwr_mode;
	}

	scsi_device_put(sdp);
	hba->host->eh_noresume = 0;
	return ret;
}

static int ufshcd_link_state_transition(struct ufs_hba *hba,
					enum uic_link_state req_link_state,
					bool check_for_bkops)
{
	int ret = 0;

	if (req_link_state == hba->uic_link_state)
		return 0;

	if (req_link_state == UIC_LINK_HIBERN8_STATE) {
		ret = ufshcd_uic_hibern8_enter(hba);
		if (!ret) {
			ufshcd_set_link_hibern8(hba);
		} else {
			dev_err(hba->dev, "%s: hibern8 enter failed %d\n",
					__func__, ret);
			goto out;
		}
	}
	/*
	 * If autobkops is enabled, link can't be turned off because
	 * turning off the link would also turn off the device, except in the
	 * case of DeepSleep where the device is expected to remain powered.
	 */
	else if ((req_link_state == UIC_LINK_OFF_STATE) &&
		 (!check_for_bkops || !hba->auto_bkops_enabled)) {
		/*
		 * Let's make sure that link is in low power mode, we are doing
		 * this currently by putting the link in Hibern8. Otherway to
		 * put the link in low power mode is to send the DME end point
		 * to device and then send the DME reset command to local
		 * unipro. But putting the link in hibern8 is much faster.
		 *
		 * Note also that putting the link in Hibern8 is a requirement
		 * for entering DeepSleep.
		 */
		ret = ufshcd_uic_hibern8_enter(hba);
		if (ret) {
			dev_err(hba->dev, "%s: hibern8 enter failed %d\n",
					__func__, ret);
			goto out;
		}
		/*
		 * Change controller state to "reset state" which
		 * should also put the link in off/reset state
		 */
		ufshcd_hba_stop(hba);
		/*
		 * TODO: Check if we need any delay to make sure that
		 * controller is reset
		 */
		ufshcd_set_link_off(hba);
	}

out:
	return ret;
}

static void ufshcd_vreg_set_lpm(struct ufs_hba *hba)
{
	bool vcc_off = false;

	/*
	 * It seems some UFS devices may keep drawing more than sleep current
	 * (atleast for 500us) from UFS rails (especially from VCCQ rail).
	 * To avoid this situation, add 2ms delay before putting these UFS
	 * rails in LPM mode.
	 */
	if (!ufshcd_is_link_active(hba) &&
	    hba->dev_quirks & UFS_DEVICE_QUIRK_DELAY_BEFORE_LPM)
		usleep_range(2000, 2100);

	/*
	 * If UFS device is either in UFS_Sleep turn off VCC rail to save some
	 * power.
	 *
	 * If UFS device and link is in OFF state, all power supplies (VCC,
	 * VCCQ, VCCQ2) can be turned off if power on write protect is not
	 * required. If UFS link is inactive (Hibern8 or OFF state) and device
	 * is in sleep state, put VCCQ & VCCQ2 rails in LPM mode.
	 *
	 * Ignore the error returned by ufshcd_toggle_vreg() as device is anyway
	 * in low power state which would save some power.
	 *
	 * If Write Booster is enabled and the device needs to flush the WB
	 * buffer OR if bkops status is urgent for WB, keep Vcc on.
	 */
	if (ufshcd_is_ufs_dev_poweroff(hba) && ufshcd_is_link_off(hba) &&
	    !hba->dev_info.is_lu_power_on_wp) {
		ufshcd_setup_vreg(hba, false);
		vcc_off = true;
	} else if (!ufshcd_is_ufs_dev_active(hba)) {
		ufshcd_toggle_vreg(hba->dev, hba->vreg_info.vcc, false);
		vcc_off = true;
		if (ufshcd_is_link_hibern8(hba) || ufshcd_is_link_off(hba)) {
			ufshcd_config_vreg_lpm(hba, hba->vreg_info.vccq);
			ufshcd_config_vreg_lpm(hba, hba->vreg_info.vccq2);
		}
	}

	/*
	 * Some UFS devices require delay after VCC power rail is turned-off.
	 */
	if (vcc_off && hba->vreg_info.vcc &&
		hba->dev_quirks & UFS_DEVICE_QUIRK_DELAY_AFTER_LPM)
		usleep_range(5000, 5100);
}

#ifdef CONFIG_PM
static int ufshcd_vreg_set_hpm(struct ufs_hba *hba)
{
	int ret = 0;

	if (ufshcd_is_ufs_dev_poweroff(hba) && ufshcd_is_link_off(hba) &&
	    !hba->dev_info.is_lu_power_on_wp) {
		ret = ufshcd_setup_vreg(hba, true);
	} else if (!ufshcd_is_ufs_dev_active(hba)) {
		if (!ufshcd_is_link_active(hba)) {
			ret = ufshcd_config_vreg_hpm(hba, hba->vreg_info.vccq);
			if (ret)
				goto vcc_disable;
			ret = ufshcd_config_vreg_hpm(hba, hba->vreg_info.vccq2);
			if (ret)
				goto vccq_lpm;
		}
		ret = ufshcd_toggle_vreg(hba->dev, hba->vreg_info.vcc, true);
	}
	goto out;

vccq_lpm:
	ufshcd_config_vreg_lpm(hba, hba->vreg_info.vccq);
vcc_disable:
	ufshcd_toggle_vreg(hba->dev, hba->vreg_info.vcc, false);
out:
	return ret;
}
#endif /* CONFIG_PM */

static void ufshcd_hba_vreg_set_lpm(struct ufs_hba *hba)
{
	if (ufshcd_is_link_off(hba) || ufshcd_can_aggressive_pc(hba))
		ufshcd_setup_hba_vreg(hba, false);
}

static void ufshcd_hba_vreg_set_hpm(struct ufs_hba *hba)
{
	if (ufshcd_is_link_off(hba) || ufshcd_can_aggressive_pc(hba))
		ufshcd_setup_hba_vreg(hba, true);
}

static int __ufshcd_wl_suspend(struct ufs_hba *hba, enum ufs_pm_op pm_op)
{
	int ret = 0;
	bool check_for_bkops;
	enum ufs_pm_level pm_lvl;
	enum ufs_dev_pwr_mode req_dev_pwr_mode;
	enum uic_link_state req_link_state;

	hba->pm_op_in_progress = true;
	if (pm_op != UFS_SHUTDOWN_PM) {
		pm_lvl = pm_op == UFS_RUNTIME_PM ?
			 hba->rpm_lvl : hba->spm_lvl;
		req_dev_pwr_mode = ufs_get_pm_lvl_to_dev_pwr_mode(pm_lvl);
		req_link_state = ufs_get_pm_lvl_to_link_pwr_state(pm_lvl);
	} else {
		req_dev_pwr_mode = UFS_POWERDOWN_PWR_MODE;
		req_link_state = UIC_LINK_OFF_STATE;
	}

	/*
	 * If we can't transition into any of the low power modes
	 * just gate the clocks.
	 */
	ufshcd_hold(hba);
	hba->clk_gating.is_suspended = true;

	if (ufshcd_is_clkscaling_supported(hba))
		ufshcd_clk_scaling_suspend(hba, true);

	if (req_dev_pwr_mode == UFS_ACTIVE_PWR_MODE &&
			req_link_state == UIC_LINK_ACTIVE_STATE) {
		goto vops_suspend;
	}

	if ((req_dev_pwr_mode == hba->curr_dev_pwr_mode) &&
	    (req_link_state == hba->uic_link_state))
		goto enable_scaling;

	/* UFS device & link must be active before we enter in this function */
	if (!ufshcd_is_ufs_dev_active(hba) || !ufshcd_is_link_active(hba)) {
		/*  Wait err handler finish or trigger err recovery */
		if (!ufshcd_eh_in_progress(hba))
			ufshcd_force_error_recovery(hba);
		ret = -EBUSY;
		goto enable_scaling;
	}

	if (pm_op == UFS_RUNTIME_PM) {
		if (ufshcd_can_autobkops_during_suspend(hba)) {
			/*
			 * The device is idle with no requests in the queue,
			 * allow background operations if bkops status shows
			 * that performance might be impacted.
			 */
			ret = ufshcd_urgent_bkops(hba);
			if (ret) {
				/*
				 * If return err in suspend flow, IO will hang.
				 * Trigger error handler and break suspend for
				 * error recovery.
				 */
				ufshcd_force_error_recovery(hba);
				ret = -EBUSY;
				goto enable_scaling;
			}
		} else {
			/* make sure that auto bkops is disabled */
			ufshcd_disable_auto_bkops(hba);
		}
		/*
		 * If device needs to do BKOP or WB buffer flush during
		 * Hibern8, keep device power mode as "active power mode"
		 * and VCC supply.
		 */
		hba->dev_info.b_rpm_dev_flush_capable =
			hba->auto_bkops_enabled ||
			(((req_link_state == UIC_LINK_HIBERN8_STATE) ||
			((req_link_state == UIC_LINK_ACTIVE_STATE) &&
			ufshcd_is_auto_hibern8_enabled(hba))) &&
			ufshcd_wb_need_flush(hba));
	}

	flush_work(&hba->eeh_work);

	ret = ufshcd_vops_suspend(hba, pm_op, PRE_CHANGE);
	if (ret)
		goto enable_scaling;

	if (req_dev_pwr_mode != hba->curr_dev_pwr_mode) {
		if (pm_op != UFS_RUNTIME_PM)
			/* ensure that bkops is disabled */
			ufshcd_disable_auto_bkops(hba);

		if (!hba->dev_info.b_rpm_dev_flush_capable) {
			ret = ufshcd_set_dev_pwr_mode(hba, req_dev_pwr_mode);
			if (ret && pm_op != UFS_SHUTDOWN_PM) {
				/*
				 * If return err in suspend flow, IO will hang.
				 * Trigger error handler and break suspend for
				 * error recovery.
				 */
				ufshcd_force_error_recovery(hba);
				ret = -EBUSY;
			}
			if (ret)
				goto enable_scaling;
		}
	}

	/*
	 * In the case of DeepSleep, the device is expected to remain powered
	 * with the link off, so do not check for bkops.
	 */
	check_for_bkops = !ufshcd_is_ufs_dev_deepsleep(hba);
	ret = ufshcd_link_state_transition(hba, req_link_state, check_for_bkops);
	if (ret && pm_op != UFS_SHUTDOWN_PM) {
		/*
		 * If return err in suspend flow, IO will hang.
		 * Trigger error handler and break suspend for
		 * error recovery.
		 */
		ufshcd_force_error_recovery(hba);
		ret = -EBUSY;
	}
	if (ret)
		goto set_dev_active;

vops_suspend:
	/*
	 * Call vendor specific suspend callback. As these callbacks may access
	 * vendor specific host controller register space call them before the
	 * host clocks are ON.
	 */
	ret = ufshcd_vops_suspend(hba, pm_op, POST_CHANGE);
	if (ret)
		goto set_link_active;
	goto out;

set_link_active:
	/*
	 * Device hardware reset is required to exit DeepSleep. Also, for
	 * DeepSleep, the link is off so host reset and restore will be done
	 * further below.
	 */
	if (ufshcd_is_ufs_dev_deepsleep(hba)) {
		ufshcd_device_reset(hba);
		WARN_ON(!ufshcd_is_link_off(hba));
	}
	if (ufshcd_is_link_hibern8(hba) && !ufshcd_uic_hibern8_exit(hba))
		ufshcd_set_link_active(hba);
	else if (ufshcd_is_link_off(hba))
		ufshcd_host_reset_and_restore(hba);
set_dev_active:
	/* Can also get here needing to exit DeepSleep */
	if (ufshcd_is_ufs_dev_deepsleep(hba)) {
		ufshcd_device_reset(hba);
		ufshcd_host_reset_and_restore(hba);
	}
	if (!ufshcd_set_dev_pwr_mode(hba, UFS_ACTIVE_PWR_MODE))
		ufshcd_disable_auto_bkops(hba);
enable_scaling:
	if (ufshcd_is_clkscaling_supported(hba))
		ufshcd_clk_scaling_suspend(hba, false);

	hba->dev_info.b_rpm_dev_flush_capable = false;
out:
	if (hba->dev_info.b_rpm_dev_flush_capable) {
		schedule_delayed_work(&hba->rpm_dev_flush_recheck_work,
			msecs_to_jiffies(RPM_DEV_FLUSH_RECHECK_WORK_DELAY_MS));
	}

	if (ret) {
		ufshcd_update_evt_hist(hba, UFS_EVT_WL_SUSP_ERR, (u32)ret);
		hba->clk_gating.is_suspended = false;
		ufshcd_release(hba);
	}
	hba->pm_op_in_progress = false;
	return ret;
}

#ifdef CONFIG_PM
static int __ufshcd_wl_resume(struct ufs_hba *hba, enum ufs_pm_op pm_op)
{
	int ret;
	enum uic_link_state old_link_state = hba->uic_link_state;

	hba->pm_op_in_progress = true;

	/*
	 * Call vendor specific resume callback. As these callbacks may access
	 * vendor specific host controller register space call them when the
	 * host clocks are ON.
	 */
	ret = ufshcd_vops_resume(hba, pm_op);
	if (ret)
		goto out;

	/* For DeepSleep, the only supported option is to have the link off */
	WARN_ON(ufshcd_is_ufs_dev_deepsleep(hba) && !ufshcd_is_link_off(hba));

	if (ufshcd_is_link_hibern8(hba)) {
		ret = ufshcd_uic_hibern8_exit(hba);
		if (!ret) {
			ufshcd_set_link_active(hba);
		} else {
			dev_err(hba->dev, "%s: hibern8 exit failed %d\n",
					__func__, ret);
			goto vendor_suspend;
		}
	} else if (ufshcd_is_link_off(hba)) {
		/*
		 * A full initialization of the host and the device is
		 * required since the link was put to off during suspend.
		 * Note, in the case of DeepSleep, the device will exit
		 * DeepSleep due to device reset.
		 */
		ret = ufshcd_reset_and_restore(hba);
		/*
		 * ufshcd_reset_and_restore() should have already
		 * set the link state as active
		 */
		if (ret || !ufshcd_is_link_active(hba))
			goto vendor_suspend;
	}

	if (!ufshcd_is_ufs_dev_active(hba)) {
		ret = ufshcd_set_dev_pwr_mode(hba, UFS_ACTIVE_PWR_MODE);
		if (ret)
			goto set_old_link_state;
		ufshcd_set_timestamp_attr(hba);
	}

	if (ufshcd_keep_autobkops_enabled_except_suspend(hba))
		ufshcd_enable_auto_bkops(hba);
	else
		/*
		 * If BKOPs operations are urgently needed at this moment then
		 * keep auto-bkops enabled or else disable it.
		 */
		ufshcd_urgent_bkops(hba);

	if (hba->ee_usr_mask)
		ufshcd_write_ee_control(hba);

	if (ufshcd_is_clkscaling_supported(hba))
		ufshcd_clk_scaling_suspend(hba, false);

	if (hba->dev_info.b_rpm_dev_flush_capable) {
		hba->dev_info.b_rpm_dev_flush_capable = false;
		cancel_delayed_work(&hba->rpm_dev_flush_recheck_work);
	}

	/* Enable Auto-Hibernate if configured */
	ufshcd_auto_hibern8_enable(hba);

	goto out;

set_old_link_state:
	ufshcd_link_state_transition(hba, old_link_state, 0);
vendor_suspend:
	ufshcd_vops_suspend(hba, pm_op, PRE_CHANGE);
	ufshcd_vops_suspend(hba, pm_op, POST_CHANGE);
out:
	if (ret)
		ufshcd_update_evt_hist(hba, UFS_EVT_WL_RES_ERR, (u32)ret);
	hba->clk_gating.is_suspended = false;
	ufshcd_release(hba);
	hba->pm_op_in_progress = false;
	return ret;
}

static int ufshcd_wl_runtime_suspend(struct device *dev)
{
	struct scsi_device *sdev = to_scsi_device(dev);
	struct ufs_hba *hba;
	int ret;
	ktime_t start = ktime_get();

	hba = shost_priv(sdev->host);

	ret = __ufshcd_wl_suspend(hba, UFS_RUNTIME_PM);
	if (ret)
		dev_err(&sdev->sdev_gendev, "%s failed: %d\n", __func__, ret);

	trace_ufshcd_wl_runtime_suspend(dev_name(dev), ret,
		ktime_to_us(ktime_sub(ktime_get(), start)),
		hba->curr_dev_pwr_mode, hba->uic_link_state);

	return ret;
}

static int ufshcd_wl_runtime_resume(struct device *dev)
{
	struct scsi_device *sdev = to_scsi_device(dev);
	struct ufs_hba *hba;
	int ret = 0;
	ktime_t start = ktime_get();

	hba = shost_priv(sdev->host);

	ret = __ufshcd_wl_resume(hba, UFS_RUNTIME_PM);
	if (ret)
		dev_err(&sdev->sdev_gendev, "%s failed: %d\n", __func__, ret);

	trace_ufshcd_wl_runtime_resume(dev_name(dev), ret,
		ktime_to_us(ktime_sub(ktime_get(), start)),
		hba->curr_dev_pwr_mode, hba->uic_link_state);

	return ret;
}
#endif

#ifdef CONFIG_PM_SLEEP
static int ufshcd_wl_suspend(struct device *dev)
{
	struct scsi_device *sdev = to_scsi_device(dev);
	struct ufs_hba *hba;
	int ret = 0;
	ktime_t start = ktime_get();

	hba = shost_priv(sdev->host);
	down(&hba->host_sem);
	hba->system_suspending = true;

	if (pm_runtime_suspended(dev))
		goto out;

	ret = __ufshcd_wl_suspend(hba, UFS_SYSTEM_PM);
	if (ret) {
		dev_err(&sdev->sdev_gendev, "%s failed: %d\n", __func__,  ret);
		up(&hba->host_sem);
	}

out:
	if (!ret)
		hba->is_sys_suspended = true;
	trace_ufshcd_wl_suspend(dev_name(dev), ret,
		ktime_to_us(ktime_sub(ktime_get(), start)),
		hba->curr_dev_pwr_mode, hba->uic_link_state);

	return ret;
}

static int ufshcd_wl_resume(struct device *dev)
{
	struct scsi_device *sdev = to_scsi_device(dev);
	struct ufs_hba *hba;
	int ret = 0;
	ktime_t start = ktime_get();

	hba = shost_priv(sdev->host);

	if (pm_runtime_suspended(dev))
		goto out;

	ret = __ufshcd_wl_resume(hba, UFS_SYSTEM_PM);
	if (ret)
		dev_err(&sdev->sdev_gendev, "%s failed: %d\n", __func__, ret);
out:
	trace_ufshcd_wl_resume(dev_name(dev), ret,
		ktime_to_us(ktime_sub(ktime_get(), start)),
		hba->curr_dev_pwr_mode, hba->uic_link_state);
	if (!ret)
		hba->is_sys_suspended = false;
	hba->system_suspending = false;
	up(&hba->host_sem);
	return ret;
}
#endif

/**
 * ufshcd_suspend - helper function for suspend operations
 * @hba: per adapter instance
 *
 * This function will put disable irqs, turn off clocks
 * and set vreg and hba-vreg in lpm mode.
 *
 * Return: 0 upon success; < 0 upon failure.
 */
static int ufshcd_suspend(struct ufs_hba *hba)
{
	int ret;

	if (!hba->is_powered)
		return 0;
	/*
	 * Disable the host irq as host controller as there won't be any
	 * host controller transaction expected till resume.
	 */
	ufshcd_disable_irq(hba);
	ret = ufshcd_setup_clocks(hba, false);
	if (ret) {
		ufshcd_enable_irq(hba);
		return ret;
	}
	if (ufshcd_is_clkgating_allowed(hba)) {
		hba->clk_gating.state = CLKS_OFF;
		trace_ufshcd_clk_gating(dev_name(hba->dev),
					hba->clk_gating.state);
	}

	ufshcd_vreg_set_lpm(hba);
	/* Put the host controller in low power mode if possible */
	ufshcd_hba_vreg_set_lpm(hba);
	return ret;
}

#ifdef CONFIG_PM
/**
 * ufshcd_resume - helper function for resume operations
 * @hba: per adapter instance
 *
 * This function basically turns on the regulators, clocks and
 * irqs of the hba.
 *
 * Return: 0 for success and non-zero for failure.
 */
static int ufshcd_resume(struct ufs_hba *hba)
{
	int ret;

	if (!hba->is_powered)
		return 0;

	ufshcd_hba_vreg_set_hpm(hba);
	ret = ufshcd_vreg_set_hpm(hba);
	if (ret)
		goto out;

	/* Make sure clocks are enabled before accessing controller */
	ret = ufshcd_setup_clocks(hba, true);
	if (ret)
		goto disable_vreg;

	/* enable the host irq as host controller would be active soon */
	ufshcd_enable_irq(hba);

	goto out;

disable_vreg:
	ufshcd_vreg_set_lpm(hba);
out:
	if (ret)
		ufshcd_update_evt_hist(hba, UFS_EVT_RESUME_ERR, (u32)ret);
	return ret;
}
#endif /* CONFIG_PM */

#ifdef CONFIG_PM_SLEEP
/**
 * ufshcd_system_suspend - system suspend callback
 * @dev: Device associated with the UFS controller.
 *
 * Executed before putting the system into a sleep state in which the contents
 * of main memory are preserved.
 *
 * Return: 0 for success and non-zero for failure.
 */
int ufshcd_system_suspend(struct device *dev)
{
	struct ufs_hba *hba = dev_get_drvdata(dev);
	int ret = 0;
	ktime_t start = ktime_get();

	if (pm_runtime_suspended(hba->dev))
		goto out;

	ret = ufshcd_suspend(hba);
out:
	trace_ufshcd_system_suspend(dev_name(hba->dev), ret,
		ktime_to_us(ktime_sub(ktime_get(), start)),
		hba->curr_dev_pwr_mode, hba->uic_link_state);
	return ret;
}
EXPORT_SYMBOL(ufshcd_system_suspend);

/**
 * ufshcd_system_resume - system resume callback
 * @dev: Device associated with the UFS controller.
 *
 * Executed after waking the system up from a sleep state in which the contents
 * of main memory were preserved.
 *
 * Return: 0 for success and non-zero for failure.
 */
int ufshcd_system_resume(struct device *dev)
{
	struct ufs_hba *hba = dev_get_drvdata(dev);
	ktime_t start = ktime_get();
	int ret = 0;

	if (pm_runtime_suspended(hba->dev))
		goto out;

	ret = ufshcd_resume(hba);

out:
	trace_ufshcd_system_resume(dev_name(hba->dev), ret,
		ktime_to_us(ktime_sub(ktime_get(), start)),
		hba->curr_dev_pwr_mode, hba->uic_link_state);

	return ret;
}
EXPORT_SYMBOL(ufshcd_system_resume);
#endif /* CONFIG_PM_SLEEP */

#ifdef CONFIG_PM
/**
 * ufshcd_runtime_suspend - runtime suspend callback
 * @dev: Device associated with the UFS controller.
 *
 * Check the description of ufshcd_suspend() function for more details.
 *
 * Return: 0 for success and non-zero for failure.
 */
int ufshcd_runtime_suspend(struct device *dev)
{
	struct ufs_hba *hba = dev_get_drvdata(dev);
	int ret;
	ktime_t start = ktime_get();

	ret = ufshcd_suspend(hba);

	trace_ufshcd_runtime_suspend(dev_name(hba->dev), ret,
		ktime_to_us(ktime_sub(ktime_get(), start)),
		hba->curr_dev_pwr_mode, hba->uic_link_state);
	return ret;
}
EXPORT_SYMBOL(ufshcd_runtime_suspend);

/**
 * ufshcd_runtime_resume - runtime resume routine
 * @dev: Device associated with the UFS controller.
 *
 * This function basically brings controller
 * to active state. Following operations are done in this function:
 *
 * 1. Turn on all the controller related clocks
 * 2. Turn ON VCC rail
 *
 * Return: 0 upon success; < 0 upon failure.
 */
int ufshcd_runtime_resume(struct device *dev)
{
	struct ufs_hba *hba = dev_get_drvdata(dev);
	int ret;
	ktime_t start = ktime_get();

	ret = ufshcd_resume(hba);

	trace_ufshcd_runtime_resume(dev_name(hba->dev), ret,
		ktime_to_us(ktime_sub(ktime_get(), start)),
		hba->curr_dev_pwr_mode, hba->uic_link_state);
	return ret;
}
EXPORT_SYMBOL(ufshcd_runtime_resume);
#endif /* CONFIG_PM */

static void ufshcd_wl_shutdown(struct device *dev)
{
	struct scsi_device *sdev = to_scsi_device(dev);
	struct ufs_hba *hba = shost_priv(sdev->host);

	down(&hba->host_sem);
	hba->shutting_down = true;
	up(&hba->host_sem);

	/* Turn on everything while shutting down */
	ufshcd_rpm_get_sync(hba);
	scsi_device_quiesce(sdev);
	shost_for_each_device(sdev, hba->host) {
		if (sdev == hba->ufs_device_wlun)
			continue;
		mutex_lock(&sdev->state_mutex);
		scsi_device_set_state(sdev, SDEV_OFFLINE);
		mutex_unlock(&sdev->state_mutex);
	}
	__ufshcd_wl_suspend(hba, UFS_SHUTDOWN_PM);

	/*
	 * Next, turn off the UFS controller and the UFS regulators. Disable
	 * clocks.
	 */
	if (ufshcd_is_ufs_dev_poweroff(hba) && ufshcd_is_link_off(hba))
		ufshcd_suspend(hba);

	hba->is_powered = false;
}

/**
 * ufshcd_remove - de-allocate SCSI host and host memory space
 *		data structure memory
 * @hba: per adapter instance
 */
void ufshcd_remove(struct ufs_hba *hba)
{
	if (hba->ufs_device_wlun)
		ufshcd_rpm_get_sync(hba);
	ufs_hwmon_remove(hba);
	ufs_bsg_remove(hba);
	ufs_sysfs_remove_nodes(hba->dev);
	blk_mq_destroy_queue(hba->tmf_queue);
	blk_put_queue(hba->tmf_queue);
	blk_mq_free_tag_set(&hba->tmf_tag_set);
	if (hba->scsi_host_added)
		scsi_remove_host(hba->host);
	/* disable interrupts */
	ufshcd_disable_intr(hba, hba->intr_mask);
	ufshcd_hba_stop(hba);
	ufshcd_hba_exit(hba);
}
EXPORT_SYMBOL_GPL(ufshcd_remove);

#ifdef CONFIG_PM_SLEEP
int ufshcd_system_freeze(struct device *dev)
{

	return ufshcd_system_suspend(dev);

}
EXPORT_SYMBOL_GPL(ufshcd_system_freeze);

int ufshcd_system_restore(struct device *dev)
{

	struct ufs_hba *hba = dev_get_drvdata(dev);
	int ret;

	ret = ufshcd_system_resume(dev);
	if (ret)
		return ret;

	/* Configure UTRL and UTMRL base address registers */
	ufshcd_writel(hba, lower_32_bits(hba->utrdl_dma_addr),
			REG_UTP_TRANSFER_REQ_LIST_BASE_L);
	ufshcd_writel(hba, upper_32_bits(hba->utrdl_dma_addr),
			REG_UTP_TRANSFER_REQ_LIST_BASE_H);
	ufshcd_writel(hba, lower_32_bits(hba->utmrdl_dma_addr),
			REG_UTP_TASK_REQ_LIST_BASE_L);
	ufshcd_writel(hba, upper_32_bits(hba->utmrdl_dma_addr),
			REG_UTP_TASK_REQ_LIST_BASE_H);
	/*
	 * Make sure that UTRL and UTMRL base address registers
	 * are updated with the latest queue addresses. Only after
	 * updating these addresses, we can queue the new commands.
	 */
	ufshcd_readl(hba, REG_UTP_TASK_REQ_LIST_BASE_H);

	return 0;

}
EXPORT_SYMBOL_GPL(ufshcd_system_restore);

int ufshcd_system_thaw(struct device *dev)
{
	return ufshcd_system_resume(dev);
}
EXPORT_SYMBOL_GPL(ufshcd_system_thaw);
#endif /* CONFIG_PM_SLEEP  */

/**
 * ufshcd_dealloc_host - deallocate Host Bus Adapter (HBA)
 * @hba: pointer to Host Bus Adapter (HBA)
 */
void ufshcd_dealloc_host(struct ufs_hba *hba)
{
	scsi_host_put(hba->host);
}
EXPORT_SYMBOL_GPL(ufshcd_dealloc_host);

/**
 * ufshcd_set_dma_mask - Set dma mask based on the controller
 *			 addressing capability
 * @hba: per adapter instance
 *
 * Return: 0 for success, non-zero for failure.
 */
static int ufshcd_set_dma_mask(struct ufs_hba *hba)
{
	if (hba->android_quirks & UFSHCD_ANDROID_QUIRK_36BIT_ADDRESS_DMA)
		return dma_set_mask_and_coherent(hba->dev, DMA_BIT_MASK(36));
	if (hba->capabilities & MASK_64_ADDRESSING_SUPPORT) {
		if (!dma_set_mask_and_coherent(hba->dev, DMA_BIT_MASK(64)))
			return 0;
	}
	return dma_set_mask_and_coherent(hba->dev, DMA_BIT_MASK(32));
}

/**
 * ufshcd_alloc_host - allocate Host Bus Adapter (HBA)
 * @dev: pointer to device handle
 * @hba_handle: driver private handle
 *
 * Return: 0 on success, non-zero value on failure.
 */
int ufshcd_alloc_host(struct device *dev, struct ufs_hba **hba_handle)
{
	struct Scsi_Host *host;
	struct ufs_hba *hba;
	int err = 0;

	if (!dev) {
		dev_err(dev,
		"Invalid memory reference for dev is NULL\n");
		err = -ENODEV;
		goto out_error;
	}

	host = scsi_host_alloc(&ufshcd_driver_template,
			       sizeof(struct ufs_hba_priv));
	if (!host) {
		dev_err(dev, "scsi_host_alloc failed\n");
		err = -ENOMEM;
		goto out_error;
	}
	host->nr_maps = HCTX_TYPE_POLL + 1;
	hba = shost_priv(host);
	hba->host = host;
	hba->dev = dev;
	hba->dev_ref_clk_freq = REF_CLK_FREQ_INVAL;
	hba->nop_out_timeout = NOP_OUT_TIMEOUT;
	ufshcd_set_sg_entry_size(hba, sizeof(struct ufshcd_sg_entry));
	INIT_LIST_HEAD(&hba->clk_list_head);
	spin_lock_init(&hba->outstanding_lock);

	*hba_handle = hba;

out_error:
	return err;
}
EXPORT_SYMBOL(ufshcd_alloc_host);

/* This function exists because blk_mq_alloc_tag_set() requires this. */
static blk_status_t ufshcd_queue_tmf(struct blk_mq_hw_ctx *hctx,
				     const struct blk_mq_queue_data *qd)
{
	WARN_ON_ONCE(true);
	return BLK_STS_NOTSUPP;
}

static const struct blk_mq_ops ufshcd_tmf_ops = {
	.queue_rq = ufshcd_queue_tmf,
};

/**
 * ufshcd_init - Driver initialization routine
 * @hba: per-adapter instance
 * @mmio_base: base register address
 * @irq: Interrupt line of device
 *
 * Return: 0 on success, non-zero value on failure.
 */
int ufshcd_init(struct ufs_hba *hba, void __iomem *mmio_base, unsigned int irq)
{
	int err;
	struct Scsi_Host *host = hba->host;
	struct device *dev = hba->dev;
	char eh_wq_name[sizeof("ufs_eh_wq_00")];

	/*
	 * dev_set_drvdata() must be called before any callbacks are registered
	 * that use dev_get_drvdata() (frequency scaling, clock scaling, hwmon,
	 * sysfs).
	 */
	dev_set_drvdata(dev, hba);

	if (!mmio_base) {
		dev_err(hba->dev,
		"Invalid memory reference for mmio_base is NULL\n");
		err = -ENODEV;
		goto out_error;
	}

	hba->mmio_base = mmio_base;
	hba->irq = irq;
	hba->vps = &ufs_hba_vps;

	err = ufshcd_hba_init(hba);
	if (err)
		goto out_error;

	/* Read capabilities registers */
	err = ufshcd_hba_capabilities(hba);
	if (err)
		goto out_disable;

	/* Get UFS version supported by the controller */
	hba->ufs_version = ufshcd_get_ufs_version(hba);

	/* Get Interrupt bit mask per version */
	hba->intr_mask = ufshcd_get_intr_mask(hba);

	err = ufshcd_set_dma_mask(hba);
	if (err) {
		dev_err(hba->dev, "set dma mask failed\n");
		goto out_disable;
	}

	/* Allocate memory for host memory space */
	err = ufshcd_memory_alloc(hba);
	if (err) {
		dev_err(hba->dev, "Memory allocation failed\n");
		goto out_disable;
	}

	/* Configure LRB */
	ufshcd_host_memory_configure(hba);

	host->can_queue = hba->nutrs - UFSHCD_NUM_RESERVED;
	host->cmd_per_lun = hba->nutrs - UFSHCD_NUM_RESERVED;
	host->max_id = UFSHCD_MAX_ID;
	host->max_lun = UFS_MAX_LUNS;
	host->max_channel = UFSHCD_MAX_CHANNEL;
	host->unique_id = host->host_no;
	host->max_cmd_len = UFS_CDB_SIZE;
	host->queuecommand_may_block = !!(hba->caps & UFSHCD_CAP_CLK_GATING);

	/* Use default RPM delay if host not set */
	if (host->rpm_autosuspend_delay == 0)
		host->rpm_autosuspend_delay = RPM_AUTOSUSPEND_DELAY_MS;

	hba->max_pwr_info.is_valid = false;

	/* Initialize work queues */
	snprintf(eh_wq_name, sizeof(eh_wq_name), "ufs_eh_wq_%d",
		 hba->host->host_no);
	hba->eh_wq = create_singlethread_workqueue(eh_wq_name);
	if (!hba->eh_wq) {
		dev_err(hba->dev, "%s: failed to create eh workqueue\n",
			__func__);
		err = -ENOMEM;
		goto out_disable;
	}
	INIT_WORK(&hba->eh_work, ufshcd_err_handler);
	INIT_WORK(&hba->eeh_work, ufshcd_exception_event_handler);

	sema_init(&hba->host_sem, 1);

	/* Initialize UIC command mutex */
	mutex_init(&hba->uic_cmd_mutex);

	/* Initialize mutex for device management commands */
	mutex_init(&hba->dev_cmd.lock);

	/* Initialize mutex for exception event control */
	mutex_init(&hba->ee_ctrl_mutex);

	mutex_init(&hba->wb_mutex);
	init_rwsem(&hba->clk_scaling_lock);

	ufshcd_init_clk_gating(hba);

	ufshcd_init_clk_scaling(hba);

	/*
	 * In order to avoid any spurious interrupt immediately after
	 * registering UFS controller interrupt handler, clear any pending UFS
	 * interrupt status and disable all the UFS interrupts.
	 */
	ufshcd_writel(hba, ufshcd_readl(hba, REG_INTERRUPT_STATUS),
		      REG_INTERRUPT_STATUS);
	ufshcd_writel(hba, 0, REG_INTERRUPT_ENABLE);
	/*
	 * Make sure that UFS interrupts are disabled and any pending interrupt
	 * status is cleared before registering UFS interrupt handler.
	 */
	ufshcd_readl(hba, REG_INTERRUPT_ENABLE);

	/* IRQ registration */
	err = devm_request_irq(dev, irq, ufshcd_intr, IRQF_SHARED, UFSHCD, hba);
	if (err) {
		dev_err(hba->dev, "request irq failed\n");
		goto out_disable;
	} else {
		hba->is_irq_enabled = true;
	}

	if (!is_mcq_supported(hba)) {
		err = scsi_add_host(host, hba->dev);
		if (err) {
			dev_err(hba->dev, "scsi_add_host failed\n");
			goto out_disable;
		}
		hba->scsi_host_added = true;
	}

	hba->tmf_tag_set = (struct blk_mq_tag_set) {
		.nr_hw_queues	= 1,
		.queue_depth	= hba->nutmrs,
		.ops		= &ufshcd_tmf_ops,
		.flags		= BLK_MQ_F_NO_SCHED,
	};
	err = blk_mq_alloc_tag_set(&hba->tmf_tag_set);
	if (err < 0)
		goto out_remove_scsi_host;
	hba->tmf_queue = blk_mq_init_queue(&hba->tmf_tag_set);
	if (IS_ERR(hba->tmf_queue)) {
		err = PTR_ERR(hba->tmf_queue);
		goto free_tmf_tag_set;
	}
	hba->tmf_rqs = devm_kcalloc(hba->dev, hba->nutmrs,
				    sizeof(*hba->tmf_rqs), GFP_KERNEL);
	if (!hba->tmf_rqs) {
		err = -ENOMEM;
		goto free_tmf_queue;
	}

	/* Reset the attached device */
	ufshcd_device_reset(hba);

	ufshcd_init_crypto(hba);

	/* Host controller enable */
	err = ufshcd_hba_enable(hba);
	if (err) {
		dev_err(hba->dev, "Host controller enable failed\n");
		ufshcd_print_evt_hist(hba);
		ufshcd_print_host_state(hba);
		goto free_tmf_queue;
	}

	/*
	 * Set the default power management level for runtime and system PM.
	 * Default power saving mode is to keep UFS link in Hibern8 state
	 * and UFS device in sleep state.
	 */
	hba->rpm_lvl = ufs_get_desired_pm_lvl_for_dev_link_state(
						UFS_SLEEP_PWR_MODE,
						UIC_LINK_HIBERN8_STATE);
	hba->spm_lvl = ufs_get_desired_pm_lvl_for_dev_link_state(
						UFS_SLEEP_PWR_MODE,
						UIC_LINK_HIBERN8_STATE);

	INIT_DELAYED_WORK(&hba->rpm_dev_flush_recheck_work,
			  ufshcd_rpm_dev_flush_recheck_work);

	/* Set the default auto-hiberate idle timer value to 150 ms */
	if (ufshcd_is_auto_hibern8_supported(hba) && !hba->ahit) {
		hba->ahit = FIELD_PREP(UFSHCI_AHIBERN8_TIMER_MASK, 150) |
			    FIELD_PREP(UFSHCI_AHIBERN8_SCALE_MASK, 3);
	}

	/* Hold auto suspend until async scan completes */
	pm_runtime_get_sync(dev);
	atomic_set(&hba->scsi_block_reqs_cnt, 0);
	/*
	 * We are assuming that device wasn't put in sleep/power-down
	 * state exclusively during the boot stage before kernel.
	 * This assumption helps avoid doing link startup twice during
	 * ufshcd_probe_hba().
	 */
	ufshcd_set_ufs_dev_active(hba);

	async_schedule(ufshcd_async_scan, hba);
	ufs_sysfs_add_nodes(dev);
	trace_android_vh_ufs_update_sysfs(hba);

	device_enable_async_suspend(dev);
	return 0;

free_tmf_queue:
	blk_mq_destroy_queue(hba->tmf_queue);
	blk_put_queue(hba->tmf_queue);
free_tmf_tag_set:
	blk_mq_free_tag_set(&hba->tmf_tag_set);
out_remove_scsi_host:
	if (hba->scsi_host_added)
		scsi_remove_host(hba->host);
out_disable:
	hba->is_irq_enabled = false;
	ufshcd_hba_exit(hba);
out_error:
	return err;
}
EXPORT_SYMBOL_GPL(ufshcd_init);

void ufshcd_resume_complete(struct device *dev)
{
	struct ufs_hba *hba = dev_get_drvdata(dev);

	if (hba->complete_put) {
		ufshcd_rpm_put(hba);
		hba->complete_put = false;
	}
}
EXPORT_SYMBOL_GPL(ufshcd_resume_complete);

static bool ufshcd_rpm_ok_for_spm(struct ufs_hba *hba)
{
	struct device *dev = &hba->ufs_device_wlun->sdev_gendev;
	enum ufs_dev_pwr_mode dev_pwr_mode;
	enum uic_link_state link_state;
	unsigned long flags;
	bool res;

	spin_lock_irqsave(&dev->power.lock, flags);
	dev_pwr_mode = ufs_get_pm_lvl_to_dev_pwr_mode(hba->spm_lvl);
	link_state = ufs_get_pm_lvl_to_link_pwr_state(hba->spm_lvl);
	res = pm_runtime_suspended(dev) &&
	      hba->curr_dev_pwr_mode == dev_pwr_mode &&
	      hba->uic_link_state == link_state &&
	      !hba->dev_info.b_rpm_dev_flush_capable;
	spin_unlock_irqrestore(&dev->power.lock, flags);

	return res;
}

int __ufshcd_suspend_prepare(struct device *dev, bool rpm_ok_for_spm)
{
	struct ufs_hba *hba = dev_get_drvdata(dev);
	int ret;

	/*
	 * SCSI assumes that runtime-pm and system-pm for scsi drivers
	 * are same. And it doesn't wake up the device for system-suspend
	 * if it's runtime suspended. But ufs doesn't follow that.
	 * Refer ufshcd_resume_complete()
	 */
	if (hba->ufs_device_wlun) {
		/* Prevent runtime suspend */
		ufshcd_rpm_get_noresume(hba);
		/*
		 * Check if already runtime suspended in same state as system
		 * suspend would be.
		 */
		if (!rpm_ok_for_spm || !ufshcd_rpm_ok_for_spm(hba)) {
			/* RPM state is not ok for SPM, so runtime resume */
			ret = ufshcd_rpm_resume(hba);
			if (ret < 0 && ret != -EACCES) {
				ufshcd_rpm_put(hba);
				return ret;
			}
		}
		hba->complete_put = true;
	}
	return 0;
}
EXPORT_SYMBOL_GPL(__ufshcd_suspend_prepare);

int ufshcd_suspend_prepare(struct device *dev)
{
	return __ufshcd_suspend_prepare(dev, true);
}
EXPORT_SYMBOL_GPL(ufshcd_suspend_prepare);

#ifdef CONFIG_PM_SLEEP
static int ufshcd_wl_poweroff(struct device *dev)
{
	struct scsi_device *sdev = to_scsi_device(dev);
	struct ufs_hba *hba = shost_priv(sdev->host);

	__ufshcd_wl_suspend(hba, UFS_SHUTDOWN_PM);
	return 0;
}
#endif

static int ufshcd_wl_probe(struct device *dev)
{
	struct scsi_device *sdev = to_scsi_device(dev);

	if (!is_device_wlun(sdev))
		return -ENODEV;

	blk_pm_runtime_init(sdev->request_queue, dev);
	pm_runtime_set_autosuspend_delay(dev, 0);
	pm_runtime_allow(dev);

	return  0;
}

static int ufshcd_wl_remove(struct device *dev)
{
	pm_runtime_forbid(dev);
	return 0;
}

static const struct dev_pm_ops ufshcd_wl_pm_ops = {
#ifdef CONFIG_PM_SLEEP
	.suspend = ufshcd_wl_suspend,
	.resume = ufshcd_wl_resume,
	.freeze = ufshcd_wl_suspend,
	.thaw = ufshcd_wl_resume,
	.poweroff = ufshcd_wl_poweroff,
	.restore = ufshcd_wl_resume,
#endif
	SET_RUNTIME_PM_OPS(ufshcd_wl_runtime_suspend, ufshcd_wl_runtime_resume, NULL)
};

static void ufshcd_check_header_layout(void)
{
	/*
	 * gcc compilers before version 10 cannot do constant-folding for
	 * sub-byte bitfields. Hence skip the layout checks for gcc 9 and
	 * before.
	 */
	if (IS_ENABLED(CONFIG_CC_IS_GCC) && CONFIG_GCC_VERSION < 100000)
		return;

	BUILD_BUG_ON(((u8 *)&(struct request_desc_header){
				.cci = 3})[0] != 3);

	BUILD_BUG_ON(((u8 *)&(struct request_desc_header){
				.ehs_length = 2})[1] != 2);

	BUILD_BUG_ON(((u8 *)&(struct request_desc_header){
				.enable_crypto = 1})[2]
		     != 0x80);

	BUILD_BUG_ON((((u8 *)&(struct request_desc_header){
					.command_type = 5,
					.data_direction = 3,
					.interrupt = 1,
				})[3]) != ((5 << 4) | (3 << 1) | 1));

	BUILD_BUG_ON(((__le32 *)&(struct request_desc_header){
				.dunl = cpu_to_le32(0xdeadbeef)})[1] !=
		cpu_to_le32(0xdeadbeef));

	BUILD_BUG_ON(((u8 *)&(struct request_desc_header){
				.ocs = 4})[8] != 4);

	BUILD_BUG_ON(((u8 *)&(struct request_desc_header){
				.cds = 5})[9] != 5);

	BUILD_BUG_ON(((__le32 *)&(struct request_desc_header){
				.dunu = cpu_to_le32(0xbadcafe)})[3] !=
		cpu_to_le32(0xbadcafe));

	BUILD_BUG_ON(((u8 *)&(struct utp_upiu_header){
			     .iid = 0xf })[4] != 0xf0);

	BUILD_BUG_ON(((u8 *)&(struct utp_upiu_header){
			     .command_set_type = 0xf })[4] != 0xf);
}

/*
 * ufs_dev_wlun_template - describes ufs device wlun
 * ufs-device wlun - used to send pm commands
 * All luns are consumers of ufs-device wlun.
 *
 * Currently, no sd driver is present for wluns.
 * Hence the no specific pm operations are performed.
 * With ufs design, SSU should be sent to ufs-device wlun.
 * Hence register a scsi driver for ufs wluns only.
 */
static struct scsi_driver ufs_dev_wlun_template = {
	.gendrv = {
		.name = "ufs_device_wlun",
		.owner = THIS_MODULE,
		.probe = ufshcd_wl_probe,
		.remove = ufshcd_wl_remove,
		.pm = &ufshcd_wl_pm_ops,
		.shutdown = ufshcd_wl_shutdown,
	},
};

static int __init ufshcd_core_init(void)
{
	int ret;

	ufshcd_check_header_layout();

	ufs_debugfs_init();

	ret = scsi_register_driver(&ufs_dev_wlun_template.gendrv);
	if (ret)
		ufs_debugfs_exit();
	return ret;
}

static void __exit ufshcd_core_exit(void)
{
	ufs_debugfs_exit();
	scsi_unregister_driver(&ufs_dev_wlun_template.gendrv);
}

module_init(ufshcd_core_init);
module_exit(ufshcd_core_exit);

MODULE_AUTHOR("Santosh Yaragnavi <santosh.sy@samsung.com>");
MODULE_AUTHOR("Vinayak Holikatti <h.vinayak@samsung.com>");
MODULE_DESCRIPTION("Generic UFS host controller driver Core");
MODULE_SOFTDEP("pre: governor_simpleondemand");
MODULE_LICENSE("GPL");<|MERGE_RESOLUTION|>--- conflicted
+++ resolved
@@ -43,11 +43,8 @@
 #undef CREATE_TRACE_POINTS
 #include <trace/hooks/ufshcd.h>
 
-<<<<<<< HEAD
-=======
 EXPORT_TRACEPOINT_SYMBOL_GPL(ufshcd_command);
 
->>>>>>> 4163e724
 #define UFSHCD_ENABLE_INTRS	(UTP_TRANSFER_REQ_COMPL |\
 				 UTP_TASK_REQ_COMPL |\
 				 UFSHCD_ERROR_MASK)
@@ -4188,18 +4185,6 @@
 		goto out_unlock;
 	}
 	hba->uic_async_done = &uic_async_done;
-<<<<<<< HEAD
-=======
-	if (ufshcd_readl(hba, REG_INTERRUPT_ENABLE) & UIC_COMMAND_COMPL) {
-		ufshcd_disable_intr(hba, UIC_COMMAND_COMPL);
-		/*
-		 * Make sure UIC command completion interrupt is disabled before
-		 * issuing UIC command.
-		 */
-		wmb();
-		reenable_intr = true;
-	}
->>>>>>> 4163e724
 	spin_unlock_irqrestore(hba->host->host_lock, flags);
 	ret = __ufshcd_send_uic_cmd(hba, cmd, false);
 	if (ret) {
