// SPDX-License-Identifier: GPL-2.0
/*
 * Silvaco dual-role I3C master driver
 *
 * Copyright (C) 2020 Silvaco
 * Author: Miquel RAYNAL <miquel.raynal@bootlin.com>
 * Based on a work from: Conor Culhane <conor.culhane@silvaco.com>
 */

#include <linux/bitfield.h>
#include <linux/clk.h>
#include <linux/completion.h>
#include <linux/errno.h>
#include <linux/i3c/master.h>
#include <linux/interrupt.h>
#include <linux/iopoll.h>
#include <linux/list.h>
#include <linux/module.h>
#include <linux/of.h>
#include <linux/pinctrl/consumer.h>
#include <linux/platform_device.h>
#include <linux/pm_runtime.h>

/* Master Mode Registers */
#define SVC_I3C_MCONFIG      0x000
#define   SVC_I3C_MCONFIG_MASTER_EN BIT(0)
#define   SVC_I3C_MCONFIG_DISTO(x) FIELD_PREP(BIT(3), (x))
#define   SVC_I3C_MCONFIG_HKEEP(x) FIELD_PREP(GENMASK(5, 4), (x))
#define   SVC_I3C_MCONFIG_ODSTOP(x) FIELD_PREP(BIT(6), (x))
#define   SVC_I3C_MCONFIG_PPBAUD(x) FIELD_PREP(GENMASK(11, 8), (x))
#define   SVC_I3C_MCONFIG_PPLOW(x) FIELD_PREP(GENMASK(15, 12), (x))
#define   SVC_I3C_MCONFIG_ODBAUD(x) FIELD_PREP(GENMASK(23, 16), (x))
#define   SVC_I3C_MCONFIG_ODHPP(x) FIELD_PREP(BIT(24), (x))
#define   SVC_I3C_MCONFIG_SKEW(x) FIELD_PREP(GENMASK(27, 25), (x))
#define   SVC_I3C_MCONFIG_I2CBAUD(x) FIELD_PREP(GENMASK(31, 28), (x))

#define SVC_I3C_MCTRL        0x084
#define   SVC_I3C_MCTRL_REQUEST_MASK GENMASK(2, 0)
#define   SVC_I3C_MCTRL_REQUEST_NONE 0
#define   SVC_I3C_MCTRL_REQUEST_START_ADDR 1
#define   SVC_I3C_MCTRL_REQUEST_STOP 2
#define   SVC_I3C_MCTRL_REQUEST_IBI_ACKNACK 3
#define   SVC_I3C_MCTRL_REQUEST_PROC_DAA 4
#define   SVC_I3C_MCTRL_REQUEST_AUTO_IBI 7
#define   SVC_I3C_MCTRL_TYPE_I3C 0
#define   SVC_I3C_MCTRL_TYPE_I2C BIT(4)
#define   SVC_I3C_MCTRL_IBIRESP_AUTO 0
#define   SVC_I3C_MCTRL_IBIRESP_ACK_WITHOUT_BYTE 0
#define   SVC_I3C_MCTRL_IBIRESP_ACK_WITH_BYTE BIT(7)
#define   SVC_I3C_MCTRL_IBIRESP_NACK BIT(6)
#define   SVC_I3C_MCTRL_IBIRESP_MANUAL GENMASK(7, 6)
#define   SVC_I3C_MCTRL_DIR(x) FIELD_PREP(BIT(8), (x))
#define   SVC_I3C_MCTRL_DIR_WRITE 0
#define   SVC_I3C_MCTRL_DIR_READ 1
#define   SVC_I3C_MCTRL_ADDR(x) FIELD_PREP(GENMASK(15, 9), (x))
#define   SVC_I3C_MCTRL_RDTERM(x) FIELD_PREP(GENMASK(23, 16), (x))

#define SVC_I3C_MSTATUS      0x088
#define   SVC_I3C_MSTATUS_STATE(x) FIELD_GET(GENMASK(2, 0), (x))
#define   SVC_I3C_MSTATUS_STATE_DAA(x) (SVC_I3C_MSTATUS_STATE(x) == 5)
#define   SVC_I3C_MSTATUS_STATE_IDLE(x) (SVC_I3C_MSTATUS_STATE(x) == 0)
#define   SVC_I3C_MSTATUS_BETWEEN(x) FIELD_GET(BIT(4), (x))
#define   SVC_I3C_MSTATUS_NACKED(x) FIELD_GET(BIT(5), (x))
#define   SVC_I3C_MSTATUS_IBITYPE(x) FIELD_GET(GENMASK(7, 6), (x))
#define   SVC_I3C_MSTATUS_IBITYPE_IBI 1
#define   SVC_I3C_MSTATUS_IBITYPE_MASTER_REQUEST 2
#define   SVC_I3C_MSTATUS_IBITYPE_HOT_JOIN 3
#define   SVC_I3C_MINT_SLVSTART BIT(8)
#define   SVC_I3C_MINT_MCTRLDONE BIT(9)
#define   SVC_I3C_MINT_COMPLETE BIT(10)
#define   SVC_I3C_MINT_RXPEND BIT(11)
#define   SVC_I3C_MINT_TXNOTFULL BIT(12)
#define   SVC_I3C_MINT_IBIWON BIT(13)
#define   SVC_I3C_MINT_ERRWARN BIT(15)
#define   SVC_I3C_MSTATUS_SLVSTART(x) FIELD_GET(SVC_I3C_MINT_SLVSTART, (x))
#define   SVC_I3C_MSTATUS_MCTRLDONE(x) FIELD_GET(SVC_I3C_MINT_MCTRLDONE, (x))
#define   SVC_I3C_MSTATUS_COMPLETE(x) FIELD_GET(SVC_I3C_MINT_COMPLETE, (x))
#define   SVC_I3C_MSTATUS_RXPEND(x) FIELD_GET(SVC_I3C_MINT_RXPEND, (x))
#define   SVC_I3C_MSTATUS_TXNOTFULL(x) FIELD_GET(SVC_I3C_MINT_TXNOTFULL, (x))
#define   SVC_I3C_MSTATUS_IBIWON(x) FIELD_GET(SVC_I3C_MINT_IBIWON, (x))
#define   SVC_I3C_MSTATUS_ERRWARN(x) FIELD_GET(SVC_I3C_MINT_ERRWARN, (x))
#define   SVC_I3C_MSTATUS_IBIADDR(x) FIELD_GET(GENMASK(30, 24), (x))

#define SVC_I3C_IBIRULES     0x08C
#define   SVC_I3C_IBIRULES_ADDR(slot, addr) FIELD_PREP(GENMASK(29, 0), \
						       ((addr) & 0x3F) << ((slot) * 6))
#define   SVC_I3C_IBIRULES_ADDRS 5
#define   SVC_I3C_IBIRULES_MSB0 BIT(30)
#define   SVC_I3C_IBIRULES_NOBYTE BIT(31)
#define   SVC_I3C_IBIRULES_MANDBYTE 0
#define SVC_I3C_MINTSET      0x090
#define SVC_I3C_MINTCLR      0x094
#define SVC_I3C_MINTMASKED   0x098
#define SVC_I3C_MERRWARN     0x09C
#define   SVC_I3C_MERRWARN_NACK BIT(2)
#define   SVC_I3C_MERRWARN_TIMEOUT BIT(20)
#define SVC_I3C_MDMACTRL     0x0A0
#define SVC_I3C_MDATACTRL    0x0AC
#define   SVC_I3C_MDATACTRL_FLUSHTB BIT(0)
#define   SVC_I3C_MDATACTRL_FLUSHRB BIT(1)
#define   SVC_I3C_MDATACTRL_UNLOCK_TRIG BIT(3)
#define   SVC_I3C_MDATACTRL_TXTRIG_FIFO_NOT_FULL GENMASK(5, 4)
#define   SVC_I3C_MDATACTRL_RXTRIG_FIFO_NOT_EMPTY 0
#define   SVC_I3C_MDATACTRL_RXCOUNT(x) FIELD_GET(GENMASK(28, 24), (x))
#define   SVC_I3C_MDATACTRL_TXFULL BIT(30)
#define   SVC_I3C_MDATACTRL_RXEMPTY BIT(31)

#define SVC_I3C_MWDATAB      0x0B0
#define   SVC_I3C_MWDATAB_END BIT(8)

#define SVC_I3C_MWDATABE     0x0B4
#define SVC_I3C_MWDATAH      0x0B8
#define SVC_I3C_MWDATAHE     0x0BC
#define SVC_I3C_MRDATAB      0x0C0
#define SVC_I3C_MRDATAH      0x0C8
#define SVC_I3C_MWMSG_SDR    0x0D0
#define SVC_I3C_MRMSG_SDR    0x0D4
#define SVC_I3C_MWMSG_DDR    0x0D8
#define SVC_I3C_MRMSG_DDR    0x0DC

#define SVC_I3C_MDYNADDR     0x0E4
#define   SVC_MDYNADDR_VALID BIT(0)
#define   SVC_MDYNADDR_ADDR(x) FIELD_PREP(GENMASK(7, 1), (x))

#define SVC_I3C_MAX_DEVS 32
#define SVC_I3C_PM_TIMEOUT_MS 1000

/* This parameter depends on the implementation and may be tuned */
#define SVC_I3C_FIFO_SIZE 16

struct svc_i3c_cmd {
	u8 addr;
	bool rnw;
	u8 *in;
	const void *out;
	unsigned int len;
	unsigned int read_len;
	bool continued;
};

struct svc_i3c_xfer {
	struct list_head node;
	struct completion comp;
	int ret;
	unsigned int type;
	unsigned int ncmds;
	struct svc_i3c_cmd cmds[];
};

struct svc_i3c_regs_save {
	u32 mconfig;
	u32 mdynaddr;
};

/**
 * struct svc_i3c_master - Silvaco I3C Master structure
 * @base: I3C master controller
 * @dev: Corresponding device
 * @regs: Memory mapping
 * @saved_regs: Volatile values for PM operations
 * @free_slots: Bit array of available slots
 * @addrs: Array containing the dynamic addresses of each attached device
 * @descs: Array of descriptors, one per attached device
 * @hj_work: Hot-join work
 * @ibi_work: IBI work
 * @irq: Main interrupt
 * @pclk: System clock
 * @fclk: Fast clock (bus)
 * @sclk: Slow clock (other events)
 * @xferqueue: Transfer queue structure
 * @xferqueue.list: List member
 * @xferqueue.cur: Current ongoing transfer
 * @xferqueue.lock: Queue lock
 * @ibi: IBI structure
 * @ibi.num_slots: Number of slots available in @ibi.slots
 * @ibi.slots: Available IBI slots
 * @ibi.tbq_slot: To be queued IBI slot
 * @ibi.lock: IBI lock
 * @lock: Transfer lock, protect between IBI work thread and callbacks from master
 */
struct svc_i3c_master {
	struct i3c_master_controller base;
	struct device *dev;
	void __iomem *regs;
	struct svc_i3c_regs_save saved_regs;
	u32 free_slots;
	u8 addrs[SVC_I3C_MAX_DEVS];
	struct i3c_dev_desc *descs[SVC_I3C_MAX_DEVS];
	struct work_struct hj_work;
	struct work_struct ibi_work;
	int irq;
	struct clk *pclk;
	struct clk *fclk;
	struct clk *sclk;
	struct {
		struct list_head list;
		struct svc_i3c_xfer *cur;
		/* Prevent races between transfers */
		spinlock_t lock;
	} xferqueue;
	struct {
		unsigned int num_slots;
		struct i3c_dev_desc **slots;
		struct i3c_ibi_slot *tbq_slot;
		/* Prevent races within IBI handlers */
		spinlock_t lock;
	} ibi;
	struct mutex lock;
};

/**
 * struct svc_i3c_i2c_dev_data - Device specific data
 * @index: Index in the master tables corresponding to this device
 * @ibi: IBI slot index in the master structure
 * @ibi_pool: IBI pool associated to this device
 */
struct svc_i3c_i2c_dev_data {
	u8 index;
	int ibi;
	struct i3c_generic_ibi_pool *ibi_pool;
};

static bool svc_i3c_master_error(struct svc_i3c_master *master)
{
	u32 mstatus, merrwarn;

	mstatus = readl(master->regs + SVC_I3C_MSTATUS);
	if (SVC_I3C_MSTATUS_ERRWARN(mstatus)) {
		merrwarn = readl(master->regs + SVC_I3C_MERRWARN);
		writel(merrwarn, master->regs + SVC_I3C_MERRWARN);

		/* Ignore timeout error */
		if (merrwarn & SVC_I3C_MERRWARN_TIMEOUT) {
			dev_dbg(master->dev, "Warning condition: MSTATUS 0x%08x, MERRWARN 0x%08x\n",
				mstatus, merrwarn);
			return false;
		}

		dev_err(master->dev,
			"Error condition: MSTATUS 0x%08x, MERRWARN 0x%08x\n",
			mstatus, merrwarn);

		return true;
	}

	return false;
}

static void svc_i3c_master_enable_interrupts(struct svc_i3c_master *master, u32 mask)
{
	writel(mask, master->regs + SVC_I3C_MINTSET);
}

static void svc_i3c_master_disable_interrupts(struct svc_i3c_master *master)
{
	u32 mask = readl(master->regs + SVC_I3C_MINTSET);

	writel(mask, master->regs + SVC_I3C_MINTCLR);
}

static void svc_i3c_master_clear_merrwarn(struct svc_i3c_master *master)
{
	/* Clear pending warnings */
	writel(readl(master->regs + SVC_I3C_MERRWARN),
	       master->regs + SVC_I3C_MERRWARN);
}

static void svc_i3c_master_flush_fifo(struct svc_i3c_master *master)
{
	/* Flush FIFOs */
	writel(SVC_I3C_MDATACTRL_FLUSHTB | SVC_I3C_MDATACTRL_FLUSHRB,
	       master->regs + SVC_I3C_MDATACTRL);
}

static void svc_i3c_master_reset_fifo_trigger(struct svc_i3c_master *master)
{
	u32 reg;

	/* Set RX and TX tigger levels, flush FIFOs */
	reg = SVC_I3C_MDATACTRL_FLUSHTB |
	      SVC_I3C_MDATACTRL_FLUSHRB |
	      SVC_I3C_MDATACTRL_UNLOCK_TRIG |
	      SVC_I3C_MDATACTRL_TXTRIG_FIFO_NOT_FULL |
	      SVC_I3C_MDATACTRL_RXTRIG_FIFO_NOT_EMPTY;
	writel(reg, master->regs + SVC_I3C_MDATACTRL);
}

static void svc_i3c_master_reset(struct svc_i3c_master *master)
{
	svc_i3c_master_clear_merrwarn(master);
	svc_i3c_master_reset_fifo_trigger(master);
	svc_i3c_master_disable_interrupts(master);
}

static inline struct svc_i3c_master *
to_svc_i3c_master(struct i3c_master_controller *master)
{
	return container_of(master, struct svc_i3c_master, base);
}

static void svc_i3c_master_hj_work(struct work_struct *work)
{
	struct svc_i3c_master *master;

	master = container_of(work, struct svc_i3c_master, hj_work);
	i3c_master_do_daa(&master->base);
}

static struct i3c_dev_desc *
svc_i3c_master_dev_from_addr(struct svc_i3c_master *master,
			     unsigned int ibiaddr)
{
	int i;

	for (i = 0; i < SVC_I3C_MAX_DEVS; i++)
		if (master->addrs[i] == ibiaddr)
			break;

	if (i == SVC_I3C_MAX_DEVS)
		return NULL;

	return master->descs[i];
}

static void svc_i3c_master_emit_stop(struct svc_i3c_master *master)
{
	writel(SVC_I3C_MCTRL_REQUEST_STOP, master->regs + SVC_I3C_MCTRL);

	/*
	 * This delay is necessary after the emission of a stop, otherwise eg.
	 * repeating IBIs do not get detected. There is a note in the manual
	 * about it, stating that the stop condition might not be settled
	 * correctly if a start condition follows too rapidly.
	 */
	udelay(1);
}

static int svc_i3c_master_handle_ibi(struct svc_i3c_master *master,
				     struct i3c_dev_desc *dev)
{
	struct svc_i3c_i2c_dev_data *data = i3c_dev_get_master_data(dev);
	struct i3c_ibi_slot *slot;
	unsigned int count;
	u32 mdatactrl;
	int ret, val;
	u8 *buf;

	slot = i3c_generic_ibi_get_free_slot(data->ibi_pool);
	if (!slot)
		return -ENOSPC;

	slot->len = 0;
	buf = slot->data;

	ret = readl_relaxed_poll_timeout(master->regs + SVC_I3C_MSTATUS, val,
						SVC_I3C_MSTATUS_COMPLETE(val), 0, 1000);
	if (ret) {
		dev_err(master->dev, "Timeout when polling for COMPLETE\n");
		return ret;
	}

	while (SVC_I3C_MSTATUS_RXPEND(readl(master->regs + SVC_I3C_MSTATUS))  &&
	       slot->len < SVC_I3C_FIFO_SIZE) {
		mdatactrl = readl(master->regs + SVC_I3C_MDATACTRL);
		count = SVC_I3C_MDATACTRL_RXCOUNT(mdatactrl);
		readsl(master->regs + SVC_I3C_MRDATAB, buf, count);
		slot->len += count;
		buf += count;
	}

	master->ibi.tbq_slot = slot;

	return 0;
}

static void svc_i3c_master_ack_ibi(struct svc_i3c_master *master,
				   bool mandatory_byte)
{
	unsigned int ibi_ack_nack;

	ibi_ack_nack = SVC_I3C_MCTRL_REQUEST_IBI_ACKNACK;
	if (mandatory_byte)
		ibi_ack_nack |= SVC_I3C_MCTRL_IBIRESP_ACK_WITH_BYTE;
	else
		ibi_ack_nack |= SVC_I3C_MCTRL_IBIRESP_ACK_WITHOUT_BYTE;

	writel(ibi_ack_nack, master->regs + SVC_I3C_MCTRL);
}

static void svc_i3c_master_nack_ibi(struct svc_i3c_master *master)
{
	writel(SVC_I3C_MCTRL_REQUEST_IBI_ACKNACK |
	       SVC_I3C_MCTRL_IBIRESP_NACK,
	       master->regs + SVC_I3C_MCTRL);
}

static void svc_i3c_master_ibi_work(struct work_struct *work)
{
	struct svc_i3c_master *master = container_of(work, struct svc_i3c_master, ibi_work);
	struct svc_i3c_i2c_dev_data *data;
	unsigned int ibitype, ibiaddr;
	struct i3c_dev_desc *dev;
	u32 status, val;
	int ret;

	mutex_lock(&master->lock);
	/*
	 * IBIWON may be set before SVC_I3C_MCTRL_REQUEST_AUTO_IBI, causing
	 * readl_relaxed_poll_timeout() to return immediately. Consequently,
	 * ibitype will be 0 since it was last updated only after the 8th SCL
	 * cycle, leading to missed client IBI handlers.
	 *
	 * A typical scenario is when IBIWON occurs and bus arbitration is lost
	 * at svc_i3c_master_priv_xfers().
	 *
	 * Clear SVC_I3C_MINT_IBIWON before sending SVC_I3C_MCTRL_REQUEST_AUTO_IBI.
	 */
	writel(SVC_I3C_MINT_IBIWON, master->regs + SVC_I3C_MSTATUS);

	/* Acknowledge the incoming interrupt with the AUTOIBI mechanism */
	writel(SVC_I3C_MCTRL_REQUEST_AUTO_IBI |
	       SVC_I3C_MCTRL_IBIRESP_AUTO,
	       master->regs + SVC_I3C_MCTRL);

	/* Wait for IBIWON, should take approximately 100us */
	ret = readl_relaxed_poll_timeout(master->regs + SVC_I3C_MSTATUS, val,
					 SVC_I3C_MSTATUS_IBIWON(val), 0, 1000);
	if (ret) {
		dev_err(master->dev, "Timeout when polling for IBIWON\n");
		svc_i3c_master_emit_stop(master);
		goto reenable_ibis;
	}

	status = readl(master->regs + SVC_I3C_MSTATUS);
	ibitype = SVC_I3C_MSTATUS_IBITYPE(status);
	ibiaddr = SVC_I3C_MSTATUS_IBIADDR(status);

	/* Handle the critical responses to IBI's */
	switch (ibitype) {
	case SVC_I3C_MSTATUS_IBITYPE_IBI:
		dev = svc_i3c_master_dev_from_addr(master, ibiaddr);
		if (!dev)
			svc_i3c_master_nack_ibi(master);
		else
			svc_i3c_master_handle_ibi(master, dev);
		break;
	case SVC_I3C_MSTATUS_IBITYPE_HOT_JOIN:
		svc_i3c_master_ack_ibi(master, false);
		break;
	case SVC_I3C_MSTATUS_IBITYPE_MASTER_REQUEST:
		svc_i3c_master_nack_ibi(master);
		break;
	default:
		break;
	}

	/*
	 * If an error happened, we probably got interrupted and the exchange
	 * timedout. In this case we just drop everything, emit a stop and wait
	 * for the slave to interrupt again.
	 */
	if (svc_i3c_master_error(master)) {
		if (master->ibi.tbq_slot) {
			data = i3c_dev_get_master_data(dev);
			i3c_generic_ibi_recycle_slot(data->ibi_pool,
						     master->ibi.tbq_slot);
			master->ibi.tbq_slot = NULL;
		}

		svc_i3c_master_emit_stop(master);

		goto reenable_ibis;
	}

	/* Handle the non critical tasks */
	switch (ibitype) {
	case SVC_I3C_MSTATUS_IBITYPE_IBI:
		if (dev) {
			i3c_master_queue_ibi(dev, master->ibi.tbq_slot);
			master->ibi.tbq_slot = NULL;
		}
		svc_i3c_master_emit_stop(master);
		break;
	case SVC_I3C_MSTATUS_IBITYPE_HOT_JOIN:
		queue_work(master->base.wq, &master->hj_work);
		break;
	case SVC_I3C_MSTATUS_IBITYPE_MASTER_REQUEST:
	default:
		break;
	}

reenable_ibis:
	svc_i3c_master_enable_interrupts(master, SVC_I3C_MINT_SLVSTART);
	mutex_unlock(&master->lock);
}

static irqreturn_t svc_i3c_master_irq_handler(int irq, void *dev_id)
{
	struct svc_i3c_master *master = (struct svc_i3c_master *)dev_id;
	u32 active = readl(master->regs + SVC_I3C_MSTATUS);

	if (!SVC_I3C_MSTATUS_SLVSTART(active))
		return IRQ_NONE;

	/* Clear the interrupt status */
	writel(SVC_I3C_MINT_SLVSTART, master->regs + SVC_I3C_MSTATUS);

	svc_i3c_master_disable_interrupts(master);

	/* Handle the interrupt in a non atomic context */
	queue_work(master->base.wq, &master->ibi_work);

	return IRQ_HANDLED;
}

static int svc_i3c_master_bus_init(struct i3c_master_controller *m)
{
	struct svc_i3c_master *master = to_svc_i3c_master(m);
	struct i3c_bus *bus = i3c_master_get_bus(m);
	struct i3c_device_info info = {};
	unsigned long fclk_rate, fclk_period_ns;
	unsigned int high_period_ns, od_low_period_ns;
	u32 ppbaud, pplow, odhpp, odbaud, odstop, i2cbaud, reg;
	int ret;

	ret = pm_runtime_resume_and_get(master->dev);
	if (ret < 0) {
		dev_err(master->dev,
			"<%s> cannot resume i3c bus master, err: %d\n",
			__func__, ret);
		return ret;
	}

	/* Timings derivation */
	fclk_rate = clk_get_rate(master->fclk);
	if (!fclk_rate) {
		ret = -EINVAL;
		goto rpm_out;
	}

	fclk_period_ns = DIV_ROUND_UP(1000000000, fclk_rate);

	/*
	 * Using I3C Push-Pull mode, target is 12.5MHz/80ns period.
	 * Simplest configuration is using a 50% duty-cycle of 40ns.
	 */
	ppbaud = DIV_ROUND_UP(40, fclk_period_ns) - 1;
	pplow = 0;

	/*
	 * Using I3C Open-Drain mode, target is 4.17MHz/240ns with a
	 * duty-cycle tuned so that high levels are filetered out by
	 * the 50ns filter (target being 40ns).
	 */
	odhpp = 1;
	high_period_ns = (ppbaud + 1) * fclk_period_ns;
	odbaud = DIV_ROUND_UP(240 - high_period_ns, high_period_ns) - 1;
	od_low_period_ns = (odbaud + 1) * high_period_ns;

	switch (bus->mode) {
	case I3C_BUS_MODE_PURE:
		i2cbaud = 0;
		odstop = 0;
		break;
	case I3C_BUS_MODE_MIXED_FAST:
	case I3C_BUS_MODE_MIXED_LIMITED:
		/*
		 * Using I2C Fm+ mode, target is 1MHz/1000ns, the difference
		 * between the high and low period does not really matter.
		 */
		i2cbaud = DIV_ROUND_UP(1000, od_low_period_ns) - 2;
		odstop = 1;
		break;
	case I3C_BUS_MODE_MIXED_SLOW:
		/*
		 * Using I2C Fm mode, target is 0.4MHz/2500ns, with the same
		 * constraints as the FM+ mode.
		 */
		i2cbaud = DIV_ROUND_UP(2500, od_low_period_ns) - 2;
		odstop = 1;
		break;
	default:
		goto rpm_out;
	}

	reg = SVC_I3C_MCONFIG_MASTER_EN |
	      SVC_I3C_MCONFIG_DISTO(0) |
	      SVC_I3C_MCONFIG_HKEEP(0) |
	      SVC_I3C_MCONFIG_ODSTOP(odstop) |
	      SVC_I3C_MCONFIG_PPBAUD(ppbaud) |
	      SVC_I3C_MCONFIG_PPLOW(pplow) |
	      SVC_I3C_MCONFIG_ODBAUD(odbaud) |
	      SVC_I3C_MCONFIG_ODHPP(odhpp) |
	      SVC_I3C_MCONFIG_SKEW(0) |
	      SVC_I3C_MCONFIG_I2CBAUD(i2cbaud);
	writel(reg, master->regs + SVC_I3C_MCONFIG);

	/* Master core's registration */
	ret = i3c_master_get_free_addr(m, 0);
	if (ret < 0)
		goto rpm_out;

	info.dyn_addr = ret;

	writel(SVC_MDYNADDR_VALID | SVC_MDYNADDR_ADDR(info.dyn_addr),
	       master->regs + SVC_I3C_MDYNADDR);

	ret = i3c_master_set_info(&master->base, &info);
	if (ret)
		goto rpm_out;

rpm_out:
	pm_runtime_mark_last_busy(master->dev);
	pm_runtime_put_autosuspend(master->dev);

	return ret;
}

static void svc_i3c_master_bus_cleanup(struct i3c_master_controller *m)
{
	struct svc_i3c_master *master = to_svc_i3c_master(m);
	int ret;

	ret = pm_runtime_resume_and_get(master->dev);
	if (ret < 0) {
		dev_err(master->dev, "<%s> Cannot get runtime PM.\n", __func__);
		return;
	}

	svc_i3c_master_disable_interrupts(master);

	/* Disable master */
	writel(0, master->regs + SVC_I3C_MCONFIG);

	pm_runtime_mark_last_busy(master->dev);
	pm_runtime_put_autosuspend(master->dev);
}

static int svc_i3c_master_reserve_slot(struct svc_i3c_master *master)
{
	unsigned int slot;

	if (!(master->free_slots & GENMASK(SVC_I3C_MAX_DEVS - 1, 0)))
		return -ENOSPC;

	slot = ffs(master->free_slots) - 1;

	master->free_slots &= ~BIT(slot);

	return slot;
}

static void svc_i3c_master_release_slot(struct svc_i3c_master *master,
					unsigned int slot)
{
	master->free_slots |= BIT(slot);
}

static int svc_i3c_master_attach_i3c_dev(struct i3c_dev_desc *dev)
{
	struct i3c_master_controller *m = i3c_dev_get_master(dev);
	struct svc_i3c_master *master = to_svc_i3c_master(m);
	struct svc_i3c_i2c_dev_data *data;
	int slot;

	slot = svc_i3c_master_reserve_slot(master);
	if (slot < 0)
		return slot;

	data = kzalloc(sizeof(*data), GFP_KERNEL);
	if (!data) {
		svc_i3c_master_release_slot(master, slot);
		return -ENOMEM;
	}

	data->ibi = -1;
	data->index = slot;
	master->addrs[slot] = dev->info.dyn_addr ? dev->info.dyn_addr :
						   dev->info.static_addr;
	master->descs[slot] = dev;

	i3c_dev_set_master_data(dev, data);

	return 0;
}

static int svc_i3c_master_reattach_i3c_dev(struct i3c_dev_desc *dev,
					   u8 old_dyn_addr)
{
	struct i3c_master_controller *m = i3c_dev_get_master(dev);
	struct svc_i3c_master *master = to_svc_i3c_master(m);
	struct svc_i3c_i2c_dev_data *data = i3c_dev_get_master_data(dev);

	master->addrs[data->index] = dev->info.dyn_addr ? dev->info.dyn_addr :
							  dev->info.static_addr;

	return 0;
}

static void svc_i3c_master_detach_i3c_dev(struct i3c_dev_desc *dev)
{
	struct svc_i3c_i2c_dev_data *data = i3c_dev_get_master_data(dev);
	struct i3c_master_controller *m = i3c_dev_get_master(dev);
	struct svc_i3c_master *master = to_svc_i3c_master(m);

	master->addrs[data->index] = 0;
	svc_i3c_master_release_slot(master, data->index);

	kfree(data);
}

static int svc_i3c_master_attach_i2c_dev(struct i2c_dev_desc *dev)
{
	struct i3c_master_controller *m = i2c_dev_get_master(dev);
	struct svc_i3c_master *master = to_svc_i3c_master(m);
	struct svc_i3c_i2c_dev_data *data;
	int slot;

	slot = svc_i3c_master_reserve_slot(master);
	if (slot < 0)
		return slot;

	data = kzalloc(sizeof(*data), GFP_KERNEL);
	if (!data) {
		svc_i3c_master_release_slot(master, slot);
		return -ENOMEM;
	}

	data->index = slot;
	master->addrs[slot] = dev->addr;

	i2c_dev_set_master_data(dev, data);

	return 0;
}

static void svc_i3c_master_detach_i2c_dev(struct i2c_dev_desc *dev)
{
	struct svc_i3c_i2c_dev_data *data = i2c_dev_get_master_data(dev);
	struct i3c_master_controller *m = i2c_dev_get_master(dev);
	struct svc_i3c_master *master = to_svc_i3c_master(m);

	svc_i3c_master_release_slot(master, data->index);

	kfree(data);
}

static int svc_i3c_master_readb(struct svc_i3c_master *master, u8 *dst,
				unsigned int len)
{
	int ret, i;
	u32 reg;

	for (i = 0; i < len; i++) {
		ret = readl_poll_timeout_atomic(master->regs + SVC_I3C_MSTATUS,
						reg,
						SVC_I3C_MSTATUS_RXPEND(reg),
						0, 1000);
		if (ret)
			return ret;

		dst[i] = readl(master->regs + SVC_I3C_MRDATAB);
	}

	return 0;
}

static int svc_i3c_master_do_daa_locked(struct svc_i3c_master *master,
					u8 *addrs, unsigned int *count)
{
	u64 prov_id[SVC_I3C_MAX_DEVS] = {}, nacking_prov_id = 0;
	unsigned int dev_nb = 0, last_addr = 0;
	u32 reg;
	int ret, i;

	while (true) {
		/* Enter/proceed with DAA */
		writel(SVC_I3C_MCTRL_REQUEST_PROC_DAA |
		       SVC_I3C_MCTRL_TYPE_I3C |
		       SVC_I3C_MCTRL_IBIRESP_NACK |
		       SVC_I3C_MCTRL_DIR(SVC_I3C_MCTRL_DIR_WRITE),
		       master->regs + SVC_I3C_MCTRL);

		/*
		 * Either one slave will send its ID, or the assignment process
		 * is done.
		 */
		ret = readl_poll_timeout_atomic(master->regs + SVC_I3C_MSTATUS,
						reg,
						SVC_I3C_MSTATUS_RXPEND(reg) |
						SVC_I3C_MSTATUS_MCTRLDONE(reg),
						1, 1000);
		if (ret)
			return ret;

		if (SVC_I3C_MSTATUS_RXPEND(reg)) {
			u8 data[6];

			/*
			 * We only care about the 48-bit provisional ID yet to
			 * be sure a device does not nack an address twice.
			 * Otherwise, we would just need to flush the RX FIFO.
			 */
			ret = svc_i3c_master_readb(master, data, 6);
			if (ret)
				return ret;

			for (i = 0; i < 6; i++)
				prov_id[dev_nb] |= (u64)(data[i]) << (8 * (5 - i));

			/* We do not care about the BCR and DCR yet */
			ret = svc_i3c_master_readb(master, data, 2);
			if (ret)
				return ret;
		} else if (SVC_I3C_MSTATUS_MCTRLDONE(reg)) {
			if (SVC_I3C_MSTATUS_STATE_IDLE(reg) &&
			    SVC_I3C_MSTATUS_COMPLETE(reg)) {
				/*
				 * All devices received and acked they dynamic
				 * address, this is the natural end of the DAA
				 * procedure.
				 */
				break;
			} else if (SVC_I3C_MSTATUS_NACKED(reg)) {
				/* No I3C devices attached */
				if (dev_nb == 0)
					break;

				/*
				 * A slave device nacked the address, this is
				 * allowed only once, DAA will be stopped and
				 * then resumed. The same device is supposed to
				 * answer again immediately and shall ack the
				 * address this time.
				 */
				if (prov_id[dev_nb] == nacking_prov_id)
					return -EIO;

				dev_nb--;
				nacking_prov_id = prov_id[dev_nb];
				svc_i3c_master_emit_stop(master);

				continue;
			} else {
				return -EIO;
			}
		}

		/* Wait for the slave to be ready to receive its address */
		ret = readl_poll_timeout_atomic(master->regs + SVC_I3C_MSTATUS,
						reg,
						SVC_I3C_MSTATUS_MCTRLDONE(reg) &&
						SVC_I3C_MSTATUS_STATE_DAA(reg) &&
						SVC_I3C_MSTATUS_BETWEEN(reg),
						0, 1000);
		if (ret)
			return ret;

		/* Give the slave device a suitable dynamic address */
		ret = i3c_master_get_free_addr(&master->base, last_addr + 1);
		if (ret < 0)
			return ret;

		addrs[dev_nb] = ret;
		dev_dbg(master->dev, "DAA: device %d assigned to 0x%02x\n",
			dev_nb, addrs[dev_nb]);

		writel(addrs[dev_nb], master->regs + SVC_I3C_MWDATAB);
		last_addr = addrs[dev_nb++];
	}

	*count = dev_nb;

	return 0;
}

static int svc_i3c_update_ibirules(struct svc_i3c_master *master)
{
	struct i3c_dev_desc *dev;
	u32 reg_mbyte = 0, reg_nobyte = SVC_I3C_IBIRULES_NOBYTE;
	unsigned int mbyte_addr_ok = 0, mbyte_addr_ko = 0, nobyte_addr_ok = 0,
		nobyte_addr_ko = 0;
	bool list_mbyte = false, list_nobyte = false;

	/* Create the IBIRULES register for both cases */
	i3c_bus_for_each_i3cdev(&master->base.bus, dev) {
		if (I3C_BCR_DEVICE_ROLE(dev->info.bcr) == I3C_BCR_I3C_MASTER)
			continue;

		if (dev->info.bcr & I3C_BCR_IBI_PAYLOAD) {
			reg_mbyte |= SVC_I3C_IBIRULES_ADDR(mbyte_addr_ok,
							   dev->info.dyn_addr);

			/* IBI rules cannot be applied to devices with MSb=1 */
			if (dev->info.dyn_addr & BIT(7))
				mbyte_addr_ko++;
			else
				mbyte_addr_ok++;
		} else {
			reg_nobyte |= SVC_I3C_IBIRULES_ADDR(nobyte_addr_ok,
							    dev->info.dyn_addr);

			/* IBI rules cannot be applied to devices with MSb=1 */
			if (dev->info.dyn_addr & BIT(7))
				nobyte_addr_ko++;
			else
				nobyte_addr_ok++;
		}
	}

	/* Device list cannot be handled by hardware */
	if (!mbyte_addr_ko && mbyte_addr_ok <= SVC_I3C_IBIRULES_ADDRS)
		list_mbyte = true;

	if (!nobyte_addr_ko && nobyte_addr_ok <= SVC_I3C_IBIRULES_ADDRS)
		list_nobyte = true;

	/* No list can be properly handled, return an error */
	if (!list_mbyte && !list_nobyte)
		return -ERANGE;

	/* Pick the first list that can be handled by hardware, randomly */
	if (list_mbyte)
		writel(reg_mbyte, master->regs + SVC_I3C_IBIRULES);
	else
		writel(reg_nobyte, master->regs + SVC_I3C_IBIRULES);

	return 0;
}

static int svc_i3c_master_do_daa(struct i3c_master_controller *m)
{
	struct svc_i3c_master *master = to_svc_i3c_master(m);
	u8 addrs[SVC_I3C_MAX_DEVS];
	unsigned long flags;
	unsigned int dev_nb;
	int ret, i;

	ret = pm_runtime_resume_and_get(master->dev);
	if (ret < 0) {
		dev_err(master->dev, "<%s> Cannot get runtime PM.\n", __func__);
		return ret;
	}

	spin_lock_irqsave(&master->xferqueue.lock, flags);
	ret = svc_i3c_master_do_daa_locked(master, addrs, &dev_nb);
	spin_unlock_irqrestore(&master->xferqueue.lock, flags);
	if (ret) {
		svc_i3c_master_emit_stop(master);
		svc_i3c_master_clear_merrwarn(master);
		goto rpm_out;
	}

	/* Register all devices who participated to the core */
	for (i = 0; i < dev_nb; i++) {
		ret = i3c_master_add_i3c_dev_locked(m, addrs[i]);
		if (ret)
			goto rpm_out;
	}

	/* Configure IBI auto-rules */
	ret = svc_i3c_update_ibirules(master);
	if (ret)
		dev_err(master->dev, "Cannot handle such a list of devices");

rpm_out:
	pm_runtime_mark_last_busy(master->dev);
	pm_runtime_put_autosuspend(master->dev);

	return ret;
}

static int svc_i3c_master_read(struct svc_i3c_master *master,
			       u8 *in, unsigned int len)
{
	int offset = 0, i;
	u32 mdctrl, mstatus;
	bool completed = false;
	unsigned int count;
	unsigned long start = jiffies;

	while (!completed) {
		mstatus = readl(master->regs + SVC_I3C_MSTATUS);
		if (SVC_I3C_MSTATUS_COMPLETE(mstatus) != 0)
			completed = true;

		if (time_after(jiffies, start + msecs_to_jiffies(1000))) {
			dev_dbg(master->dev, "I3C read timeout\n");
			return -ETIMEDOUT;
		}

		mdctrl = readl(master->regs + SVC_I3C_MDATACTRL);
		count = SVC_I3C_MDATACTRL_RXCOUNT(mdctrl);
		if (offset + count > len) {
			dev_err(master->dev, "I3C receive length too long!\n");
			return -EINVAL;
		}
		for (i = 0; i < count; i++)
			in[offset + i] = readl(master->regs + SVC_I3C_MRDATAB);

		offset += count;
	}

	return offset;
}

static int svc_i3c_master_write(struct svc_i3c_master *master,
				const u8 *out, unsigned int len)
{
	int offset = 0, ret;
	u32 mdctrl;

	while (offset < len) {
		ret = readl_poll_timeout(master->regs + SVC_I3C_MDATACTRL,
					 mdctrl,
					 !(mdctrl & SVC_I3C_MDATACTRL_TXFULL),
					 0, 1000);
		if (ret)
			return ret;

		/*
		 * The last byte to be sent over the bus must either have the
		 * "end" bit set or be written in MWDATABE.
		 */
		if (likely(offset < (len - 1)))
			writel(out[offset++], master->regs + SVC_I3C_MWDATAB);
		else
			writel(out[offset++], master->regs + SVC_I3C_MWDATABE);
	}

	return 0;
}

static int svc_i3c_master_xfer(struct svc_i3c_master *master,
			       bool rnw, unsigned int xfer_type, u8 addr,
			       u8 *in, const u8 *out, unsigned int xfer_len,
			       unsigned int *read_len, bool continued)
{
	int retry = 2;
	u32 reg;
	int ret;

	/* clean SVC_I3C_MINT_IBIWON w1c bits */
	writel(SVC_I3C_MINT_IBIWON, master->regs + SVC_I3C_MSTATUS);

<<<<<<< HEAD
	writel(SVC_I3C_MCTRL_REQUEST_START_ADDR |
	       xfer_type |
	       SVC_I3C_MCTRL_IBIRESP_NACK |
	       SVC_I3C_MCTRL_DIR(rnw) |
	       SVC_I3C_MCTRL_ADDR(addr) |
	       SVC_I3C_MCTRL_RDTERM(*read_len),
	       master->regs + SVC_I3C_MCTRL);
=======
>>>>>>> aff52723

	while (retry--) {
		writel(SVC_I3C_MCTRL_REQUEST_START_ADDR |
		       xfer_type |
		       SVC_I3C_MCTRL_IBIRESP_NACK |
		       SVC_I3C_MCTRL_DIR(rnw) |
		       SVC_I3C_MCTRL_ADDR(addr) |
		       SVC_I3C_MCTRL_RDTERM(*actual_len),
		       master->regs + SVC_I3C_MCTRL);

		ret = readl_poll_timeout(master->regs + SVC_I3C_MSTATUS, reg,
				 SVC_I3C_MSTATUS_MCTRLDONE(reg), 0, 1000);
		if (ret)
			goto emit_stop;

<<<<<<< HEAD
	if (readl(master->regs + SVC_I3C_MERRWARN) & SVC_I3C_MERRWARN_NACK) {
		ret = -ENXIO;
		goto emit_stop;
=======
		if (readl(master->regs + SVC_I3C_MERRWARN) & SVC_I3C_MERRWARN_NACK) {
			/*
			 * According to I3C Spec 1.1.1, 11-Jun-2021, section: 5.1.2.2.3.
			 * If the Controller chooses to start an I3C Message with an I3C Dynamic
			 * Address, then special provisions shall be made because that same I3C
			 * Target may be initiating an IBI or a Controller Role Request. So, one of
			 * three things may happen: (skip 1, 2)
			 *
			 * 3. The Addresses match and the RnW bits also match, and so neither
			 * Controller nor Target will ACK since both are expecting the other side to
			 * provide ACK. As a result, each side might think it had "won" arbitration,
			 * but neither side would continue, as each would subsequently see that the
			 * other did not provide ACK.
			 * ...
			 * For either value of RnW: Due to the NACK, the Controller shall defer the
			 * Private Write or Private Read, and should typically transmit the Target
			 * Address again after a Repeated START (i.e., the next one or any one prior
			 * to a STOP in the Frame). Since the Address Header following a Repeated
			 * START is not arbitrated, the Controller will always win (see Section
			 * 5.1.2.2.4).
			 */
			if (retry && addr != 0x7e) {
				writel(SVC_I3C_MERRWARN_NACK, master->regs + SVC_I3C_MERRWARN);
			} else {
				ret = -ENXIO;
				*actual_len = 0;
				goto emit_stop;
			}
		} else {
			break;
		}
>>>>>>> aff52723
	}

	/*
	 * According to I3C spec ver 1.1.1, 5.1.2.2.3 Consequence of Controller Starting a Frame
	 * with I3C Target Address.
	 *
	 * The I3C Controller normally should start a Frame, the Address may be arbitrated, and so
	 * the Controller shall monitor to see whether an In-Band Interrupt request, a Controller
	 * Role Request (i.e., Secondary Controller requests to become the Active Controller), or
	 * a Hot-Join Request has been made.
	 *
	 * If missed IBIWON check, the wrong data will be return. When IBIWON happen, return failure
	 * and yield the above events handler.
	 */
	if (SVC_I3C_MSTATUS_IBIWON(reg)) {
		ret = -ENXIO;
		goto emit_stop;
	}

	if (rnw)
		ret = svc_i3c_master_read(master, in, xfer_len);
	else
		ret = svc_i3c_master_write(master, out, xfer_len);
	if (ret < 0)
		goto emit_stop;

	if (rnw)
		*read_len = ret;

	ret = readl_poll_timeout(master->regs + SVC_I3C_MSTATUS, reg,
				 SVC_I3C_MSTATUS_COMPLETE(reg), 0, 1000);
	if (ret)
		goto emit_stop;

	writel(SVC_I3C_MINT_COMPLETE, master->regs + SVC_I3C_MSTATUS);

	if (!continued) {
		svc_i3c_master_emit_stop(master);

		/* Wait idle if stop is sent. */
		readl_poll_timeout(master->regs + SVC_I3C_MSTATUS, reg,
				   SVC_I3C_MSTATUS_STATE_IDLE(reg), 0, 1000);
	}

	return 0;

emit_stop:
	svc_i3c_master_emit_stop(master);
	svc_i3c_master_clear_merrwarn(master);

	return ret;
}

static struct svc_i3c_xfer *
svc_i3c_master_alloc_xfer(struct svc_i3c_master *master, unsigned int ncmds)
{
	struct svc_i3c_xfer *xfer;

	xfer = kzalloc(struct_size(xfer, cmds, ncmds), GFP_KERNEL);
	if (!xfer)
		return NULL;

	INIT_LIST_HEAD(&xfer->node);
	xfer->ncmds = ncmds;
	xfer->ret = -ETIMEDOUT;

	return xfer;
}

static void svc_i3c_master_free_xfer(struct svc_i3c_xfer *xfer)
{
	kfree(xfer);
}

static void svc_i3c_master_dequeue_xfer_locked(struct svc_i3c_master *master,
					       struct svc_i3c_xfer *xfer)
{
	if (master->xferqueue.cur == xfer)
		master->xferqueue.cur = NULL;
	else
		list_del_init(&xfer->node);
}

static void svc_i3c_master_dequeue_xfer(struct svc_i3c_master *master,
					struct svc_i3c_xfer *xfer)
{
	unsigned long flags;

	spin_lock_irqsave(&master->xferqueue.lock, flags);
	svc_i3c_master_dequeue_xfer_locked(master, xfer);
	spin_unlock_irqrestore(&master->xferqueue.lock, flags);
}

static void svc_i3c_master_start_xfer_locked(struct svc_i3c_master *master)
{
	struct svc_i3c_xfer *xfer = master->xferqueue.cur;
	int ret, i;

	if (!xfer)
		return;

	svc_i3c_master_clear_merrwarn(master);
	svc_i3c_master_flush_fifo(master);

	for (i = 0; i < xfer->ncmds; i++) {
		struct svc_i3c_cmd *cmd = &xfer->cmds[i];

		ret = svc_i3c_master_xfer(master, cmd->rnw, xfer->type,
					  cmd->addr, cmd->in, cmd->out,
					  cmd->len, &cmd->read_len,
					  cmd->continued);
		if (ret)
			break;
	}

	xfer->ret = ret;
	complete(&xfer->comp);

	if (ret < 0)
		svc_i3c_master_dequeue_xfer_locked(master, xfer);

	xfer = list_first_entry_or_null(&master->xferqueue.list,
					struct svc_i3c_xfer,
					node);
	if (xfer)
		list_del_init(&xfer->node);

	master->xferqueue.cur = xfer;
	svc_i3c_master_start_xfer_locked(master);
}

static void svc_i3c_master_enqueue_xfer(struct svc_i3c_master *master,
					struct svc_i3c_xfer *xfer)
{
	unsigned long flags;
	int ret;

	ret = pm_runtime_resume_and_get(master->dev);
	if (ret < 0) {
		dev_err(master->dev, "<%s> Cannot get runtime PM.\n", __func__);
		return;
	}

	init_completion(&xfer->comp);
	spin_lock_irqsave(&master->xferqueue.lock, flags);
	if (master->xferqueue.cur) {
		list_add_tail(&xfer->node, &master->xferqueue.list);
	} else {
		master->xferqueue.cur = xfer;
		svc_i3c_master_start_xfer_locked(master);
	}
	spin_unlock_irqrestore(&master->xferqueue.lock, flags);

	pm_runtime_mark_last_busy(master->dev);
	pm_runtime_put_autosuspend(master->dev);
}

static bool
svc_i3c_master_supports_ccc_cmd(struct i3c_master_controller *master,
				const struct i3c_ccc_cmd *cmd)
{
	/* No software support for CCC commands targeting more than one slave */
	return (cmd->ndests == 1);
}

static int svc_i3c_master_send_bdcast_ccc_cmd(struct svc_i3c_master *master,
					      struct i3c_ccc_cmd *ccc)
{
	unsigned int xfer_len = ccc->dests[0].payload.len + 1;
	struct svc_i3c_xfer *xfer;
	struct svc_i3c_cmd *cmd;
	u8 *buf;
	int ret;

	xfer = svc_i3c_master_alloc_xfer(master, 1);
	if (!xfer)
		return -ENOMEM;

	buf = kmalloc(xfer_len, GFP_KERNEL);
	if (!buf) {
		svc_i3c_master_free_xfer(xfer);
		return -ENOMEM;
	}

	buf[0] = ccc->id;
	memcpy(&buf[1], ccc->dests[0].payload.data, ccc->dests[0].payload.len);

	xfer->type = SVC_I3C_MCTRL_TYPE_I3C;

	cmd = &xfer->cmds[0];
	cmd->addr = ccc->dests[0].addr;
	cmd->rnw = ccc->rnw;
	cmd->in = NULL;
	cmd->out = buf;
	cmd->len = xfer_len;
	cmd->read_len = 0;
	cmd->continued = false;

	mutex_lock(&master->lock);
	svc_i3c_master_enqueue_xfer(master, xfer);
	if (!wait_for_completion_timeout(&xfer->comp, msecs_to_jiffies(1000)))
		svc_i3c_master_dequeue_xfer(master, xfer);
	mutex_unlock(&master->lock);

	ret = xfer->ret;
	kfree(buf);
	svc_i3c_master_free_xfer(xfer);

	return ret;
}

static int svc_i3c_master_send_direct_ccc_cmd(struct svc_i3c_master *master,
					      struct i3c_ccc_cmd *ccc)
{
	unsigned int xfer_len = ccc->dests[0].payload.len;
	unsigned int read_len = ccc->rnw ? xfer_len : 0;
	struct svc_i3c_xfer *xfer;
	struct svc_i3c_cmd *cmd;
	int ret;

	xfer = svc_i3c_master_alloc_xfer(master, 2);
	if (!xfer)
		return -ENOMEM;

	xfer->type = SVC_I3C_MCTRL_TYPE_I3C;

	/* Broadcasted message */
	cmd = &xfer->cmds[0];
	cmd->addr = I3C_BROADCAST_ADDR;
	cmd->rnw = 0;
	cmd->in = NULL;
	cmd->out = &ccc->id;
	cmd->len = 1;
	cmd->read_len = 0;
	cmd->continued = true;

	/* Directed message */
	cmd = &xfer->cmds[1];
	cmd->addr = ccc->dests[0].addr;
	cmd->rnw = ccc->rnw;
	cmd->in = ccc->rnw ? ccc->dests[0].payload.data : NULL;
	cmd->out = ccc->rnw ? NULL : ccc->dests[0].payload.data,
	cmd->len = xfer_len;
	cmd->read_len = read_len;
	cmd->continued = false;

	mutex_lock(&master->lock);
	svc_i3c_master_enqueue_xfer(master, xfer);
	if (!wait_for_completion_timeout(&xfer->comp, msecs_to_jiffies(1000)))
		svc_i3c_master_dequeue_xfer(master, xfer);
	mutex_unlock(&master->lock);

	if (cmd->read_len != xfer_len)
		ccc->dests[0].payload.len = cmd->read_len;

	ret = xfer->ret;
	svc_i3c_master_free_xfer(xfer);

	return ret;
}

static int svc_i3c_master_send_ccc_cmd(struct i3c_master_controller *m,
				       struct i3c_ccc_cmd *cmd)
{
	struct svc_i3c_master *master = to_svc_i3c_master(m);
	bool broadcast = cmd->id < 0x80;
	int ret;

	if (broadcast)
		ret = svc_i3c_master_send_bdcast_ccc_cmd(master, cmd);
	else
		ret = svc_i3c_master_send_direct_ccc_cmd(master, cmd);

	if (ret)
		cmd->err = I3C_ERROR_M2;

	return ret;
}

static int svc_i3c_master_priv_xfers(struct i3c_dev_desc *dev,
				     struct i3c_priv_xfer *xfers,
				     int nxfers)
{
	struct i3c_master_controller *m = i3c_dev_get_master(dev);
	struct svc_i3c_master *master = to_svc_i3c_master(m);
	struct svc_i3c_i2c_dev_data *data = i3c_dev_get_master_data(dev);
	struct svc_i3c_xfer *xfer;
	int ret, i;

	xfer = svc_i3c_master_alloc_xfer(master, nxfers);
	if (!xfer)
		return -ENOMEM;

	xfer->type = SVC_I3C_MCTRL_TYPE_I3C;

	for (i = 0; i < nxfers; i++) {
		struct svc_i3c_cmd *cmd = &xfer->cmds[i];

		cmd->addr = master->addrs[data->index];
		cmd->rnw = xfers[i].rnw;
		cmd->in = xfers[i].rnw ? xfers[i].data.in : NULL;
		cmd->out = xfers[i].rnw ? NULL : xfers[i].data.out;
		cmd->len = xfers[i].len;
		cmd->read_len = xfers[i].rnw ? xfers[i].len : 0;
		cmd->continued = (i + 1) < nxfers;
	}

	mutex_lock(&master->lock);
	svc_i3c_master_enqueue_xfer(master, xfer);
	if (!wait_for_completion_timeout(&xfer->comp, msecs_to_jiffies(1000)))
		svc_i3c_master_dequeue_xfer(master, xfer);
	mutex_unlock(&master->lock);

	ret = xfer->ret;
	svc_i3c_master_free_xfer(xfer);

	return ret;
}

static int svc_i3c_master_i2c_xfers(struct i2c_dev_desc *dev,
				    const struct i2c_msg *xfers,
				    int nxfers)
{
	struct i3c_master_controller *m = i2c_dev_get_master(dev);
	struct svc_i3c_master *master = to_svc_i3c_master(m);
	struct svc_i3c_i2c_dev_data *data = i2c_dev_get_master_data(dev);
	struct svc_i3c_xfer *xfer;
	int ret, i;

	xfer = svc_i3c_master_alloc_xfer(master, nxfers);
	if (!xfer)
		return -ENOMEM;

	xfer->type = SVC_I3C_MCTRL_TYPE_I2C;

	for (i = 0; i < nxfers; i++) {
		struct svc_i3c_cmd *cmd = &xfer->cmds[i];

		cmd->addr = master->addrs[data->index];
		cmd->rnw = xfers[i].flags & I2C_M_RD;
		cmd->in = cmd->rnw ? xfers[i].buf : NULL;
		cmd->out = cmd->rnw ? NULL : xfers[i].buf;
		cmd->len = xfers[i].len;
		cmd->read_len = cmd->rnw ? xfers[i].len : 0;
		cmd->continued = (i + 1 < nxfers);
	}

	mutex_lock(&master->lock);
	svc_i3c_master_enqueue_xfer(master, xfer);
	if (!wait_for_completion_timeout(&xfer->comp, msecs_to_jiffies(1000)))
		svc_i3c_master_dequeue_xfer(master, xfer);
	mutex_unlock(&master->lock);

	ret = xfer->ret;
	svc_i3c_master_free_xfer(xfer);

	return ret;
}

static int svc_i3c_master_request_ibi(struct i3c_dev_desc *dev,
				      const struct i3c_ibi_setup *req)
{
	struct i3c_master_controller *m = i3c_dev_get_master(dev);
	struct svc_i3c_master *master = to_svc_i3c_master(m);
	struct svc_i3c_i2c_dev_data *data = i3c_dev_get_master_data(dev);
	unsigned long flags;
	unsigned int i;

	if (dev->ibi->max_payload_len > SVC_I3C_FIFO_SIZE) {
		dev_err(master->dev, "IBI max payload %d should be < %d\n",
			dev->ibi->max_payload_len, SVC_I3C_FIFO_SIZE);
		return -ERANGE;
	}

	data->ibi_pool = i3c_generic_ibi_alloc_pool(dev, req);
	if (IS_ERR(data->ibi_pool))
		return PTR_ERR(data->ibi_pool);

	spin_lock_irqsave(&master->ibi.lock, flags);
	for (i = 0; i < master->ibi.num_slots; i++) {
		if (!master->ibi.slots[i]) {
			data->ibi = i;
			master->ibi.slots[i] = dev;
			break;
		}
	}
	spin_unlock_irqrestore(&master->ibi.lock, flags);

	if (i < master->ibi.num_slots)
		return 0;

	i3c_generic_ibi_free_pool(data->ibi_pool);
	data->ibi_pool = NULL;

	return -ENOSPC;
}

static void svc_i3c_master_free_ibi(struct i3c_dev_desc *dev)
{
	struct i3c_master_controller *m = i3c_dev_get_master(dev);
	struct svc_i3c_master *master = to_svc_i3c_master(m);
	struct svc_i3c_i2c_dev_data *data = i3c_dev_get_master_data(dev);
	unsigned long flags;

	spin_lock_irqsave(&master->ibi.lock, flags);
	master->ibi.slots[data->ibi] = NULL;
	data->ibi = -1;
	spin_unlock_irqrestore(&master->ibi.lock, flags);

	i3c_generic_ibi_free_pool(data->ibi_pool);
}

static int svc_i3c_master_enable_ibi(struct i3c_dev_desc *dev)
{
	struct i3c_master_controller *m = i3c_dev_get_master(dev);
	struct svc_i3c_master *master = to_svc_i3c_master(m);
	int ret;

	ret = pm_runtime_resume_and_get(master->dev);
	if (ret < 0) {
		dev_err(master->dev, "<%s> Cannot get runtime PM.\n", __func__);
		return ret;
	}

	svc_i3c_master_enable_interrupts(master, SVC_I3C_MINT_SLVSTART);

	return i3c_master_enec_locked(m, dev->info.dyn_addr, I3C_CCC_EVENT_SIR);
}

static int svc_i3c_master_disable_ibi(struct i3c_dev_desc *dev)
{
	struct i3c_master_controller *m = i3c_dev_get_master(dev);
	struct svc_i3c_master *master = to_svc_i3c_master(m);
	int ret;

	svc_i3c_master_disable_interrupts(master);

	ret = i3c_master_disec_locked(m, dev->info.dyn_addr, I3C_CCC_EVENT_SIR);

	pm_runtime_mark_last_busy(master->dev);
	pm_runtime_put_autosuspend(master->dev);

	return ret;
}

static void svc_i3c_master_recycle_ibi_slot(struct i3c_dev_desc *dev,
					    struct i3c_ibi_slot *slot)
{
	struct svc_i3c_i2c_dev_data *data = i3c_dev_get_master_data(dev);

	i3c_generic_ibi_recycle_slot(data->ibi_pool, slot);
}

static const struct i3c_master_controller_ops svc_i3c_master_ops = {
	.bus_init = svc_i3c_master_bus_init,
	.bus_cleanup = svc_i3c_master_bus_cleanup,
	.attach_i3c_dev = svc_i3c_master_attach_i3c_dev,
	.detach_i3c_dev = svc_i3c_master_detach_i3c_dev,
	.reattach_i3c_dev = svc_i3c_master_reattach_i3c_dev,
	.attach_i2c_dev = svc_i3c_master_attach_i2c_dev,
	.detach_i2c_dev = svc_i3c_master_detach_i2c_dev,
	.do_daa = svc_i3c_master_do_daa,
	.supports_ccc_cmd = svc_i3c_master_supports_ccc_cmd,
	.send_ccc_cmd = svc_i3c_master_send_ccc_cmd,
	.priv_xfers = svc_i3c_master_priv_xfers,
	.i2c_xfers = svc_i3c_master_i2c_xfers,
	.request_ibi = svc_i3c_master_request_ibi,
	.free_ibi = svc_i3c_master_free_ibi,
	.recycle_ibi_slot = svc_i3c_master_recycle_ibi_slot,
	.enable_ibi = svc_i3c_master_enable_ibi,
	.disable_ibi = svc_i3c_master_disable_ibi,
};

static int svc_i3c_master_prepare_clks(struct svc_i3c_master *master)
{
	int ret = 0;

	ret = clk_prepare_enable(master->pclk);
	if (ret)
		return ret;

	ret = clk_prepare_enable(master->fclk);
	if (ret) {
		clk_disable_unprepare(master->pclk);
		return ret;
	}

	ret = clk_prepare_enable(master->sclk);
	if (ret) {
		clk_disable_unprepare(master->pclk);
		clk_disable_unprepare(master->fclk);
		return ret;
	}

	return 0;
}

static void svc_i3c_master_unprepare_clks(struct svc_i3c_master *master)
{
	clk_disable_unprepare(master->pclk);
	clk_disable_unprepare(master->fclk);
	clk_disable_unprepare(master->sclk);
}

static int svc_i3c_master_probe(struct platform_device *pdev)
{
	struct device *dev = &pdev->dev;
	struct svc_i3c_master *master;
	int ret;

	master = devm_kzalloc(dev, sizeof(*master), GFP_KERNEL);
	if (!master)
		return -ENOMEM;

	master->regs = devm_platform_ioremap_resource(pdev, 0);
	if (IS_ERR(master->regs))
		return PTR_ERR(master->regs);

	master->pclk = devm_clk_get(dev, "pclk");
	if (IS_ERR(master->pclk))
		return PTR_ERR(master->pclk);

	master->fclk = devm_clk_get(dev, "fast_clk");
	if (IS_ERR(master->fclk))
		return PTR_ERR(master->fclk);

	master->sclk = devm_clk_get(dev, "slow_clk");
	if (IS_ERR(master->sclk))
		return PTR_ERR(master->sclk);

	master->irq = platform_get_irq(pdev, 0);
	if (master->irq < 0)
		return master->irq;

	master->dev = dev;

	ret = svc_i3c_master_prepare_clks(master);
	if (ret)
		return ret;

	INIT_WORK(&master->hj_work, svc_i3c_master_hj_work);
	INIT_WORK(&master->ibi_work, svc_i3c_master_ibi_work);
	mutex_init(&master->lock);

	ret = devm_request_irq(dev, master->irq, svc_i3c_master_irq_handler,
			       IRQF_NO_SUSPEND, "svc-i3c-irq", master);
	if (ret)
		goto err_disable_clks;

	master->free_slots = GENMASK(SVC_I3C_MAX_DEVS - 1, 0);

	spin_lock_init(&master->xferqueue.lock);
	INIT_LIST_HEAD(&master->xferqueue.list);

	spin_lock_init(&master->ibi.lock);
	master->ibi.num_slots = SVC_I3C_MAX_DEVS;
	master->ibi.slots = devm_kcalloc(&pdev->dev, master->ibi.num_slots,
					 sizeof(*master->ibi.slots),
					 GFP_KERNEL);
	if (!master->ibi.slots) {
		ret = -ENOMEM;
		goto err_disable_clks;
	}

	platform_set_drvdata(pdev, master);

	pm_runtime_set_autosuspend_delay(&pdev->dev, SVC_I3C_PM_TIMEOUT_MS);
	pm_runtime_use_autosuspend(&pdev->dev);
	pm_runtime_get_noresume(&pdev->dev);
	pm_runtime_set_active(&pdev->dev);
	pm_runtime_enable(&pdev->dev);

	svc_i3c_master_reset(master);

	/* Register the master */
	ret = i3c_master_register(&master->base, &pdev->dev,
				  &svc_i3c_master_ops, false);
	if (ret)
		goto rpm_disable;

	pm_runtime_mark_last_busy(&pdev->dev);
	pm_runtime_put_autosuspend(&pdev->dev);

	return 0;

rpm_disable:
	pm_runtime_dont_use_autosuspend(&pdev->dev);
	pm_runtime_put_noidle(&pdev->dev);
	pm_runtime_set_suspended(&pdev->dev);
	pm_runtime_disable(&pdev->dev);

err_disable_clks:
	svc_i3c_master_unprepare_clks(master);

	return ret;
}

static void svc_i3c_master_remove(struct platform_device *pdev)
{
	struct svc_i3c_master *master = platform_get_drvdata(pdev);

	cancel_work_sync(&master->hj_work);
	i3c_master_unregister(&master->base);

	pm_runtime_dont_use_autosuspend(&pdev->dev);
	pm_runtime_disable(&pdev->dev);
}

static void svc_i3c_save_regs(struct svc_i3c_master *master)
{
	master->saved_regs.mconfig = readl(master->regs + SVC_I3C_MCONFIG);
	master->saved_regs.mdynaddr = readl(master->regs + SVC_I3C_MDYNADDR);
}

static void svc_i3c_restore_regs(struct svc_i3c_master *master)
{
	if (readl(master->regs + SVC_I3C_MDYNADDR) !=
	    master->saved_regs.mdynaddr) {
		writel(master->saved_regs.mconfig,
		       master->regs + SVC_I3C_MCONFIG);
		writel(master->saved_regs.mdynaddr,
		       master->regs + SVC_I3C_MDYNADDR);
	}
}

static int __maybe_unused svc_i3c_runtime_suspend(struct device *dev)
{
	struct svc_i3c_master *master = dev_get_drvdata(dev);

	svc_i3c_save_regs(master);
	svc_i3c_master_unprepare_clks(master);
	pinctrl_pm_select_sleep_state(dev);

	return 0;
}

static int __maybe_unused svc_i3c_runtime_resume(struct device *dev)
{
	struct svc_i3c_master *master = dev_get_drvdata(dev);

	pinctrl_pm_select_default_state(dev);
	svc_i3c_master_prepare_clks(master);

	svc_i3c_restore_regs(master);

	return 0;
}

static const struct dev_pm_ops svc_i3c_pm_ops = {
	SET_NOIRQ_SYSTEM_SLEEP_PM_OPS(pm_runtime_force_suspend,
				      pm_runtime_force_resume)
	SET_RUNTIME_PM_OPS(svc_i3c_runtime_suspend,
			   svc_i3c_runtime_resume, NULL)
};

static const struct of_device_id svc_i3c_master_of_match_tbl[] = {
	{ .compatible = "silvaco,i3c-master" },
	{ /* sentinel */ },
};
MODULE_DEVICE_TABLE(of, svc_i3c_master_of_match_tbl);

static struct platform_driver svc_i3c_master = {
	.probe = svc_i3c_master_probe,
	.remove_new = svc_i3c_master_remove,
	.driver = {
		.name = "silvaco-i3c-master",
		.of_match_table = svc_i3c_master_of_match_tbl,
		.pm = &svc_i3c_pm_ops,
	},
};
module_platform_driver(svc_i3c_master);

MODULE_AUTHOR("Conor Culhane <conor.culhane@silvaco.com>");
MODULE_AUTHOR("Miquel Raynal <miquel.raynal@bootlin.com>");
MODULE_DESCRIPTION("Silvaco dual-role I3C master driver");
MODULE_LICENSE("GPL v2");<|MERGE_RESOLUTION|>--- conflicted
+++ resolved
@@ -1043,16 +1043,6 @@
 	/* clean SVC_I3C_MINT_IBIWON w1c bits */
 	writel(SVC_I3C_MINT_IBIWON, master->regs + SVC_I3C_MSTATUS);
 
-<<<<<<< HEAD
-	writel(SVC_I3C_MCTRL_REQUEST_START_ADDR |
-	       xfer_type |
-	       SVC_I3C_MCTRL_IBIRESP_NACK |
-	       SVC_I3C_MCTRL_DIR(rnw) |
-	       SVC_I3C_MCTRL_ADDR(addr) |
-	       SVC_I3C_MCTRL_RDTERM(*read_len),
-	       master->regs + SVC_I3C_MCTRL);
-=======
->>>>>>> aff52723
 
 	while (retry--) {
 		writel(SVC_I3C_MCTRL_REQUEST_START_ADDR |
@@ -1068,11 +1058,6 @@
 		if (ret)
 			goto emit_stop;
 
-<<<<<<< HEAD
-	if (readl(master->regs + SVC_I3C_MERRWARN) & SVC_I3C_MERRWARN_NACK) {
-		ret = -ENXIO;
-		goto emit_stop;
-=======
 		if (readl(master->regs + SVC_I3C_MERRWARN) & SVC_I3C_MERRWARN_NACK) {
 			/*
 			 * According to I3C Spec 1.1.1, 11-Jun-2021, section: 5.1.2.2.3.
@@ -1104,7 +1089,6 @@
 		} else {
 			break;
 		}
->>>>>>> aff52723
 	}
 
 	/*
