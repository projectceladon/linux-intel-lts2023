# SPDX-License-Identifier: GPL-2.0-only
menu "CPU Frequency scaling"

config CPU_FREQ
	bool "CPU Frequency scaling"
	help
	  CPU Frequency scaling allows you to change the clock speed of 
	  CPUs on the fly. This is a nice method to save power, because 
	  the lower the CPU clock speed, the less power the CPU consumes.

	  Note that this driver doesn't automatically change the CPU
	  clock speed, you need to either enable a dynamic cpufreq governor
	  (see below) after boot, or use a userspace tool.

	  For details, take a look at
	  <file:Documentation/admin-guide/pm/cpufreq.rst>.

	  If in doubt, say N.

if CPU_FREQ

config CPU_FREQ_GOV_ATTR_SET
	bool

config CPU_FREQ_GOV_COMMON
	select CPU_FREQ_GOV_ATTR_SET
	select IRQ_WORK
	bool

config CPU_FREQ_STAT
	bool "CPU frequency transition statistics"
	help
	  Export CPU frequency statistics information through sysfs.

	  If in doubt, say N.

config CPU_FREQ_TIMES
       bool "CPU frequency time-in-state statistics"
       help
         Export CPU time-in-state information through procfs.

         If in doubt, say N.

choice
	prompt "Default CPUFreq governor"
	default CPU_FREQ_DEFAULT_GOV_USERSPACE if ARM_SA1110_CPUFREQ
	default CPU_FREQ_DEFAULT_GOV_SCHEDUTIL if ARM64 || ARM
	default CPU_FREQ_DEFAULT_GOV_SCHEDUTIL if (X86_INTEL_PSTATE || X86_AMD_PSTATE) && SMP
	default CPU_FREQ_DEFAULT_GOV_PERFORMANCE
	help
	  This option sets which CPUFreq governor shall be loaded at
	  startup. If in doubt, use the default setting.

config CPU_FREQ_DEFAULT_GOV_PERFORMANCE
	bool "performance"
	select CPU_FREQ_GOV_PERFORMANCE
	help
	  Use the CPUFreq governor 'performance' as default. This sets
	  the frequency statically to the highest frequency supported by
	  the CPU.

config CPU_FREQ_DEFAULT_GOV_POWERSAVE
	bool "powersave"
	select CPU_FREQ_GOV_POWERSAVE
	help
	  Use the CPUFreq governor 'powersave' as default. This sets
	  the frequency statically to the lowest frequency supported by
	  the CPU.

config CPU_FREQ_DEFAULT_GOV_USERSPACE
	bool "userspace"
	select CPU_FREQ_GOV_USERSPACE
	help
	  Use the CPUFreq governor 'userspace' as default. This allows
	  you to set the CPU frequency manually or when a userspace 
	  program shall be able to set the CPU dynamically without having
	  to enable the userspace governor manually.

config CPU_FREQ_DEFAULT_GOV_ONDEMAND
	bool "ondemand"
	depends on !(X86_INTEL_PSTATE && SMP)
	select CPU_FREQ_GOV_ONDEMAND
	select CPU_FREQ_GOV_PERFORMANCE
	help
	  Use the CPUFreq governor 'ondemand' as default. This allows
	  you to get a full dynamic frequency capable system by simply
	  loading your cpufreq low-level hardware driver.
	  Be aware that not all cpufreq drivers support the ondemand
	  governor. If unsure have a look at the help section of the
	  driver. Fallback governor will be the performance governor.

config CPU_FREQ_DEFAULT_GOV_CONSERVATIVE
	bool "conservative"
	depends on !(X86_INTEL_PSTATE && SMP)
	select CPU_FREQ_GOV_CONSERVATIVE
	select CPU_FREQ_GOV_PERFORMANCE
	help
	  Use the CPUFreq governor 'conservative' as default. This allows
	  you to get a full dynamic frequency capable system by simply
	  loading your cpufreq low-level hardware driver.
	  Be aware that not all cpufreq drivers support the conservative
	  governor. If unsure have a look at the help section of the
	  driver. Fallback governor will be the performance governor.

config CPU_FREQ_DEFAULT_GOV_SCHEDUTIL
	bool "schedutil"
	depends on SMP
	select CPU_FREQ_GOV_SCHEDUTIL
	select CPU_FREQ_GOV_PERFORMANCE
	help
	  Use the 'schedutil' CPUFreq governor by default. If unsure,
	  have a look at the help section of that governor. The fallback
	  governor will be 'performance'.

endchoice

config CPU_FREQ_GOV_PERFORMANCE
	tristate "'performance' governor"
	help
	  This cpufreq governor sets the frequency statically to the
	  highest available CPU frequency.

	  To compile this driver as a module, choose M here: the
	  module will be called cpufreq_performance.

	  If in doubt, say Y.

config CPU_FREQ_GOV_POWERSAVE
	tristate "'powersave' governor"
	help
	  This cpufreq governor sets the frequency statically to the
	  lowest available CPU frequency.

	  To compile this driver as a module, choose M here: the
	  module will be called cpufreq_powersave.

	  If in doubt, say Y.

config CPU_FREQ_GOV_USERSPACE
	tristate "'userspace' governor for userspace frequency scaling"
	help
	  Enable this cpufreq governor when you either want to set the
	  CPU frequency manually or when a userspace program shall
	  be able to set the CPU dynamically, like on LART 
	  <http://www.lartmaker.nl/>.

	  To compile this driver as a module, choose M here: the
	  module will be called cpufreq_userspace.

	  If in doubt, say Y.

config CPU_FREQ_GOV_ONDEMAND
	tristate "'ondemand' cpufreq policy governor"
	select CPU_FREQ_GOV_COMMON
	help
	  'ondemand' - This driver adds a dynamic cpufreq policy governor.
	  The governor does a periodic polling and 
	  changes frequency based on the CPU utilization.
	  The support for this governor depends on CPU capability to
	  do fast frequency switching (i.e, very low latency frequency
	  transitions). 

	  To compile this driver as a module, choose M here: the
	  module will be called cpufreq_ondemand.

	  For details, take a look at
	  <file:Documentation/admin-guide/pm/cpufreq.rst>.

	  If in doubt, say N.

config CPU_FREQ_GOV_CONSERVATIVE
	tristate "'conservative' cpufreq governor"
	depends on CPU_FREQ
	select CPU_FREQ_GOV_COMMON
	help
	  'conservative' - this driver is rather similar to the 'ondemand'
	  governor both in its source code and its purpose, the difference is
	  its optimisation for better suitability in a battery powered
	  environment.  The frequency is gracefully increased and decreased
	  rather than jumping to 100% when speed is required.

	  If you have a desktop machine then you should really be considering
	  the 'ondemand' governor instead, however if you are using a laptop,
	  PDA or even an AMD64 based computer (due to the unacceptable
	  step-by-step latency issues between the minimum and maximum frequency
	  transitions in the CPU) you will probably want to use this governor.

	  To compile this driver as a module, choose M here: the
	  module will be called cpufreq_conservative.

	  For details, take a look at
	  <file:Documentation/admin-guide/pm/cpufreq.rst>.

	  If in doubt, say N.

config CPU_FREQ_GOV_SCHEDUTIL
	bool "'schedutil' cpufreq policy governor"
	depends on CPU_FREQ && SMP
	select CPU_FREQ_GOV_ATTR_SET
	select IRQ_WORK
	help
	  This governor makes decisions based on the utilization data provided
	  by the scheduler.  It sets the CPU frequency to be proportional to
	  the utilization/capacity ratio coming from the scheduler.  If the
	  utilization is frequency-invariant, the new frequency is also
	  proportional to the maximum available frequency.  If that is not the
	  case, it is proportional to the current frequency of the CPU.  The
	  frequency tipping point is at utilization/capacity equal to 80% in
	  both cases.

	  If in doubt, say N.

comment "CPU frequency scaling drivers"

config CPUFREQ_DT
	tristate "Generic DT based cpufreq driver"
	depends on HAVE_CLK && OF
	select CPUFREQ_DT_PLATDEV
	select PM_OPP
	help
	  This adds a generic DT based cpufreq driver for frequency management.
	  It supports both uniprocessor (UP) and symmetric multiprocessor (SMP)
	  systems.

	  If in doubt, say N.

config ANDROID_V_CPUFREQ_VIRT
	tristate "Android-V Virtual cpufreq driver"
	depends on OF && GENERIC_ARCH_TOPOLOGY
	select PM_OPP
	help
	  This adds a virtualized cpufreq driver for guest kernels that
	  read/writes to a MMIO region for a virtualized cpufreq device to
	  communicate with the host. It sends frequency updates to the host
	  which gets used as a hint to schedule vCPU threads and select CPU
	  frequency. If a VM does not support a virtualized FIE such as AMUs,
	  it updates the frequency scaling factor by polling host CPU frequency
	  to enable accurate Per-Entity Load Tracking for tasks running in the guest.

	  If in doubt, say N.

<<<<<<< HEAD
=======
config CPUFREQ_VIRT
	tristate "Virtual cpufreq driver"
	depends on GENERIC_ARCH_TOPOLOGY
	help
	  This adds a virtualized cpufreq driver for guest kernels that
	  read/writes to a MMIO region for a virtualized cpufreq device to
	  communicate with the host. It sends performance requests to the host
	  which gets used as a hint to schedule vCPU threads and select CPU
	  frequency. If a VM does not support a virtualized FIE such as AMUs,
	  it updates the frequency scaling factor by polling host CPU frequency
	  to enable accurate Per-Entity Load Tracking for tasks running in the guest.

	  If in doubt, say N.

>>>>>>> 227f0fab
config CPUFREQ_DT_PLATDEV
	tristate "Generic DT based cpufreq platdev driver"
	depends on OF
	help
	  This adds a generic DT based cpufreq platdev driver for frequency
	  management.  This creates a 'cpufreq-dt' platform device, on the
	  supported platforms.

	  If in doubt, say N.

config CPUFREQ_DUMMY
	tristate "Dummy CPU frequency driver"
	help
	  This option adds a generic dummy CPUfreq driver, which sets a fake
	  2-frequency table when initializing each policy and otherwise does
	  nothing.

	  If in doubt, say N

if X86
source "drivers/cpufreq/Kconfig.x86"
endif

if ARM || ARM64
source "drivers/cpufreq/Kconfig.arm"
endif

if PPC32 || PPC64
source "drivers/cpufreq/Kconfig.powerpc"
endif

if IA64
config IA64_ACPI_CPUFREQ
	tristate "ACPI Processor P-States driver"
	depends on ACPI_PROCESSOR
	help
	This driver adds a CPUFreq driver which utilizes the ACPI
	Processor Performance States.

	If in doubt, say N.
endif

if MIPS
config BMIPS_CPUFREQ
	tristate "BMIPS CPUfreq Driver"
	help
	  This option adds a CPUfreq driver for BMIPS processors with
	  support for configurable CPU frequency.

	  For now, BMIPS5 chips are supported (such as the Broadcom 7425).

	  If in doubt, say N.

config LOONGSON2_CPUFREQ
	tristate "Loongson2 CPUFreq Driver"
	depends on LEMOTE_MACH2F
	help
	  This option adds a CPUFreq driver for loongson processors which
	  support software configurable cpu frequency.

	  Loongson2F and its successors support this feature.

	  If in doubt, say N.
endif

if SPARC64
config SPARC_US3_CPUFREQ
	tristate "UltraSPARC-III CPU Frequency driver"
	help
	  This adds the CPUFreq driver for UltraSPARC-III processors.

	  If in doubt, say N.

config SPARC_US2E_CPUFREQ
	tristate "UltraSPARC-IIe CPU Frequency driver"
	help
	  This adds the CPUFreq driver for UltraSPARC-IIe processors.

	  If in doubt, say N.
endif

if SUPERH
config SH_CPU_FREQ
	tristate "SuperH CPU Frequency driver"
	help
	  This adds the cpufreq driver for SuperH. Any CPU that supports
	  clock rate rounding through the clock framework can use this
	  driver. While it will make the kernel slightly larger, this is
	  harmless for CPUs that don't support rate rounding. The driver
	  will also generate a notice in the boot log before disabling
	  itself if the CPU in question is not capable of rate rounding.

	  If unsure, say N.
endif

config QORIQ_CPUFREQ
	tristate "CPU frequency scaling driver for Freescale QorIQ SoCs"
	depends on OF && COMMON_CLK
	depends on PPC_E500MC || SOC_LS1021A || ARCH_LAYERSCAPE || COMPILE_TEST
	select CLK_QORIQ
	help
	  This adds the CPUFreq driver support for Freescale QorIQ SoCs
	  which are capable of changing the CPU's frequency dynamically.

endif
endmenu<|MERGE_RESOLUTION|>--- conflicted
+++ resolved
@@ -239,8 +239,6 @@
 
 	  If in doubt, say N.
 
-<<<<<<< HEAD
-=======
 config CPUFREQ_VIRT
 	tristate "Virtual cpufreq driver"
 	depends on GENERIC_ARCH_TOPOLOGY
@@ -255,7 +253,6 @@
 
 	  If in doubt, say N.
 
->>>>>>> 227f0fab
 config CPUFREQ_DT_PLATDEV
 	tristate "Generic DT based cpufreq platdev driver"
 	depends on OF
