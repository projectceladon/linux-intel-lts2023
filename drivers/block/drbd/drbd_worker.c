// SPDX-License-Identifier: GPL-2.0-or-later
/*
   drbd_worker.c

   This file is part of DRBD by Philipp Reisner and Lars Ellenberg.

   Copyright (C) 2001-2008, LINBIT Information Technologies GmbH.
   Copyright (C) 1999-2008, Philipp Reisner <philipp.reisner@linbit.com>.
   Copyright (C) 2002-2008, Lars Ellenberg <lars.ellenberg@linbit.com>.


*/

#include <linux/module.h>
#include <linux/drbd.h>
#include <linux/sched/signal.h>
#include <linux/wait.h>
#include <linux/mm.h>
#include <linux/memcontrol.h>
#include <linux/mm_inline.h>
#include <linux/slab.h>
#include <linux/random.h>
#include <linux/string.h>
#include <linux/scatterlist.h>
#include <linux/part_stat.h>

#include "drbd_int.h"
#include "drbd_protocol.h"
#include "drbd_req.h"

static int make_ov_request(struct drbd_device *, int);
static int make_resync_request(struct drbd_device *, int);

/* endio handlers:
 *   drbd_md_endio (defined here)
 *   drbd_request_endio (defined here)
 *   drbd_peer_request_endio (defined here)
 *   drbd_bm_endio (defined in drbd_bitmap.c)
 *
 * For all these callbacks, note the following:
 * The callbacks will be called in irq context by the IDE drivers,
 * and in Softirqs/Tasklets/BH context by the SCSI drivers.
 * Try to get the locking right :)
 *
 */

/* used for synchronous meta data and bitmap IO
 * submitted by drbd_md_sync_page_io()
 */
void drbd_md_endio(struct bio *bio)
{
	struct drbd_device *device;

	device = bio->bi_private;
	device->md_io.error = blk_status_to_errno(bio->bi_status);

	/* special case: drbd_md_read() during drbd_adm_attach() */
	if (device->ldev)
		put_ldev(device);
	bio_put(bio);

	/* We grabbed an extra reference in _drbd_md_sync_page_io() to be able
	 * to timeout on the lower level device, and eventually detach from it.
	 * If this io completion runs after that timeout expired, this
	 * drbd_md_put_buffer() may allow us to finally try and re-attach.
	 * During normal operation, this only puts that extra reference
	 * down to 1 again.
	 * Make sure we first drop the reference, and only then signal
	 * completion, or we may (in drbd_al_read_log()) cycle so fast into the
	 * next drbd_md_sync_page_io(), that we trigger the
	 * ASSERT(atomic_read(&device->md_io_in_use) == 1) there.
	 */
	drbd_md_put_buffer(device);
	device->md_io.done = 1;
	wake_up(&device->misc_wait);
}

/* reads on behalf of the partner,
 * "submitted" by the receiver
 */
static void drbd_endio_read_sec_final(struct drbd_peer_request *peer_req) __releases(local)
{
	unsigned long flags = 0;
	struct drbd_peer_device *peer_device = peer_req->peer_device;
	struct drbd_device *device = peer_device->device;

	spin_lock_irqsave(&device->resource->req_lock, flags);
	device->read_cnt += peer_req->i.size >> 9;
	list_del(&peer_req->w.list);
	if (list_empty(&device->read_ee))
		wake_up(&device->ee_wait);
	if (test_bit(__EE_WAS_ERROR, &peer_req->flags))
		__drbd_chk_io_error(device, DRBD_READ_ERROR);
	spin_unlock_irqrestore(&device->resource->req_lock, flags);

	drbd_queue_work(&peer_device->connection->sender_work, &peer_req->w);
	put_ldev(device);
}

/* writes on behalf of the partner, or resync writes,
 * "submitted" by the receiver, final stage.  */
void drbd_endio_write_sec_final(struct drbd_peer_request *peer_req) __releases(local)
{
	unsigned long flags = 0;
	struct drbd_peer_device *peer_device = peer_req->peer_device;
	struct drbd_device *device = peer_device->device;
	struct drbd_connection *connection = peer_device->connection;
	struct drbd_interval i;
	int do_wake;
	u64 block_id;
	int do_al_complete_io;

	/* after we moved peer_req to done_ee,
	 * we may no longer access it,
	 * it may be freed/reused already!
	 * (as soon as we release the req_lock) */
	i = peer_req->i;
	do_al_complete_io = peer_req->flags & EE_CALL_AL_COMPLETE_IO;
	block_id = peer_req->block_id;
	peer_req->flags &= ~EE_CALL_AL_COMPLETE_IO;

	if (peer_req->flags & EE_WAS_ERROR) {
		/* In protocol != C, we usually do not send write acks.
		 * In case of a write error, send the neg ack anyways. */
		if (!__test_and_set_bit(__EE_SEND_WRITE_ACK, &peer_req->flags))
			inc_unacked(device);
		drbd_set_out_of_sync(device, peer_req->i.sector, peer_req->i.size);
	}

	spin_lock_irqsave(&device->resource->req_lock, flags);
	device->writ_cnt += peer_req->i.size >> 9;
	list_move_tail(&peer_req->w.list, &device->done_ee);

	/*
	 * Do not remove from the write_requests tree here: we did not send the
	 * Ack yet and did not wake possibly waiting conflicting requests.
	 * Removed from the tree from "drbd_process_done_ee" within the
	 * appropriate dw.cb (e_end_block/e_end_resync_block) or from
	 * _drbd_clear_done_ee.
	 */

	do_wake = list_empty(block_id == ID_SYNCER ? &device->sync_ee : &device->active_ee);

	/* FIXME do we want to detach for failed REQ_OP_DISCARD?
	 * ((peer_req->flags & (EE_WAS_ERROR|EE_TRIM)) == EE_WAS_ERROR) */
	if (peer_req->flags & EE_WAS_ERROR)
		__drbd_chk_io_error(device, DRBD_WRITE_ERROR);

	if (connection->cstate >= C_WF_REPORT_PARAMS) {
		kref_get(&device->kref); /* put is in drbd_send_acks_wf() */
		if (!queue_work(connection->ack_sender, &peer_device->send_acks_work))
			kref_put(&device->kref, drbd_destroy_device);
	}
	spin_unlock_irqrestore(&device->resource->req_lock, flags);

	if (block_id == ID_SYNCER)
		drbd_rs_complete_io(device, i.sector);

	if (do_wake)
		wake_up(&device->ee_wait);

	if (do_al_complete_io)
		drbd_al_complete_io(device, &i);

	put_ldev(device);
}

/* writes on behalf of the partner, or resync writes,
 * "submitted" by the receiver.
 */
void drbd_peer_request_endio(struct bio *bio)
{
	struct drbd_peer_request *peer_req = bio->bi_private;
	struct drbd_device *device = peer_req->peer_device->device;
	bool is_write = bio_data_dir(bio) == WRITE;
	bool is_discard = bio_op(bio) == REQ_OP_WRITE_ZEROES ||
			  bio_op(bio) == REQ_OP_DISCARD;

	if (bio->bi_status && __ratelimit(&drbd_ratelimit_state))
		drbd_warn(device, "%s: error=%d s=%llus\n",
				is_write ? (is_discard ? "discard" : "write")
					: "read", bio->bi_status,
				(unsigned long long)peer_req->i.sector);

	if (bio->bi_status)
		set_bit(__EE_WAS_ERROR, &peer_req->flags);

	bio_put(bio); /* no need for the bio anymore */
	if (atomic_dec_and_test(&peer_req->pending_bios)) {
		if (is_write)
			drbd_endio_write_sec_final(peer_req);
		else
			drbd_endio_read_sec_final(peer_req);
	}
}

static void
drbd_panic_after_delayed_completion_of_aborted_request(struct drbd_device *device)
{
	panic("drbd%u %s/%u potential random memory corruption caused by delayed completion of aborted local request\n",
		device->minor, device->resource->name, device->vnr);
}

/* read, readA or write requests on R_PRIMARY coming from drbd_make_request
 */
void drbd_request_endio(struct bio *bio)
{
	unsigned long flags;
	struct drbd_request *req = bio->bi_private;
	struct drbd_device *device = req->device;
	struct bio_and_error m;
	enum drbd_req_event what;

	/* If this request was aborted locally before,
	 * but now was completed "successfully",
	 * chances are that this caused arbitrary data corruption.
	 *
	 * "aborting" requests, or force-detaching the disk, is intended for
	 * completely blocked/hung local backing devices which do no longer
	 * complete requests at all, not even do error completions.  In this
	 * situation, usually a hard-reset and failover is the only way out.
	 *
	 * By "aborting", basically faking a local error-completion,
	 * we allow for a more graceful swichover by cleanly migrating services.
	 * Still the affected node has to be rebooted "soon".
	 *
	 * By completing these requests, we allow the upper layers to re-use
	 * the associated data pages.
	 *
	 * If later the local backing device "recovers", and now DMAs some data
	 * from disk into the original request pages, in the best case it will
	 * just put random data into unused pages; but typically it will corrupt
	 * meanwhile completely unrelated data, causing all sorts of damage.
	 *
	 * Which means delayed successful completion,
	 * especially for READ requests,
	 * is a reason to panic().
	 *
	 * We assume that a delayed *error* completion is OK,
	 * though we still will complain noisily about it.
	 */
	if (unlikely(req->rq_state & RQ_LOCAL_ABORTED)) {
		if (__ratelimit(&drbd_ratelimit_state))
			drbd_emerg(device, "delayed completion of aborted local request; disk-timeout may be too aggressive\n");

		if (!bio->bi_status)
			drbd_panic_after_delayed_completion_of_aborted_request(device);
	}

	/* to avoid recursion in __req_mod */
	if (unlikely(bio->bi_status)) {
		switch (bio_op(bio)) {
		case REQ_OP_WRITE_ZEROES:
		case REQ_OP_DISCARD:
			if (bio->bi_status == BLK_STS_NOTSUPP)
				what = DISCARD_COMPLETED_NOTSUPP;
			else
				what = DISCARD_COMPLETED_WITH_ERROR;
			break;
		case REQ_OP_READ:
			if (bio->bi_opf & REQ_RAHEAD)
				what = READ_AHEAD_COMPLETED_WITH_ERROR;
			else
				what = READ_COMPLETED_WITH_ERROR;
			break;
		default:
			what = WRITE_COMPLETED_WITH_ERROR;
			break;
		}
	} else {
		what = COMPLETED_OK;
	}

	req->private_bio = ERR_PTR(blk_status_to_errno(bio->bi_status));
	bio_put(bio);

	/* not req_mod(), we need irqsave here! */
	spin_lock_irqsave(&device->resource->req_lock, flags);
	__req_mod(req, what, &m);
	spin_unlock_irqrestore(&device->resource->req_lock, flags);
	put_ldev(device);

	if (m.bio)
		complete_master_bio(device, &m);
}

void drbd_csum_ee(struct crypto_shash *tfm, struct drbd_peer_request *peer_req, void *digest)
{
	SHASH_DESC_ON_STACK(desc, tfm);
	struct page *page = peer_req->pages;
	struct page *tmp;
	unsigned len;
	void *src;

	desc->tfm = tfm;

	crypto_shash_init(desc);

	src = kmap_atomic(page);
	while ((tmp = page_chain_next(page))) {
		/* all but the last page will be fully used */
		crypto_shash_update(desc, src, PAGE_SIZE);
		kunmap_atomic(src);
		page = tmp;
		src = kmap_atomic(page);
	}
	/* and now the last, possibly only partially used page */
	len = peer_req->i.size & (PAGE_SIZE - 1);
	crypto_shash_update(desc, src, len ?: PAGE_SIZE);
	kunmap_atomic(src);

	crypto_shash_final(desc, digest);
	shash_desc_zero(desc);
}

void drbd_csum_bio(struct crypto_shash *tfm, struct bio *bio, void *digest)
{
	SHASH_DESC_ON_STACK(desc, tfm);
	struct bio_vec bvec;
	struct bvec_iter iter;

	desc->tfm = tfm;

	crypto_shash_init(desc);

	bio_for_each_segment(bvec, bio, iter) {
		u8 *src;

<<<<<<< HEAD
		src = bvec_kmap_local(&bvec);
		crypto_shash_update(desc, src, bvec.bv_len);
		kunmap_local(src);

		/* REQ_OP_WRITE_SAME has only one segment,
		 * checksum the payload only once. */
		if (bio_op(bio) == REQ_OP_WRITE_SAME)
			break;
=======
		src = kmap_atomic(bvec.bv_page);
		crypto_shash_update(desc, src + bvec.bv_offset, bvec.bv_len);
		kunmap_atomic(src);
>>>>>>> 66daf3e6
	}
	crypto_shash_final(desc, digest);
	shash_desc_zero(desc);
}

/* MAYBE merge common code with w_e_end_ov_req */
static int w_e_send_csum(struct drbd_work *w, int cancel)
{
	struct drbd_peer_request *peer_req = container_of(w, struct drbd_peer_request, w);
	struct drbd_peer_device *peer_device = peer_req->peer_device;
	struct drbd_device *device = peer_device->device;
	int digest_size;
	void *digest;
	int err = 0;

	if (unlikely(cancel))
		goto out;

	if (unlikely((peer_req->flags & EE_WAS_ERROR) != 0))
		goto out;

	digest_size = crypto_shash_digestsize(peer_device->connection->csums_tfm);
	digest = kmalloc(digest_size, GFP_NOIO);
	if (digest) {
		sector_t sector = peer_req->i.sector;
		unsigned int size = peer_req->i.size;
		drbd_csum_ee(peer_device->connection->csums_tfm, peer_req, digest);
		/* Free peer_req and pages before send.
		 * In case we block on congestion, we could otherwise run into
		 * some distributed deadlock, if the other side blocks on
		 * congestion as well, because our receiver blocks in
		 * drbd_alloc_pages due to pp_in_use > max_buffers. */
		drbd_free_peer_req(device, peer_req);
		peer_req = NULL;
		inc_rs_pending(device);
		err = drbd_send_drequest_csum(peer_device, sector, size,
					      digest, digest_size,
					      P_CSUM_RS_REQUEST);
		kfree(digest);
	} else {
		drbd_err(device, "kmalloc() of digest failed.\n");
		err = -ENOMEM;
	}

out:
	if (peer_req)
		drbd_free_peer_req(device, peer_req);

	if (unlikely(err))
		drbd_err(device, "drbd_send_drequest(..., csum) failed\n");
	return err;
}

#define GFP_TRY	(__GFP_HIGHMEM | __GFP_NOWARN)

static int read_for_csum(struct drbd_peer_device *peer_device, sector_t sector, int size)
{
	struct drbd_device *device = peer_device->device;
	struct drbd_peer_request *peer_req;

	if (!get_ldev(device))
		return -EIO;

	/* GFP_TRY, because if there is no memory available right now, this may
	 * be rescheduled for later. It is "only" background resync, after all. */
	peer_req = drbd_alloc_peer_req(peer_device, ID_SYNCER /* unused */, sector,
				       size, size, GFP_TRY);
	if (!peer_req)
		goto defer;

	peer_req->w.cb = w_e_send_csum;
	spin_lock_irq(&device->resource->req_lock);
	list_add_tail(&peer_req->w.list, &device->read_ee);
	spin_unlock_irq(&device->resource->req_lock);

	atomic_add(size >> 9, &device->rs_sect_ev);
	if (drbd_submit_peer_request(device, peer_req, REQ_OP_READ, 0,
				     DRBD_FAULT_RS_RD) == 0)
		return 0;

	/* If it failed because of ENOMEM, retry should help.  If it failed
	 * because bio_add_page failed (probably broken lower level driver),
	 * retry may or may not help.
	 * If it does not, you may need to force disconnect. */
	spin_lock_irq(&device->resource->req_lock);
	list_del(&peer_req->w.list);
	spin_unlock_irq(&device->resource->req_lock);

	drbd_free_peer_req(device, peer_req);
defer:
	put_ldev(device);
	return -EAGAIN;
}

int w_resync_timer(struct drbd_work *w, int cancel)
{
	struct drbd_device *device =
		container_of(w, struct drbd_device, resync_work);

	switch (device->state.conn) {
	case C_VERIFY_S:
		make_ov_request(device, cancel);
		break;
	case C_SYNC_TARGET:
		make_resync_request(device, cancel);
		break;
	}

	return 0;
}

void resync_timer_fn(struct timer_list *t)
{
	struct drbd_device *device = from_timer(device, t, resync_timer);

	drbd_queue_work_if_unqueued(
		&first_peer_device(device)->connection->sender_work,
		&device->resync_work);
}

static void fifo_set(struct fifo_buffer *fb, int value)
{
	int i;

	for (i = 0; i < fb->size; i++)
		fb->values[i] = value;
}

static int fifo_push(struct fifo_buffer *fb, int value)
{
	int ov;

	ov = fb->values[fb->head_index];
	fb->values[fb->head_index++] = value;

	if (fb->head_index >= fb->size)
		fb->head_index = 0;

	return ov;
}

static void fifo_add_val(struct fifo_buffer *fb, int value)
{
	int i;

	for (i = 0; i < fb->size; i++)
		fb->values[i] += value;
}

struct fifo_buffer *fifo_alloc(unsigned int fifo_size)
{
	struct fifo_buffer *fb;

	fb = kzalloc(struct_size(fb, values, fifo_size), GFP_NOIO);
	if (!fb)
		return NULL;

	fb->head_index = 0;
	fb->size = fifo_size;
	fb->total = 0;

	return fb;
}

static int drbd_rs_controller(struct drbd_device *device, unsigned int sect_in)
{
	struct disk_conf *dc;
	unsigned int want;     /* The number of sectors we want in-flight */
	int req_sect; /* Number of sectors to request in this turn */
	int correction; /* Number of sectors more we need in-flight */
	int cps; /* correction per invocation of drbd_rs_controller() */
	int steps; /* Number of time steps to plan ahead */
	int curr_corr;
	int max_sect;
	struct fifo_buffer *plan;

	dc = rcu_dereference(device->ldev->disk_conf);
	plan = rcu_dereference(device->rs_plan_s);

	steps = plan->size; /* (dc->c_plan_ahead * 10 * SLEEP_TIME) / HZ; */

	if (device->rs_in_flight + sect_in == 0) { /* At start of resync */
		want = ((dc->resync_rate * 2 * SLEEP_TIME) / HZ) * steps;
	} else { /* normal path */
		want = dc->c_fill_target ? dc->c_fill_target :
			sect_in * dc->c_delay_target * HZ / (SLEEP_TIME * 10);
	}

	correction = want - device->rs_in_flight - plan->total;

	/* Plan ahead */
	cps = correction / steps;
	fifo_add_val(plan, cps);
	plan->total += cps * steps;

	/* What we do in this step */
	curr_corr = fifo_push(plan, 0);
	plan->total -= curr_corr;

	req_sect = sect_in + curr_corr;
	if (req_sect < 0)
		req_sect = 0;

	max_sect = (dc->c_max_rate * 2 * SLEEP_TIME) / HZ;
	if (req_sect > max_sect)
		req_sect = max_sect;

	/*
	drbd_warn(device, "si=%u if=%d wa=%u co=%d st=%d cps=%d pl=%d cc=%d rs=%d\n",
		 sect_in, device->rs_in_flight, want, correction,
		 steps, cps, device->rs_planed, curr_corr, req_sect);
	*/

	return req_sect;
}

static int drbd_rs_number_requests(struct drbd_device *device)
{
	unsigned int sect_in;  /* Number of sectors that came in since the last turn */
	int number, mxb;

	sect_in = atomic_xchg(&device->rs_sect_in, 0);
	device->rs_in_flight -= sect_in;

	rcu_read_lock();
	mxb = drbd_get_max_buffers(device) / 2;
	if (rcu_dereference(device->rs_plan_s)->size) {
		number = drbd_rs_controller(device, sect_in) >> (BM_BLOCK_SHIFT - 9);
		device->c_sync_rate = number * HZ * (BM_BLOCK_SIZE / 1024) / SLEEP_TIME;
	} else {
		device->c_sync_rate = rcu_dereference(device->ldev->disk_conf)->resync_rate;
		number = SLEEP_TIME * device->c_sync_rate  / ((BM_BLOCK_SIZE / 1024) * HZ);
	}
	rcu_read_unlock();

	/* Don't have more than "max-buffers"/2 in-flight.
	 * Otherwise we may cause the remote site to stall on drbd_alloc_pages(),
	 * potentially causing a distributed deadlock on congestion during
	 * online-verify or (checksum-based) resync, if max-buffers,
	 * socket buffer sizes and resync rate settings are mis-configured. */

	/* note that "number" is in units of "BM_BLOCK_SIZE" (which is 4k),
	 * mxb (as used here, and in drbd_alloc_pages on the peer) is
	 * "number of pages" (typically also 4k),
	 * but "rs_in_flight" is in "sectors" (512 Byte). */
	if (mxb - device->rs_in_flight/8 < number)
		number = mxb - device->rs_in_flight/8;

	return number;
}

static int make_resync_request(struct drbd_device *const device, int cancel)
{
	struct drbd_peer_device *const peer_device = first_peer_device(device);
	struct drbd_connection *const connection = peer_device ? peer_device->connection : NULL;
	unsigned long bit;
	sector_t sector;
	const sector_t capacity = get_capacity(device->vdisk);
	int max_bio_size;
	int number, rollback_i, size;
	int align, requeue = 0;
	int i = 0;
	int discard_granularity = 0;

	if (unlikely(cancel))
		return 0;

	if (device->rs_total == 0) {
		/* empty resync? */
		drbd_resync_finished(device);
		return 0;
	}

	if (!get_ldev(device)) {
		/* Since we only need to access device->rsync a
		   get_ldev_if_state(device,D_FAILED) would be sufficient, but
		   to continue resync with a broken disk makes no sense at
		   all */
		drbd_err(device, "Disk broke down during resync!\n");
		return 0;
	}

	if (connection->agreed_features & DRBD_FF_THIN_RESYNC) {
		rcu_read_lock();
		discard_granularity = rcu_dereference(device->ldev->disk_conf)->rs_discard_granularity;
		rcu_read_unlock();
	}

	max_bio_size = queue_max_hw_sectors(device->rq_queue) << 9;
	number = drbd_rs_number_requests(device);
	if (number <= 0)
		goto requeue;

	for (i = 0; i < number; i++) {
		/* Stop generating RS requests when half of the send buffer is filled,
		 * but notify TCP that we'd like to have more space. */
		mutex_lock(&connection->data.mutex);
		if (connection->data.socket) {
			struct sock *sk = connection->data.socket->sk;
			int queued = sk->sk_wmem_queued;
			int sndbuf = sk->sk_sndbuf;
			if (queued > sndbuf / 2) {
				requeue = 1;
				if (sk->sk_socket)
					set_bit(SOCK_NOSPACE, &sk->sk_socket->flags);
			}
		} else
			requeue = 1;
		mutex_unlock(&connection->data.mutex);
		if (requeue)
			goto requeue;

next_sector:
		size = BM_BLOCK_SIZE;
		bit  = drbd_bm_find_next(device, device->bm_resync_fo);

		if (bit == DRBD_END_OF_BITMAP) {
			device->bm_resync_fo = drbd_bm_bits(device);
			put_ldev(device);
			return 0;
		}

		sector = BM_BIT_TO_SECT(bit);

		if (drbd_try_rs_begin_io(device, sector)) {
			device->bm_resync_fo = bit;
			goto requeue;
		}
		device->bm_resync_fo = bit + 1;

		if (unlikely(drbd_bm_test_bit(device, bit) == 0)) {
			drbd_rs_complete_io(device, sector);
			goto next_sector;
		}

#if DRBD_MAX_BIO_SIZE > BM_BLOCK_SIZE
		/* try to find some adjacent bits.
		 * we stop if we have already the maximum req size.
		 *
		 * Additionally always align bigger requests, in order to
		 * be prepared for all stripe sizes of software RAIDs.
		 */
		align = 1;
		rollback_i = i;
		while (i < number) {
			if (size + BM_BLOCK_SIZE > max_bio_size)
				break;

			/* Be always aligned */
			if (sector & ((1<<(align+3))-1))
				break;

			if (discard_granularity && size == discard_granularity)
				break;

			/* do not cross extent boundaries */
			if (((bit+1) & BM_BLOCKS_PER_BM_EXT_MASK) == 0)
				break;
			/* now, is it actually dirty, after all?
			 * caution, drbd_bm_test_bit is tri-state for some
			 * obscure reason; ( b == 0 ) would get the out-of-band
			 * only accidentally right because of the "oddly sized"
			 * adjustment below */
			if (drbd_bm_test_bit(device, bit+1) != 1)
				break;
			bit++;
			size += BM_BLOCK_SIZE;
			if ((BM_BLOCK_SIZE << align) <= size)
				align++;
			i++;
		}
		/* if we merged some,
		 * reset the offset to start the next drbd_bm_find_next from */
		if (size > BM_BLOCK_SIZE)
			device->bm_resync_fo = bit + 1;
#endif

		/* adjust very last sectors, in case we are oddly sized */
		if (sector + (size>>9) > capacity)
			size = (capacity-sector)<<9;

		if (device->use_csums) {
			switch (read_for_csum(peer_device, sector, size)) {
			case -EIO: /* Disk failure */
				put_ldev(device);
				return -EIO;
			case -EAGAIN: /* allocation failed, or ldev busy */
				drbd_rs_complete_io(device, sector);
				device->bm_resync_fo = BM_SECT_TO_BIT(sector);
				i = rollback_i;
				goto requeue;
			case 0:
				/* everything ok */
				break;
			default:
				BUG();
			}
		} else {
			int err;

			inc_rs_pending(device);
			err = drbd_send_drequest(peer_device,
						 size == discard_granularity ? P_RS_THIN_REQ : P_RS_DATA_REQUEST,
						 sector, size, ID_SYNCER);
			if (err) {
				drbd_err(device, "drbd_send_drequest() failed, aborting...\n");
				dec_rs_pending(device);
				put_ldev(device);
				return err;
			}
		}
	}

	if (device->bm_resync_fo >= drbd_bm_bits(device)) {
		/* last syncer _request_ was sent,
		 * but the P_RS_DATA_REPLY not yet received.  sync will end (and
		 * next sync group will resume), as soon as we receive the last
		 * resync data block, and the last bit is cleared.
		 * until then resync "work" is "inactive" ...
		 */
		put_ldev(device);
		return 0;
	}

 requeue:
	device->rs_in_flight += (i << (BM_BLOCK_SHIFT - 9));
	mod_timer(&device->resync_timer, jiffies + SLEEP_TIME);
	put_ldev(device);
	return 0;
}

static int make_ov_request(struct drbd_device *device, int cancel)
{
	int number, i, size;
	sector_t sector;
	const sector_t capacity = get_capacity(device->vdisk);
	bool stop_sector_reached = false;

	if (unlikely(cancel))
		return 1;

	number = drbd_rs_number_requests(device);

	sector = device->ov_position;
	for (i = 0; i < number; i++) {
		if (sector >= capacity)
			return 1;

		/* We check for "finished" only in the reply path:
		 * w_e_end_ov_reply().
		 * We need to send at least one request out. */
		stop_sector_reached = i > 0
			&& verify_can_do_stop_sector(device)
			&& sector >= device->ov_stop_sector;
		if (stop_sector_reached)
			break;

		size = BM_BLOCK_SIZE;

		if (drbd_try_rs_begin_io(device, sector)) {
			device->ov_position = sector;
			goto requeue;
		}

		if (sector + (size>>9) > capacity)
			size = (capacity-sector)<<9;

		inc_rs_pending(device);
		if (drbd_send_ov_request(first_peer_device(device), sector, size)) {
			dec_rs_pending(device);
			return 0;
		}
		sector += BM_SECT_PER_BIT;
	}
	device->ov_position = sector;

 requeue:
	device->rs_in_flight += (i << (BM_BLOCK_SHIFT - 9));
	if (i == 0 || !stop_sector_reached)
		mod_timer(&device->resync_timer, jiffies + SLEEP_TIME);
	return 1;
}

int w_ov_finished(struct drbd_work *w, int cancel)
{
	struct drbd_device_work *dw =
		container_of(w, struct drbd_device_work, w);
	struct drbd_device *device = dw->device;
	kfree(dw);
	ov_out_of_sync_print(device);
	drbd_resync_finished(device);

	return 0;
}

static int w_resync_finished(struct drbd_work *w, int cancel)
{
	struct drbd_device_work *dw =
		container_of(w, struct drbd_device_work, w);
	struct drbd_device *device = dw->device;
	kfree(dw);

	drbd_resync_finished(device);

	return 0;
}

static void ping_peer(struct drbd_device *device)
{
	struct drbd_connection *connection = first_peer_device(device)->connection;

	clear_bit(GOT_PING_ACK, &connection->flags);
	request_ping(connection);
	wait_event(connection->ping_wait,
		   test_bit(GOT_PING_ACK, &connection->flags) || device->state.conn < C_CONNECTED);
}

int drbd_resync_finished(struct drbd_device *device)
{
	struct drbd_connection *connection = first_peer_device(device)->connection;
	unsigned long db, dt, dbdt;
	unsigned long n_oos;
	union drbd_state os, ns;
	struct drbd_device_work *dw;
	char *khelper_cmd = NULL;
	int verify_done = 0;

	/* Remove all elements from the resync LRU. Since future actions
	 * might set bits in the (main) bitmap, then the entries in the
	 * resync LRU would be wrong. */
	if (drbd_rs_del_all(device)) {
		/* In case this is not possible now, most probably because
		 * there are P_RS_DATA_REPLY Packets lingering on the worker's
		 * queue (or even the read operations for those packets
		 * is not finished by now).   Retry in 100ms. */

		schedule_timeout_interruptible(HZ / 10);
		dw = kmalloc(sizeof(struct drbd_device_work), GFP_ATOMIC);
		if (dw) {
			dw->w.cb = w_resync_finished;
			dw->device = device;
			drbd_queue_work(&connection->sender_work, &dw->w);
			return 1;
		}
		drbd_err(device, "Warn failed to drbd_rs_del_all() and to kmalloc(dw).\n");
	}

	dt = (jiffies - device->rs_start - device->rs_paused) / HZ;
	if (dt <= 0)
		dt = 1;

	db = device->rs_total;
	/* adjust for verify start and stop sectors, respective reached position */
	if (device->state.conn == C_VERIFY_S || device->state.conn == C_VERIFY_T)
		db -= device->ov_left;

	dbdt = Bit2KB(db/dt);
	device->rs_paused /= HZ;

	if (!get_ldev(device))
		goto out;

	ping_peer(device);

	spin_lock_irq(&device->resource->req_lock);
	os = drbd_read_state(device);

	verify_done = (os.conn == C_VERIFY_S || os.conn == C_VERIFY_T);

	/* This protects us against multiple calls (that can happen in the presence
	   of application IO), and against connectivity loss just before we arrive here. */
	if (os.conn <= C_CONNECTED)
		goto out_unlock;

	ns = os;
	ns.conn = C_CONNECTED;

	drbd_info(device, "%s done (total %lu sec; paused %lu sec; %lu K/sec)\n",
	     verify_done ? "Online verify" : "Resync",
	     dt + device->rs_paused, device->rs_paused, dbdt);

	n_oos = drbd_bm_total_weight(device);

	if (os.conn == C_VERIFY_S || os.conn == C_VERIFY_T) {
		if (n_oos) {
			drbd_alert(device, "Online verify found %lu %dk block out of sync!\n",
			      n_oos, Bit2KB(1));
			khelper_cmd = "out-of-sync";
		}
	} else {
		D_ASSERT(device, (n_oos - device->rs_failed) == 0);

		if (os.conn == C_SYNC_TARGET || os.conn == C_PAUSED_SYNC_T)
			khelper_cmd = "after-resync-target";

		if (device->use_csums && device->rs_total) {
			const unsigned long s = device->rs_same_csum;
			const unsigned long t = device->rs_total;
			const int ratio =
				(t == 0)     ? 0 :
			(t < 100000) ? ((s*100)/t) : (s/(t/100));
			drbd_info(device, "%u %% had equal checksums, eliminated: %luK; "
			     "transferred %luK total %luK\n",
			     ratio,
			     Bit2KB(device->rs_same_csum),
			     Bit2KB(device->rs_total - device->rs_same_csum),
			     Bit2KB(device->rs_total));
		}
	}

	if (device->rs_failed) {
		drbd_info(device, "            %lu failed blocks\n", device->rs_failed);

		if (os.conn == C_SYNC_TARGET || os.conn == C_PAUSED_SYNC_T) {
			ns.disk = D_INCONSISTENT;
			ns.pdsk = D_UP_TO_DATE;
		} else {
			ns.disk = D_UP_TO_DATE;
			ns.pdsk = D_INCONSISTENT;
		}
	} else {
		ns.disk = D_UP_TO_DATE;
		ns.pdsk = D_UP_TO_DATE;

		if (os.conn == C_SYNC_TARGET || os.conn == C_PAUSED_SYNC_T) {
			if (device->p_uuid) {
				int i;
				for (i = UI_BITMAP ; i <= UI_HISTORY_END ; i++)
					_drbd_uuid_set(device, i, device->p_uuid[i]);
				drbd_uuid_set(device, UI_BITMAP, device->ldev->md.uuid[UI_CURRENT]);
				_drbd_uuid_set(device, UI_CURRENT, device->p_uuid[UI_CURRENT]);
			} else {
				drbd_err(device, "device->p_uuid is NULL! BUG\n");
			}
		}

		if (!(os.conn == C_VERIFY_S || os.conn == C_VERIFY_T)) {
			/* for verify runs, we don't update uuids here,
			 * so there would be nothing to report. */
			drbd_uuid_set_bm(device, 0UL);
			drbd_print_uuids(device, "updated UUIDs");
			if (device->p_uuid) {
				/* Now the two UUID sets are equal, update what we
				 * know of the peer. */
				int i;
				for (i = UI_CURRENT ; i <= UI_HISTORY_END ; i++)
					device->p_uuid[i] = device->ldev->md.uuid[i];
			}
		}
	}

	_drbd_set_state(device, ns, CS_VERBOSE, NULL);
out_unlock:
	spin_unlock_irq(&device->resource->req_lock);

	/* If we have been sync source, and have an effective fencing-policy,
	 * once *all* volumes are back in sync, call "unfence". */
	if (os.conn == C_SYNC_SOURCE) {
		enum drbd_disk_state disk_state = D_MASK;
		enum drbd_disk_state pdsk_state = D_MASK;
		enum drbd_fencing_p fp = FP_DONT_CARE;

		rcu_read_lock();
		fp = rcu_dereference(device->ldev->disk_conf)->fencing;
		if (fp != FP_DONT_CARE) {
			struct drbd_peer_device *peer_device;
			int vnr;
			idr_for_each_entry(&connection->peer_devices, peer_device, vnr) {
				struct drbd_device *device = peer_device->device;
				disk_state = min_t(enum drbd_disk_state, disk_state, device->state.disk);
				pdsk_state = min_t(enum drbd_disk_state, pdsk_state, device->state.pdsk);
			}
		}
		rcu_read_unlock();
		if (disk_state == D_UP_TO_DATE && pdsk_state == D_UP_TO_DATE)
			conn_khelper(connection, "unfence-peer");
	}

	put_ldev(device);
out:
	device->rs_total  = 0;
	device->rs_failed = 0;
	device->rs_paused = 0;

	/* reset start sector, if we reached end of device */
	if (verify_done && device->ov_left == 0)
		device->ov_start_sector = 0;

	drbd_md_sync(device);

	if (khelper_cmd)
		drbd_khelper(device, khelper_cmd);

	return 1;
}

/* helper */
static void move_to_net_ee_or_free(struct drbd_device *device, struct drbd_peer_request *peer_req)
{
	if (drbd_peer_req_has_active_page(peer_req)) {
		/* This might happen if sendpage() has not finished */
		int i = (peer_req->i.size + PAGE_SIZE -1) >> PAGE_SHIFT;
		atomic_add(i, &device->pp_in_use_by_net);
		atomic_sub(i, &device->pp_in_use);
		spin_lock_irq(&device->resource->req_lock);
		list_add_tail(&peer_req->w.list, &device->net_ee);
		spin_unlock_irq(&device->resource->req_lock);
		wake_up(&drbd_pp_wait);
	} else
		drbd_free_peer_req(device, peer_req);
}

/**
 * w_e_end_data_req() - Worker callback, to send a P_DATA_REPLY packet in response to a P_DATA_REQUEST
 * @w:		work object.
 * @cancel:	The connection will be closed anyways
 */
int w_e_end_data_req(struct drbd_work *w, int cancel)
{
	struct drbd_peer_request *peer_req = container_of(w, struct drbd_peer_request, w);
	struct drbd_peer_device *peer_device = peer_req->peer_device;
	struct drbd_device *device = peer_device->device;
	int err;

	if (unlikely(cancel)) {
		drbd_free_peer_req(device, peer_req);
		dec_unacked(device);
		return 0;
	}

	if (likely((peer_req->flags & EE_WAS_ERROR) == 0)) {
		err = drbd_send_block(peer_device, P_DATA_REPLY, peer_req);
	} else {
		if (__ratelimit(&drbd_ratelimit_state))
			drbd_err(device, "Sending NegDReply. sector=%llus.\n",
			    (unsigned long long)peer_req->i.sector);

		err = drbd_send_ack(peer_device, P_NEG_DREPLY, peer_req);
	}

	dec_unacked(device);

	move_to_net_ee_or_free(device, peer_req);

	if (unlikely(err))
		drbd_err(device, "drbd_send_block() failed\n");
	return err;
}

static bool all_zero(struct drbd_peer_request *peer_req)
{
	struct page *page = peer_req->pages;
	unsigned int len = peer_req->i.size;

	page_chain_for_each(page) {
		unsigned int l = min_t(unsigned int, len, PAGE_SIZE);
		unsigned int i, words = l / sizeof(long);
		unsigned long *d;

		d = kmap_atomic(page);
		for (i = 0; i < words; i++) {
			if (d[i]) {
				kunmap_atomic(d);
				return false;
			}
		}
		kunmap_atomic(d);
		len -= l;
	}

	return true;
}

/**
 * w_e_end_rsdata_req() - Worker callback to send a P_RS_DATA_REPLY packet in response to a P_RS_DATA_REQUEST
 * @w:		work object.
 * @cancel:	The connection will be closed anyways
 */
int w_e_end_rsdata_req(struct drbd_work *w, int cancel)
{
	struct drbd_peer_request *peer_req = container_of(w, struct drbd_peer_request, w);
	struct drbd_peer_device *peer_device = peer_req->peer_device;
	struct drbd_device *device = peer_device->device;
	int err;

	if (unlikely(cancel)) {
		drbd_free_peer_req(device, peer_req);
		dec_unacked(device);
		return 0;
	}

	if (get_ldev_if_state(device, D_FAILED)) {
		drbd_rs_complete_io(device, peer_req->i.sector);
		put_ldev(device);
	}

	if (device->state.conn == C_AHEAD) {
		err = drbd_send_ack(peer_device, P_RS_CANCEL, peer_req);
	} else if (likely((peer_req->flags & EE_WAS_ERROR) == 0)) {
		if (likely(device->state.pdsk >= D_INCONSISTENT)) {
			inc_rs_pending(device);
			if (peer_req->flags & EE_RS_THIN_REQ && all_zero(peer_req))
				err = drbd_send_rs_deallocated(peer_device, peer_req);
			else
				err = drbd_send_block(peer_device, P_RS_DATA_REPLY, peer_req);
		} else {
			if (__ratelimit(&drbd_ratelimit_state))
				drbd_err(device, "Not sending RSDataReply, "
				    "partner DISKLESS!\n");
			err = 0;
		}
	} else {
		if (__ratelimit(&drbd_ratelimit_state))
			drbd_err(device, "Sending NegRSDReply. sector %llus.\n",
			    (unsigned long long)peer_req->i.sector);

		err = drbd_send_ack(peer_device, P_NEG_RS_DREPLY, peer_req);

		/* update resync data with failure */
		drbd_rs_failed_io(device, peer_req->i.sector, peer_req->i.size);
	}

	dec_unacked(device);

	move_to_net_ee_or_free(device, peer_req);

	if (unlikely(err))
		drbd_err(device, "drbd_send_block() failed\n");
	return err;
}

int w_e_end_csum_rs_req(struct drbd_work *w, int cancel)
{
	struct drbd_peer_request *peer_req = container_of(w, struct drbd_peer_request, w);
	struct drbd_peer_device *peer_device = peer_req->peer_device;
	struct drbd_device *device = peer_device->device;
	struct digest_info *di;
	int digest_size;
	void *digest = NULL;
	int err, eq = 0;

	if (unlikely(cancel)) {
		drbd_free_peer_req(device, peer_req);
		dec_unacked(device);
		return 0;
	}

	if (get_ldev(device)) {
		drbd_rs_complete_io(device, peer_req->i.sector);
		put_ldev(device);
	}

	di = peer_req->digest;

	if (likely((peer_req->flags & EE_WAS_ERROR) == 0)) {
		/* quick hack to try to avoid a race against reconfiguration.
		 * a real fix would be much more involved,
		 * introducing more locking mechanisms */
		if (peer_device->connection->csums_tfm) {
			digest_size = crypto_shash_digestsize(peer_device->connection->csums_tfm);
			D_ASSERT(device, digest_size == di->digest_size);
			digest = kmalloc(digest_size, GFP_NOIO);
		}
		if (digest) {
			drbd_csum_ee(peer_device->connection->csums_tfm, peer_req, digest);
			eq = !memcmp(digest, di->digest, digest_size);
			kfree(digest);
		}

		if (eq) {
			drbd_set_in_sync(device, peer_req->i.sector, peer_req->i.size);
			/* rs_same_csums unit is BM_BLOCK_SIZE */
			device->rs_same_csum += peer_req->i.size >> BM_BLOCK_SHIFT;
			err = drbd_send_ack(peer_device, P_RS_IS_IN_SYNC, peer_req);
		} else {
			inc_rs_pending(device);
			peer_req->block_id = ID_SYNCER; /* By setting block_id, digest pointer becomes invalid! */
			peer_req->flags &= ~EE_HAS_DIGEST; /* This peer request no longer has a digest pointer */
			kfree(di);
			err = drbd_send_block(peer_device, P_RS_DATA_REPLY, peer_req);
		}
	} else {
		err = drbd_send_ack(peer_device, P_NEG_RS_DREPLY, peer_req);
		if (__ratelimit(&drbd_ratelimit_state))
			drbd_err(device, "Sending NegDReply. I guess it gets messy.\n");
	}

	dec_unacked(device);
	move_to_net_ee_or_free(device, peer_req);

	if (unlikely(err))
		drbd_err(device, "drbd_send_block/ack() failed\n");
	return err;
}

int w_e_end_ov_req(struct drbd_work *w, int cancel)
{
	struct drbd_peer_request *peer_req = container_of(w, struct drbd_peer_request, w);
	struct drbd_peer_device *peer_device = peer_req->peer_device;
	struct drbd_device *device = peer_device->device;
	sector_t sector = peer_req->i.sector;
	unsigned int size = peer_req->i.size;
	int digest_size;
	void *digest;
	int err = 0;

	if (unlikely(cancel))
		goto out;

	digest_size = crypto_shash_digestsize(peer_device->connection->verify_tfm);
	digest = kmalloc(digest_size, GFP_NOIO);
	if (!digest) {
		err = 1;	/* terminate the connection in case the allocation failed */
		goto out;
	}

	if (likely(!(peer_req->flags & EE_WAS_ERROR)))
		drbd_csum_ee(peer_device->connection->verify_tfm, peer_req, digest);
	else
		memset(digest, 0, digest_size);

	/* Free e and pages before send.
	 * In case we block on congestion, we could otherwise run into
	 * some distributed deadlock, if the other side blocks on
	 * congestion as well, because our receiver blocks in
	 * drbd_alloc_pages due to pp_in_use > max_buffers. */
	drbd_free_peer_req(device, peer_req);
	peer_req = NULL;
	inc_rs_pending(device);
	err = drbd_send_drequest_csum(peer_device, sector, size, digest, digest_size, P_OV_REPLY);
	if (err)
		dec_rs_pending(device);
	kfree(digest);

out:
	if (peer_req)
		drbd_free_peer_req(device, peer_req);
	dec_unacked(device);
	return err;
}

void drbd_ov_out_of_sync_found(struct drbd_device *device, sector_t sector, int size)
{
	if (device->ov_last_oos_start + device->ov_last_oos_size == sector) {
		device->ov_last_oos_size += size>>9;
	} else {
		device->ov_last_oos_start = sector;
		device->ov_last_oos_size = size>>9;
	}
	drbd_set_out_of_sync(device, sector, size);
}

int w_e_end_ov_reply(struct drbd_work *w, int cancel)
{
	struct drbd_peer_request *peer_req = container_of(w, struct drbd_peer_request, w);
	struct drbd_peer_device *peer_device = peer_req->peer_device;
	struct drbd_device *device = peer_device->device;
	struct digest_info *di;
	void *digest;
	sector_t sector = peer_req->i.sector;
	unsigned int size = peer_req->i.size;
	int digest_size;
	int err, eq = 0;
	bool stop_sector_reached = false;

	if (unlikely(cancel)) {
		drbd_free_peer_req(device, peer_req);
		dec_unacked(device);
		return 0;
	}

	/* after "cancel", because after drbd_disconnect/drbd_rs_cancel_all
	 * the resync lru has been cleaned up already */
	if (get_ldev(device)) {
		drbd_rs_complete_io(device, peer_req->i.sector);
		put_ldev(device);
	}

	di = peer_req->digest;

	if (likely((peer_req->flags & EE_WAS_ERROR) == 0)) {
		digest_size = crypto_shash_digestsize(peer_device->connection->verify_tfm);
		digest = kmalloc(digest_size, GFP_NOIO);
		if (digest) {
			drbd_csum_ee(peer_device->connection->verify_tfm, peer_req, digest);

			D_ASSERT(device, digest_size == di->digest_size);
			eq = !memcmp(digest, di->digest, digest_size);
			kfree(digest);
		}
	}

	/* Free peer_req and pages before send.
	 * In case we block on congestion, we could otherwise run into
	 * some distributed deadlock, if the other side blocks on
	 * congestion as well, because our receiver blocks in
	 * drbd_alloc_pages due to pp_in_use > max_buffers. */
	drbd_free_peer_req(device, peer_req);
	if (!eq)
		drbd_ov_out_of_sync_found(device, sector, size);
	else
		ov_out_of_sync_print(device);

	err = drbd_send_ack_ex(peer_device, P_OV_RESULT, sector, size,
			       eq ? ID_IN_SYNC : ID_OUT_OF_SYNC);

	dec_unacked(device);

	--device->ov_left;

	/* let's advance progress step marks only for every other megabyte */
	if ((device->ov_left & 0x200) == 0x200)
		drbd_advance_rs_marks(device, device->ov_left);

	stop_sector_reached = verify_can_do_stop_sector(device) &&
		(sector + (size>>9)) >= device->ov_stop_sector;

	if (device->ov_left == 0 || stop_sector_reached) {
		ov_out_of_sync_print(device);
		drbd_resync_finished(device);
	}

	return err;
}

/* FIXME
 * We need to track the number of pending barrier acks,
 * and to be able to wait for them.
 * See also comment in drbd_adm_attach before drbd_suspend_io.
 */
static int drbd_send_barrier(struct drbd_connection *connection)
{
	struct p_barrier *p;
	struct drbd_socket *sock;

	sock = &connection->data;
	p = conn_prepare_command(connection, sock);
	if (!p)
		return -EIO;
	p->barrier = connection->send.current_epoch_nr;
	p->pad = 0;
	connection->send.current_epoch_writes = 0;
	connection->send.last_sent_barrier_jif = jiffies;

	return conn_send_command(connection, sock, P_BARRIER, sizeof(*p), NULL, 0);
}

static int pd_send_unplug_remote(struct drbd_peer_device *pd)
{
	struct drbd_socket *sock = &pd->connection->data;
	if (!drbd_prepare_command(pd, sock))
		return -EIO;
	return drbd_send_command(pd, sock, P_UNPLUG_REMOTE, 0, NULL, 0);
}

int w_send_write_hint(struct drbd_work *w, int cancel)
{
	struct drbd_device *device =
		container_of(w, struct drbd_device, unplug_work);

	if (cancel)
		return 0;
	return pd_send_unplug_remote(first_peer_device(device));
}

static void re_init_if_first_write(struct drbd_connection *connection, unsigned int epoch)
{
	if (!connection->send.seen_any_write_yet) {
		connection->send.seen_any_write_yet = true;
		connection->send.current_epoch_nr = epoch;
		connection->send.current_epoch_writes = 0;
		connection->send.last_sent_barrier_jif = jiffies;
	}
}

static void maybe_send_barrier(struct drbd_connection *connection, unsigned int epoch)
{
	/* re-init if first write on this connection */
	if (!connection->send.seen_any_write_yet)
		return;
	if (connection->send.current_epoch_nr != epoch) {
		if (connection->send.current_epoch_writes)
			drbd_send_barrier(connection);
		connection->send.current_epoch_nr = epoch;
	}
}

int w_send_out_of_sync(struct drbd_work *w, int cancel)
{
	struct drbd_request *req = container_of(w, struct drbd_request, w);
	struct drbd_device *device = req->device;
	struct drbd_peer_device *const peer_device = first_peer_device(device);
	struct drbd_connection *const connection = peer_device->connection;
	int err;

	if (unlikely(cancel)) {
		req_mod(req, SEND_CANCELED);
		return 0;
	}
	req->pre_send_jif = jiffies;

	/* this time, no connection->send.current_epoch_writes++;
	 * If it was sent, it was the closing barrier for the last
	 * replicated epoch, before we went into AHEAD mode.
	 * No more barriers will be sent, until we leave AHEAD mode again. */
	maybe_send_barrier(connection, req->epoch);

	err = drbd_send_out_of_sync(peer_device, req);
	req_mod(req, OOS_HANDED_TO_NETWORK);

	return err;
}

/**
 * w_send_dblock() - Worker callback to send a P_DATA packet in order to mirror a write request
 * @w:		work object.
 * @cancel:	The connection will be closed anyways
 */
int w_send_dblock(struct drbd_work *w, int cancel)
{
	struct drbd_request *req = container_of(w, struct drbd_request, w);
	struct drbd_device *device = req->device;
	struct drbd_peer_device *const peer_device = first_peer_device(device);
	struct drbd_connection *connection = peer_device->connection;
	bool do_send_unplug = req->rq_state & RQ_UNPLUG;
	int err;

	if (unlikely(cancel)) {
		req_mod(req, SEND_CANCELED);
		return 0;
	}
	req->pre_send_jif = jiffies;

	re_init_if_first_write(connection, req->epoch);
	maybe_send_barrier(connection, req->epoch);
	connection->send.current_epoch_writes++;

	err = drbd_send_dblock(peer_device, req);
	req_mod(req, err ? SEND_FAILED : HANDED_OVER_TO_NETWORK);

	if (do_send_unplug && !err)
		pd_send_unplug_remote(peer_device);

	return err;
}

/**
 * w_send_read_req() - Worker callback to send a read request (P_DATA_REQUEST) packet
 * @w:		work object.
 * @cancel:	The connection will be closed anyways
 */
int w_send_read_req(struct drbd_work *w, int cancel)
{
	struct drbd_request *req = container_of(w, struct drbd_request, w);
	struct drbd_device *device = req->device;
	struct drbd_peer_device *const peer_device = first_peer_device(device);
	struct drbd_connection *connection = peer_device->connection;
	bool do_send_unplug = req->rq_state & RQ_UNPLUG;
	int err;

	if (unlikely(cancel)) {
		req_mod(req, SEND_CANCELED);
		return 0;
	}
	req->pre_send_jif = jiffies;

	/* Even read requests may close a write epoch,
	 * if there was any yet. */
	maybe_send_barrier(connection, req->epoch);

	err = drbd_send_drequest(peer_device, P_DATA_REQUEST, req->i.sector, req->i.size,
				 (unsigned long)req);

	req_mod(req, err ? SEND_FAILED : HANDED_OVER_TO_NETWORK);

	if (do_send_unplug && !err)
		pd_send_unplug_remote(peer_device);

	return err;
}

int w_restart_disk_io(struct drbd_work *w, int cancel)
{
	struct drbd_request *req = container_of(w, struct drbd_request, w);
	struct drbd_device *device = req->device;

	if (bio_data_dir(req->master_bio) == WRITE && req->rq_state & RQ_IN_ACT_LOG)
		drbd_al_begin_io(device, &req->i);

	req->private_bio = bio_alloc_clone(device->ldev->backing_bdev,
					   req->master_bio, GFP_NOIO,
					  &drbd_io_bio_set);
	req->private_bio->bi_private = req;
	req->private_bio->bi_end_io = drbd_request_endio;
	submit_bio_noacct(req->private_bio);

	return 0;
}

static int _drbd_may_sync_now(struct drbd_device *device)
{
	struct drbd_device *odev = device;
	int resync_after;

	while (1) {
		if (!odev->ldev || odev->state.disk == D_DISKLESS)
			return 1;
		rcu_read_lock();
		resync_after = rcu_dereference(odev->ldev->disk_conf)->resync_after;
		rcu_read_unlock();
		if (resync_after == -1)
			return 1;
		odev = minor_to_device(resync_after);
		if (!odev)
			return 1;
		if ((odev->state.conn >= C_SYNC_SOURCE &&
		     odev->state.conn <= C_PAUSED_SYNC_T) ||
		    odev->state.aftr_isp || odev->state.peer_isp ||
		    odev->state.user_isp)
			return 0;
	}
}

/**
 * drbd_pause_after() - Pause resync on all devices that may not resync now
 * @device:	DRBD device.
 *
 * Called from process context only (admin command and after_state_ch).
 */
static bool drbd_pause_after(struct drbd_device *device)
{
	bool changed = false;
	struct drbd_device *odev;
	int i;

	rcu_read_lock();
	idr_for_each_entry(&drbd_devices, odev, i) {
		if (odev->state.conn == C_STANDALONE && odev->state.disk == D_DISKLESS)
			continue;
		if (!_drbd_may_sync_now(odev) &&
		    _drbd_set_state(_NS(odev, aftr_isp, 1),
				    CS_HARD, NULL) != SS_NOTHING_TO_DO)
			changed = true;
	}
	rcu_read_unlock();

	return changed;
}

/**
 * drbd_resume_next() - Resume resync on all devices that may resync now
 * @device:	DRBD device.
 *
 * Called from process context only (admin command and worker).
 */
static bool drbd_resume_next(struct drbd_device *device)
{
	bool changed = false;
	struct drbd_device *odev;
	int i;

	rcu_read_lock();
	idr_for_each_entry(&drbd_devices, odev, i) {
		if (odev->state.conn == C_STANDALONE && odev->state.disk == D_DISKLESS)
			continue;
		if (odev->state.aftr_isp) {
			if (_drbd_may_sync_now(odev) &&
			    _drbd_set_state(_NS(odev, aftr_isp, 0),
					    CS_HARD, NULL) != SS_NOTHING_TO_DO)
				changed = true;
		}
	}
	rcu_read_unlock();
	return changed;
}

void resume_next_sg(struct drbd_device *device)
{
	lock_all_resources();
	drbd_resume_next(device);
	unlock_all_resources();
}

void suspend_other_sg(struct drbd_device *device)
{
	lock_all_resources();
	drbd_pause_after(device);
	unlock_all_resources();
}

/* caller must lock_all_resources() */
enum drbd_ret_code drbd_resync_after_valid(struct drbd_device *device, int o_minor)
{
	struct drbd_device *odev;
	int resync_after;

	if (o_minor == -1)
		return NO_ERROR;
	if (o_minor < -1 || o_minor > MINORMASK)
		return ERR_RESYNC_AFTER;

	/* check for loops */
	odev = minor_to_device(o_minor);
	while (1) {
		if (odev == device)
			return ERR_RESYNC_AFTER_CYCLE;

		/* You are free to depend on diskless, non-existing,
		 * or not yet/no longer existing minors.
		 * We only reject dependency loops.
		 * We cannot follow the dependency chain beyond a detached or
		 * missing minor.
		 */
		if (!odev || !odev->ldev || odev->state.disk == D_DISKLESS)
			return NO_ERROR;

		rcu_read_lock();
		resync_after = rcu_dereference(odev->ldev->disk_conf)->resync_after;
		rcu_read_unlock();
		/* dependency chain ends here, no cycles. */
		if (resync_after == -1)
			return NO_ERROR;

		/* follow the dependency chain */
		odev = minor_to_device(resync_after);
	}
}

/* caller must lock_all_resources() */
void drbd_resync_after_changed(struct drbd_device *device)
{
	int changed;

	do {
		changed  = drbd_pause_after(device);
		changed |= drbd_resume_next(device);
	} while (changed);
}

void drbd_rs_controller_reset(struct drbd_device *device)
{
	struct gendisk *disk = device->ldev->backing_bdev->bd_disk;
	struct fifo_buffer *plan;

	atomic_set(&device->rs_sect_in, 0);
	atomic_set(&device->rs_sect_ev, 0);
	device->rs_in_flight = 0;
	device->rs_last_events =
		(int)part_stat_read_accum(disk->part0, sectors);

	/* Updating the RCU protected object in place is necessary since
	   this function gets called from atomic context.
	   It is valid since all other updates also lead to an completely
	   empty fifo */
	rcu_read_lock();
	plan = rcu_dereference(device->rs_plan_s);
	plan->total = 0;
	fifo_set(plan, 0);
	rcu_read_unlock();
}

void start_resync_timer_fn(struct timer_list *t)
{
	struct drbd_device *device = from_timer(device, t, start_resync_timer);
	drbd_device_post_work(device, RS_START);
}

static void do_start_resync(struct drbd_device *device)
{
	if (atomic_read(&device->unacked_cnt) || atomic_read(&device->rs_pending_cnt)) {
		drbd_warn(device, "postponing start_resync ...\n");
		device->start_resync_timer.expires = jiffies + HZ/10;
		add_timer(&device->start_resync_timer);
		return;
	}

	drbd_start_resync(device, C_SYNC_SOURCE);
	clear_bit(AHEAD_TO_SYNC_SOURCE, &device->flags);
}

static bool use_checksum_based_resync(struct drbd_connection *connection, struct drbd_device *device)
{
	bool csums_after_crash_only;
	rcu_read_lock();
	csums_after_crash_only = rcu_dereference(connection->net_conf)->csums_after_crash_only;
	rcu_read_unlock();
	return connection->agreed_pro_version >= 89 &&		/* supported? */
		connection->csums_tfm &&			/* configured? */
		(csums_after_crash_only == false		/* use for each resync? */
		 || test_bit(CRASHED_PRIMARY, &device->flags));	/* or only after Primary crash? */
}

/**
 * drbd_start_resync() - Start the resync process
 * @device:	DRBD device.
 * @side:	Either C_SYNC_SOURCE or C_SYNC_TARGET
 *
 * This function might bring you directly into one of the
 * C_PAUSED_SYNC_* states.
 */
void drbd_start_resync(struct drbd_device *device, enum drbd_conns side)
{
	struct drbd_peer_device *peer_device = first_peer_device(device);
	struct drbd_connection *connection = peer_device ? peer_device->connection : NULL;
	union drbd_state ns;
	int r;

	if (device->state.conn >= C_SYNC_SOURCE && device->state.conn < C_AHEAD) {
		drbd_err(device, "Resync already running!\n");
		return;
	}

	if (!connection) {
		drbd_err(device, "No connection to peer, aborting!\n");
		return;
	}

	if (!test_bit(B_RS_H_DONE, &device->flags)) {
		if (side == C_SYNC_TARGET) {
			/* Since application IO was locked out during C_WF_BITMAP_T and
			   C_WF_SYNC_UUID we are still unmodified. Before going to C_SYNC_TARGET
			   we check that we might make the data inconsistent. */
			r = drbd_khelper(device, "before-resync-target");
			r = (r >> 8) & 0xff;
			if (r > 0) {
				drbd_info(device, "before-resync-target handler returned %d, "
					 "dropping connection.\n", r);
				conn_request_state(connection, NS(conn, C_DISCONNECTING), CS_HARD);
				return;
			}
		} else /* C_SYNC_SOURCE */ {
			r = drbd_khelper(device, "before-resync-source");
			r = (r >> 8) & 0xff;
			if (r > 0) {
				if (r == 3) {
					drbd_info(device, "before-resync-source handler returned %d, "
						 "ignoring. Old userland tools?", r);
				} else {
					drbd_info(device, "before-resync-source handler returned %d, "
						 "dropping connection.\n", r);
					conn_request_state(connection,
							   NS(conn, C_DISCONNECTING), CS_HARD);
					return;
				}
			}
		}
	}

	if (current == connection->worker.task) {
		/* The worker should not sleep waiting for state_mutex,
		   that can take long */
		if (!mutex_trylock(device->state_mutex)) {
			set_bit(B_RS_H_DONE, &device->flags);
			device->start_resync_timer.expires = jiffies + HZ/5;
			add_timer(&device->start_resync_timer);
			return;
		}
	} else {
		mutex_lock(device->state_mutex);
	}

	lock_all_resources();
	clear_bit(B_RS_H_DONE, &device->flags);
	/* Did some connection breakage or IO error race with us? */
	if (device->state.conn < C_CONNECTED
	|| !get_ldev_if_state(device, D_NEGOTIATING)) {
		unlock_all_resources();
		goto out;
	}

	ns = drbd_read_state(device);

	ns.aftr_isp = !_drbd_may_sync_now(device);

	ns.conn = side;

	if (side == C_SYNC_TARGET)
		ns.disk = D_INCONSISTENT;
	else /* side == C_SYNC_SOURCE */
		ns.pdsk = D_INCONSISTENT;

	r = _drbd_set_state(device, ns, CS_VERBOSE, NULL);
	ns = drbd_read_state(device);

	if (ns.conn < C_CONNECTED)
		r = SS_UNKNOWN_ERROR;

	if (r == SS_SUCCESS) {
		unsigned long tw = drbd_bm_total_weight(device);
		unsigned long now = jiffies;
		int i;

		device->rs_failed    = 0;
		device->rs_paused    = 0;
		device->rs_same_csum = 0;
		device->rs_last_sect_ev = 0;
		device->rs_total     = tw;
		device->rs_start     = now;
		for (i = 0; i < DRBD_SYNC_MARKS; i++) {
			device->rs_mark_left[i] = tw;
			device->rs_mark_time[i] = now;
		}
		drbd_pause_after(device);
		/* Forget potentially stale cached per resync extent bit-counts.
		 * Open coded drbd_rs_cancel_all(device), we already have IRQs
		 * disabled, and know the disk state is ok. */
		spin_lock(&device->al_lock);
		lc_reset(device->resync);
		device->resync_locked = 0;
		device->resync_wenr = LC_FREE;
		spin_unlock(&device->al_lock);
	}
	unlock_all_resources();

	if (r == SS_SUCCESS) {
		wake_up(&device->al_wait); /* for lc_reset() above */
		/* reset rs_last_bcast when a resync or verify is started,
		 * to deal with potential jiffies wrap. */
		device->rs_last_bcast = jiffies - HZ;

		drbd_info(device, "Began resync as %s (will sync %lu KB [%lu bits set]).\n",
		     drbd_conn_str(ns.conn),
		     (unsigned long) device->rs_total << (BM_BLOCK_SHIFT-10),
		     (unsigned long) device->rs_total);
		if (side == C_SYNC_TARGET) {
			device->bm_resync_fo = 0;
			device->use_csums = use_checksum_based_resync(connection, device);
		} else {
			device->use_csums = false;
		}

		/* Since protocol 96, we must serialize drbd_gen_and_send_sync_uuid
		 * with w_send_oos, or the sync target will get confused as to
		 * how much bits to resync.  We cannot do that always, because for an
		 * empty resync and protocol < 95, we need to do it here, as we call
		 * drbd_resync_finished from here in that case.
		 * We drbd_gen_and_send_sync_uuid here for protocol < 96,
		 * and from after_state_ch otherwise. */
		if (side == C_SYNC_SOURCE && connection->agreed_pro_version < 96)
			drbd_gen_and_send_sync_uuid(peer_device);

		if (connection->agreed_pro_version < 95 && device->rs_total == 0) {
			/* This still has a race (about when exactly the peers
			 * detect connection loss) that can lead to a full sync
			 * on next handshake. In 8.3.9 we fixed this with explicit
			 * resync-finished notifications, but the fix
			 * introduces a protocol change.  Sleeping for some
			 * time longer than the ping interval + timeout on the
			 * SyncSource, to give the SyncTarget the chance to
			 * detect connection loss, then waiting for a ping
			 * response (implicit in drbd_resync_finished) reduces
			 * the race considerably, but does not solve it. */
			if (side == C_SYNC_SOURCE) {
				struct net_conf *nc;
				int timeo;

				rcu_read_lock();
				nc = rcu_dereference(connection->net_conf);
				timeo = nc->ping_int * HZ + nc->ping_timeo * HZ / 9;
				rcu_read_unlock();
				schedule_timeout_interruptible(timeo);
			}
			drbd_resync_finished(device);
		}

		drbd_rs_controller_reset(device);
		/* ns.conn may already be != device->state.conn,
		 * we may have been paused in between, or become paused until
		 * the timer triggers.
		 * No matter, that is handled in resync_timer_fn() */
		if (ns.conn == C_SYNC_TARGET)
			mod_timer(&device->resync_timer, jiffies);

		drbd_md_sync(device);
	}
	put_ldev(device);
out:
	mutex_unlock(device->state_mutex);
}

static void update_on_disk_bitmap(struct drbd_device *device, bool resync_done)
{
	struct sib_info sib = { .sib_reason = SIB_SYNC_PROGRESS, };
	device->rs_last_bcast = jiffies;

	if (!get_ldev(device))
		return;

	drbd_bm_write_lazy(device, 0);
	if (resync_done && is_sync_state(device->state.conn))
		drbd_resync_finished(device);

	drbd_bcast_event(device, &sib);
	/* update timestamp, in case it took a while to write out stuff */
	device->rs_last_bcast = jiffies;
	put_ldev(device);
}

static void drbd_ldev_destroy(struct drbd_device *device)
{
	lc_destroy(device->resync);
	device->resync = NULL;
	lc_destroy(device->act_log);
	device->act_log = NULL;

	__acquire(local);
	drbd_backing_dev_free(device, device->ldev);
	device->ldev = NULL;
	__release(local);

	clear_bit(GOING_DISKLESS, &device->flags);
	wake_up(&device->misc_wait);
}

static void go_diskless(struct drbd_device *device)
{
	D_ASSERT(device, device->state.disk == D_FAILED);
	/* we cannot assert local_cnt == 0 here, as get_ldev_if_state will
	 * inc/dec it frequently. Once we are D_DISKLESS, no one will touch
	 * the protected members anymore, though, so once put_ldev reaches zero
	 * again, it will be safe to free them. */

	/* Try to write changed bitmap pages, read errors may have just
	 * set some bits outside the area covered by the activity log.
	 *
	 * If we have an IO error during the bitmap writeout,
	 * we will want a full sync next time, just in case.
	 * (Do we want a specific meta data flag for this?)
	 *
	 * If that does not make it to stable storage either,
	 * we cannot do anything about that anymore.
	 *
	 * We still need to check if both bitmap and ldev are present, we may
	 * end up here after a failed attach, before ldev was even assigned.
	 */
	if (device->bitmap && device->ldev) {
		/* An interrupted resync or similar is allowed to recounts bits
		 * while we detach.
		 * Any modifications would not be expected anymore, though.
		 */
		if (drbd_bitmap_io_from_worker(device, drbd_bm_write,
					"detach", BM_LOCKED_TEST_ALLOWED)) {
			if (test_bit(WAS_READ_ERROR, &device->flags)) {
				drbd_md_set_flag(device, MDF_FULL_SYNC);
				drbd_md_sync(device);
			}
		}
	}

	drbd_force_state(device, NS(disk, D_DISKLESS));
}

static int do_md_sync(struct drbd_device *device)
{
	drbd_warn(device, "md_sync_timer expired! Worker calls drbd_md_sync().\n");
	drbd_md_sync(device);
	return 0;
}

/* only called from drbd_worker thread, no locking */
void __update_timing_details(
		struct drbd_thread_timing_details *tdp,
		unsigned int *cb_nr,
		void *cb,
		const char *fn, const unsigned int line)
{
	unsigned int i = *cb_nr % DRBD_THREAD_DETAILS_HIST;
	struct drbd_thread_timing_details *td = tdp + i;

	td->start_jif = jiffies;
	td->cb_addr = cb;
	td->caller_fn = fn;
	td->line = line;
	td->cb_nr = *cb_nr;

	i = (i+1) % DRBD_THREAD_DETAILS_HIST;
	td = tdp + i;
	memset(td, 0, sizeof(*td));

	++(*cb_nr);
}

static void do_device_work(struct drbd_device *device, const unsigned long todo)
{
	if (test_bit(MD_SYNC, &todo))
		do_md_sync(device);
	if (test_bit(RS_DONE, &todo) ||
	    test_bit(RS_PROGRESS, &todo))
		update_on_disk_bitmap(device, test_bit(RS_DONE, &todo));
	if (test_bit(GO_DISKLESS, &todo))
		go_diskless(device);
	if (test_bit(DESTROY_DISK, &todo))
		drbd_ldev_destroy(device);
	if (test_bit(RS_START, &todo))
		do_start_resync(device);
}

#define DRBD_DEVICE_WORK_MASK	\
	((1UL << GO_DISKLESS)	\
	|(1UL << DESTROY_DISK)	\
	|(1UL << MD_SYNC)	\
	|(1UL << RS_START)	\
	|(1UL << RS_PROGRESS)	\
	|(1UL << RS_DONE)	\
	)

static unsigned long get_work_bits(unsigned long *flags)
{
	unsigned long old, new;
	do {
		old = *flags;
		new = old & ~DRBD_DEVICE_WORK_MASK;
	} while (cmpxchg(flags, old, new) != old);
	return old & DRBD_DEVICE_WORK_MASK;
}

static void do_unqueued_work(struct drbd_connection *connection)
{
	struct drbd_peer_device *peer_device;
	int vnr;

	rcu_read_lock();
	idr_for_each_entry(&connection->peer_devices, peer_device, vnr) {
		struct drbd_device *device = peer_device->device;
		unsigned long todo = get_work_bits(&device->flags);
		if (!todo)
			continue;

		kref_get(&device->kref);
		rcu_read_unlock();
		do_device_work(device, todo);
		kref_put(&device->kref, drbd_destroy_device);
		rcu_read_lock();
	}
	rcu_read_unlock();
}

static bool dequeue_work_batch(struct drbd_work_queue *queue, struct list_head *work_list)
{
	spin_lock_irq(&queue->q_lock);
	list_splice_tail_init(&queue->q, work_list);
	spin_unlock_irq(&queue->q_lock);
	return !list_empty(work_list);
}

static void wait_for_work(struct drbd_connection *connection, struct list_head *work_list)
{
	DEFINE_WAIT(wait);
	struct net_conf *nc;
	int uncork, cork;

	dequeue_work_batch(&connection->sender_work, work_list);
	if (!list_empty(work_list))
		return;

	/* Still nothing to do?
	 * Maybe we still need to close the current epoch,
	 * even if no new requests are queued yet.
	 *
	 * Also, poke TCP, just in case.
	 * Then wait for new work (or signal). */
	rcu_read_lock();
	nc = rcu_dereference(connection->net_conf);
	uncork = nc ? nc->tcp_cork : 0;
	rcu_read_unlock();
	if (uncork) {
		mutex_lock(&connection->data.mutex);
		if (connection->data.socket)
			tcp_sock_set_cork(connection->data.socket->sk, false);
		mutex_unlock(&connection->data.mutex);
	}

	for (;;) {
		int send_barrier;
		prepare_to_wait(&connection->sender_work.q_wait, &wait, TASK_INTERRUPTIBLE);
		spin_lock_irq(&connection->resource->req_lock);
		spin_lock(&connection->sender_work.q_lock);	/* FIXME get rid of this one? */
		if (!list_empty(&connection->sender_work.q))
			list_splice_tail_init(&connection->sender_work.q, work_list);
		spin_unlock(&connection->sender_work.q_lock);	/* FIXME get rid of this one? */
		if (!list_empty(work_list) || signal_pending(current)) {
			spin_unlock_irq(&connection->resource->req_lock);
			break;
		}

		/* We found nothing new to do, no to-be-communicated request,
		 * no other work item.  We may still need to close the last
		 * epoch.  Next incoming request epoch will be connection ->
		 * current transfer log epoch number.  If that is different
		 * from the epoch of the last request we communicated, it is
		 * safe to send the epoch separating barrier now.
		 */
		send_barrier =
			atomic_read(&connection->current_tle_nr) !=
			connection->send.current_epoch_nr;
		spin_unlock_irq(&connection->resource->req_lock);

		if (send_barrier)
			maybe_send_barrier(connection,
					connection->send.current_epoch_nr + 1);

		if (test_bit(DEVICE_WORK_PENDING, &connection->flags))
			break;

		/* drbd_send() may have called flush_signals() */
		if (get_t_state(&connection->worker) != RUNNING)
			break;

		schedule();
		/* may be woken up for other things but new work, too,
		 * e.g. if the current epoch got closed.
		 * In which case we send the barrier above. */
	}
	finish_wait(&connection->sender_work.q_wait, &wait);

	/* someone may have changed the config while we have been waiting above. */
	rcu_read_lock();
	nc = rcu_dereference(connection->net_conf);
	cork = nc ? nc->tcp_cork : 0;
	rcu_read_unlock();
	mutex_lock(&connection->data.mutex);
	if (connection->data.socket) {
		if (cork)
			tcp_sock_set_cork(connection->data.socket->sk, true);
		else if (!uncork)
			tcp_sock_set_cork(connection->data.socket->sk, false);
	}
	mutex_unlock(&connection->data.mutex);
}

int drbd_worker(struct drbd_thread *thi)
{
	struct drbd_connection *connection = thi->connection;
	struct drbd_work *w = NULL;
	struct drbd_peer_device *peer_device;
	LIST_HEAD(work_list);
	int vnr;

	while (get_t_state(thi) == RUNNING) {
		drbd_thread_current_set_cpu(thi);

		if (list_empty(&work_list)) {
			update_worker_timing_details(connection, wait_for_work);
			wait_for_work(connection, &work_list);
		}

		if (test_and_clear_bit(DEVICE_WORK_PENDING, &connection->flags)) {
			update_worker_timing_details(connection, do_unqueued_work);
			do_unqueued_work(connection);
		}

		if (signal_pending(current)) {
			flush_signals(current);
			if (get_t_state(thi) == RUNNING) {
				drbd_warn(connection, "Worker got an unexpected signal\n");
				continue;
			}
			break;
		}

		if (get_t_state(thi) != RUNNING)
			break;

		if (!list_empty(&work_list)) {
			w = list_first_entry(&work_list, struct drbd_work, list);
			list_del_init(&w->list);
			update_worker_timing_details(connection, w->cb);
			if (w->cb(w, connection->cstate < C_WF_REPORT_PARAMS) == 0)
				continue;
			if (connection->cstate >= C_WF_REPORT_PARAMS)
				conn_request_state(connection, NS(conn, C_NETWORK_FAILURE), CS_HARD);
		}
	}

	do {
		if (test_and_clear_bit(DEVICE_WORK_PENDING, &connection->flags)) {
			update_worker_timing_details(connection, do_unqueued_work);
			do_unqueued_work(connection);
		}
		if (!list_empty(&work_list)) {
			w = list_first_entry(&work_list, struct drbd_work, list);
			list_del_init(&w->list);
			update_worker_timing_details(connection, w->cb);
			w->cb(w, 1);
		} else
			dequeue_work_batch(&connection->sender_work, &work_list);
	} while (!list_empty(&work_list) || test_bit(DEVICE_WORK_PENDING, &connection->flags));

	rcu_read_lock();
	idr_for_each_entry(&connection->peer_devices, peer_device, vnr) {
		struct drbd_device *device = peer_device->device;
		D_ASSERT(device, device->state.disk == D_DISKLESS && device->state.conn == C_STANDALONE);
		kref_get(&device->kref);
		rcu_read_unlock();
		drbd_device_cleanup(device);
		kref_put(&device->kref, drbd_destroy_device);
		rcu_read_lock();
	}
	rcu_read_unlock();

	return 0;
}<|MERGE_RESOLUTION|>--- conflicted
+++ resolved
@@ -326,20 +326,9 @@
 	bio_for_each_segment(bvec, bio, iter) {
 		u8 *src;
 
-<<<<<<< HEAD
 		src = bvec_kmap_local(&bvec);
 		crypto_shash_update(desc, src, bvec.bv_len);
 		kunmap_local(src);
-
-		/* REQ_OP_WRITE_SAME has only one segment,
-		 * checksum the payload only once. */
-		if (bio_op(bio) == REQ_OP_WRITE_SAME)
-			break;
-=======
-		src = kmap_atomic(bvec.bv_page);
-		crypto_shash_update(desc, src + bvec.bv_offset, bvec.bv_len);
-		kunmap_atomic(src);
->>>>>>> 66daf3e6
 	}
 	crypto_shash_final(desc, digest);
 	shash_desc_zero(desc);
